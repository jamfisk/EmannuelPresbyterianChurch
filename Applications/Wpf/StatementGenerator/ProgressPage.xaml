﻿<Page x:Class="Rock.Apps.StatementGenerator.ProgressPage"
      xmlns="http://schemas.microsoft.com/winfx/2006/xaml/presentation"
      xmlns:x="http://schemas.microsoft.com/winfx/2006/xaml"
      xmlns:mc="http://schemas.openxmlformats.org/markup-compatibility/2006"
      xmlns:d="http://schemas.microsoft.com/expression/blend/2008"
      mc:Ignorable="d"
      d:DesignHeight="500"
      d:DesignWidth="800"
      Background="#efefef"
      Title="ProgressPage"
      Loaded="Page_Loaded">

    <Grid>
        <Grid.ColumnDefinitions>
            <ColumnDefinition Style="{StaticResource gridPanelBorderColumn}" />
            <ColumnDefinition Width="*" />
            <ColumnDefinition Style="{StaticResource gridPanelBorderColumn}" />
        </Grid.ColumnDefinitions>
        <Grid.RowDefinitions>
            <RowDefinition Style="{StaticResource gridPanelBorderRow}" />
            <RowDefinition Height="*" />
            <RowDefinition Style="{StaticResource gridPanelBorderRow}" />
        </Grid.RowDefinitions>

        <Grid Grid.Column="1"
              Grid.Row="1"
              Style="{StaticResource gridPanel}">
            <Grid.RowDefinitions>
                <RowDefinition Style="{StaticResource rowDefinitionPanelTitle}" />
                <RowDefinition Height="*" />
                <RowDefinition Style="{StaticResource rowDefinitionActions}" />
            </Grid.RowDefinitions>

            <Grid Height="Auto"
                  Grid.Row="1">
                <Grid.ColumnDefinitions>
                    <ColumnDefinition />
                    <ColumnDefinition />
                    <ColumnDefinition />
                </Grid.ColumnDefinitions>
                <Grid.RowDefinitions>
                    <RowDefinition />
                    <RowDefinition Height="48" />
                </Grid.RowDefinitions>
                <StackPanel Grid.Column="1"
                            VerticalAlignment="Center">

                    <Label x:Name="lblReportProgress"
                           Visibility="Visible"
                           Style="{StaticResource labelStyleAlert}"
                           Content="Progress" />
                    <ProgressBar x:Name="pgReportProgress"
                                 Maximum="100"
                                 Value="0"
                                 Height="4"
                                 Visibility="Collapsed"/>
<<<<<<< HEAD
=======

                    
>>>>>>> d645108d
                </StackPanel>

            </Grid>
            <Button x:Name="btnPrev"
                    Grid.Row="2"
                    HorizontalAlignment="Left"
                    Style="{StaticResource buttonStyle}"
                    Margin="8,8,8,8"
                    Click="btnPrev_Click">
                <StackPanel Orientation="Horizontal">
                    <Label Style="{StaticResource labelStyleIconLeft}"
                           Content="&#xf053;" />
                    <Label Style="{StaticResource labelStyleButtonText}"
                           Content="Prev" />
                </StackPanel>
            </Button>
        </Grid>
    </Grid>
</Page><|MERGE_RESOLUTION|>--- conflicted
+++ resolved
@@ -54,11 +54,8 @@
                                  Value="0"
                                  Height="4"
                                  Visibility="Collapsed"/>
-<<<<<<< HEAD
-=======
 
                     
->>>>>>> d645108d
                 </StackPanel>
 
             </Grid>
