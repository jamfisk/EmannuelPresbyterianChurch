--- conflicted
+++ resolved
@@ -969,7 +969,7 @@
   background-color: #ecf0f1;
   border-radius: 4px;
   padding: 6px 12px;
-  border-bottom: 1px solid #dddddd;
+  border-bottom: 1px solid #cfd9db;
   color: #333333;
 }
 .grid-filter header {
@@ -2772,11 +2772,7 @@
   padding-left: 0;
 }
 .registrationentry-summary .row.fee-header {
-<<<<<<< HEAD
-  border-bottom: 2px solid #8aa4be;
-=======
-  border-bottom: 2px solid #ffffff;
->>>>>>> 26ee9451
+  border-bottom: 2px solid #d0d0d0;
   padding-bottom: 2px;
   margin-bottom: 6px;
   font-size: 14px;
@@ -2787,11 +2783,7 @@
 }
 .registrationentry-summary .fee-row-total {
   margin-top: 6px;
-<<<<<<< HEAD
-  border-top: 1px solid #8aa4be;
-=======
-  border-top: 1px solid #ffffff;
->>>>>>> 26ee9451
+  border-top: 1px solid #d0d0d0;
 }
 .registrationentry-summary .row.fee-row-fee {
   font-weight: 300;
@@ -3216,12 +3208,8 @@
 }
 .list-as-blocks ul li a i {
   font-size: 26px;
-<<<<<<< HEAD
-  color: #3e5771;
-=======
   color: #4d4d4d;
   margin-top: 6px;
->>>>>>> 26ee9451
 }
 .list-as-blocks ul li a:hover {
   background-color: #2c3e50;
@@ -3856,7 +3844,6 @@
   text-rendering: auto;
   -webkit-font-smoothing: antialiased;
   -moz-osx-font-smoothing: grayscale;
-  transform: translate(0, 0);
   content: "\f093";
   padding-right: .25em;
 }
@@ -4177,7 +4164,7 @@
 .tt-dropdown-menu {
   min-width: 200px;
   padding: 12px;
-  background-color: #fff;
+  background-color: #ecf0f1;
   border: 1px solid #cfd9db;
   border-radius: 0 0 4px 4px;
   color: #ecf0f1;
@@ -5766,211 +5753,6 @@
     The accent colors are deprecated and should not be used in new theme development. They will be 
     removed in Rock v 6.0.
 */
-/*
-//
-// Rock 1.0 Variables
-// --------------------------------------------------
-
-// Colors
-@gray-darker:            lighten(#000, 13.5%);
-@gray-dark:              #7b8a8b;
-@gray:                   #95a5a6;
-@gray-light:             #b4bcc2;
-@gray-lighter:           #ecf0f1;
-
-@brand-primary:         #2C3E50;
-@brand-success:         #18BC9C;
-@brand-info:            #3498DB;
-@brand-warning:         #F39C12;
-@brand-danger:          #E74C3C;
-@text-color:            @brand-primary;
-@link-color:            @brand-success;
-@link-hover-color:      @link-color;
-
-// Standard Colors
-@accent-color: lighten(@accent-bold-color, 40%);
-@accent-text-color: @accent-semibold-color;
-@accent-light-color: @gray-lighter;
-@accent-light-text-color: darken(@gray-lighter, 50%);
-@accent-semibold-color: @brand-primary;
-@accent-semibold-text-color: #fff;
-@accent-bold-color: @brand-success; // overrides brand color
-@accent-bold-text-color: #fff;
-
-@help-color: #86b8cc;
-@required-field-color: #eca9a7;
-
-// wizard styles
-@wizard-bg: @gray-lighter;
-@wizard-item-bar-color: #bbb;
-
-@wizard-item-label-active-color: @text-color;
-@wizard-item-icon-active-color: @nav-pills-active-link-hover-color;
-@wizard-item-icon-active-bg: @nav-pills-active-link-hover-bg;
-
-@wizard-item-label-complete-color: @wizard-item-label-active-color;
-@wizard-item-icon-complete-color: @wizard-item-icon-color;
-@wizard-item-icon-complete-bg: @wizard-item-icon-active-bg;
-
-@wizard-item-label-color: lighten(@wizard-item-label-active-color, 25%);
-@wizard-item-icon-color: @wizard-item-icon-active-color;
-@wizard-item-icon-bg: lighten(@wizard-item-icon-active-bg, 25%);
-
-// Rock Overrides 
-// -------------------------
-@alert-success-link-border-bottom: none;
-@alert-info-link-border-bottom:    none;
-@alert-warning-link-border-bottom: none;
-@alert-danger-link-border-bottom:  none;
-
-@panel-top-border-color: none;
-
-@modal-backdrop-bg:           rgba(0,0,0,0.3);
-
-// Bootstrap Overrides 
-// -------------------------
-
-@font-family-sans-serif:  "Open Sans", "Helvetica Neue", Helvetica, Arial, sans-serif;
-
-@headings-font-family:    "Montserrat", sans-serif;
-
-@btn-default-bg:                 #fff;
-
-@navbar-margin-bottom:             0;
-
-@navbar-inverse-color:                      @gray-light;
-@navbar-inverse-bg:                         @accent-bold-color;
-
-@navbar-inverse-link-color:                 @accent-bold-text-color;
-@navbar-inverse-link-hover-color:           @accent-color;
-
-@pagination-active-bg:                 @brand-primary;
-
-
-// Flatly
-// -------------------------
-
-// @font-family-sans-serif:  "Lato", "Helvetica Neue", Helvetica, Arial, sans-serif;
-@font-size-base:          15px;
-// @headings-font-family:    @font-family-base;
-@headings-font-weight:    400;
-
-@padding-base-vertical:     10px;
-@padding-base-horizontal:   15px;
-@padding-large-vertical:    18px;
-@padding-large-horizontal:  27px;
-@padding-small-vertical:    6px;
-@padding-small-horizontal:  9px;
-
-@table-bg-hover:                @gray-lighter;
-@table-border-color:            @gray-lighter;
-
-@btn-default-color:              #fff;
-@btn-default-bg:                 @gray;
-@btn-default-border:             @btn-default-bg;
-@btn-primary-color:              @btn-default-color;
-@btn-primary-border:             @btn-primary-bg;
-@btn-success-color:              @btn-default-color;
-@btn-success-border:             @btn-success-bg;
-@btn-info-color:                 @btn-default-color;
-@btn-info-border:                @btn-info-bg;
-@btn-warning-color:              @btn-default-color;
-@btn-warning-border:             @btn-warning-bg;
-@btn-danger-color:               @btn-default-color;
-@btn-danger-border:              @btn-danger-bg;
-@input-color:                    @text-color;
-@input-border:                   #dce4ec;
-@input-border-focus:             @brand-primary;
-@input-color-placeholder:        #acb6c0;
-@legend-color:                   @text-color;
-@legend-border-color:            transparent;
-@dropdown-link-hover-color:      #fff;
-@dropdown-link-hover-bg:         @dropdown-link-active-bg;
-@dropdown-link-active-color:     #fff;
-@dropdown-link-disabled-color:   @text-muted;
-@dropdown-header-color:          @text-muted;
-
-@navbar-height:                    60px;
-@navbar-default-bg:                @brand-primary;
-@navbar-default-border:            transparent;
-
-@navbar-default-link-color:                #fff;
-@navbar-default-link-hover-color:          @brand-success;
-@navbar-default-link-active-color:         #fff;
-@navbar-default-link-active-bg:            darken(@navbar-default-bg, 10%);
-@navbar-default-brand-hover-color:         @navbar-default-link-hover-color;
-@navbar-default-toggle-hover-bg:           darken(@navbar-default-bg, 10%);
-@navbar-default-toggle-icon-bar-bg:        #fff;
-@navbar-default-toggle-border-color:       darken(@navbar-default-bg, 10%);
-
-@navbar-inverse-color:                      #fff;
-@navbar-inverse-bg:                         @brand-success;
-@navbar-inverse-border:                     transparent;
-@navbar-inverse-link-color:                 #fff;
-@navbar-inverse-link-hover-color:           @brand-primary;
-@navbar-inverse-link-active-color:          #fff;
-@navbar-inverse-link-active-bg:             darken(@navbar-inverse-bg, 5%);
-@navbar-inverse-link-disabled-color:        #ccc;
-@navbar-inverse-brand-hover-color:          @navbar-inverse-link-hover-color;
-@navbar-inverse-toggle-hover-bg:            darken(@navbar-inverse-bg, 10%);
-@navbar-inverse-toggle-border-color:        darken(@navbar-inverse-bg, 10%);
-@nav-tabs-border-color:                     @gray-lighter;
-@nav-tabs-active-link-hover-color:          @brand-primary;
-@nav-tabs-active-link-hover-border-color:   @gray-lighter;
-@nav-tabs-justified-link-border-color:      @gray-lighter;
-
-@pagination-color:                     #fff;
-@pagination-bg:                        @brand-success;
-@pagination-border:                    transparent;
-@pagination-hover-color:               #fff;
-@pagination-hover-bg:                  darken(@brand-success, 15%);
-@pagination-hover-border:              transparent;
-@pagination-active-bg:                 darken(@brand-success, 15%);
-@pagination-active-border:             transparent;
-@pagination-disabled-color:            @gray-lighter;
-@pagination-disabled-bg:               lighten(@brand-success, 15%);
-@pagination-disabled-border:           transparent;
-@pager-disabled-color:                 #fff;
-
-@state-success-text:             #fff;
-@state-success-bg:               @brand-success;
-@state-success-border:           @brand-success;
-@state-info-text:                #fff;
-@state-info-bg:                  @brand-info;
-@state-info-border:              @brand-info;
-@state-warning-text:             #fff;
-@state-warning-bg:               @brand-warning;
-@state-warning-border:           @brand-warning;
-@state-danger-text:              #fff;
-@state-danger-bg:                @brand-danger;
-@state-danger-border:            @brand-danger;
-
-@tooltip-bg:                  rgba(0,0,0,.9);
-@label-default-bg:            @btn-default-bg;
-@modal-inner-padding:         20px;
-@progress-bg:                 @gray-lighter;
-
-@list-group-border:             @gray-lighter;
-@list-group-hover-bg:           @gray-lighter;
-
-@panel-inner-border:          @gray-lighter;
-@panel-footer-bg:             @gray-lighter;
-@panel-default-text:          @text-color;
-@panel-default-border:        @gray-lighter;
-@panel-default-heading-bg:    @gray-lighter;
-@thumbnail-border:            @gray-lighter;
-@well-bg:                     @gray-lighter;
-@well-border:                 transparent;
-@badge-bg:                    @brand-primary;
-@badge-active-color:          @brand-primary;
-
-@breadcrumb-bg:                 @gray-lighter;
-@breadcrumb-active-color:       @gray;
-
-@close-text-shadow:           none;
-@pre-bg:                      @gray-lighter;
-@page-header-border-color:    transparent;
-    */
 @media print {
   @page {
     margin: .5in;
