﻿// <copyright>
// Copyright by the Spark Development Network
//
// Licensed under the Rock Community License (the "License");
// you may not use this file except in compliance with the License.
// You may obtain a copy of the License at
//
// http://www.rockrms.com/license
//
// Unless required by applicable law or agreed to in writing, software
// distributed under the License is distributed on an "AS IS" BASIS,
// WITHOUT WARRANTIES OR CONDITIONS OF ANY KIND, either express or implied.
// See the License for the specific language governing permissions and
// limitations under the License.
// </copyright>
//
using System;
using System.ComponentModel;
using System.Collections.Generic;
using System.Threading;
using System.Data.Entity;
using System.Linq;
using System.Text;
using System.Threading.Tasks;
using System.Web.UI;
using System.Web.UI.WebControls;
using Microsoft.AspNet.SignalR;

using Rock;
using Rock.Attribute;
using Rock.Communication;
using Rock.Data;
using Rock.Model;
using Rock.Security;
using Rock.Web.Cache;
using Rock.Web.UI;
using Rock.Web.UI.Controls.Communication;
using Rock.Web.UI.Controls;
using Rock.Transactions;

namespace RockWeb.Blocks.Crm
{
    /// <summary>
    /// User control for creating a new communication.  This block should be used on same page as the CommunicationDetail block and only visible when editing a new or transient communication
    /// </summary>
    [DisplayName( "Bulk Update" )]
    [Category( "CRM" )]
    [Description( "Used for updating information about several individuals at once." )]

    [SecurityAction( "EditConnectionStatus", "The roles and/or users that can edit the connection status for the selected persons." )]
    [SecurityAction( "EditRecordStatus", "The roles and/or users that can edit the record status for the selected persons." )]

    [AttributeCategoryField( "Attribute Categories", "The person attribute categories to display and allow bulk updating", true, "Rock.Model.Person", false, "", "", 0 )]
    [IntegerField( "Display Count", "The initial number of individuals to display prior to expanding list", false, 0, "", 1 )]
    [WorkflowTypeField( "Workflow Types", "The workflows to make available for bulk updating.", true, false, "", "", 2 )]
    [IntegerField( "Task Count", "The number of concurrent tasks to use when performing updates. If left blank then it will be determined automatically.", false, 0, "", 3 )]
    public partial class BulkUpdate : RockBlock
    {
        #region Fields

        DateTime _gradeTransitionDate = new DateTime( RockDateTime.Today.Year, 6, 1 );
        bool _canEditConnectionStatus = false;
        bool _canEditRecordStatus = true;

        #endregion

        #region Properties

        /// <summary>
        /// This holds the reference to the RockMessageHub SignalR Hub context.
        /// </summary>
        private IHubContext HubContext = GlobalHost.ConnectionManager.GetHubContext<RockMessageHub>();

        private List<Individual> Individuals { get; set; }
        private bool ShowAllIndividuals { get; set; }
        private int? GroupId { get; set; }
        private List<string> SelectedFields { get; set; }

        #endregion

        #region Base Control Methods

        protected override void OnInit( EventArgs e )
        {
            base.OnInit( e );

<<<<<<< HEAD
            RockPage.AddScriptLink( "~/Scripts/jquery.signalR-2.2.0.min.js", false );

            var personEntityTypeId = CacheEntityType.Get( typeof( Rock.Model.Person ) ).Id;
=======
            var personEntityTypeId = EntityTypeCache.Get( typeof( Rock.Model.Person ) ).Id;
>>>>>>> d0070285

            ddlTitle.BindToDefinedType( DefinedTypeCache.Get( new Guid( Rock.SystemGuid.DefinedType.PERSON_TITLE ) ), true );
            ddlConnectionStatus.BindToDefinedType( DefinedTypeCache.Get( new Guid( Rock.SystemGuid.DefinedType.PERSON_CONNECTION_STATUS ) ) );
            ddlMaritalStatus.BindToDefinedType( DefinedTypeCache.Get( new Guid( Rock.SystemGuid.DefinedType.PERSON_MARITAL_STATUS ) ) );
            ddlSuffix.BindToDefinedType( DefinedTypeCache.Get( new Guid( Rock.SystemGuid.DefinedType.PERSON_SUFFIX ) ), true );
            ddlRecordStatus.BindToDefinedType( DefinedTypeCache.Get( new Guid( Rock.SystemGuid.DefinedType.PERSON_RECORD_STATUS ) ) );
            ddlInactiveReason.BindToDefinedType( DefinedTypeCache.Get( new Guid( Rock.SystemGuid.DefinedType.PERSON_RECORD_STATUS_REASON ) ) );
            ddlReviewReason.BindToDefinedType( DefinedTypeCache.Get( new Guid( Rock.SystemGuid.DefinedType.PERSON_REVIEW_REASON ) ), true );

            _canEditConnectionStatus = UserCanAdministrate || IsUserAuthorized( "EditConnectionStatus" );
            ddlConnectionStatus.Visible = _canEditConnectionStatus;

            _canEditRecordStatus = UserCanAdministrate || IsUserAuthorized( "EditRecordStatus" );
            ddlRecordStatus.Visible = _canEditRecordStatus;

            rlbWorkFlowType.Items.Clear();
            var guidList = GetAttributeValue( "WorkflowTypes" ).SplitDelimitedValues().AsGuidList();
            using ( var rockContext = new RockContext() )
            {
                var workflowTypeService = new WorkflowTypeService( rockContext );
                foreach ( var workflowType in new WorkflowTypeService( rockContext )
                    .Queryable().AsNoTracking()
                    .Where( t => guidList.Contains( t.Guid ) && t.IsActive )
                    .ToList() )
                {
                    if ( workflowType.IsAuthorized( Authorization.VIEW, CurrentPerson ) )
                    {
                        ListItem item = new ListItem( workflowType.Name, workflowType.Id.ToString() );
                        rlbWorkFlowType.Items.Add( item );
                    }
                }
            }

            if ( rlbWorkFlowType.Items.Count <= 0 )
            {
                pwWorkFlows.Visible = false;
            }

            ddlTagList.Items.Clear();
            ddlTagList.DataTextField = "Name";
            ddlTagList.DataValueField = "Id";
            var currentPersonAliasIds = CurrentPerson.Aliases.Select( a => a.Id ).ToList();

            var tagList = new TagService( new RockContext() ).Queryable()
                                            .Where( t =>
                                                        t.EntityTypeId == personEntityTypeId
                                                        && ( t.OwnerPersonAliasId == null || currentPersonAliasIds.Contains( t.OwnerPersonAliasId.Value ) ) )
                                            .Select( t => new
                                            {
                                                Id = t.Id,
                                                Type = t.OwnerPersonAliasId == null ? "Organization Tags" : "Personal Tags",
                                                Name = t.Name
                                            } )
                                            .OrderByDescending( t => t.Type )
                                            .ThenBy( t => t.Name )
                                            .ToList();
            foreach ( var tag in tagList )
            {
                ListItem item = new ListItem( tag.Name, tag.Id.ToString() );
                item.Attributes["OptionGroup"] = tag.Type;
                ddlTagList.Items.Add( item );
            }
            ddlTagList.Items.Insert( 0, "" );

            ScriptManager.RegisterStartupScript( ddlGradePicker, ddlGradePicker.GetType(), "grade-selection-" + BlockId.ToString(), ddlGradePicker.GetJavascriptForYearPicker( ypGraduation ), true );

            ddlNoteType.Items.Clear();
            var noteTypes = NoteTypeCache.GetByEntity( personEntityTypeId, string.Empty, string.Empty, true );
            foreach ( var noteType in noteTypes )
            {
                if ( noteType.UserSelectable && noteType.IsAuthorized( Rock.Security.Authorization.EDIT, CurrentPerson ) )
                {
                    ddlNoteType.Items.Add( new ListItem( noteType.Name, noteType.Id.ToString() ) );
                }
            }
            pwNote.Visible = ddlNoteType.Items.Count > 0;

            string script = @"
    $('a.remove-all-individuals').click(function( e ){
        e.preventDefault();
        Rock.dialogs.confirm('Are you sure you want to remove all of the individuals from this update?', function (result) {
            if (result) {
                window.location = e.target.href ? e.target.href : e.target.parentElement.href;
            }
        });
    });
";
            ScriptManager.RegisterStartupScript( lbRemoveAllIndividuals, lbRemoveAllIndividuals.GetType(), "confirm-remove-all-" + BlockId.ToString(), script, true );

            // This will cause this script to be injected upon each partial-postback because the script is
            // needed due to the fact that the controls are dynamically changing (added/removed) during each
            // partial postback.  Don't try to 'fix' this unless you're going to re-engineer this section. :)
            script = string.Format( @"

    // Add the 'bulk-item-selected' class to form-group of any item selected after postback
    $( 'label.control-label' ).has( 'span.js-select-item > i.fa-check-circle-o').each( function() {{
        $(this).closest('.form-group').addClass('bulk-item-selected');
    }});

    // Handle the click event for any label that contains a 'js-select-span' span
    $( 'label.control-label' ).has( 'span.js-select-item').click( function() {{

        var formGroup = $(this).closest('.form-group');
        var selectIcon = formGroup.find('span.js-select-item').children('i');

        // Toggle the selection of the form group        
        formGroup.toggleClass('bulk-item-selected');
        var enabled = formGroup.hasClass('bulk-item-selected');
            
        // Set the selection icon to show selected
        selectIcon.toggleClass('fa-check-circle-o', enabled);
        selectIcon.toggleClass('fa-circle-o', !enabled);

        // Checkboxes needs special handling
        var checkboxes = formGroup.find(':checkbox');
        if ( checkboxes.length ) {{
            $(checkboxes).each(function() {{
                if (this.nodeName === 'INPUT' ) {{
                    $(this).toggleClass('aspNetDisabled', !enabled);
                    $(this).prop('disabled', !enabled);
                    $(this).closest('label').toggleClass('text-muted', !enabled);
                    $(this).closest('.form-group').toggleClass('bulk-item-selected', enabled);
                }}
            }});
        }}

        // Enable/Disable the controls
        formGroup.find('.form-control').each( function() {{

            $(this).toggleClass('aspNetDisabled', !enabled);
            $(this).prop('disabled', !enabled);

            // Grade/Graduation needs special handling
            if ( $(this).prop('id') == '{1}' ) {{
                $('#{2}').toggleClass('aspNetDisabled', !enabled);
                $('#{2}').prop('disabled', !enabled);
                $('#{2}').closest('.form-group').toggleClass('bulk-item-selected', enabled)
            }}

        }});
        
        // Update the hidden field with the client id of each selected control, (if client id ends with '_hf' as in the case of multi-select attributes, strip the ending '_hf').
        var newValue = '';
        $('div.bulk-item-selected').each(function( index ) {{
            $(this).find('[id]').each(function() {{
                var re = /_hf$/;
                var ctrlId = $(this).prop('id').replace(re, '');
                newValue += ctrlId + '|';
            }});
        }});
        $('#{0}').val(newValue);            

    }});
", hfSelectedItems.ClientID, ddlGradePicker.ClientID, ypGraduation.ClientID );
            ScriptManager.RegisterStartupScript( hfSelectedItems, hfSelectedItems.GetType(), "select-items-" + BlockId.ToString(), script, true );

            ddlGroupAction.SelectedValue = "Add";
            ddlGroupMemberStatus.BindToEnum<GroupMemberStatus>();
        }

        /// <summary>
        /// Restores the view-state information from a previous user control request that was saved by the <see cref="M:System.Web.UI.UserControl.SaveViewState" /> method.
        /// </summary>
        /// <param name="savedState">An <see cref="T:System.Object" /> that represents the user control state to be restored.</param>
        protected override void LoadViewState( object savedState )
        {
            base.LoadViewState( savedState );

            Individuals = ViewState["Individuals"] as List<Individual>;
            if ( Individuals == null )
            {
                Individuals = new List<Individual>();
            }

            ShowAllIndividuals = ViewState["ShowAllIndividuals"] as bool? ?? false;
            GroupId = ViewState["GroupId"] as int?;

            string selectedItemsValue = Request.Form[hfSelectedItems.UniqueID];
            if ( !string.IsNullOrWhiteSpace( selectedItemsValue ) )
            {
                SelectedFields = selectedItemsValue.Split( new char[] { '|' }, StringSplitOptions.RemoveEmptyEntries ).ToList();
            }
            else
            {
                SelectedFields = new List<string>();
            }
        }

        /// <summary>
        /// Raises the <see cref="E:System.Web.UI.Control.Load" /> event.
        /// </summary>
        /// <param name="e">The <see cref="T:System.EventArgs" /> object that contains the event data.</param>
        protected override void OnLoad( EventArgs e )
        {
            base.OnLoad( e );

            var rockContext = new RockContext();

            if ( !Page.IsPostBack )
            {
                cpCampus.Campuses = CampusCache.All();
                Individuals = new List<Individual>();
                SelectedFields = new List<string>();

                int? setId = PageParameter( "Set" ).AsIntegerOrNull();
                if ( setId.HasValue )
                {
                    var selectedPersonIds = new EntitySetItemService( rockContext )
                        .GetByEntitySetId( setId.Value )
                        .Select( i => i.EntityId )
                        .Distinct()
                        .ToList();

                    // Get the people selected
                    foreach ( var person in new PersonService( rockContext ).Queryable( true )
                        .Where( p => selectedPersonIds.Contains( p.Id ) )
                        .Select( p => new
                        {
                            p.Id,
                            FullName = p.NickName + " " + p.LastName
                        } ) )
                    {
                        Individuals.Add( new Individual( person.Id, person.FullName ) );
                    }
                }

                SetControlSelection();
                BuildAttributes( rockContext, true );
            }
            else
            {
                SetControlSelection();
                BuildAttributes( rockContext );

                if ( ddlGroupAction.SelectedValue == "Update" )
                {
                    SetControlSelection( ddlGroupRole, "Role" );
                    SetControlSelection( ddlGroupMemberStatus, "Member Status" );
                }

                BuildGroupAttributes( rockContext );
            }

        }

        /// <summary>
        /// Saves any user control view-state changes that have occurred since the last page postback.
        /// </summary>
        /// <returns>
        /// Returns the user control's current view state. If there is no view state associated with the control, it returns null.
        /// </returns>
        protected override object SaveViewState()
        {
            ViewState["Individuals"] = Individuals;
            ViewState["ShowAllIndividuals"] = ShowAllIndividuals;
            ViewState["GroupId"] = GroupId;

            return base.SaveViewState();
        }

        /// <summary>
        /// Raises the <see cref="E:System.Web.UI.Control.PreRender" /> event.
        /// </summary>
        /// <param name="e">An <see cref="T:System.EventArgs" /> object that contains the event data.</param>
        protected override void OnPreRender( EventArgs e )
        {
            if ( pnlEntry.Visible )
            {
                BindIndividuals();
            }
        }

        #endregion

        #region Events

        /// <summary>
        /// Handles the SelectPerson event of the ppAddPerson control.
        /// </summary>
        /// <param name="sender">The source of the event.</param>
        /// <param name="e">The <see cref="EventArgs" /> instance containing the event data.</param>
        protected void ppAddPerson_SelectPerson( object sender, EventArgs e )
        {
            if ( ppAddPerson.PersonId.HasValue )
            {
                if ( !Individuals.Any( r => r.PersonId == ppAddPerson.PersonId.Value ) )
                {
                    var Person = new PersonService( new RockContext() ).Get( ppAddPerson.PersonId.Value );
                    if ( Person != null )
                    {
                        Individuals.Add( new Individual( Person ) );
                        ShowAllIndividuals = true;
                    }
                }
            }
        }

        /// <summary>
        /// Handles the ItemCommand event of the rptIndividuals control.
        /// </summary>
        /// <param name="source">The source of the event.</param>
        /// <param name="e">The <see cref="RepeaterCommandEventArgs" /> instance containing the event data.</param>
        protected void rptIndividuals_ItemCommand( object source, RepeaterCommandEventArgs e )
        {
            int personId = int.MinValue;
            if ( int.TryParse( e.CommandArgument.ToString(), out personId ) )
            {
                Individuals = Individuals.Where( r => r.PersonId != personId ).ToList();
            }
        }

        /// <summary>
        /// Handles the Click event of the lbShowAllIndividuals control.
        /// </summary>
        /// <param name="sender">The source of the event.</param>
        /// <param name="e">The <see cref="EventArgs" /> instance containing the event data.</param>
        protected void lbShowAllIndividuals_Click( object sender, EventArgs e )
        {
            ShowAllIndividuals = true;
        }

        /// <summary>
        /// Handles the Click event of the lbRemoveAllIndividuals control.
        /// </summary>
        /// <param name="sender">The source of the event.</param>
        /// <param name="e">The <see cref="EventArgs" /> instance containing the event data.</param>
        protected void lbRemoveAllIndividuals_Click( object sender, EventArgs e )
        {
            Individuals = new List<Individual>();
        }

        /// <summary>
        /// Handles the ServerValidate event of the valIndividuals control.
        /// </summary>
        /// <param name="source">The source of the event.</param>
        /// <param name="args">The <see cref="ServerValidateEventArgs" /> instance containing the event data.</param>
        protected void valIndividuals_ServerValidate( object source, ServerValidateEventArgs args )
        {
            args.IsValid = Individuals.Any();
        }

        /// <summary>
        /// Handles the ServerValidate event of the cvSelection control.
        /// </summary>
        /// <param name="source">The source of the event.</param>
        /// <param name="args">The <see cref="ServerValidateEventArgs"/> instance containing the event data.</param>
        protected void cvSelection_ServerValidate( object source, ServerValidateEventArgs args )
        {
            int? groupId = gpGroup.SelectedValue.AsIntegerOrNull();
            int? tagId = ddlTagList.SelectedValue.AsIntegerOrNull();
            int? workFlowTypeId = rlbWorkFlowType.SelectedValue.AsIntegerOrNull();
            args.IsValid = SelectedFields.Any() || !string.IsNullOrWhiteSpace( tbNote.Text ) || ( groupId.HasValue && groupId > 0 ) || tagId.HasValue || workFlowTypeId.HasValue;
        }

        /// <summary>
        /// Handles the Click event of the btnConfirm control.
        /// </summary>
        /// <param name="sender">The source of the event.</param>
        /// <param name="e">The <see cref="EventArgs"/> instance containing the event data.</param>
        protected void btnComplete_Click( object sender, EventArgs e )
        {
            if ( Page.IsValid )
            {
                #region Individual Details Updates

                int inactiveStatusId = DefinedValueCache.Get( Rock.SystemGuid.DefinedValue.PERSON_RECORD_STATUS_INACTIVE ).Id;

                var changes = new List<string>();

                if ( SelectedFields.Contains( ddlTitle.ClientID ) )
                {
                    int? newTitleId = ddlTitle.SelectedValueAsInt();
                    EvaluateChange( changes, "Title", DefinedValueCache.GetName( newTitleId ) );
                }

                if ( SelectedFields.Contains( ddlSuffix.ClientID ) )
                {
                    int? newSuffixId = ddlSuffix.SelectedValueAsInt();
                    EvaluateChange( changes, "Suffix", DefinedValueCache.GetName( newSuffixId ) );
                }

                if ( SelectedFields.Contains( ddlConnectionStatus.ClientID ) && _canEditConnectionStatus )
                {
                    int? newConnectionStatusId = ddlConnectionStatus.SelectedValueAsInt();
                    EvaluateChange( changes, "Connection Status", DefinedValueCache.GetName( newConnectionStatusId ) );
                }

                if ( SelectedFields.Contains( ddlRecordStatus.ClientID ) && _canEditRecordStatus )
                {
                    int? newRecordStatusId = ddlRecordStatus.SelectedValueAsInt();
                    EvaluateChange( changes, "Record Status", DefinedValueCache.GetName( newRecordStatusId ) );

                    if ( newRecordStatusId.HasValue && newRecordStatusId.Value == inactiveStatusId )
                    {
                        int? newInactiveReasonId = ddlInactiveReason.SelectedValueAsInt();
                        EvaluateChange( changes, "Inactive Reason", DefinedValueCache.GetName( newInactiveReasonId ) );

                        string newInactiveReasonNote = tbInactiveReasonNote.Text;
                        if ( !string.IsNullOrWhiteSpace( newInactiveReasonNote ) )
                        {
                            EvaluateChange( changes, "Inactive Reason Note", newInactiveReasonNote );
                        }
                    }
                }

                if ( SelectedFields.Contains( ddlGender.ClientID ) )
                {
                    Gender newGender = ddlGender.SelectedValue.ConvertToEnum<Gender>();
                    EvaluateChange( changes, "Gender", newGender );
                }

                if ( SelectedFields.Contains( ddlMaritalStatus.ClientID ) )
                {
                    int? newMaritalStatusId = ddlMaritalStatus.SelectedValueAsInt();
                    EvaluateChange( changes, "Marital Status", DefinedValueCache.GetName( newMaritalStatusId ) );
                }

                if ( SelectedFields.Contains( ddlGradePicker.ClientID ) )
                {
                    int? newGraduationYear = null;
                    if ( ypGraduation.SelectedYear.HasValue )
                    {
                        newGraduationYear = ypGraduation.SelectedYear.Value;
                    }
                    EvaluateChange( changes, "Graduation Year", newGraduationYear );
                }

                if ( SelectedFields.Contains( ddlIsEmailActive.ClientID ) )
                {
                    bool? newEmailActive = null;
                    if ( !string.IsNullOrWhiteSpace( ddlIsEmailActive.SelectedValue ) )
                    {
                        newEmailActive = ddlIsEmailActive.SelectedValue == "Active";
                    }
                    EvaluateChange( changes, "Email Is Active", newEmailActive );
                }

                if ( SelectedFields.Contains( ddlCommunicationPreference.ClientID ) )
                {
                    var newCommunicationPreference = ddlCommunicationPreference.SelectedValueAsEnum<CommunicationType>();
                    EvaluateChange( changes, "Communication Preference", newCommunicationPreference );
                }

                if ( SelectedFields.Contains( ddlEmailPreference.ClientID ) )
                {
                    EmailPreference? newEmailPreference = ddlEmailPreference.SelectedValue.ConvertToEnumOrNull<EmailPreference>();
                    EvaluateChange( changes, "Email Preference", newEmailPreference );
                }

                if ( SelectedFields.Contains( tbEmailNote.ClientID ) )
                {
                    string newEmailNote = tbEmailNote.Text;
                    EvaluateChange( changes, "Email Note", newEmailNote );
                }

                if ( SelectedFields.Contains( tbSystemNote.ClientID ) )
                {
                    string newSystemNote = tbSystemNote.Text;
                    EvaluateChange( changes, "System Note", newSystemNote );
                }

                if ( SelectedFields.Contains( ddlReviewReason.ClientID ) )
                {
                    int? newReviewReason = ddlReviewReason.SelectedValueAsInt();
                    EvaluateChange( changes, "Review Reason", DefinedValueCache.GetName( newReviewReason ) );
                }

                if ( SelectedFields.Contains( tbReviewReasonNote.ClientID ) )
                {
                    string newReviewReasonNote = tbReviewReasonNote.Text;
                    EvaluateChange( changes, "Review Reason Note", newReviewReasonNote );
                }

                if ( SelectedFields.Contains( cpCampus.ClientID ) )
                {
                    int? newCampusId = cpCampus.SelectedCampusId;
                    if ( newCampusId.HasValue )
                    {
                        var campus = CampusCache.Get( newCampusId.Value );
                        if ( campus != null )
                        {
                            EvaluateChange( changes, "Campus (for all family members)", campus.Name );
                        }
                    }
                }

                // following
                if ( SelectedFields.Contains( ddlFollow.ClientID ) )
                {
                    bool follow = true;
                    if ( !string.IsNullOrWhiteSpace( ddlFollow.SelectedValue ) )
                    {
                        follow = ddlFollow.SelectedValue == "Add";
                    }

                    if ( follow )
                    {
                        changes.Add( "Add to your Following list." );
                    }
                    else
                    {
                        changes.Add( "Remove from your Following list." );
                    }
                }

                #endregion

                #region Attributes

                var rockContext = new RockContext();

                var selectedCategories = new List<CategoryCache>();
                foreach ( string categoryGuid in GetAttributeValue( "AttributeCategories" ).SplitDelimitedValues() )
                {
                    var category = CategoryCache.Get( categoryGuid.AsGuid(), rockContext );
                    if ( category != null )
                    {
                        selectedCategories.Add( category );
                    }
                }

                var attributes = new List<AttributeCache>();
                var attributeValues = new Dictionary<int, string>();

                int categoryIndex = 0;
                foreach ( var category in selectedCategories.OrderBy( c => c.Name ) )
                {
                    PanelWidget pw = null;
                    string controlId = "pwAttributes_" + category.Id.ToString();
                    if ( categoryIndex % 2 == 0 )
                    {
                        pw = phAttributesCol1.FindControl( controlId ) as PanelWidget;
                    }
                    else
                    {
                        pw = phAttributesCol2.FindControl( controlId ) as PanelWidget;
                    }
                    categoryIndex++;

                    if ( pw != null )
                    {
                        var orderedAttributeList = new AttributeService( rockContext ).GetByCategoryId( category.Id, false )
                            .OrderBy( a => a.Order ).ThenBy( a => a.Name );
                        foreach ( var attribute in orderedAttributeList )
                        {
                            if ( attribute.IsAuthorized( Authorization.EDIT, CurrentPerson ) )
                            {
                                var attributeCache = AttributeCache.Get( attribute.Id );

                                Control attributeControl = pw.FindControl( string.Format( "attribute_field_{0}", attribute.Id ) );

                                if ( attributeControl != null && SelectedFields.Contains( attributeControl.ClientID ) )
                                {
                                    string newValue = attributeCache.FieldType.Field.GetEditValue( attributeControl, attributeCache.QualifierValues );
                                    EvaluateChange( changes, attributeCache.Name, attributeCache.FieldType.Field.FormatValue( null, newValue, attributeCache.QualifierValues, false ) );
                                }
                            }
                        }
                    }
                }

                #endregion

                #region Note

                if ( !string.IsNullOrWhiteSpace( tbNote.Text ) && CurrentPerson != null && ddlNoteType.SelectedItem != null )
                {
                    string noteTypeName = ddlNoteType.SelectedItem.Text;
                    changes.Add( string.Format( "Add a <span class='field-name'>{0}{1}{2}</span> of <p><span class='field-value'>{3}</span></p>.",
                        ( cbIsPrivate.Checked ? "Private " : "" ), noteTypeName, ( cbIsAlert.Checked ? " (Alert)" : "" ), tbNote.Text.ConvertCrLfToHtmlBr() ) );
                }

                #endregion

                #region Group

                int? groupId = gpGroup.SelectedValue.AsIntegerOrNull();
                if ( groupId.HasValue && groupId > 0 )
                {
                    var group = new GroupService( rockContext ).Get( groupId.Value );
                    if ( group != null )
                    {
                        string action = ddlGroupAction.SelectedValue;
                        if ( action == "Remove" )
                        {
                            changes.Add( string.Format( "Remove from <span class='field-name'>{0}</span> group.", group.Name ) );
                        }
                        else if ( action == "Add" )
                        {
                            changes.Add( string.Format( "Add to <span class='field-name'>{0}</span> group.", group.Name ) );
                        }
                        else // Update
                        {
                            if ( SelectedFields.Contains( ddlGroupRole.ClientID ) )
                            {
                                var roleId = ddlGroupRole.SelectedValueAsInt();
                                if ( roleId.HasValue )
                                {
                                    var groupType = GroupTypeCache.Get( group.GroupTypeId );
                                    var role = groupType.Roles.Where( r => r.Id == roleId.Value ).FirstOrDefault();
                                    if ( role != null )
                                    {
                                        string field = string.Format( "{0} Role", group.Name );
                                        EvaluateChange( changes, field, role.Name );
                                    }
                                }
                            }

                            if ( SelectedFields.Contains( ddlGroupMemberStatus.ClientID ) )
                            {
                                string field = string.Format( "{0} Member Status", group.Name );
                                EvaluateChange( changes, field, ddlGroupMemberStatus.SelectedValueAsEnum<GroupMemberStatus>().ToString() );
                            }

                            var groupMember = new GroupMember();
                            groupMember.Group = group;
                            groupMember.GroupId = group.Id;
                            groupMember.LoadAttributes( rockContext );

                            foreach ( var attributeCache in groupMember.Attributes.Select( a => a.Value ) )
                            {
                                Control attributeControl = phAttributes.FindControl( string.Format( "attribute_field_{0}", attributeCache.Id ) );
                                if ( attributeControl != null && SelectedFields.Contains( attributeControl.ClientID ) )
                                {
                                    string field = string.Format( "{0}: {1}", group.Name, attributeCache.Name );
                                    string newValue = attributeCache.FieldType.Field.GetEditValue( attributeControl, attributeCache.QualifierValues );
                                    EvaluateChange( changes, field, attributeCache.FieldType.Field.FormatValue( null, newValue, attributeCache.QualifierValues, false ) );
                                }
                            }
                        }
                    }
                }

                #endregion

                #region Tag
                if ( !string.IsNullOrWhiteSpace( ddlTagList.SelectedValue ) )
                {
                    changes.Add( string.Format( "{0} {1} <span class='field-name'>{2}</span> tag.",
                        ddlTagAction.SelectedValue,
                        ddlTagAction.SelectedValue == "Add" ? "to" : "from",
                        ddlTagList.SelectedItem.Text ) );
                }
                #endregion

                #region workflow

                if ( !string.IsNullOrWhiteSpace( rlbWorkFlowType.SelectedValue ) )
                {
                    var workFlowTypes = new List<string>();
                    foreach ( ListItem item in this.rlbWorkFlowType.Items )
                    {
                        if ( item.Selected )
                        {
                            workFlowTypes.Add( item.Text );
                        }
                    }
                    changes.Add( string.Format( "Activate the <span class='field-name'>{0}</span> {1}.",
                         workFlowTypes.AsDelimited( ", ", " and " ),
                         "workflow".PluralizeIf( workFlowTypes.Count > 1 ) ) );
                }
                #endregion


                StringBuilder sb = new StringBuilder();
                sb.AppendFormat( "<p>You are about to make the following updates to {0} individuals:</p>", Individuals.Count().ToString( "N0" ) );
                sb.AppendLine();

                sb.AppendLine( "<ul>" );
                changes.ForEach( c => sb.AppendFormat( "<li>{0}</li>\n", c ) );
                sb.AppendLine( "</ul>" );

                sb.AppendLine( "<p>Please confirm that you want to make these updates.</p>" );

                phConfirmation.Controls.Add( new LiteralControl( sb.ToString() ) );

                pnlEntry.Visible = false;
                pnlConfirm.Visible = true;

                ScriptManager.RegisterStartupScript( Page, this.GetType(), "ScrollPage", "ResetScrollPosition();", true );


            }
        }

        /// <summary>
        /// Handles the Click event of the btnBack control.
        /// </summary>
        /// <param name="sender">The source of the event.</param>
        /// <param name="e">The <see cref="EventArgs"/> instance containing the event data.</param>
        protected void btnBack_Click( object sender, EventArgs e )
        {
            pnlEntry.Visible = true;
            pnlConfirm.Visible = false;
        }

        /// <summary>
        /// Handles the Click event of the btnConfirm control.
        /// </summary>
        /// <param name="sender">The source of the event.</param>
        /// <param name="e">The <see cref="EventArgs"/> instance containing the event data.</param>
        protected void btnConfirm_Click( object sender, EventArgs e )
        {
            if ( Page.IsValid )
            {
                var individuals = Individuals.ToList();

                var task = new Task( () =>
                {
                    int taskCount = GetAttributeValue( "TaskCount" ).AsInteger();
                    int totalCount = individuals.Count;
                    int processedCount = 0;
                    var workers = new List<Task>();
                    DateTime lastNotified = RockDateTime.Now;

                    //
                    // Validate task count.
                    //
                    if ( taskCount > 64 )
                    {
                        // Prevent the user from doing too much damage.
                        taskCount = 64;
                    }
                    else if ( taskCount < 1 )
                    {
                        taskCount = Environment.ProcessorCount;
                    }

                    //
                    // Wait for the browser to finish loading.
                    //
                    Task.Delay( 1000 ).Wait();
                    HubContext.Clients.Client( hfConnectionId.Value ).bulkUpdateProgress( "0", "0" );

                    if ( individuals.Any() )
                    {
                        //
                        // Spin up some workers to process the updates.
                        //
                        for ( int i = 0; i < taskCount; i++ )
                        {
                            var worker = Task.Factory.StartNew( () => WorkerTask( individuals ) );
                            workers.Add( worker );
                        }

                        //
                        // Wait for the workers to finish processing.
                        //
                        while ( workers.Any( t => !t.IsCompleted ) )
                        {
                            var timeDiff = RockDateTime.Now - lastNotified;
                            if ( timeDiff.TotalSeconds >= 2.5 )
                            {
                                lock ( individuals )
                                {
                                    processedCount = totalCount - individuals.Count;
                                }

                                HubContext.Clients.Client( hfConnectionId.Value ).bulkUpdateProgress(
                                    processedCount.ToString( "n0" ),
                                    totalCount.ToString( "n0" ) );

                                lastNotified = RockDateTime.Now;
                            }

                            Task.Delay( 250 ).Wait();
                        }
                    }

                    //
                    // Give any jQuery transitions a moment to settle.
                    //
                    Task.Delay( 600 ).Wait();

                    if ( workers.Any( w => w.IsFaulted ) )
                    {
                        string status = string.Join( "<br>", workers.Where( w => w.IsFaulted ).Select( w => w.Exception.InnerException.Message.EncodeHtml() ) );

                        HubContext.Clients.Client( hfConnectionId.Value ).bulkUpdateStatus( status, false );
                    }
                    else
                    {
                        var status = string.Format( "{0} {1} successfully updated.",
                            Individuals.Count().ToString( "N0" ), ( Individuals.Count() > 1 ? "people were" : "person was" ) );

                        HubContext.Clients.Client( hfConnectionId.Value ).bulkUpdateStatus( status.EncodeHtml(), true );
                    }
                } );

                task.ContinueWith( ( t ) =>
                {
                    if ( t.IsFaulted )
                    {
                        string status = t.Exception.InnerException.Message;
                        HubContext.Clients.Client( hfConnectionId.Value ).exportStatus( status.EncodeHtml(), false );
                    }
                } );

                pnlConfirm.Visible = false;
                pnlProcessing.Visible = true;

                task.Start();
            }
        }

        /// <summary>
        /// Worker task for processing individuals in batches.
        /// </summary>
        /// <param name="individualsList">The individuals list.</param>
        protected void WorkerTask( object individualsList )
        {
            const int batchSize = 50;

            var individuals = ( List<Individual> ) individualsList;

            while ( true )
            {
                List<Individual> batch = null;

                //
                // Get the next chunk.
                //
                lock ( individuals )
                {
                    batch = individuals.Take( batchSize ).ToList();
                    if ( batch.Count > 0 )
                    {
                        individuals.RemoveRange( 0, batch.Count );
                    }
                }

                //
                // Check if we are all done.
                //
                if ( batch.Count == 0 )
                {
                    break;
                }

                ProcessIndividuals( batch );
            }
        }

        /// <summary>
        /// Process the given individuals. This is used to be able to run smaller batches. This provides
        /// a huge boost to performance when dealing with large numbers of people.
        /// </summary>
        /// <param name="individuals">The list of individuals to process in this batch.</param>
        private void ProcessIndividuals( List<Individual> individuals )
        {
            var rockContext = new RockContext();
            var personService = new PersonService( rockContext );
            var ids = individuals.Select( i => i.PersonId ).ToList();

            #region Individual Details Updates

            int? newTitleId = ddlTitle.SelectedValueAsInt();
            int? newSuffixId = ddlSuffix.SelectedValueAsInt();
            int? newConnectionStatusId = ddlConnectionStatus.SelectedValueAsInt();
            int? newRecordStatusId = ddlRecordStatus.SelectedValueAsInt();
            int? newInactiveReasonId = ddlInactiveReason.SelectedValueAsInt();
            string newInactiveReasonNote = tbInactiveReasonNote.Text;
            Gender newGender = ddlGender.SelectedValue.ConvertToEnum<Gender>();
            int? newMaritalStatusId = ddlMaritalStatus.SelectedValueAsInt();

            int? newGraduationYear = null;
            if ( ypGraduation.SelectedYear.HasValue )
            {
                newGraduationYear = ypGraduation.SelectedYear.Value;
            }

            int? newCampusId = cpCampus.SelectedCampusId;

            bool newEmailActive = true;
            if ( !string.IsNullOrWhiteSpace( ddlIsEmailActive.SelectedValue ) )
            {
                newEmailActive = ddlIsEmailActive.SelectedValue == "Active";
            }

            var newCommunicationPreference = ddlCommunicationPreference.SelectedValueAsEnumOrNull<CommunicationType>();
            EmailPreference? newEmailPreference = ddlEmailPreference.SelectedValue.ConvertToEnumOrNull<EmailPreference>();

            string newEmailNote = tbEmailNote.Text;

            int? newReviewReason = ddlReviewReason.SelectedValueAsInt();
            string newSystemNote = tbSystemNote.Text;
            string newReviewReasonNote = tbReviewReasonNote.Text;

            int inactiveStatusId = DefinedValueCache.Get( Rock.SystemGuid.DefinedValue.PERSON_RECORD_STATUS_INACTIVE ).Id;

            var people = personService.Queryable( true ).Where( p => ids.Contains( p.Id ) ).ToList();
            foreach ( var person in people )
            {
                if ( SelectedFields.Contains( ddlTitle.ClientID ) )
                {
                    person.TitleValueId = newTitleId;
                }

                if ( SelectedFields.Contains( ddlSuffix.ClientID ) )
                {
                    person.SuffixValueId = newSuffixId;
                }

                if ( SelectedFields.Contains( ddlConnectionStatus.ClientID ) && _canEditConnectionStatus )
                {
                    person.ConnectionStatusValueId = newConnectionStatusId;
                }

                if ( SelectedFields.Contains( ddlRecordStatus.ClientID )  && _canEditRecordStatus )
                {
                    person.RecordStatusValueId = newRecordStatusId;

                    if ( newRecordStatusId.HasValue && newRecordStatusId.Value == inactiveStatusId )
                    {
                        person.RecordStatusReasonValueId = newInactiveReasonId;

                        if ( !string.IsNullOrWhiteSpace( newInactiveReasonNote ) )
                        {
                            person.InactiveReasonNote = newInactiveReasonNote;
                        }
                    }
                }

                if ( SelectedFields.Contains( ddlGender.ClientID ) )
                {
                    person.Gender = newGender;
                }

                if ( SelectedFields.Contains( ddlMaritalStatus.ClientID ) )
                {
                    person.MaritalStatusValueId = newMaritalStatusId;
                }

                if ( SelectedFields.Contains( ddlGradePicker.ClientID ) )
                {
                    person.GraduationYear = newGraduationYear;
                }

                if ( SelectedFields.Contains( ddlIsEmailActive.ClientID ) )
                {
                    person.IsEmailActive = newEmailActive;
                }

                if ( SelectedFields.Contains( ddlCommunicationPreference.ClientID ) )
                {
                    person.CommunicationPreference = newCommunicationPreference.Value;
                }

                if ( SelectedFields.Contains( ddlEmailPreference.ClientID ) )
                {
                    person.EmailPreference = newEmailPreference.Value;
                }

                if ( SelectedFields.Contains( ddlEmailPreference.ClientID ) )
                {
                    person.EmailPreference = newEmailPreference.Value;
                }

                if ( SelectedFields.Contains( tbEmailNote.ClientID ) )
                {
                    person.EmailNote = newEmailNote;
                }

                if ( SelectedFields.Contains( tbSystemNote.ClientID ) )
                {
                    person.SystemNote = newSystemNote;
                }

                if ( SelectedFields.Contains( ddlReviewReason.ClientID ) )
                {
                    person.ReviewReasonValueId = newReviewReason;
                }

                if ( SelectedFields.Contains( tbReviewReasonNote.ClientID ) )
                {
                    person.ReviewReasonNote = newReviewReasonNote;
                }
            }

            if ( SelectedFields.Contains( cpCampus.ClientID ) && cpCampus.SelectedCampusId.HasValue )
            {
                int campusId = cpCampus.SelectedCampusId.Value;

                Guid familyGuid = new Guid( Rock.SystemGuid.GroupType.GROUPTYPE_FAMILY );

                var familyMembers = new GroupMemberService( rockContext ).Queryable()
                    .Where( m => ids.Contains( m.PersonId ) && m.Group.GroupType.Guid == familyGuid )
                    .Select( m => new { m.PersonId, m.GroupId } )
                    .Distinct()
                    .ToList();

                var families = new GroupMemberService( rockContext ).Queryable()
                    .Where( m => ids.Contains( m.PersonId ) && m.Group.GroupType.Guid == familyGuid )
                    .Select( m => m.Group )
                    .Distinct()
                    .ToList();

                foreach ( int personId in ids )
                {
                    var familyIds = familyMembers.Where( m => m.PersonId == personId ).Select( m => m.GroupId ).ToList();
                    if ( familyIds.Count == 1 )
                    {
                        int familyId = familyIds.FirstOrDefault();
                        var family = families.Where( g => g.Id == familyId ).FirstOrDefault();
                        {
                            if ( family != null )
                            {
                                family.CampusId = campusId;
                            }
                            familyMembers.RemoveAll( m => m.GroupId == familyId );
                        }
                    }
                }

                rockContext.SaveChanges();
            }

            // Update following
            if ( SelectedFields.Contains( ddlFollow.ClientID ) )
            {
                var personAliasEntityType = EntityTypeCache.Get( "Rock.Model.PersonAlias" );
                if ( personAliasEntityType != null )
                {
                    int personAliasEntityTypeId = personAliasEntityType.Id;


                    bool follow = true;
                    if ( !string.IsNullOrWhiteSpace( ddlFollow.SelectedValue ) )
                    {
                        follow = ddlFollow.SelectedValue == "Add";
                    }

                    var personAliasService = new PersonAliasService( rockContext );
                    var followingService = new FollowingService( rockContext );
                    if ( follow )
                    {
                        var paQry = personAliasService.Queryable();

                        var alreadyFollowingIds = followingService.Queryable()
                            .Where( f =>
                                f.EntityTypeId == personAliasEntityTypeId &&
                                f.PersonAlias.Id == CurrentPersonAlias.Id )
                            .Join( paQry, f => f.EntityId, p => p.Id, ( f, p ) => new { PersonAlias = p } )
                            .Select( p => p.PersonAlias.PersonId )
                            .Distinct()
                            .ToList();

                        foreach ( int id in ids.Where( id => !alreadyFollowingIds.Contains( id ) ) )
                        {
                            var person = people.FirstOrDefault( p => p.Id == id );
                            if ( person != null && person.PrimaryAliasId.HasValue )
                            {
                                var following = new Following
                                {
                                    EntityTypeId = personAliasEntityTypeId,
                                    EntityId = person.PrimaryAliasId.Value,
                                    PersonAliasId = CurrentPersonAlias.Id
                                };
                                followingService.Add( following );
                            }
                        }
                    }
                    else
                    {
                        var paQry = personAliasService.Queryable()
                            .Where( p => ids.Contains( p.PersonId ) )
                            .Select( p => p.Id );

                        foreach ( var following in followingService.Queryable()
                            .Where( f =>
                                f.EntityTypeId == personAliasEntityTypeId &&
                                paQry.Contains( f.EntityId ) &&
                                f.PersonAlias.Id == CurrentPersonAlias.Id ) )
                        {
                            followingService.Delete( following );
                        }
                    }
                }
            }

            rockContext.SaveChanges();

            #endregion

            #region Attributes

            var selectedCategories = new List<CategoryCache>();
            foreach ( string categoryGuid in GetAttributeValue( "AttributeCategories" ).SplitDelimitedValues() )
            {
                var category = CategoryCache.Get( categoryGuid.AsGuid(), rockContext );
                if ( category != null )
                {
                    selectedCategories.Add( category );
                }
            }

            var attributes = new List<AttributeCache>();
            var attributeValues = new Dictionary<int, string>();

            int categoryIndex = 0;
            foreach ( var category in selectedCategories.OrderBy( c => c.Name ) )
            {
                PanelWidget pw = null;
                string controlId = "pwAttributes_" + category.Id.ToString();
                if ( categoryIndex % 2 == 0 )
                {
                    pw = phAttributesCol1.FindControl( controlId ) as PanelWidget;
                }
                else
                {
                    pw = phAttributesCol2.FindControl( controlId ) as PanelWidget;
                }
                categoryIndex++;

                if ( pw != null )
                {
                    var orderedAttributeList = new AttributeService( rockContext ).GetByCategoryId( category.Id, false )
                        .OrderBy( a => a.Order ).ThenBy( a => a.Name );
                    foreach ( var attribute in orderedAttributeList )
                    {
                        if ( attribute.IsAuthorized( Authorization.EDIT, CurrentPerson ) )
                        {
                            var attributeCache = AttributeCache.Get( attribute.Id );

                            Control attributeControl = pw.FindControl( string.Format( "attribute_field_{0}", attribute.Id ) );

                            if ( attributeControl != null && SelectedFields.Contains( attributeControl.ClientID ) )
                            {
                                string newValue = attributeCache.FieldType.Field.GetEditValue( attributeControl, attributeCache.QualifierValues );
                                attributes.Add( attributeCache );
                                attributeValues.Add( attributeCache.Id, newValue );
                            }
                        }
                    }
                }
            }

            if ( attributes.Any() )
            {
                foreach ( var person in people )
                {
                    person.LoadAttributes();
                    foreach ( var attribute in attributes )
                    {
                        string originalValue = person.GetAttributeValue( attribute.Key );
                        string newValue = attributeValues[attribute.Id];
                        if ( ( originalValue ?? string.Empty ).Trim() != ( newValue ?? string.Empty ).Trim() )
                        {
                            Rock.Attribute.Helper.SaveAttributeValue( person, attribute, newValue, rockContext );

                            string formattedOriginalValue = string.Empty;
                            if ( !string.IsNullOrWhiteSpace( originalValue ) )
                            {
                                formattedOriginalValue = attribute.FieldType.Field.FormatValue( null, originalValue, attribute.QualifierValues, false );
                            }

                            string formattedNewValue = string.Empty;
                            if ( !string.IsNullOrWhiteSpace( newValue ) )
                            {
                                formattedNewValue = attribute.FieldType.Field.FormatValue( null, newValue, attribute.QualifierValues, false );
                            }
                        }
                    }
                }
            }

            rockContext.SaveChanges();

            #endregion

            #region Add Note

            if ( !string.IsNullOrWhiteSpace( tbNote.Text ) && CurrentPerson != null )
            {
                string text = tbNote.Text;
                bool isAlert = cbIsAlert.Checked;
                bool isPrivate = cbIsPrivate.Checked;

                var noteType = NoteTypeCache.Get( ddlNoteType.SelectedValueAsId() ?? 0 );
                if ( noteType != null )
                {
                    var notes = new List<Note>();
                    var noteService = new NoteService( rockContext );

                    foreach ( int id in ids )
                    {
                        var note = new Note();
                        note.IsSystem = false;
                        note.EntityId = id;
                        note.Caption = isPrivate ? "You - Personal Note" : string.Empty;
                        note.Text = tbNote.Text;
                        note.IsAlert = cbIsAlert.Checked;
                        note.IsPrivateNote = isPrivate;
                        note.NoteTypeId = noteType.Id;
                        notes.Add( note );
                        noteService.Add( note );
                    }

                    rockContext.SaveChanges();
                }
            }

            #endregion

            #region Group

            int? groupId = gpGroup.SelectedValue.AsIntegerOrNull();
            if ( groupId.HasValue )
            {
                var group = new GroupService( rockContext ).Get( groupId.Value );
                if ( group != null )
                {
                    var groupMemberService = new GroupMemberService( rockContext );

                    var existingMembersQuery = groupMemberService.Queryable( true ).Include( a => a.Group )
                                                                 .Where( m => m.GroupId == group.Id
                                                                              && ids.Contains( m.PersonId ) );

                    string action = ddlGroupAction.SelectedValue;
                    if ( action == "Remove" )
                    {
                        var existingIds = existingMembersQuery.Select( gm => gm.Id ).Distinct().ToList();

                        Action<RockContext, List<int>> deleteAction = ( context, items ) =>
                        {
                            // Load the batch of GroupMember items into the context and delete them.
                            groupMemberService = new GroupMemberService( context );

                            var batchGroupMembers = groupMemberService.Queryable( true ).Where( x => items.Contains( x.Id ) ).ToList();

                            // also unregister them from any registration groups
                            RegistrationRegistrantService registrantService = new RegistrationRegistrantService( context );
                            foreach ( var registrant in registrantService.Queryable().Where( r => r.GroupMemberId.HasValue && items.Contains( r.GroupMemberId.Value ) ) )
                            {
                                registrant.GroupMemberId = null;
                            }

                            groupMemberService.DeleteRange( batchGroupMembers );

                            context.SaveChanges();
                        };

                        ProcessBatchUpdate( existingIds, 50, deleteAction );
                    }
                    else
                    {
                        var roleId = ddlGroupRole.SelectedValueAsInt();
                        var status = ddlGroupMemberStatus.SelectedValueAsEnum<GroupMemberStatus>();

                        // Get the attribute values updated
                        var gm = new GroupMember();
                        gm.Group = group;
                        gm.GroupId = group.Id;
                        gm.LoadAttributes( rockContext );
                        var selectedGroupAttributes = new List<AttributeCache>();
                        var selectedGroupAttributeValues = new Dictionary<string, string>();
                        foreach ( var attributeCache in gm.Attributes.Select( a => a.Value ) )
                        {
                            Control attributeControl = phAttributes.FindControl( string.Format( "attribute_field_{0}", attributeCache.Id ) );
                            if ( attributeControl != null && ( action == "Add" || SelectedFields.Contains( attributeControl.ClientID ) ) )
                            {
                                string newValue = attributeCache.FieldType.Field.GetEditValue( attributeControl, attributeCache.QualifierValues );
                                selectedGroupAttributes.Add( attributeCache );
                                selectedGroupAttributeValues.Add( attributeCache.Key, newValue );
                            }
                        }

                        if ( action == "Add" )
                        {
                            if ( roleId.HasValue )
                            {
                                var newGroupMembers = new List<GroupMember>();

                                var existingIds = existingMembersQuery.Select( m => m.PersonId ).Distinct().ToList();

                                var personKeys = ids.Where( id => !existingIds.Contains( id ) ).ToList();

                                Action<RockContext, List<int>> addAction = ( context, items ) =>
                                {
                                    groupMemberService = new GroupMemberService( context );

                                    foreach ( int id in items )
                                    {
                                        var groupMember = new GroupMember();
                                        groupMember.GroupId = group.Id;
                                        groupMember.GroupRoleId = roleId.Value;
                                        groupMember.GroupMemberStatus = status;
                                        groupMember.PersonId = id;
                                        groupMemberService.Add( groupMember );

                                        newGroupMembers.Add( groupMember );
                                    }

                                    context.SaveChanges();
                                };

                                ProcessBatchUpdate( personKeys, 50, addAction );

                                if ( selectedGroupAttributes.Any() )
                                {
                                    foreach ( var groupMember in newGroupMembers )
                                    {
                                        foreach ( var attribute in selectedGroupAttributes )
                                        {
                                            Rock.Attribute.Helper.SaveAttributeValue( groupMember, attribute, selectedGroupAttributeValues[attribute.Key], rockContext );
                                        }
                                    }
                                }
                            }
                        }
                        else // Update
                        {
                            if ( SelectedFields.Contains( ddlGroupRole.ClientID ) && roleId.HasValue )
                            {
                                foreach ( var member in existingMembersQuery.Where( m => m.GroupRoleId != roleId.Value ) )
                                {
                                    if ( !existingMembersQuery.Any( m => m.PersonId == member.PersonId && m.GroupRoleId == roleId.Value ) )
                                    {
                                        member.GroupRoleId = roleId.Value;
                                    }
                                }
                            }

                            if ( SelectedFields.Contains( ddlGroupMemberStatus.ClientID ) )
                            {
                                foreach ( var member in existingMembersQuery )
                                {
                                    member.GroupMemberStatus = status;
                                }
                            }

                            rockContext.SaveChanges();

                            if ( selectedGroupAttributes.Any() )
                            {
                                Action<RockContext, List<GroupMember>> updateAction = ( context, items ) =>
                                {
                                    foreach ( var groupMember in items )
                                    {
                                        foreach ( var attribute in selectedGroupAttributes )
                                        {
                                            Rock.Attribute.Helper.SaveAttributeValue( groupMember, attribute, selectedGroupAttributeValues[attribute.Key], context );
                                        }
                                    }

                                    context.SaveChanges();
                                };

                                // Process the Attribute updates in batches.
                                var existingMembers = existingMembersQuery.ToList();

                                ProcessBatchUpdate( existingMembers, 50, updateAction );
                            }
                        }
                    }
                }
            }

            #endregion

            #region Tag
            var personEntityTypeId = EntityTypeCache.Get( typeof( Rock.Model.Person ) ).Id;

            if ( !string.IsNullOrWhiteSpace( ddlTagList.SelectedValue ) )
            {
                int tagId = ddlTagList.SelectedValue.AsInteger();

                var tag = new TagService( rockContext ).Get( tagId );
                if ( tag != null && tag.IsAuthorized( "Tag", CurrentPerson ) )
                {
                    var taggedItemService = new TaggedItemService( rockContext );

                    // get guids of selected individuals
                    var personGuids = new PersonService( rockContext ).Queryable( true )
                                        .Where( p =>
                                            ids.Contains( p.Id ) )
                                        .Select( p => p.Guid )
                                        .ToList();

                    if ( ddlTagAction.SelectedValue == "Add" )
                    {
                        foreach ( var personGuid in personGuids )
                        {
                            if ( !taggedItemService.Queryable().Where( t => t.TagId == tagId && t.EntityGuid == personGuid ).Any() )
                            {
                                TaggedItem taggedItem = new TaggedItem();
                                taggedItem.TagId = tagId;
                                taggedItem.EntityTypeId = personEntityTypeId;
                                taggedItem.EntityGuid = personGuid;

                                taggedItemService.Add( taggedItem );
                                rockContext.SaveChanges();
                            }
                        }
                    }
                    else // remove
                    {
                        foreach ( var personGuid in personGuids )
                        {
                            var taggedPerson = taggedItemService.Queryable().Where( t => t.TagId == tagId && t.EntityGuid == personGuid ).FirstOrDefault();
                            if ( taggedPerson != null )
                            {
                                taggedItemService.Delete( taggedPerson );
                            }
                        }
                        rockContext.SaveChanges();
                    }
                }
            }
            #endregion

            #region workflow

            IEnumerable<string> selectedWorkflows = from ListItem li in rlbWorkFlowType.Items
                                                    where li.Selected == true
                                                    select li.Value;
            foreach ( string value in selectedWorkflows )
            {
                int? intValue = value.AsIntegerOrNull();
                if ( intValue.HasValue )
                {

                    var workflowDetails = people.Select( p => new LaunchWorkflowDetails( p ) ).ToList();
                    var launchWorkflowsTxn = new Rock.Transactions.LaunchWorkflowsTransaction( intValue.Value, workflowDetails );
                    Rock.Transactions.RockQueue.TransactionQueue.Enqueue( launchWorkflowsTxn );
                }
            }
            #endregion
        }

        /// <summary>
        /// Process database updates for the supplied list of items in batches to improve performance for large datasets.
        /// </summary>
        /// <param name="itemsToProcess"></param>
        /// <param name="batchSize"></param>
        /// <param name="processingAction"></param>
        private void ProcessBatchUpdate<TListItem>( List<TListItem> itemsToProcess, int batchSize, Action<RockContext, List<TListItem>> processingAction )
        {
            int remainingCount = itemsToProcess.Count();

            int batchesProcessed = 0;

            while ( remainingCount > 0 )
            {
                var batchItems = itemsToProcess.Skip( batchesProcessed * batchSize ).Take( batchSize ).ToList();

                using ( var batchContext = new RockContext() )
                {
                    processingAction.Invoke( batchContext, batchItems );
                }

                batchesProcessed++;

                remainingCount -= batchItems.Count();
            }
        }

        /// <summary>
        /// Handles the SelectedIndexChanged event of the ddlRecordStatus control.
        /// </summary>
        /// <param name="sender">The source of the event.</param>
        /// <param name="e">The <see cref="EventArgs"/> instance containing the event data.</param>
        protected void ddlRecordStatus_SelectedIndexChanged( object sender, EventArgs e )
        {
            ddlInactiveReason.Visible = ( ddlRecordStatus.SelectedValueAsInt() == DefinedValueCache.Get( new Guid( Rock.SystemGuid.DefinedValue.PERSON_RECORD_STATUS_INACTIVE ) ).Id );
            tbInactiveReasonNote.Visible = ddlInactiveReason.Visible;
        }

        /// <summary>
        /// Handles the SelectedIndexChanged event of the ddlGroupAction control.
        /// </summary>
        /// <param name="sender">The source of the event.</param>
        /// <param name="e">The <see cref="EventArgs"/> instance containing the event data.</param>
        protected void ddlGroupAction_SelectedIndexChanged( object sender, EventArgs e )
        {
            SetGroupControls();
        }

        /// <summary>
        /// Handles the SelectItem event of the gpGroup control.
        /// </summary>
        /// <param name="sender">The source of the event.</param>
        /// <param name="e">The <see cref="EventArgs"/> instance containing the event data.</param>
        protected void gpGroup_SelectItem( object sender, EventArgs e )
        {
            SetGroupControls();
        }

        #endregion

        #region Private Methods

        /// <summary>
        /// Binds the individuals.
        /// </summary>
        private void BindIndividuals()
        {
            int individualCount = Individuals.Count();
            lNumIndividuals.Text = individualCount.ToString( "N0" ) +
                ( individualCount == 1 ? " Person" : " People" );

            ppAddPerson.PersonId = Rock.Constants.None.Id;
            ppAddPerson.PersonName = "Add Person";

            int displayCount = int.MaxValue;

            if ( !ShowAllIndividuals )
            {
                int.TryParse( GetAttributeValue( "DisplayCount" ), out displayCount );
            }

            if ( displayCount > 0 && displayCount < Individuals.Count )
            {
                rptIndividuals.DataSource = Individuals.Take( displayCount ).ToList();
                lbShowAllIndividuals.Visible = true;
            }
            else
            {
                rptIndividuals.DataSource = Individuals.ToList();
                lbShowAllIndividuals.Visible = false;
            }

            rptIndividuals.DataBind();
        }

        private void SetControlSelection()
        {
            SetControlSelection( ddlTitle, "Title" );
            SetControlSelection( ddlConnectionStatus, "Connection Status", _canEditConnectionStatus );
            SetControlSelection( ddlGender, "Gender" );
            SetControlSelection( ddlMaritalStatus, "Marital Status" );
            SetControlSelection( ddlGradePicker, GlobalAttributesCache.Get().GetValue( "core.GradeLabel" ) );
            ypGraduation.Enabled = ddlGradePicker.Enabled;

            SetControlSelection( cpCampus, "Campus" );
            SetControlSelection( ddlCommunicationPreference, "Communication Preference" );
            SetControlSelection( ddlSuffix, "Suffix" );
            SetControlSelection( ddlRecordStatus, "Record Status", _canEditRecordStatus );
            SetControlSelection( ddlIsEmailActive, "Email Status" );
            SetControlSelection( ddlEmailPreference, "Email Preference" );
            SetControlSelection( tbEmailNote, "Email Note" );
            SetControlSelection( ddlFollow, "Follow" );
            SetControlSelection( tbSystemNote, "System Note" );
            SetControlSelection( ddlReviewReason, "Review Reason" );
            SetControlSelection( tbReviewReasonNote, "Review Reason Note" );
        }

        private void SetControlSelection( IRockControl control, string label )
        {
            bool controlEnabled = SelectedFields.Contains( control.ClientID, StringComparer.OrdinalIgnoreCase );
            string iconCss = controlEnabled ? "fa-check-circle-o" : "fa-circle-o";
            control.Label = string.Format( "<span class='js-select-item'><i class='fa {0}'></i></span> {1}", iconCss, label );
            var webControl = control as WebControl;
            if ( webControl != null )
            {
                webControl.Enabled = controlEnabled;
            }
        }
        private void SetControlSelection( IRockControl control, string label, bool canEdit )
        {
            if (canEdit)
            {
                SetControlSelection( control, label );
            }
        }

        private void BuildAttributes( RockContext rockContext, bool setValues = false )
        {
            var selectedCategories = new List<CategoryCache>();
            foreach ( string categoryGuid in GetAttributeValue( "AttributeCategories" ).SplitDelimitedValues() )
            {
                var category = CategoryCache.Get( categoryGuid.AsGuid(), rockContext );
                if ( category != null )
                {
                    selectedCategories.Add( category );
                }
            }

            int categoryIndex = 0;
            foreach ( var category in selectedCategories.OrderBy( c => c.Name ) )
            {
                var pw = new PanelWidget();
                if ( categoryIndex % 2 == 0 )
                {
                    phAttributesCol1.Controls.Add( pw );
                }
                else
                {
                    phAttributesCol2.Controls.Add( pw );
                }
                pw.ID = "pwAttributes_" + category.Id.ToString();
                categoryIndex++;


                if ( !string.IsNullOrWhiteSpace( category.IconCssClass ) )
                {
                    pw.TitleIconCssClass = category.IconCssClass;
                }
                pw.Title = category.Name;

                var orderedAttributeList = new AttributeService( rockContext ).GetByCategoryId( category.Id, false )
                    .OrderBy( a => a.Order ).ThenBy( a => a.Name );
                foreach ( var attribute in orderedAttributeList )
                {
                    if ( attribute.IsAuthorized( Authorization.EDIT, CurrentPerson ) )
                    {
                        var attributeCache = AttributeCache.Get( attribute.Id );

                        string clientId = string.Format( "{0}_attribute_field_{1}", pw.ClientID, attribute.Id );
                        bool controlEnabled = SelectedFields.Contains( clientId, StringComparer.OrdinalIgnoreCase );
                        string iconCss = controlEnabled ? "fa-check-circle-o" : "fa-circle-o";

                        string labelText = string.Format( "<span class='js-select-item'><i class='fa {0}'></i></span> {1}", iconCss, attributeCache.Name );
                        Control control = attributeCache.AddControl( pw.Controls, string.Empty, string.Empty, setValues, true, false, labelText );

                        if ( !( control is RockCheckBox ) && !( control is PersonPicker ) && !( control is ItemPicker ) )
                        {
                            var webControl = control as WebControl;
                            if ( webControl != null )
                            {
                                webControl.Enabled = controlEnabled;
                            }
                        }
                    }
                }
            }
        }

        private void SetGroupControls()
        {
            string action = ddlGroupAction.SelectedValue;
            if ( action == "Remove" )
            {
                ddlGroupMemberStatus.Visible = false;
                ddlGroupRole.Visible = false;
            }
            else
            {
                var rockContext = new RockContext();
                Group group = null;

                int? groupId = gpGroup.SelectedValueAsId();
                if ( groupId.HasValue )
                {
                    group = new GroupService( rockContext ).Get( groupId.Value );
                }

                if ( group != null )
                {
                    GroupId = group.Id;

                    ddlGroupRole.Visible = true;
                    ddlGroupMemberStatus.Visible = true;

                    if ( action == "Add" )
                    {
                        pnlGroupMemberStatus.RemoveCssClass( "fade-inactive" );
                        pnlGroupMemberAttributes.RemoveCssClass( "fade-inactive" );

                        ddlGroupRole.Label = "Role";
                        ddlGroupRole.Enabled = true;

                        ddlGroupMemberStatus.Label = "Member Status";
                        ddlGroupMemberStatus.Enabled = true;
                    }
                    else
                    {
                        pnlGroupMemberStatus.AddCssClass( "fade-inactive" );
                        pnlGroupMemberAttributes.AddCssClass( "fade-inactive" );
                        SetControlSelection( ddlGroupRole, "Role" );
                        SetControlSelection( ddlGroupMemberStatus, "Member Status" );
                    }

                    var groupType = GroupTypeCache.Get( group.GroupTypeId );
                    ddlGroupRole.Items.Clear();
                    ddlGroupRole.DataSource = groupType.Roles.OrderBy( r => r.Order ).ToList();
                    ddlGroupRole.DataBind();
                    ddlGroupRole.SelectedValue = groupType.DefaultGroupRoleId.ToString();

                    ddlGroupMemberStatus.SelectedValue = "1";

                    phAttributes.Controls.Clear();
                    BuildGroupAttributes( group, rockContext, true );
                }
                else
                {
                    ddlGroupRole.Visible = false;
                    ddlGroupMemberStatus.Visible = false;

                    ddlGroupRole.Items.Add( new ListItem( string.Empty, string.Empty ) );
                    ddlGroupMemberStatus.Items.Add( new ListItem( string.Empty, string.Empty ) );
                }
            }
        }

        private void BuildGroupAttributes( RockContext rockContext )
        {
            if ( GroupId.HasValue )
            {
                var group = new GroupService( rockContext ).Get( GroupId.Value );
                BuildGroupAttributes( group, rockContext, false );
            }
        }

        private void BuildGroupAttributes( Group group, RockContext rockContext, bool setValues )
        {
            if ( group != null )
            {
                string action = ddlGroupAction.SelectedValue;

                var groupMember = new GroupMember();
                groupMember.Group = group;
                groupMember.GroupId = group.Id;
                groupMember.LoadAttributes( rockContext );

                foreach ( var attributeCache in groupMember.Attributes.Select( a => a.Value ) )
                {
                    string labelText = attributeCache.Name;
                    bool controlEnabled = true;
                    if ( action == "Update" )
                    {
                        string clientId = string.Format( "{0}_attribute_field_{1}", phAttributes.NamingContainer.ClientID, attributeCache.Id );
                        controlEnabled = SelectedFields.Contains( clientId, StringComparer.OrdinalIgnoreCase );

                        string iconCss = controlEnabled ? "fa-check-circle-o" : "fa-circle-o";
                        labelText = string.Format( "<span class='js-select-item'><i class='fa {0}'></i></span> {1}", iconCss, attributeCache.Name );
                    }

                    Control control = attributeCache.AddControl( phAttributes.Controls, attributeCache.DefaultValue, string.Empty, setValues, true, attributeCache.IsRequired, labelText );

                    // Q: Why don't we enable if the control is a RockCheckBox?
                    if ( action == "Update" && !( control is RockCheckBox ) )
                    {
                        var webControl = control as WebControl;
                        if ( webControl != null )
                        {
                            webControl.Enabled = controlEnabled;
                        }
                    }
                }
            }
        }

        #region Evaluate Change Methods

        /// <summary>
        /// Evaluates the change, and adds a summary string of what if anything changed
        /// </summary>
        /// <param name="historyMessages">The history messages.</param>
        /// <param name="propertyName">Name of the property.</param>
        /// <param name="oldValue">The old value.</param>
        /// <param name="newValue">The new value.</param>
        private void EvaluateChange( List<string> historyMessages, string propertyName, string newValue )
        {
            if ( !string.IsNullOrWhiteSpace( newValue ) )
            {
                historyMessages.Add( string.Format( "Update <span class='field-name'>{0}</span> to value of <span class='field-value'>{1}</span>.", propertyName, newValue ) );
            }
            else
            {
                historyMessages.Add( string.Format( "Clear <span class='field-name'>{0}</span> value.", propertyName ) );
            }
        }

        /// <summary>
        /// Evaluates the change, and adds a summary string of what if anything changed
        /// </summary>
        /// <param name="historyMessages">The history messages.</param>
        /// <param name="propertyName">Name of the property.</param>
        /// <param name="oldValue">The old value.</param>
        /// <param name="newValue">The new value.</param>
        private void EvaluateChange( List<string> historyMessages, string propertyName, int? newValue )
        {
            EvaluateChange( historyMessages, propertyName,
                newValue.HasValue ? newValue.Value.ToString() : string.Empty );
        }

        /// <summary>
        /// Evaluates the change.
        /// </summary>
        /// <param name="historyMessages">The history messages.</param>
        /// <param name="propertyName">Name of the property.</param>
        /// <param name="oldValue">The old value.</param>
        /// <param name="newValue">The new value.</param>
        /// <param name="includeTime">if set to <c>true</c> [include time].</param>
        private void EvaluateChange( List<string> historyMessages, string propertyName, DateTime? newValue, bool includeTime = false )
        {
            string newStringValue = string.Empty;
            if ( newValue.HasValue )
            {
                newStringValue = includeTime ? newValue.Value.ToString() : newValue.Value.ToShortDateString();
            }

            EvaluateChange( historyMessages, propertyName, newStringValue );
        }

        /// <summary>
        /// Evaluates the change.
        /// </summary>
        /// <param name="historyMessages">The history messages.</param>
        /// <param name="propertyName">Name of the property.</param>
        /// <param name="oldValue">if set to <c>true</c> [old value].</param>
        /// <param name="newValue">if set to <c>true</c> [new value].</param>
        private void EvaluateChange( List<string> historyMessages, string propertyName, bool? newValue )
        {
            EvaluateChange( historyMessages, propertyName,
                newValue.HasValue ? newValue.Value.ToString() : string.Empty );
        }

        /// <summary>
        /// Evaluates the change.
        /// </summary>
        /// <param name="historyMessages">The history messages.</param>
        /// <param name="propertyName">Name of the property.</param>
        /// <param name="oldValue">The old value.</param>
        /// <param name="newValue">The new value.</param>
        private void EvaluateChange( List<string> historyMessages, string propertyName, Enum newValue )
        {
            string newStringValue = newValue != null ? newValue.ConvertToString() : string.Empty;
            EvaluateChange( historyMessages, propertyName, newStringValue );
        }

        #endregion

        #endregion

        #region Helper Classes

        /// <summary>
        /// Helper class used to maintain state of individuals
        /// </summary>
        [Serializable]
        protected class Individual
        {
            /// <summary>
            /// Gets or sets the person id.
            /// </summary>
            /// <value>
            /// The person id.
            /// </value>
            public int PersonId { get; set; }

            /// <summary>
            /// Gets or sets the name of the person.
            /// </summary>
            /// <value>
            /// The name of the person.
            /// </value>
            public string PersonName { get; set; }

            /// <summary>
            /// Initializes a new instance of the <see cref="Individual" /> class.
            /// </summary>
            /// <param name="personId">The person id.</param>
            /// <param name="personName">Name of the person.</param>
            /// <param name="status">The status.</param>
            public Individual( Person person )
            {
                PersonId = person.Id;
                PersonName = person.FullName;
            }

            /// <summary>
            /// Initializes a new instance of the <see cref="Individual"/> class.
            /// </summary>
            /// <param name="id">The identifier.</param>
            /// <param name="name">The name.</param>
            public Individual( int id, string name )
            {
                PersonId = id;
                PersonName = name;
            }

        }

        #endregion


    }
}<|MERGE_RESOLUTION|>--- conflicted
+++ resolved
@@ -84,13 +84,9 @@
         {
             base.OnInit( e );
 
-<<<<<<< HEAD
             RockPage.AddScriptLink( "~/Scripts/jquery.signalR-2.2.0.min.js", false );
 
-            var personEntityTypeId = CacheEntityType.Get( typeof( Rock.Model.Person ) ).Id;
-=======
             var personEntityTypeId = EntityTypeCache.Get( typeof( Rock.Model.Person ) ).Id;
->>>>>>> d0070285
 
             ddlTitle.BindToDefinedType( DefinedTypeCache.Get( new Guid( Rock.SystemGuid.DefinedType.PERSON_TITLE ) ), true );
             ddlConnectionStatus.BindToDefinedType( DefinedTypeCache.Get( new Guid( Rock.SystemGuid.DefinedType.PERSON_CONNECTION_STATUS ) ) );
