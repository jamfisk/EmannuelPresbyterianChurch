--- conflicted
+++ resolved
@@ -1059,424 +1059,396 @@
                 confirmExit.Enabled = true;
 
                 var rockContext = new RockContext();
+                
                 try
                 {
                     rockContext.WrapTransaction( () =>
-                    {
-                        var groupService = new GroupService( rockContext );
-                        var groupMemberService = new GroupMemberService( rockContext );
-                        var personService = new PersonService( rockContext );
-                        var historyService = new HistoryService( rockContext );
-
-                        var groupChanges = new List<string>();
-
-                        // SAVE GROUP
-                        _group = groupService.Get( _group.Id );
-
-                        History.EvaluateChange( groupChanges, "Group Name", _group.Name, tbGroupName.Text );
-                        _group.Name = tbGroupName.Text;
-
-                        int? campusId = cpCampus.SelectedValueAsInt();
-                        if ( _group.CampusId != campusId )
-                        {
-                            History.EvaluateChange(
-                                groupChanges,
-                                "Campus",
-                                _group.CampusId.HasValue ? CampusCache.Read( _group.CampusId.Value ).Name : string.Empty,
-                                campusId.HasValue ? CampusCache.Read( campusId.Value ).Name : string.Empty );
-
-                            _group.CampusId = campusId;
-                        }
-
-<<<<<<< HEAD
-                        bool isAdult = role != null && role.Guid.Equals( Rock.SystemGuid.GroupRole.GROUPROLE_FAMILY_MEMBER_ADULT.AsGuid() );
-=======
-                        rockContext.SaveChanges();
-
-                        // SAVE GROUP MEMBERS
-                        var recordStatusInactiveId = DefinedValueCache.Read( new Guid( Rock.SystemGuid.DefinedValue.PERSON_RECORD_STATUS_INACTIVE ) ).Id;
-                        var reasonStatusReasonDeceasedId = DefinedValueCache.Read( new Guid( Rock.SystemGuid.DefinedValue.PERSON_RECORD_STATUS_REASON_DECEASED ) ).Id;
-                        int? recordStatusValueID = ddlRecordStatus.SelectedValueAsInt();
-                        int? reasonValueId = ddlReason.SelectedValueAsInt();
-                        var newGroups = new List<Group>();
->>>>>>> e3184078
-
-                        foreach ( var groupMemberInfo in GroupMembers )
-                        {
-<<<<<<< HEAD
-                            Person person = null;
-                            if ( groupMemberInfo.Id == -1 )
-                            {
-                                person = new Person();
-=======
-                            var memberChanges = new List<string>();
-                            var demographicChanges = new List<string>();
-
-                            var role = _groupType.Roles.Where( r => r.Guid.Equals( groupMemberInfo.RoleGuid ) ).FirstOrDefault();
-                            if ( role == null )
-                            {
-                                role = _groupType.Roles.FirstOrDefault();
-                            }
->>>>>>> e3184078
-
-                            bool isAdult = role != null && role.Guid.Equals( Rock.SystemGuid.GroupRole.GROUPROLE_FAMILY_MEMBER_ADULT );
-
-                            // People added to group (new or from other group )
-                            if ( !groupMemberInfo.ExistingGroupMember )
-                            {
-                                Person person = null;
-                                if ( groupMemberInfo.Id == -1 )
-                                {
-                                    person = new Person();
-
-                                    person.TitleValueId = groupMemberInfo.TitleValueId;
-                                    person.FirstName = groupMemberInfo.FirstName;
-                                    person.NickName = groupMemberInfo.NickName;
-                                    person.LastName = groupMemberInfo.LastName;
-                                    person.SuffixValueId = groupMemberInfo.SuffixValueId;
-                                    person.Gender = groupMemberInfo.Gender;
-
-                                    DateTime? birthdate = groupMemberInfo.BirthDate;
-                                    if ( birthdate.HasValue )
-                                    {
-                                        // If setting a future birthdate, subtract a century until birthdate is not greater than today.
-                                        var today = RockDateTime.Today;
-                                        while ( birthdate.Value.CompareTo( today ) > 0 )
-                                        {
-                                            birthdate = birthdate.Value.AddYears( -100 );
-                                        }
-                                    }
-
-                                    person.SetBirthDate( birthdate );
-
-                                    person.MaritalStatusValueId = groupMemberInfo.MaritalStatusValueId;
-                                    person.GradeOffset = groupMemberInfo.GradeOffset;
-                                    person.ConnectionStatusValueId = groupMemberInfo.ConnectionStatusValueId;
-                                    person.Email = groupMemberInfo.Email;
-                                    if ( groupMemberInfo.PhoneNumbers != null && groupMemberInfo.PhoneNumbers.Any() )
-                                    {
-                                        foreach ( var pnInfo in groupMemberInfo.PhoneNumbers )
-                                        {
-                                            var phoneNumber = new PhoneNumber();
-                                            phoneNumber.NumberTypeValueId = pnInfo.PhoneTypeId;
-                                            phoneNumber.Number = pnInfo.Number;
-                                            person.PhoneNumbers.Add( phoneNumber );
-                                        }
-                                    }
-                                    if ( isAdult )
-                                    {
-                                        person.GivingGroupId = _group.Id;
-                                    }
-
-                                    person.IsEmailActive = true;
-                                    person.EmailPreference = EmailPreference.EmailAllowed;
-                                    person.RecordTypeValueId = DefinedValueCache.Read( Rock.SystemGuid.DefinedValue.PERSON_RECORD_TYPE_PERSON.AsGuid() ).Id;
-                                }
-                                else
-                                {
-                                    person = personService.Get( groupMemberInfo.Id );
-                                }
-
-                                if ( person == null )
-                                {
-                                    // shouldn't happen
-                                    return;
-                                }
-
-                                if ( _isFamilyGroupType )
-                                {
-                                    if ( person.RecordStatusValueId != recordStatusValueID )
-                                    {
-                                        History.EvaluateChange( demographicChanges, "Record Status", DefinedValueCache.GetName( person.RecordStatusValueId ), DefinedValueCache.GetName( recordStatusValueID ) );
-                                        person.RecordStatusValueId = recordStatusValueID;
-                                    }
-
-<<<<<<< HEAD
-                            PersonService.AddPersonToGroup( person, person.Id == 0, _group.Id, role.Id, rockContext );
-                            groupMemberInfo.Id = person.Id;
-                        }
-                        else
-                        {
-                            // existing group members
-                            var groupMember = groupMemberService.Queryable( "Person", true ).Where( m =>
-                                m.PersonId == groupMemberInfo.Id &&
-                                m.Group.GroupTypeId == _groupType.Id &&
-                                m.GroupId == _group.Id ).FirstOrDefault();
-=======
-                                    if ( person.RecordStatusReasonValueId != reasonValueId )
-                                    {
-                                        History.EvaluateChange( demographicChanges, "Record Status Reason", DefinedValueCache.GetName( person.RecordStatusReasonValueId ), DefinedValueCache.GetName( reasonValueId ) );
-                                        person.RecordStatusReasonValueId = reasonValueId;
-                                    }
-                                }
->>>>>>> e3184078
-
-                                PersonService.AddPersonToGroup( person, person.Id == 0, _group.Id, role.Id, rockContext );
-                            	groupMemberInfo.Id = person.Id;
-                            }
-                            else
-                            {
-                                // existing group members
-                                var groupMember = groupMemberService.Queryable( "Person", true ).Where( m =>
-                                        m.PersonId == groupMemberInfo.Id &&
-                                        m.Group.GroupTypeId == _groupType.Id &&
-                                        m.GroupId == _group.Id ).FirstOrDefault();
-
-                                if ( groupMember != null )
-                                {
-                                    if ( groupMemberInfo.Removed )
-                                    {
-                                        if ( !groupMemberInfo.IsInOtherGroups )
-                                        {
-                                            var newFamilyChanges = new List<string>();
-
-                                            // Family member was removed and should be created in their own new family
-                                            var newGroup = new Group();
-                                            newGroup.Name = groupMemberInfo.LastName + " " + _groupType.Name;
-                                            History.EvaluateChange( newFamilyChanges, "Family", string.Empty, newGroup.Name );
-
-                                            newGroup.GroupTypeId = _groupType.Id;
-
-                                            if ( _group.CampusId.HasValue )
-                                            {
-                                                History.EvaluateChange( newFamilyChanges, "Campus", string.Empty, CampusCache.Read( _group.CampusId.Value ).Name );
-                                            }
-
-                                            newGroup.CampusId = _group.CampusId;
-
-                                            groupService.Add( newGroup );
-                                            rockContext.SaveChanges();
-
-                                            // If person's previous giving group was this family, set it to their new family id
-                                            if ( _isFamilyGroupType && groupMember.Person.GivingGroup != null && groupMember.Person.GivingGroupId == _group.Id )
-                                            {
-                                                History.EvaluateChange( demographicChanges, "Giving Group", groupMember.Person.GivingGroup.Name, _group.Name );
-                                                groupMember.Person.GivingGroupId = newGroup.Id;
-                                            }
-
-<<<<<<< HEAD
-                                        groupMember.Group = newGroup;
-                                        
-                                        // If this person is 18 or older, create them as an Adult in their new group
-                                        if ((groupMember.Person.Age ?? 0) >= 18)
-                                        {
-                                            var familyGroupType = GroupTypeCache.Read( Rock.SystemGuid.GroupType.GROUPTYPE_FAMILY.AsGuid() );
-                                            groupMember.GroupRoleId = familyGroupType.Roles.First( a => a.Guid == Rock.SystemGuid.GroupRole.GROUPROLE_FAMILY_MEMBER_ADULT.AsGuid() ).Id;
-                                        }
-
-                                        rockContext.SaveChanges();
-=======
-                                            groupMember.Group = newGroup;
-                                            rockContext.SaveChanges();
->>>>>>> e3184078
-
-                                            var newMemberChanges = new List<string>();
-
-                                            if ( _isFamilyGroupType )
-                                            {
-                                                History.EvaluateChange( newMemberChanges, "Role", string.Empty, groupMember.GroupRole.Name );
-
-                                                HistoryService.SaveChanges(
-                                                    rockContext,
-                                                    typeof( Person ),
-                                                    Rock.SystemGuid.Category.HISTORY_PERSON_FAMILY_CHANGES.AsGuid(),
-                                                    groupMember.Person.Id,
-                                                    newFamilyChanges,
-                                                    newGroup.Name,
-                                                    typeof( Group ),
-                                                    newGroup.Id );
-                                            }
-                                            newGroups.Add( newGroup );
-
-                                            History.EvaluateChange( memberChanges, "Role", groupMember.GroupRole.Name, string.Empty );
-                                        }
-                                        else
-                                        {
-                                            History.EvaluateChange( groupChanges, "Family", groupMember.Group.Name, string.Empty );
-
-                                            groupMemberService.Delete( groupMember );
-                                            rockContext.SaveChanges();
-                                        }
-                                    }
-                                    else
-                                    {
-                                        // Existing member was not removed
-                                        if ( role != null )
-                                        {
-                                            History.EvaluateChange( memberChanges, "Role", groupMember.GroupRole != null ? groupMember.GroupRole.Name : string.Empty, role.Name );
-                                            groupMember.GroupRoleId = role.Id;
-
-                                            if ( _isFamilyGroupType )
-                                            {
-                                                // Only change a person's record status if they were not previously deceased (#1887).
-                                                if ( recordStatusValueID > 0 && groupMember.Person.RecordStatusReasonValueId != reasonStatusReasonDeceasedId )
-                                                {
-                                                    History.EvaluateChange( demographicChanges, "Record Status",
-                                                    DefinedValueCache.GetName( groupMember.Person.RecordStatusValueId ), DefinedValueCache.GetName( recordStatusValueID ) );
-                                                    groupMember.Person.RecordStatusValueId = recordStatusValueID;
-
-                                                    History.EvaluateChange( demographicChanges, "Record Status Reason", DefinedValueCache.GetName( groupMember.Person.RecordStatusReasonValueId ), DefinedValueCache.GetName( reasonValueId ) );
-                                                    groupMember.Person.RecordStatusReasonValueId = reasonValueId;
-                                                }
-                                            }
-
+	                {
+	                    var groupService = new GroupService( rockContext );
+	                    var groupMemberService = new GroupMemberService( rockContext );
+	                    var personService = new PersonService( rockContext );
+	                    var historyService = new HistoryService( rockContext );
+	
+	                    var groupChanges = new List<string>();
+	
+	                    // SAVE GROUP
+	                    _group = groupService.Get( _group.Id );
+	
+	                    History.EvaluateChange( groupChanges, "Group Name", _group.Name, tbGroupName.Text );
+	                    _group.Name = tbGroupName.Text;
+	
+	                    int? campusId = cpCampus.SelectedValueAsInt();
+	                    if ( _group.CampusId != campusId )
+	                    {
+	                        History.EvaluateChange(
+	                            groupChanges,
+	                            "Campus",
+	                            _group.CampusId.HasValue ? CampusCache.Read( _group.CampusId.Value ).Name : string.Empty,
+	                            campusId.HasValue ? CampusCache.Read( campusId.Value ).Name : string.Empty );
+	
+	                        _group.CampusId = campusId;
+	                    }
+	
+	                    rockContext.SaveChanges();
+	
+	                    // SAVE GROUP MEMBERS
+	                    var recordStatusInactiveId = DefinedValueCache.Read( new Guid( Rock.SystemGuid.DefinedValue.PERSON_RECORD_STATUS_INACTIVE ) ).Id;
+	                    var reasonStatusReasonDeceasedId = DefinedValueCache.Read( new Guid( Rock.SystemGuid.DefinedValue.PERSON_RECORD_STATUS_REASON_DECEASED ) ).Id;
+	                    int? recordStatusValueID = ddlRecordStatus.SelectedValueAsInt();
+	                    int? reasonValueId = ddlReason.SelectedValueAsInt();
+	                    var newGroups = new List<Group>();
+	
+	                    foreach ( var groupMemberInfo in GroupMembers )
+	                    {
+	                        var memberChanges = new List<string>();
+	                        var demographicChanges = new List<string>();
+	
+	                        var role = _groupType.Roles.Where( r => r.Guid.Equals( groupMemberInfo.RoleGuid ) ).FirstOrDefault();
+	                        if ( role == null )
+	                        {
+	                            role = _groupType.Roles.FirstOrDefault();
+	                        }
+	
+	                        bool isAdult = role != null && role.Guid.Equals( Rock.SystemGuid.GroupRole.GROUPROLE_FAMILY_MEMBER_ADULT.AsGuid() );
+	
+	                        // People added to group (new or from other group )
+	                        if ( !groupMemberInfo.ExistingGroupMember )
+	                        {
+	                            Person person = null;
+	                            if ( groupMemberInfo.Id == -1 )
+	                            {
+	                                person = new Person();
+	
+	                                person.TitleValueId = groupMemberInfo.TitleValueId;
+	                                person.FirstName = groupMemberInfo.FirstName;
+	                                person.NickName = groupMemberInfo.NickName;
+	                                person.LastName = groupMemberInfo.LastName;
+	                                person.SuffixValueId = groupMemberInfo.SuffixValueId;
+	                                person.Gender = groupMemberInfo.Gender;
+	
+	                                DateTime? birthdate = groupMemberInfo.BirthDate;
+	                                if ( birthdate.HasValue )
+	                                {
+	                                    // If setting a future birthdate, subtract a century until birthdate is not greater than today.
+	                                    var today = RockDateTime.Today;
+	                                    while ( birthdate.Value.CompareTo( today ) > 0 )
+	                                    {
+	                                        birthdate = birthdate.Value.AddYears( -100 );
+	                                    }
+	                                }
+	
+	                                person.SetBirthDate( birthdate );
+	
+	                                person.MaritalStatusValueId = groupMemberInfo.MaritalStatusValueId;
+	                                person.GradeOffset = groupMemberInfo.GradeOffset;
+	                                person.ConnectionStatusValueId = groupMemberInfo.ConnectionStatusValueId;
+	                                person.Email = groupMemberInfo.Email;
+	                                if ( groupMemberInfo.PhoneNumbers != null && groupMemberInfo.PhoneNumbers.Any() )
+	                                {
+	                                    foreach( var pnInfo in groupMemberInfo.PhoneNumbers )
+	                                    {
+	                                        var phoneNumber = new PhoneNumber();
+	                                        phoneNumber.NumberTypeValueId = pnInfo.PhoneTypeId;
+	                                        phoneNumber.Number = pnInfo.Number;
+	                                        person.PhoneNumbers.Add( phoneNumber );
+	                                    }
+	                                }
+	                                if ( isAdult )
+	                                {
+	                                    person.GivingGroupId = _group.Id;
+	                                }
+	
+	                                person.IsEmailActive = true;
+	                                person.EmailPreference = EmailPreference.EmailAllowed;
+	                                person.RecordTypeValueId = DefinedValueCache.Read( Rock.SystemGuid.DefinedValue.PERSON_RECORD_TYPE_PERSON.AsGuid() ).Id;
+	                            }
+	                            else
+	                            {
+	                                person = personService.Get( groupMemberInfo.Id );
+	                            }
+	
+	                            if ( person == null )
+	                            {
+	                                // shouldn't happen
+	                                return;
+	                            }
+	
+	                            if ( _isFamilyGroupType )
+	                            {
+	                                if ( person.RecordStatusValueId != recordStatusValueID )
+	                                {
+	                                    History.EvaluateChange( demographicChanges, "Record Status", DefinedValueCache.GetName( person.RecordStatusValueId ), DefinedValueCache.GetName( recordStatusValueID ) );
+	                                    person.RecordStatusValueId = recordStatusValueID;
+	                                }
+	
+	                                if ( person.RecordStatusReasonValueId != reasonValueId )
+	                                {
+	                                    History.EvaluateChange( demographicChanges, "Record Status Reason", DefinedValueCache.GetName( person.RecordStatusReasonValueId ), DefinedValueCache.GetName( reasonValueId ) );
+	                                    person.RecordStatusReasonValueId = reasonValueId;
+	                                }
+	                            }
+	
+	                            PersonService.AddPersonToGroup( person, person.Id == 0, _group.Id, role.Id, rockContext );
+	                            groupMemberInfo.Id = person.Id;
+	                        }
+	                        else
+	                        {
+	                            // existing group members
+	                            var groupMember = groupMemberService.Queryable( "Person", true ).Where( m =>
+	                                m.PersonId == groupMemberInfo.Id &&
+	                                m.Group.GroupTypeId == _groupType.Id &&
+	                                m.GroupId == _group.Id ).FirstOrDefault();
+	
+	                            if ( groupMember != null )
+	                            {
+	                                if ( groupMemberInfo.Removed )
+	                                {
+	                                    if ( !groupMemberInfo.IsInOtherGroups )
+	                                    {
+	                                        var newFamilyChanges = new List<string>();
+	
+	                                        // Family member was removed and should be created in their own new family
+	                                        var newGroup = new Group();
+	                                        newGroup.Name = groupMemberInfo.LastName + " " + _groupType.Name;
+	                                        History.EvaluateChange( newFamilyChanges, "Family", string.Empty, newGroup.Name );
+	
+	                                        newGroup.GroupTypeId = _groupType.Id;
+	
+	                                        if ( _group.CampusId.HasValue )
+	                                        {
+	                                            History.EvaluateChange( newFamilyChanges, "Campus", string.Empty, CampusCache.Read( _group.CampusId.Value ).Name );
+	                                        }
+	
+	                                        newGroup.CampusId = _group.CampusId;
+	
+	                                        groupService.Add( newGroup );
+	                                        rockContext.SaveChanges();
+	
+	                                        // If person's previous giving group was this family, set it to their new family id
+	                                        if ( _isFamilyGroupType && groupMember.Person.GivingGroup != null && groupMember.Person.GivingGroupId == _group.Id )
+	                                        {
+	                                            History.EvaluateChange( demographicChanges, "Giving Group", groupMember.Person.GivingGroup.Name, _group.Name );
+	                                            groupMember.Person.GivingGroupId = newGroup.Id;
+	                                        }
+	
+	                                        groupMember.Group = newGroup;
+	                                        
+	                                        // If this person is 18 or older, create them as an Adult in their new group
+	                                        if ((groupMember.Person.Age ?? 0) >= 18)
+	                                        {
+	                                            var familyGroupType = GroupTypeCache.Read( Rock.SystemGuid.GroupType.GROUPTYPE_FAMILY.AsGuid() );
+	                                            groupMember.GroupRoleId = familyGroupType.Roles.First( a => a.Guid == Rock.SystemGuid.GroupRole.GROUPROLE_FAMILY_MEMBER_ADULT.AsGuid() ).Id;
+	                                        }
+	
+	                                        rockContext.SaveChanges();
+	
+	                                        var newMemberChanges = new List<string>();
+	
+	                                        if ( _isFamilyGroupType )
+	                                        {
+	                                            History.EvaluateChange( newMemberChanges, "Role", string.Empty, groupMember.GroupRole.Name );
+	
+	                                            HistoryService.SaveChanges(
+	                                                rockContext,
+	                                                typeof( Person ),
+	                                                Rock.SystemGuid.Category.HISTORY_PERSON_FAMILY_CHANGES.AsGuid(),
+	                                                groupMember.Person.Id,
+	                                                newFamilyChanges,
+	                                                newGroup.Name,
+	                                                typeof( Group ),
+	                                                newGroup.Id );
+	                                        }
+	                                        newGroups.Add( newGroup );
+	
+	                                        History.EvaluateChange( memberChanges, "Role", groupMember.GroupRole.Name, string.Empty );
+	                                    }
+	                                    else
+	                                    {
+	                                        History.EvaluateChange( groupChanges, "Family", groupMember.Group.Name, string.Empty );
+	
+	                                        groupMemberService.Delete( groupMember );
+	                                        rockContext.SaveChanges();
+	                                    }
+	                                }
+	                                else
+	                                {
+	                                    // Existing member was not removed
+	                                    if ( role != null )
+	                                    {
+	                                        History.EvaluateChange( memberChanges, "Role", groupMember.GroupRole != null ? groupMember.GroupRole.Name : string.Empty, role.Name );
+	                                        groupMember.GroupRoleId = role.Id;
+	
+	                                        if ( _isFamilyGroupType )
+	                                        {
+	                                            // Only change a person's record status if they were not previously deceased (#1887).
+	                                            if ( recordStatusValueID > 0 && groupMember.Person.RecordStatusReasonValueId != reasonStatusReasonDeceasedId )
+	                                            {
+	                                                History.EvaluateChange( demographicChanges, "Record Status", 
+	                                                DefinedValueCache.GetName( groupMember.Person.RecordStatusValueId ), DefinedValueCache.GetName( recordStatusValueID ) );
+	                                                groupMember.Person.RecordStatusValueId = recordStatusValueID;
+	
+	                                                History.EvaluateChange( demographicChanges, "Record Status Reason", DefinedValueCache.GetName( groupMember.Person.RecordStatusReasonValueId ), DefinedValueCache.GetName( reasonValueId ) );
+	                                                groupMember.Person.RecordStatusReasonValueId = reasonValueId;
+	                                            }
+	                                        }
+	
                                             if ( !groupMember.IsValid )
                                             {
                                                 throw new GroupMemberValidationException( groupMember.ValidationResults.Select( a => a.ErrorMessage ).ToList().AsDelimited( "<br />" ) );
                                             }
 
-                                            rockContext.SaveChanges();
-                                        }
-                                    }
-                                }
-                            }
-
-                            // Remove anyone that was moved from another family
-                            if ( groupMemberInfo.RemoveFromOtherGroups )
-                            {
-                                PersonService.RemovePersonFromOtherFamilies( _group.Id, groupMemberInfo.Id, rockContext );
-                            }
-
-                            HistoryService.SaveChanges( rockContext, typeof( Person ), Rock.SystemGuid.Category.HISTORY_PERSON_DEMOGRAPHIC_CHANGES.AsGuid(), groupMemberInfo.Id, demographicChanges );
-
-                            if ( _isFamilyGroupType )
-                            {
-                                HistoryService.SaveChanges( rockContext, typeof( Person ), Rock.SystemGuid.Category.HISTORY_PERSON_FAMILY_CHANGES.AsGuid(), groupMemberInfo.Id, memberChanges, _group.Name, typeof( Group ), _group.Id );
-                            }
-                        }
-
-                        // Now check if family group should be marked inactive or active
-                        if ( _isFamilyGroupType )
-                        {
-                            // Are there any members of the family who are NOT inactive?
-                            // If not, mark the whole family inactive.
-                            if ( !_group.Members.Where( m => m.Person.RecordStatusValueId != recordStatusInactiveId ).Any() )
-                            {
-                                _group.IsActive = false;
-                            }
-                            else
-                            {
-                                _group.IsActive = true;
-                            }
-                        }
-
-                        // SAVE LOCATIONS
-                        var groupLocationService = new GroupLocationService( rockContext );
-
-                        // delete any group locations that were removed
-                        var remainingLocationIds = GroupAddresses.Where( a => a.Id > 0 ).Select( a => a.Id ).ToList();
-                        foreach ( var removedLocation in groupLocationService.Queryable( "GroupLocationTypeValue,Location" )
-                            .Where( l => l.GroupId == _group.Id &&
-                                !remainingLocationIds.Contains( l.Id ) ) )
-                        {
-                            History.EvaluateChange( groupChanges,
-                                ( removedLocation.GroupLocationTypeValue != null ? removedLocation.GroupLocationTypeValue.Value : "Unknown" ) + " Location",
-                                removedLocation.Location.ToString(), string.Empty );
-                            groupLocationService.Delete( removedLocation );
-                        }
-
-                        rockContext.SaveChanges();
-
-                        foreach ( var groupAddressInfo in GroupAddresses.Where( a => a.Id >= 0 ) )
-                        {
-                            Location updatedAddress = null;
-                            if ( groupAddressInfo.LocationIsDirty )
-                            {
-                                updatedAddress = new LocationService( rockContext ).Get( groupAddressInfo.Street1, groupAddressInfo.Street2, groupAddressInfo.City, groupAddressInfo.State, groupAddressInfo.PostalCode, groupAddressInfo.Country );
-                            }
-
-                            GroupLocation groupLocation = null;
-                            if ( groupAddressInfo.Id > 0 )
-                            {
-                                groupLocation = groupLocationService.Get( groupAddressInfo.Id );
-                            }
-
-                            if ( groupLocation == null )
-                            {
-                                groupLocation = new GroupLocation();
-                                groupLocation.GroupId = _group.Id;
-                                groupLocationService.Add( groupLocation );
-                            }
-
-                            History.EvaluateChange(
-                                groupChanges,
-                                "Location Type",
-                                groupLocation.GroupLocationTypeValueId.HasValue ? DefinedValueCache.Read( groupLocation.GroupLocationTypeValueId.Value ).Value : string.Empty,
-                                groupAddressInfo.LocationTypeName );
-                            groupLocation.GroupLocationTypeValueId = groupAddressInfo.LocationTypeId;
-
-                            History.EvaluateChange(
-                                groupChanges,
-                                groupAddressInfo.LocationTypeName + " Is Mailing",
-                                groupLocation.IsMailingLocation.ToString(),
-                                groupAddressInfo.IsMailing.ToString() );
-
-                            groupLocation.IsMailingLocation = groupAddressInfo.IsMailing;
-
-                            History.EvaluateChange(
-                                groupChanges,
-                                groupAddressInfo.LocationTypeName + " Is Map Location",
-                                groupLocation.IsMappedLocation.ToString(),
-                                groupAddressInfo.IsLocation.ToString() );
-
-                            groupLocation.IsMappedLocation = groupAddressInfo.IsLocation;
-
-                            if ( updatedAddress != null )
-                            {
-                                History.EvaluateChange(
-                                    groupChanges,
-                                    groupAddressInfo.LocationTypeName + " Location",
-                                    groupLocation.Location != null ? groupLocation.Location.ToString() : string.Empty,
-                                    updatedAddress.ToString() );
-                                groupLocation.Location = updatedAddress;
-                            }
-
-                            rockContext.SaveChanges();
-
-                            // Add the same locations to any new families created by removing an existing family member
-                            if ( newGroups.Any() )
-                            {
-                                // reload grouplocation for access to child properties
-                                groupLocation = groupLocationService.Get( groupLocation.Id );
-                                foreach ( var newGroup in newGroups )
-                                {
-                                    var newGroupLocation = new GroupLocation();
-                                    newGroupLocation.GroupId = newGroup.Id;
-                                    newGroupLocation.LocationId = groupLocation.LocationId;
-                                    newGroupLocation.GroupLocationTypeValueId = groupLocation.GroupLocationTypeValueId;
-                                    newGroupLocation.IsMailingLocation = groupLocation.IsMailingLocation;
-                                    newGroupLocation.IsMappedLocation = groupLocation.IsMappedLocation;
-                                    groupLocationService.Add( newGroupLocation );
-                                }
-
-                                rockContext.SaveChanges();
-                            }
-                        }
-
-                        _group.LoadAttributes();
-                        Rock.Attribute.Helper.GetEditValues( phGroupAttributes, _group );
-                        _group.SaveAttributeValues( rockContext );
-
-                        if ( _isFamilyGroupType )
-                        {
-                            foreach ( var fm in _group.Members )
-                            {
-                                HistoryService.SaveChanges(
-                                    rockContext,
-                                    typeof( Person ),
-                                    Rock.SystemGuid.Category.HISTORY_PERSON_FAMILY_CHANGES.AsGuid(),
-                                    fm.PersonId,
-                                    groupChanges,
-                                    _group.Name,
-                                    typeof( Group ),
-                                    _group.Id );
-                            }
-                        }
-
-                        Response.Redirect( string.Format( "~/Person/{0}", Person.Id ), false );
-
-                    } );
-                }
+	                                        rockContext.SaveChanges();
+	                                    }
+	                                }
+	                            }
+	                        }
+	
+	                        // Remove anyone that was moved from another family
+	                        if ( groupMemberInfo.RemoveFromOtherGroups )
+	                        {
+	                            PersonService.RemovePersonFromOtherFamilies( _group.Id, groupMemberInfo.Id, rockContext );
+	                        }
+	
+	                        HistoryService.SaveChanges( rockContext, typeof( Person ), Rock.SystemGuid.Category.HISTORY_PERSON_DEMOGRAPHIC_CHANGES.AsGuid(), groupMemberInfo.Id, demographicChanges );
+	
+	                        if ( _isFamilyGroupType )
+	                        {
+	                            HistoryService.SaveChanges( rockContext, typeof( Person ), Rock.SystemGuid.Category.HISTORY_PERSON_FAMILY_CHANGES.AsGuid(), groupMemberInfo.Id, memberChanges, _group.Name, typeof( Group ), _group.Id );
+	                        }
+	                    }
+	
+	                    // Now check if family group should be marked inactive or active
+	                    if ( _isFamilyGroupType )
+	                    {
+	                        // Are there any members of the family who are NOT inactive?
+	                        // If not, mark the whole family inactive.
+	                        if ( !_group.Members.Where( m => m.Person.RecordStatusValueId != recordStatusInactiveId ).Any() )
+	                        {
+	                            _group.IsActive = false;
+	                        }
+	                        else
+	                        {
+	                            _group.IsActive = true;
+	                        }
+	                    }
+	
+	                    // SAVE LOCATIONS
+	                    var groupLocationService = new GroupLocationService( rockContext );
+	
+	                    // delete any group locations that were removed
+	                    var remainingLocationIds = GroupAddresses.Where( a => a.Id > 0 ).Select( a => a.Id ).ToList();
+	                    foreach ( var removedLocation in groupLocationService.Queryable( "GroupLocationTypeValue,Location" )
+	                        .Where( l => l.GroupId == _group.Id &&
+	                            !remainingLocationIds.Contains( l.Id ) ) )
+	                    {
+	                        History.EvaluateChange( groupChanges,
+	                            ( removedLocation.GroupLocationTypeValue != null ? removedLocation.GroupLocationTypeValue.Value : "Unknown" ) + " Location",
+	                            removedLocation.Location.ToString(), string.Empty );
+	                        groupLocationService.Delete( removedLocation );
+	                    }
+	
+	                    rockContext.SaveChanges();
+	
+	                    foreach ( var groupAddressInfo in GroupAddresses.Where( a => a.Id >= 0 ) )
+	                    {
+	                        Location updatedAddress = null;
+	                        if ( groupAddressInfo.LocationIsDirty )
+	                        {
+	                            updatedAddress = new LocationService( rockContext ).Get( groupAddressInfo.Street1, groupAddressInfo.Street2, groupAddressInfo.City, groupAddressInfo.State, groupAddressInfo.PostalCode, groupAddressInfo.Country );
+	                        }
+	
+	                        GroupLocation groupLocation = null;
+	                        if ( groupAddressInfo.Id > 0 )
+	                        {
+	                            groupLocation = groupLocationService.Get( groupAddressInfo.Id );
+	                        }
+	
+	                        if ( groupLocation == null )
+	                        {
+	                            groupLocation = new GroupLocation();
+	                            groupLocation.GroupId = _group.Id;
+	                            groupLocationService.Add( groupLocation );
+	                        }
+	
+	                        History.EvaluateChange(
+	                            groupChanges,
+	                            "Location Type",
+	                            groupLocation.GroupLocationTypeValueId.HasValue ? DefinedValueCache.Read( groupLocation.GroupLocationTypeValueId.Value ).Value : string.Empty,
+	                            groupAddressInfo.LocationTypeName );
+	                        groupLocation.GroupLocationTypeValueId = groupAddressInfo.LocationTypeId;
+	
+	                        History.EvaluateChange(
+	                            groupChanges,
+	                            groupAddressInfo.LocationTypeName + " Is Mailing",
+	                            groupLocation.IsMailingLocation.ToString(),
+	                            groupAddressInfo.IsMailing.ToString() );
+	
+	                        groupLocation.IsMailingLocation = groupAddressInfo.IsMailing;
+	
+	                        History.EvaluateChange(
+	                            groupChanges,
+	                            groupAddressInfo.LocationTypeName + " Is Map Location",
+	                            groupLocation.IsMappedLocation.ToString(),
+	                            groupAddressInfo.IsLocation.ToString() );
+	
+	                        groupLocation.IsMappedLocation = groupAddressInfo.IsLocation;
+	
+	                        if ( updatedAddress != null )
+	                        {
+	                            History.EvaluateChange(
+	                                groupChanges,
+	                                groupAddressInfo.LocationTypeName + " Location",
+	                                groupLocation.Location != null ? groupLocation.Location.ToString() : string.Empty,
+	                                updatedAddress.ToString() );
+	                            groupLocation.Location = updatedAddress;
+	                        }
+	
+	                        rockContext.SaveChanges();
+	
+	                        // Add the same locations to any new families created by removing an existing family member
+	                        if ( newGroups.Any() )
+	                        {
+	                            // reload grouplocation for access to child properties
+	                            groupLocation = groupLocationService.Get( groupLocation.Id );
+	                            foreach ( var newGroup in newGroups )
+	                            {
+	                                var newGroupLocation = new GroupLocation();
+	                                newGroupLocation.GroupId = newGroup.Id;
+	                                newGroupLocation.LocationId = groupLocation.LocationId;
+	                                newGroupLocation.GroupLocationTypeValueId = groupLocation.GroupLocationTypeValueId;
+	                                newGroupLocation.IsMailingLocation = groupLocation.IsMailingLocation;
+	                                newGroupLocation.IsMappedLocation = groupLocation.IsMappedLocation;
+	                                groupLocationService.Add( newGroupLocation );
+	                            }
+	
+	                            rockContext.SaveChanges();
+	                        }
+	                    }
+	
+	                    _group.LoadAttributes();
+	                    Rock.Attribute.Helper.GetEditValues( phGroupAttributes, _group );
+	                    _group.SaveAttributeValues( rockContext );
+	
+	                    if ( _isFamilyGroupType )
+	                    {
+	                        foreach ( var fm in _group.Members )
+	                        {
+	                            HistoryService.SaveChanges(
+	                                rockContext,
+	                                typeof( Person ),
+	                                Rock.SystemGuid.Category.HISTORY_PERSON_FAMILY_CHANGES.AsGuid(),
+	                                fm.PersonId,
+	                                groupChanges,
+	                                _group.Name,
+	                                typeof( Group ),
+	                                _group.Id );
+	                        }
+	                    }
+	
+	                    Response.Redirect( string.Format( "~/Person/{0}", Person.Id ), false );
+	
+	                } );
+				}
                 catch ( GroupMemberValidationException gmvex )
                 {
                     cvGroupMember.IsValid = false;
