--- conflicted
+++ resolved
@@ -1063,7 +1063,6 @@
                 try
                 {
                     rockContext.WrapTransaction( () =>
-<<<<<<< HEAD
 	                {
 	                    var groupService = new GroupService( rockContext );
 	                    var groupMemberService = new GroupMemberService( rockContext );
@@ -1293,231 +1292,7 @@
 	                                            }
 	                                        }
 	
-                                            if ( !groupMember.IsValid )
-=======
-                    {
-                        var groupService = new GroupService( rockContext );
-                        var groupMemberService = new GroupMemberService( rockContext );
-                        var personService = new PersonService( rockContext );
-                        var historyService = new HistoryService( rockContext );
-
-                        var groupChanges = new List<string>();
-
-                        // SAVE GROUP
-                        _group = groupService.Get( _group.Id );
-
-                        History.EvaluateChange( groupChanges, "Group Name", _group.Name, tbGroupName.Text );
-                        _group.Name = tbGroupName.Text;
-
-                        int? campusId = cpCampus.SelectedValueAsInt();
-                        if ( _group.CampusId != campusId )
-                        {
-                            History.EvaluateChange(
-                                groupChanges,
-                                "Campus",
-                                _group.CampusId.HasValue ? CampusCache.Read( _group.CampusId.Value ).Name : string.Empty,
-                                campusId.HasValue ? CampusCache.Read( campusId.Value ).Name : string.Empty );
-
-                            _group.CampusId = campusId;
-                        }
-
-                        rockContext.SaveChanges();
-
-                        // SAVE GROUP MEMBERS
-                        var recordStatusInactiveId = DefinedValueCache.Read( new Guid( Rock.SystemGuid.DefinedValue.PERSON_RECORD_STATUS_INACTIVE ) ).Id;
-                        var reasonStatusReasonDeceasedId = DefinedValueCache.Read( new Guid( Rock.SystemGuid.DefinedValue.PERSON_RECORD_STATUS_REASON_DECEASED ) ).Id;
-                        int? recordStatusValueID = ddlRecordStatus.SelectedValueAsInt();
-                        int? reasonValueId = ddlReason.SelectedValueAsInt();
-                        var newGroups = new List<Group>();
-
-                        foreach ( var groupMemberInfo in GroupMembers )
-                        {
-                            var memberChanges = new List<string>();
-                            var demographicChanges = new List<string>();
-
-                            var role = _groupType.Roles.Where( r => r.Guid.Equals( groupMemberInfo.RoleGuid ) ).FirstOrDefault();
-                            if ( role == null )
-                            {
-                                role = _groupType.Roles.FirstOrDefault();
-                            }
-
-                            bool isAdult = role != null && role.Guid.Equals( Rock.SystemGuid.GroupRole.GROUPROLE_FAMILY_MEMBER_ADULT );
-
-                            // People added to group (new or from other group )
-                            if ( !groupMemberInfo.ExistingGroupMember )
-                            {
-                                Person person = null;
-                                if ( groupMemberInfo.Id == -1 )
-                                {
-                                    person = new Person();
-
-                                    person.TitleValueId = groupMemberInfo.TitleValueId;
-                                    person.FirstName = groupMemberInfo.FirstName;
-                                    person.NickName = groupMemberInfo.NickName;
-                                    person.LastName = groupMemberInfo.LastName;
-                                    person.SuffixValueId = groupMemberInfo.SuffixValueId;
-                                    person.Gender = groupMemberInfo.Gender;
-
-                                    DateTime? birthdate = groupMemberInfo.BirthDate;
-                                    if ( birthdate.HasValue )
-                                    {
-                                        // If setting a future birthdate, subtract a century until birthdate is not greater than today.
-                                        var today = RockDateTime.Today;
-                                        while ( birthdate.Value.CompareTo( today ) > 0 )
-                                        {
-                                            birthdate = birthdate.Value.AddYears( -100 );
-                                        }
-                                    }
-
-                                    person.SetBirthDate( birthdate );
-
-                                    person.MaritalStatusValueId = groupMemberInfo.MaritalStatusValueId;
-                                    person.GradeOffset = groupMemberInfo.GradeOffset;
-                                    person.ConnectionStatusValueId = groupMemberInfo.ConnectionStatusValueId;
-                                    person.Email = groupMemberInfo.Email;
-                                    if ( groupMemberInfo.PhoneNumbers != null && groupMemberInfo.PhoneNumbers.Any() )
-                                    {
-                                        foreach ( var pnInfo in groupMemberInfo.PhoneNumbers )
-                                        {
-                                            var phoneNumber = new PhoneNumber();
-                                            phoneNumber.NumberTypeValueId = pnInfo.PhoneTypeId;
-                                            phoneNumber.Number = pnInfo.Number;
-                                            person.PhoneNumbers.Add( phoneNumber );
-                                        }
-                                    }
-                                    if ( isAdult )
-                                    {
-                                        person.GivingGroupId = _group.Id;
-                                    }
-
-                                    person.IsEmailActive = true;
-                                    person.EmailPreference = EmailPreference.EmailAllowed;
-                                    person.RecordTypeValueId = DefinedValueCache.Read( Rock.SystemGuid.DefinedValue.PERSON_RECORD_TYPE_PERSON.AsGuid() ).Id;
-                                }
-                                else
-                                {
-                                    person = personService.Get( groupMemberInfo.Id );
-                                }
-
-                                if ( person == null )
-                                {
-                                    // shouldn't happen
-                                    return;
-                                }
-
-                                if ( _isFamilyGroupType )
-                                {
-                                    if ( person.RecordStatusValueId != recordStatusValueID )
-                                    {
-                                        History.EvaluateChange( demographicChanges, "Record Status", DefinedValueCache.GetName( person.RecordStatusValueId ), DefinedValueCache.GetName( recordStatusValueID ) );
-                                        person.RecordStatusValueId = recordStatusValueID;
-                                    }
-
-                                    if ( person.RecordStatusReasonValueId != reasonValueId )
-                                    {
-                                        History.EvaluateChange( demographicChanges, "Record Status Reason", DefinedValueCache.GetName( person.RecordStatusReasonValueId ), DefinedValueCache.GetName( reasonValueId ) );
-                                        person.RecordStatusReasonValueId = reasonValueId;
-                                    }
-                                }
-
-                                PersonService.AddPersonToGroup( person, person.Id == 0, _group.Id, role.Id, rockContext );
-                            	groupMemberInfo.Id = person.Id;
-                            }
-                            else
-                            {
-                                // existing group members
-                                var groupMember = groupMemberService.Queryable( "Person", true ).Where( m =>
-                                        m.PersonId == groupMemberInfo.Id &&
-                                        m.Group.GroupTypeId == _groupType.Id &&
-                                        m.GroupId == _group.Id ).FirstOrDefault();
-
-                                if ( groupMember != null )
-                                {
-                                    if ( groupMemberInfo.Removed )
-                                    {
-                                        if ( !groupMemberInfo.IsInOtherGroups )
-                                        {
-                                            var newFamilyChanges = new List<string>();
-
-                                            // Family member was removed and should be created in their own new family
-                                            var newGroup = new Group();
-                                            newGroup.Name = groupMemberInfo.LastName + " " + _groupType.Name;
-                                            History.EvaluateChange( newFamilyChanges, "Family", string.Empty, newGroup.Name );
-
-                                            newGroup.GroupTypeId = _groupType.Id;
-
-                                            if ( _group.CampusId.HasValue )
-                                            {
-                                                History.EvaluateChange( newFamilyChanges, "Campus", string.Empty, CampusCache.Read( _group.CampusId.Value ).Name );
-                                            }
-
-                                            newGroup.CampusId = _group.CampusId;
-
-                                            groupService.Add( newGroup );
-                                            rockContext.SaveChanges();
-
-                                            // If person's previous giving group was this family, set it to their new family id
-                                            if ( _isFamilyGroupType && groupMember.Person.GivingGroup != null && groupMember.Person.GivingGroupId == _group.Id )
-                                            {
-                                                History.EvaluateChange( demographicChanges, "Giving Group", groupMember.Person.GivingGroup.Name, _group.Name );
-                                                groupMember.Person.GivingGroupId = newGroup.Id;
-                                            }
-
-                                            groupMember.Group = newGroup;
-                                            rockContext.SaveChanges();
-
-                                            var newMemberChanges = new List<string>();
-
-                                            if ( _isFamilyGroupType )
-                                            {
-                                                History.EvaluateChange( newMemberChanges, "Role", string.Empty, groupMember.GroupRole.Name );
-
-                                                HistoryService.SaveChanges(
-                                                    rockContext,
-                                                    typeof( Person ),
-                                                    Rock.SystemGuid.Category.HISTORY_PERSON_FAMILY_CHANGES.AsGuid(),
-                                                    groupMember.Person.Id,
-                                                    newFamilyChanges,
-                                                    newGroup.Name,
-                                                    typeof( Group ),
-                                                    newGroup.Id );
-                                            }
-                                            newGroups.Add( newGroup );
-
-                                            History.EvaluateChange( memberChanges, "Role", groupMember.GroupRole.Name, string.Empty );
-                                        }
-                                        else
-                                        {
-                                            History.EvaluateChange( groupChanges, "Family", groupMember.Group.Name, string.Empty );
-
-                                            groupMemberService.Delete( groupMember );
-                                            rockContext.SaveChanges();
-                                        }
-                                    }
-                                    else
-                                    {
-                                        // Existing member was not removed
-                                        if ( role != null )
-                                        {
-                                            History.EvaluateChange( memberChanges, "Role", groupMember.GroupRole != null ? groupMember.GroupRole.Name : string.Empty, role.Name );
-                                            groupMember.GroupRoleId = role.Id;
-
-                                            if ( _isFamilyGroupType )
-                                            {
-                                                // Only change a person's record status if they were not previously deceased (#1887).
-                                                if ( recordStatusValueID > 0 && groupMember.Person.RecordStatusReasonValueId != reasonStatusReasonDeceasedId )
-                                                {
-                                                    History.EvaluateChange( demographicChanges, "Record Status",
-                                                    DefinedValueCache.GetName( groupMember.Person.RecordStatusValueId ), DefinedValueCache.GetName( recordStatusValueID ) );
-                                                    groupMember.Person.RecordStatusValueId = recordStatusValueID;
-
-                                                    History.EvaluateChange( demographicChanges, "Record Status Reason", DefinedValueCache.GetName( groupMember.Person.RecordStatusReasonValueId ), DefinedValueCache.GetName( reasonValueId ) );
-                                                    groupMember.Person.RecordStatusReasonValueId = reasonValueId;
-                                                }
-                                            }
-
                                             if ( !groupMember.IsValidGroupMember( rockContext ) )
->>>>>>> 2596e069
                                             {
                                                 throw new GroupMemberValidationException( groupMember.ValidationResults.Select( a => a.ErrorMessage ).ToList().AsDelimited( "<br />" ) );
                                             }
