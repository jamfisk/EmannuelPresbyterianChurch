--- conflicted
+++ resolved
@@ -495,28 +495,6 @@
                         {
                             if ( CurrentPageIndex == ( attributeControls.Count + 1 ) && FindDuplicates() )
                             {
-<<<<<<< HEAD
-                                Group group = null;
-                                // TODO, put them in the selected family if an existing family was selected in the "Detect Families at Address" prompt
-                                if ( pnlAddressInUseWarning.Visible )
-                                {
-                                    int? familyToAddToGroupId = hfSelectedFamilyGroupId.Value.AsIntegerOrNull();
-                                }
-
-                                if ( _isFamilyGroupType )
-                                {
-                                    group = GroupService.SaveNewFamily( rockContext, GroupMembers, cpCampus.SelectedValueAsInt(), true );
-                                }
-                                else
-                                {
-                                    group = GroupService.SaveNewGroup( rockContext, _groupType.Id, parentGroupGuid, tbGroupName.Text, GroupMembers, null, true );
-                                }
-
-                                if ( group != null )
-                                {
-                                    string locationKey = GetLocationKey();
-                                    if ( !string.IsNullOrEmpty( locationKey ) && _verifiedLocations.ContainsKey( locationKey ) )
-=======
                                 CurrentPageIndex++;
                                 CreateControls( true );
                             }
@@ -532,6 +510,12 @@
 	                                rockContext.WrapTransaction( () =>
 	                                {
 	                                    Group group = null;
+                                // TODO, put them in the selected family if an existing family was selected in the "Detect Families at Address" prompt
+                                if ( pnlAddressInUseWarning.Visible )
+                                {
+                                    int? familyToAddToGroupId = hfSelectedFamilyGroupId.Value.AsIntegerOrNull();
+                                }
+
 	                                    if ( _isFamilyGroupType )
 	                                    {
 	                                        group = GroupService.SaveNewFamily( rockContext, GroupMembers, cpCampus.SelectedValueAsInt(), true );
@@ -553,7 +537,6 @@
 	                                } );
 
                                     if ( groupId.HasValue )
->>>>>>> f8ac2ce6
                                     {
                                         LaunchWorkflows( groupId.Value, rockContext );
                                     }
@@ -1408,7 +1391,6 @@
 
         #endregion
 
-<<<<<<< HEAD
         /// <summary>
         /// Handles the ItemDataBound event of the rptFamiliesAtAddress control.
         /// </summary>
@@ -1448,7 +1430,5 @@
                 }
             }
         }
-=======
->>>>>>> f8ac2ce6
     }
 }