﻿<%@ Control Language="C#" AutoEventWireup="true" CodeFile="AddGroup.ascx.cs" Inherits="RockWeb.Blocks.Crm.PersonDetail.AddGroup" %>

<asp:UpdatePanel ID="upAddGroup" runat="server">
    <ContentTemplate>

        <div class="panel panel-block">
            <div class="panel-heading">
                <h1 class="panel-title"><i class="fa fa-plus-square-o"></i>
                    <asp:Literal ID="lTitle" runat="server"></asp:Literal></h1>
            </div>
            <div class="panel-body">

                <asp:ValidationSummary ID="valSummaryTop" runat="server" HeaderText="Please Correct the Following" CssClass="alert alert-danger" />
<<<<<<< HEAD
                <Rock:NotificationBox ID="nbValidation" runat="server" Heading="Please Correct the Following" NotificationBoxType="Danger" />
=======
                <asp:CustomValidator ID="cvGroupMember" runat="server" Display="None" />
>>>>>>> e3184078

                <asp:Panel ID="pnlGroupData" runat="server">

                    <div class="row" id="divGroupName" runat="server">
                        <div class="col-md-4">
                            <Rock:RockTextBox ID="tbGroupName" runat="server" Label="Group Name" Required="true" />
                        </div>
                        <div class="col-md-8">
                        </div>
                    </div>

                    <div class="row">
                        <div class="col-md-12">
                            <h4><%=_groupTypeName %> Members</h4>
                        </div>
                    </div>

                    <div class="row">
                        <div class="col-md-12">
                            <Rock:NewGroupMembers ID="nfmMembers" runat="server" OnAddGroupMemberClick="nfmMembers_AddGroupMemberClick" />
                        </div>
                    </div>

                    <div class="row">
                        <div class="col-md-4">
                            <Rock:CampusPicker ID="cpCampus" runat="server" Required="true" />
                            <Rock:RockDropDownList ID="ddlMaritalStatus" runat="server" Label="Marital Status of Adults" 
                                Help="The marital status to use for the adults in this family." />
                        </div>

                        <div class="col-md-8">
                            <Rock:AddressControl ID="acAddress" Label="Address" runat="server" UseStateAbbreviation="false" UseCountryAbbreviation="false" />
                            <Rock:RockCheckBox ID="cbHomeless" runat="server" Text="Family is Homeless" Visible="false" />
                        </div>
                    </div>

                </asp:Panel>

                <asp:Panel ID="pnlContactInfo" runat="server" Visible="false">
                    <Rock:NewGroupContactInfo ID="nfciContactInfo" runat="server" />
                </asp:Panel>

                <asp:Panel ID="pnlAttributes" runat="server" Visible="false">
                </asp:Panel>

                <asp:Panel ID="pnlDuplicateWarning" runat="server" Visible="false">
                    <Rock:NotificationBox ID="nbDuplicateWarning" runat="server" NotificationBoxType="Warning" Title="Possible Duplicates"
                        Text="<p>One or more of the people you are adding may already exist. Please confirm that none of the existing people below are the same person as someone that you are adding." />
                    <div>
                        <asp:PlaceHolder ID="phDuplicates" runat="server" />
                    </div>
                </asp:Panel>

                <Rock:NotificationBox ID="nbMessages" runat="server"></Rock:NotificationBox>

                <div class="actions">
                    <asp:LinkButton ID="btnPrevious" runat="server" Text="Previous" CssClass="btn btn-link" OnClick="btnPrevious_Click" Visible="false" CausesValidation="false" />
                    <asp:LinkButton ID="btnNext" runat="server" Text="Next" CssClass="btn btn-primary" OnClick="btnNext_Click" />
                </div>
            </div>
        </div>

    </ContentTemplate>
</asp:UpdatePanel><|MERGE_RESOLUTION|>--- conflicted
+++ resolved
@@ -11,11 +11,8 @@
             <div class="panel-body">
 
                 <asp:ValidationSummary ID="valSummaryTop" runat="server" HeaderText="Please Correct the Following" CssClass="alert alert-danger" />
-<<<<<<< HEAD
+                <asp:CustomValidator ID="cvGroupMember" runat="server" Display="None" />
                 <Rock:NotificationBox ID="nbValidation" runat="server" Heading="Please Correct the Following" NotificationBoxType="Danger" />
-=======
-                <asp:CustomValidator ID="cvGroupMember" runat="server" Display="None" />
->>>>>>> e3184078
 
                 <asp:Panel ID="pnlGroupData" runat="server">
 
