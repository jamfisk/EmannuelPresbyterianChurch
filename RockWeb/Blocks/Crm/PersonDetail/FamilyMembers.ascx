--- conflicted
+++ resolved
@@ -12,15 +12,9 @@
                         <asp:HyperLink ID="hlEditFamily" runat="server" CssClass="edit btn btn-xs"><i class="icon-pencil"></i> Edit Family</asp:HyperLink>
                     </div>
 
-<<<<<<< HEAD
                     <div class="row">
                 
                         <div class="col-md-8 members clearfix">
-=======
-                    <div class="row-fluid">
-
-                        <div class="span8 members clearfix">
->>>>>>> 5fb70a37
 
                             <header class="title"><span class="first-word"><%# Eval("Name") %></span> Family</header>
 
