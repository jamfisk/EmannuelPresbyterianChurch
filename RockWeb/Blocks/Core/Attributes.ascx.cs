﻿// <copyright>
// Copyright by the Spark Development Network
//
// Licensed under the Rock Community License (the "License");
// you may not use this file except in compliance with the License.
// You may obtain a copy of the License at
//
// http://www.rockrms.com/license
//
// Unless required by applicable law or agreed to in writing, software
// distributed under the License is distributed on an "AS IS" BASIS,
// WITHOUT WARRANTIES OR CONDITIONS OF ANY KIND, either express or implied.
// See the License for the specific language governing permissions and
// limitations under the License.
// </copyright>
//
using System;
using System.ComponentModel;
using System.Collections.Generic;
using System.Linq;
using System.Web.UI;
using System.Web.UI.WebControls;
using System.Net;

using Rock;
using Rock.Attribute;
using Rock.Constants;
using Rock.Data;
using Rock.Model;
using Rock.Cache;
using Rock.Web.UI;
using Rock.Web.UI.Controls;
using Rock.Security;

namespace RockWeb.Blocks.Core
{
    /// <summary>
    /// User control for managing the attributes that are available for a specific entity
    /// </summary>
    [DisplayName( "Attributes" )]
    [Category( "Core" )]
    [Description( "Allows for the managing of attribues." )]

    [EntityTypeField( "Entity", "Entity Name", false, "Applies To", 0 )]
    [TextField( "Entity Qualifier Column", "The entity column to evaluate when determining if this attribute applies to the entity", false, "", "Applies To", 1 )]
    [TextField( "Entity Qualifier Value", "The entity column value to evaluate.  Attributes will only apply to entities with this value", false, "", "Applies To", 2 )]
    [BooleanField( "Allow Setting of Values", "Should UI be available for setting values of the specified Entity ID?", false, order: 3 )]
    [IntegerField( "Entity Id", "The entity id that values apply to", false, 0, order: 4 )]
    [BooleanField( "Enable Show In Grid", "Should the 'Show In Grid' option be displayed when editing attributes?", false, order: 5 )]
    [TextField( "Category Filter", "A comma separated list of category guids to limit the display of attributes to.", false, "", order: 6 )]

    public partial class Attributes : RockBlock, ICustomGridColumns
    {
        #region Fields

        private int? _entityTypeId = null;
        private string _entityQualifierColumn = string.Empty;
        private string _entityQualifierValue = string.Empty;
        private bool _displayValueEdit = false;
        private int? _entityId = null;
        private bool _canConfigure = false;
        private bool _isEntityTypeConfigured = false;

        #endregion

        #region Base Control Methods

        /// <summary>
        /// Raises the <see cref="E:System.Web.UI.Control.Init" /> event.
        /// </summary>
        /// <param name="e">An <see cref="T:System.EventArgs" /> object that contains the event data.</param>
        protected override void OnInit( EventArgs e )
        {
            base.OnInit( e );

            // if limiting by category list hide the filters
            if ( !string.IsNullOrWhiteSpace( GetAttributeValue( "CategoryFilter" ) ) )
            {
                rFilter.Visible = false;
            }

            edtAttribute.IsShowInGridVisible = GetAttributeValue( "EnableShowInGrid" ).AsBooleanOrNull() ?? false;

            Guid? entityTypeGuid = GetAttributeValue( "Entity" ).AsGuidOrNull();
            if ( entityTypeGuid.HasValue )
            {
                _isEntityTypeConfigured = true;
<<<<<<< HEAD
                if ( default( Guid ) == entityTypeGuid )
                {
                    _entityTypeId = default( int );
                }
                else
                {
                    _entityTypeId = EntityTypeCache.Read( entityTypeGuid.Value ).Id;
=======
                if (default(Guid) == entityTypeGuid) {
                    _entityTypeId = default(int);
                } else {
                    _entityTypeId = CacheEntityType.Get(entityTypeGuid.Value).Id;
>>>>>>> 90258c21
                }
            }
            else
            {
                _entityTypeId = rFilter.GetUserPreference( "Entity Type" ).AsIntegerOrNull();
                var entityTypeList = new EntityTypeService( new RockContext() ).GetEntities().ToList();
                ddlEntityType.EntityTypes = entityTypeList;
                ddlAttrEntityType.EntityTypes = entityTypeList;
                ddlEntityType.SetValue( _entityTypeId );

            }

            _entityQualifierColumn = GetAttributeValue( "EntityQualifierColumn" );
            _entityQualifierValue = GetAttributeValue( "EntityQualifierValue" );
            _displayValueEdit = GetAttributeValue( "AllowSettingofValues" ).AsBooleanOrNull() ?? false;

            _entityId = GetAttributeValue( "EntityId" ).AsIntegerOrNull();
            if ( _entityId == 0 )
            {
                _entityId = null;
            }

            _canConfigure = IsUserAuthorized( Rock.Security.Authorization.ADMINISTRATE );


            rFilter.ApplyFilterClick += rFilter_ApplyFilterClick;

            if ( _canConfigure )
            {
                rGrid.DataKeyNames = new string[] { "Id" };
                rGrid.Actions.ShowAdd = true;
                rGrid.GridReorder += RGrid_GridReorder;
                rGrid.Actions.AddClick += rGrid_Add;
                rGrid.GridRebind += rGrid_GridRebind;
                rGrid.RowDataBound += rGrid_RowDataBound;

                var lEntityQualifierField = rGrid.ColumnsOfType<RockLiteralField>().FirstOrDefault( a => a.ID == "lEntityQualifier" );
                if ( lEntityQualifierField != null )
                {
                    lEntityQualifierField.Visible = !_entityId.HasValue;   // qualifier
                }

                var rtDefaultValueField = rGrid.ColumnsOfType<RockTemplateField>().FirstOrDefault( a => a.ID == "rtDefaultValue" );
                if ( rtDefaultValueField != null )
                {
                    rtDefaultValueField.Visible = !_displayValueEdit; // default value / value
                }

                var rtValueField = rGrid.ColumnsOfType<RockTemplateField>().FirstOrDefault( a => a.ID == "rtValue" );
                if ( rtValueField != null )
                {
                    rtValueField.Visible = _displayValueEdit; // default value / value
                }

                var editField = rGrid.ColumnsOfType<EditField>().FirstOrDefault();
                if ( editField != null )
                {
                    editField.Visible = _displayValueEdit; // edit
                }

                var securityField = rGrid.ColumnsOfType<SecurityField>().FirstOrDefault();
                if ( securityField != null )
                {
                    securityField.EntityTypeId = CacheEntityType.Get( typeof( Rock.Model.Attribute ) ).Id;
                }

                mdAttribute.SaveClick += mdAttribute_SaveClick;
                mdAttributeValue.SaveClick += mdAttributeValue_SaveClick;



                BindFilter();
            }
            else
            {
                nbMessage.Text = "You are not authorized to configure this page";
                nbMessage.Visible = true;
            }
        }

        /// <summary>
        /// Raises the <see cref="E:System.Web.UI.Control.Load" /> event.
        /// </summary>
        /// <param name="e">The <see cref="T:System.EventArgs" /> object that contains the event data.</param>
        protected override void OnLoad( EventArgs e )
        {
            if ( !Page.IsPostBack )
            {
                if ( _canConfigure && IsEntityTypeValid() )
                {
                    BindGrid();
                }
            }
            else
            {
                int? attributeId = hfIdValues.Value.AsIntegerOrNull();
                if ( attributeId.HasValue )
                {
                    ShowEditValue( attributeId.Value, false );
                }

                if ( hfActiveDialog.Value.ToUpper() == "ATTRIBUTEVALUE" )
                {
                    //
                }

                ShowDialog();
            }

            base.OnLoad( e );
        }

        #endregion

        #region Events

        /// <summary>
        /// Handles the SelectedIndexChanged event of the ddlEntityType control.
        /// </summary>
        /// <param name="sender">The source of the event.</param>
        /// <param name="e">The <see cref="EventArgs"/> instance containing the event data.</param>
        protected void ddlEntityType_SelectedIndexChanged( object sender, EventArgs e )
        {
            rFilter.SaveUserPreference( "Entity Type", ddlEntityType.SelectedValue );
            _entityTypeId = ddlEntityType.SelectedValue.AsIntegerOrNull();
            if ( IsEntityTypeValid() )
            {
                BindFilterForSelectedEntityType();
                BindGrid();
            }

        }

        /// <summary>
        /// Handles the ApplyFilterClick event of the rFilter control.
        /// </summary>
        /// <param name="sender">The source of the event.</param>
        /// <param name="e">The <see cref="EventArgs" /> instance containing the event data.</param>
        protected void rFilter_ApplyFilterClick( object sender, EventArgs e )
        {
            string categoryFilterValue = cpCategoriesFilter.SelectedValuesAsInt()
                .Where( v => v != 0 )
                .Select( c => c.ToString() )
                .ToList()
                .AsDelimited( "," );

            rFilter.SaveUserPreference( "Categories", categoryFilterValue );
            rFilter.SaveUserPreference( "Analytics Enabled", ddlAnalyticsEnabled.SelectedValue );
            rFilter.SaveUserPreference( "Active", ddlActiveFilter.SelectedValue );

            BindGrid();
        }

        /// <summary>
        /// Handles the ClearFilterClick event of the rFilter control.
        /// </summary>
        /// <param name="sender">The source of the event.</param>
        /// <param name="e">The <see cref="EventArgs"/> instance containing the event data.</param>
        protected void rFilter_ClearFilterClick( object sender, EventArgs e )
        {
            rFilter.DeleteUserPreferences();
            BindFilter();
        }

        /// <summary>
        /// Rs the filter_ display filter value.
        /// </summary>
        /// <param name="sender">The sender.</param>
        /// <param name="e">The e.</param>
        protected void rFilter_DisplayFilterValue( object sender, GridFilter.DisplayFilterValueArgs e )
        {
            switch ( e.Key )
            {
                case "Categories":

                    var categories = new List<string>();

                    foreach ( var idVal in e.Value.SplitDelimitedValues() )
                    {
                        int id = int.MinValue;
                        if ( int.TryParse( idVal, out id ) )
                        {
                            if ( id != 0 )
                            {
                                var category = CacheCategory.Get( id );
                                if ( category != null )
                                {
                                    categories.Add( CacheCategory.Get( id ).Name );
                                }
                            }
                        }
                    }

                    e.Value = categories.AsDelimited( ", " );

                    break;

                case "Analytics Enabled":

                    if ( !ddlAnalyticsEnabled.Visible )
                    {
                        e.Value = string.Empty;
                    }
                    else
                    {
                        var filterValue = e.Value.AsBooleanOrNull();
                        e.Value = filterValue.HasValue ? filterValue.Value.ToYesNo() : null;
                    }

                    break;

                case "Active":

                    if ( !ddlActiveFilter.Visible )
                    {
                        e.Value = string.Empty;
                    }
                    else
                    {
                        var filterValue = e.Value.AsBooleanOrNull();
                        e.Value = filterValue.HasValue ? filterValue.Value.ToYesNo() : null;
                    }

                    break;

                default:
                    e.Value = string.Empty;
                    break;
            }
        }

        /// <summary>
        /// Handles the Edit event of the rGrid control.
        /// </summary>
        /// <param name="sender">The source of the event.</param>
        /// <param name="e">The <see cref="RowEventArgs" /> instance containing the event data.</param>
        protected void rGrid_Edit( object sender, RowEventArgs e )
        {
            ShowEdit( e.RowKeyId );
        }

        /// <summary>
        /// Handles the EditValue event of the rGrid control.
        /// </summary>
        /// <param name="sender">The source of the event.</param>
        /// <param name="e">The <see cref="RowEventArgs" /> instance containing the event data.</param>
        protected void rGrid_RowSelected( object sender, RowEventArgs e )
        {
            if ( _displayValueEdit )
            {
                ShowEditValue( e.RowKeyId, true );
            }
            else
            {
                ShowEdit( e.RowKeyId );
            }
        }

        /// <summary>
        /// Handles the Delete event of the rGrid control.
        /// </summary>
        /// <param name="sender">The source of the event.</param>
        /// <param name="e">The <see cref="RowEventArgs" /> instance containing the event data.</param>
        protected void rGrid_Delete( object sender, RowEventArgs e )
        {
            var rockContext = new RockContext();
            var attributeService = new AttributeService( rockContext );

            var attribute = attributeService.Get( e.RowKeyId );
            if ( attribute != null )
            {
                CacheAttribute.Remove( attribute.Id );

                if ( ( !_entityTypeId.HasValue || _entityTypeId.Value == 0 ) &&
                     _entityQualifierColumn == string.Empty &&
                     _entityQualifierValue == string.Empty &&
                     ( !_entityId.HasValue || _entityId.Value == 0 )
                )
                {
                    CacheGlobalAttributes.Remove();
                }

                attributeService.Delete( attribute );

                rockContext.SaveChanges();
            }

            CacheAttribute.RemoveEntityAttributes();

            BindGrid();
        }

        /// <summary>
        /// Handles the Add event of the rGrid control.
        /// </summary>
        /// <param name="sender">The source of the event.</param>
        /// <param name="e">The <see cref="EventArgs" /> instance containing the event data.</param>
        protected void rGrid_Add( object sender, EventArgs e )
        {
            ShowEdit( 0 );
        }

        /// <summary>
        /// Handles the GridRebind event of the rGrid control.
        /// </summary>
        /// <param name="sender">The source of the event.</param>
        /// <param name="e">The <see cref="EventArgs" /> instance containing the event data.</param>
        protected void rGrid_GridRebind( object sender, EventArgs e )
        {
            BindGrid();
        }

        /// <summary>
        /// Handles the RowDataBound event of the rGrid control.
        /// </summary>
        /// <param name="sender">The source of the event.</param>
        /// <param name="e">The <see cref="GridViewRowEventArgs" /> instance containing the event data.</param>
        protected void rGrid_RowDataBound( object sender, GridViewRowEventArgs e )
        {
            if ( e.Row.RowType == DataControlRowType.DataRow )
            {
                int attributeId = ( int ) rGrid.DataKeys[e.Row.RowIndex].Value;

                var attribute = Rock.Cache.CacheAttribute.Get( attributeId );
                var fieldType = Rock.Cache.CacheFieldType.Get( attribute.FieldTypeId );

                Literal lCategories = e.Row.FindControl( "lCategories" ) as Literal;
                if ( lCategories != null )
                {
                    lCategories.Text = attribute.Categories.Select( c => c.Name ).ToList().AsDelimited( ", " );
                }

                Literal lEntityQualifier = e.Row.FindControl( "lEntityQualifier" ) as Literal;
                if ( lEntityQualifier != null )
                {
                    if ( attribute.EntityTypeId.HasValue )
                    {
                        string entityTypeName = CacheEntityType.Get( attribute.EntityTypeId.Value ).FriendlyName;
                        if ( !string.IsNullOrWhiteSpace( attribute.EntityTypeQualifierColumn ) )
                        {
                            lEntityQualifier.Text = string.Format( "{0} where [{1}] = '{2}'", entityTypeName, attribute.EntityTypeQualifierColumn, attribute.EntityTypeQualifierValue );
                        }
                        else
                        {
                            lEntityQualifier.Text = entityTypeName;
                        }
                    }
                    else
                    {
                        lEntityQualifier.Text = "Global Attribute";
                    }
                }

                if ( _displayValueEdit )
                {
                    Literal lValue = e.Row.FindControl( "lValue" ) as Literal;
                    if ( lValue != null )
                    {
                        AttributeValueService attributeValueService = new AttributeValueService( new RockContext() );
                        var attributeValue = attributeValueService.GetByAttributeIdAndEntityId( attributeId, _entityId );
                        if ( attributeValue != null && !string.IsNullOrWhiteSpace( attributeValue.Value ) )
                        {
                            lValue.Text = fieldType.Field.FormatValue( lValue, attribute.EntityTypeId, _entityId, attributeValue.Value, attribute.QualifierValues, true ).EncodeHtml();
                        }
                        else
                        {
                            lValue.Text = string.Format( "<span class='text-muted'>{0}</span>", fieldType.Field.FormatValue( lValue, attribute.EntityTypeId, _entityId, attribute.DefaultValue, attribute.QualifierValues, true ).EncodeHtml() );
                        }
                    }
                }
                else
                {
                    Literal lDefaultValue = e.Row.FindControl( "lDefaultValue" ) as Literal;
                    if ( lDefaultValue != null )
                    {
                        lDefaultValue.Text = fieldType.Field.FormatValueAsHtml( lDefaultValue, attribute.EntityTypeId, _entityId, attribute.DefaultValue, attribute.QualifierValues, true );
                    }
                }

                if ( attribute.IsActive == false )
                {
                    e.Row.AddCssClass( "is-inactive" );
                }
            }
        }


        private void RGrid_GridReorder( object sender, GridReorderEventArgs e )
        {
            var rockContext = new RockContext();
            var attributeService = new AttributeService( rockContext );
            var qry = GetData( rockContext );
            var updatedAttributeIds = attributeService.Reorder( qry.ToList(), e.OldIndex, e.NewIndex );

            rockContext.SaveChanges();

            foreach ( int id in updatedAttributeIds )
            {
                CacheAttribute.Remove( id );
            }

            CacheGlobalAttributes.Remove();
            CacheAttribute.RemoveEntityAttributes();


            BindGrid();
        }

        /// <summary>
        /// Handles the SelectedIndexChanged event of the ddlAttrEntityType control.
        /// </summary>
        /// <param name="sender">The source of the event.</param>
        /// <param name="e">The <see cref="EventArgs"/> instance containing the event data.</param>
        protected void ddlAttrEntityType_SelectedIndexChanged( object sender, EventArgs e )
        {
            edtAttribute.AttributeEntityTypeId = ddlAttrEntityType.SelectedValueAsInt( false );
            edtAttribute.CategoryIds = new List<int>();
        }

        /// <summary>
        /// Handles the SaveClick event of the mdAttribute control.
        /// </summary>
        /// <param name="sender">The source of the event.</param>
        /// <param name="e">The <see cref="EventArgs" /> instance containing the event data.</param>
        protected void mdAttribute_SaveClick( object sender, EventArgs e )
        {
            Rock.Model.Attribute attribute = null;

            if ( _isEntityTypeConfigured )
            {
                var entityTypeId = _entityTypeId.HasValue && _entityTypeId > 0 ? _entityTypeId : null;
                attribute = Helper.SaveAttributeEdits( edtAttribute, entityTypeId, _entityQualifierColumn, _entityQualifierValue );
            }
            else
            {
                attribute = Helper.SaveAttributeEdits( edtAttribute, ddlAttrEntityType.SelectedValueAsInt(), tbAttrQualifierField.Text, tbAttrQualifierValue.Text );
            }

            // Attribute will be null if it was not valid
            if ( attribute == null )
            {
                return;
            }

            CacheAttribute.RemoveEntityAttributes();

            HideDialog();

            BindGrid();
        }

        /// <summary>
        /// Handles the SaveClick event of the mdAttributeValue control.
        /// </summary>
        /// <param name="sender">The source of the event.</param>
        /// <param name="e">The <see cref="EventArgs" /> instance containing the event data.</param>
        protected void mdAttributeValue_SaveClick( object sender, EventArgs e )
        {
            if ( _displayValueEdit )
            {
                int attributeId = 0;
                if ( hfIdValues.Value != string.Empty && !int.TryParse( hfIdValues.Value, out attributeId ) )
                {
                    attributeId = 0;
                }

                if ( attributeId != 0 && phEditControls.Controls.Count > 0 )
                {
                    var attribute = Rock.Cache.CacheAttribute.Get( attributeId );

                    var rockContext = new RockContext();
                    var attributeValueService = new AttributeValueService( rockContext );
                    var attributeValue = attributeValueService.GetByAttributeIdAndEntityId( attributeId, _entityId );
                    if ( attributeValue == null )
                    {
                        attributeValue = new AttributeValue
                        {
                            AttributeId = attributeId,
                            EntityId = _entityId
                        };
                        attributeValueService.Add( attributeValue );
                    }

                    var fieldType = CacheFieldType.Get( attribute.FieldType.Id );
                    attributeValue.Value = fieldType.Field.GetEditValue( attribute.GetControl( phEditControls.Controls[0] ), attribute.QualifierValues );

                    rockContext.SaveChanges();

                    CacheAttribute.Remove( attributeId );

                    if ( ( !_entityTypeId.HasValue || _entityTypeId.Value == 0 ) &&
                         _entityQualifierColumn == string.Empty && 
                         _entityQualifierValue == string.Empty && 
                         ( !_entityId.HasValue || _entityId.Value == 0 ) 
                    )
                    {
                        CacheGlobalAttributes.Remove();
                    }

                    CacheAttribute.RemoveEntityAttributes();
                }

                hfIdValues.Value = string.Empty;

                HideDialog();
            }

            BindGrid();
        }

        #endregion

        #region Methods

        /// <summary>
        /// Binds the filter.
        /// </summary>
        private void BindFilter()
        {
            ddlEntityType.Visible = !_isEntityTypeConfigured;
            ddlEntityType.SetValue( rFilter.GetUserPreference( "Entity Type" ) );
            BindFilterForSelectedEntityType();
        }

        /// <summary>
        /// Binds the type of the filter for selected entity.
        /// </summary>
        private void BindFilterForSelectedEntityType()
        {
<<<<<<< HEAD
            var entityTypeCache = _isEntityTypeConfigured ? EntityTypeCache.Read( _entityTypeId.Value ) : null;
            ddlAnalyticsEnabled.Visible = entityTypeCache != null && entityTypeCache.IsAnalyticsSupported( null, null );
            ddlAnalyticsEnabled.SetValue( rFilter.GetUserPreference( "Analytics Enabled" ) );

            ddlActiveFilter.SetValue( rFilter.GetUserPreference( "Active" ) );
=======

            var entityTypeCache = _isEntityTypeConfigured ? CacheEntityType.Get( _entityTypeId.Value ) : null;
            cbAnalyticsEnabled.Visible = entityTypeCache != null && entityTypeCache.IsAnalyticsSupported( null, null );
            cbAnalyticsEnabled.Checked = rFilter.GetUserPreference( "Analytics Enabled" ).AsBoolean();
>>>>>>> 90258c21

            BindCategoryFilter();
        }

        /// <summary>
        /// Binds the category filter.
        /// </summary>
        private void BindCategoryFilter()
        {
            cpCategoriesFilter.EntityTypeId = CacheEntityType.Get( typeof( Rock.Model.Attribute ) ).Id;
            cpCategoriesFilter.EntityTypeQualifierColumn = "EntityTypeId";
            cpCategoriesFilter.EntityTypeQualifierValue = _entityTypeId.ToString();

            var selectedIDs = new List<int>();

            if ( ( _entityTypeId ?? 0 ).ToString() == rFilter.GetUserPreference( "Entity Type" ) )
            {
                foreach ( var idVal in rFilter.GetUserPreference( "Categories" ).SplitDelimitedValues() )
                {
                    int id = int.MinValue;
                    if ( int.TryParse( idVal, out id ) )
                    {
                        selectedIDs.Add( id );
                    }
                }
            }

            cpCategoriesFilter.SetValues( selectedIDs );
        }

        private IQueryable<Rock.Model.Attribute> GetData( RockContext rockContext )
        {
            IQueryable<Rock.Model.Attribute> query = null;

            AttributeService attributeService = new AttributeService( rockContext );
            if ( _entityTypeId.HasValue )
            {
                if ( _entityTypeId == default( int ) )
                {
                    query = attributeService.GetByEntityTypeId( null, true );
                }
                else
                {
                    query = attributeService.GetByEntityTypeQualifier( _entityTypeId, _entityQualifierColumn, _entityQualifierValue, true );
                }
            }

            // if filtering by block setting of categories
            if ( !string.IsNullOrWhiteSpace( GetAttributeValue( "CategoryFilter" ) ) )
            {
                try
                {
                    var categoryGuids = GetAttributeValue( "CategoryFilter" ).Split( ',' ).Select( Guid.Parse ).ToList();

                    query = query.Where( a => a.Categories.Any( c => categoryGuids.Contains( c.Guid ) ) );
                }
                catch { }
            }

            if ( ddlAnalyticsEnabled.Visible )
            {
                var filterValue = ddlAnalyticsEnabled.SelectedValue.AsBooleanOrNull();
                if ( filterValue.HasValue )
                {
                    query = query.Where( a => ( a.IsAnalytic || a.IsAnalyticHistory ) == filterValue );
                }
            }

            if ( ddlActiveFilter.Visible )
            {
                var filterValue = ddlActiveFilter.SelectedValue.AsBooleanOrNull();
                if ( filterValue.HasValue )
                {
                    query = query.Where( a => a.IsActive == filterValue );
                }
            }

            var selectedCategoryIds = new List<int>();
            rFilter.GetUserPreference( "Categories" ).SplitDelimitedValues().ToList().ForEach( s => selectedCategoryIds.Add( int.Parse( s ) ) );
            if ( selectedCategoryIds.Any() )
            {
                query = query.Where( a => a.Categories.Any( c => selectedCategoryIds.Contains( c.Id ) ) );
            }

            query = query.OrderBy( a => a.Order );

            return query;
        }

        /// <summary>
        /// Binds the grid.
        /// </summary>
        private void BindGrid()
        {
            var query = GetData( new RockContext() );
            rGrid.DataSource = query.ToList();
            rGrid.DataBind();
        }

        /// <summary>
        /// Shows the edit.
        /// </summary>
        /// <param name="attributeId">The attribute id.</param>
        protected void ShowEdit( int attributeId )
        {
            var rockContext = new RockContext();
            var attributeService = new AttributeService( rockContext );
            var attributeModel = attributeService.Get( attributeId );

            if ( attributeModel == null )
            {
                mdAttribute.Title = "Add Attribute".FormatAsHtmlTitle();

                attributeModel = new Rock.Model.Attribute();
                attributeModel.FieldTypeId = CacheFieldType.Get( Rock.SystemGuid.FieldType.TEXT ).Id;

                if ( !_isEntityTypeConfigured )
                {
                    int entityTypeId = int.MinValue;
                    if ( int.TryParse( rFilter.GetUserPreference( "Entity Type" ), out entityTypeId ) && entityTypeId > 0 )
                    {
                        attributeModel.EntityTypeId = entityTypeId;
                    }
                }
                else
                {
                    attributeModel.EntityTypeId = _entityTypeId;
                    attributeModel.EntityTypeQualifierColumn = _entityQualifierColumn;
                    attributeModel.EntityTypeQualifierValue = _entityQualifierValue;
                }

                List<int> selectedCategoryIds = cpCategoriesFilter.SelectedValuesAsInt().ToList();
                new CategoryService( rockContext ).Queryable().Where( c => selectedCategoryIds.Contains( c.Id ) ).ToList().ForEach( c =>
                    attributeModel.Categories.Add( c ) );
                edtAttribute.ActionTitle = Rock.Constants.ActionTitle.Add( Rock.Model.Attribute.FriendlyTypeName );
            }
            else
            {
                if ( attributeModel.EntityType != null && attributeModel.EntityType.IsIndexingSupported == true && attributeModel.EntityType.IsIndexingEnabled )
                {
                    edtAttribute.IsIndexingEnabledVisible = true;
                }

                edtAttribute.ActionTitle = Rock.Constants.ActionTitle.Edit( Rock.Model.Attribute.FriendlyTypeName );
                mdAttribute.Title = ( "Edit " + attributeModel.Name ).FormatAsHtmlTitle();

                edtAttribute.IsIndexingEnabled = attributeModel.IsIndexEnabled;
            }

            Type type = null;
            if ( attributeModel.EntityTypeId.HasValue && attributeModel.EntityTypeId > 0 )
            {
                type = CacheEntityType.Get( attributeModel.EntityTypeId.Value ).GetEntityType();
            }
            edtAttribute.ReservedKeyNames = attributeService.GetByEntityTypeQualifier( attributeModel.EntityTypeId, attributeModel.EntityTypeQualifierColumn, attributeModel.EntityTypeQualifierValue, true )
                 .Where( a => a.Id != attributeId )
                 .Select( a => a.Key )
                 .Distinct()
                 .ToList();
            edtAttribute.SetAttributeProperties( attributeModel, type );
            edtAttribute.AttributeEntityTypeId = attributeModel.EntityTypeId;

            if ( _isEntityTypeConfigured )
            {
                pnlEntityTypeQualifier.Visible = false;
            }
            else
            {
                pnlEntityTypeQualifier.Visible = true;

                ddlAttrEntityType.SetValue( attributeModel.EntityTypeId.HasValue ? attributeModel.EntityTypeId.Value.ToString() : "0" );
                tbAttrQualifierField.Text = attributeModel.EntityTypeQualifierColumn;
                tbAttrQualifierValue.Text = attributeModel.EntityTypeQualifierValue;
            }

            ShowDialog( "Attribute", true );
        }

        /// <summary>
        /// Shows the edit value.
        /// </summary>
        /// <param name="attributeId">The attribute id.</param>
        /// <param name="setValues">if set to <c>true</c> [set values].</param>
        protected void ShowEditValue( int attributeId, bool setValues )
        {
            if ( _displayValueEdit )
            {
                phEditControls.Controls.Clear();

                var attribute = Rock.Cache.CacheAttribute.Get( attributeId );
                if ( attribute != null )
                {
                    mdAttributeValue.Title = attribute.Name + " Value";

                    var attributeValue = new AttributeValueService( new RockContext() ).GetByAttributeIdAndEntityId( attributeId, _entityId );
                    string value = attributeValue != null && !string.IsNullOrWhiteSpace( attributeValue.Value ) ? attributeValue.Value : attribute.DefaultValue;
                    attribute.AddControl( phEditControls.Controls, value, string.Empty, setValues, true );

                    SetValidationGroup( phEditControls.Controls, mdAttributeValue.ValidationGroup );

                    if ( setValues )
                    {
                        hfIdValues.Value = attribute.Id.ToString();
                        ShowDialog( "AttributeValue", true );
                    }
                }
            }
        }

        /// <summary>
        /// Shows the dialog.
        /// </summary>
        /// <param name="dialog">The dialog.</param>
        /// <param name="setValues">if set to <c>true</c> [set values].</param>
        private void ShowDialog( string dialog, bool setValues = false )
        {
            hfActiveDialog.Value = dialog.ToUpper().Trim();
            ShowDialog( setValues );
        }

        /// <summary>
        /// Shows the dialog.
        /// </summary>
        /// <param name="setValues">if set to <c>true</c> [set values].</param>
        private void ShowDialog( bool setValues = false )
        {
            switch ( hfActiveDialog.Value )
            {
                case "ATTRIBUTE":
                    mdAttribute.Show();
                    break;
                case "ATTRIBUTEVALUE":
                    mdAttributeValue.Show();
                    break;
            }
        }

        /// <summary>
        /// Hides the dialog.
        /// </summary>
        private void HideDialog()
        {
            switch ( hfActiveDialog.Value )
            {
                case "ATTRIBUTE":
                    mdAttribute.Hide();
                    break;
                case "ATTRIBUTEVALUE":
                    mdAttributeValue.Hide();
                    break;
            }

            hfActiveDialog.Value = string.Empty;
        }

        /// <summary>
        /// Check if Entity Type Is Valid
        /// </summary>
        private bool IsEntityTypeValid()
        {
            if ( _entityTypeId.HasValue )
            {
                pnlGrid.Visible = true;
                nbMessage.Visible = false;
                return true;
            }
            else
            {
                pnlGrid.Visible = false;
                nbMessage.Text = "Please select an entity to display attributes for.";
                nbMessage.Visible = true;
                return false;
            }
        }

        #endregion
    }
}<|MERGE_RESOLUTION|>--- conflicted
+++ resolved
@@ -85,20 +85,13 @@
             if ( entityTypeGuid.HasValue )
             {
                 _isEntityTypeConfigured = true;
-<<<<<<< HEAD
                 if ( default( Guid ) == entityTypeGuid )
                 {
                     _entityTypeId = default( int );
                 }
                 else
                 {
-                    _entityTypeId = EntityTypeCache.Read( entityTypeGuid.Value ).Id;
-=======
-                if (default(Guid) == entityTypeGuid) {
-                    _entityTypeId = default(int);
-                } else {
-                    _entityTypeId = CacheEntityType.Get(entityTypeGuid.Value).Id;
->>>>>>> 90258c21
+                    _entityTypeId = CacheEntityType.Get( entityTypeGuid.Value ).Id;
                 }
             }
             else
@@ -628,18 +621,11 @@
         /// </summary>
         private void BindFilterForSelectedEntityType()
         {
-<<<<<<< HEAD
-            var entityTypeCache = _isEntityTypeConfigured ? EntityTypeCache.Read( _entityTypeId.Value ) : null;
+            var entityTypeCache = _isEntityTypeConfigured ? CacheEntityType.Get( _entityTypeId.Value ) : null;
             ddlAnalyticsEnabled.Visible = entityTypeCache != null && entityTypeCache.IsAnalyticsSupported( null, null );
             ddlAnalyticsEnabled.SetValue( rFilter.GetUserPreference( "Analytics Enabled" ) );
 
             ddlActiveFilter.SetValue( rFilter.GetUserPreference( "Active" ) );
-=======
-
-            var entityTypeCache = _isEntityTypeConfigured ? CacheEntityType.Get( _entityTypeId.Value ) : null;
-            cbAnalyticsEnabled.Visible = entityTypeCache != null && entityTypeCache.IsAnalyticsSupported( null, null );
-            cbAnalyticsEnabled.Checked = rFilter.GetUserPreference( "Analytics Enabled" ).AsBoolean();
->>>>>>> 90258c21
 
             BindCategoryFilter();
         }
