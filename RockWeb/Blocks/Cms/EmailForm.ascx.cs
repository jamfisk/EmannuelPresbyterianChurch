﻿// <copyright>
// Copyright by the Spark Development Network
//
// Licensed under the Rock Community License (the "License");
// you may not use this file except in compliance with the License.
// You may obtain a copy of the License at
//
// http://www.rockrms.com/license
//
// Unless required by applicable law or agreed to in writing, software
// distributed under the License is distributed on an "AS IS" BASIS,
// WITHOUT WARRANTIES OR CONDITIONS OF ANY KIND, either express or implied.
// See the License for the specific language governing permissions and
// limitations under the License.
// </copyright>
//
using System;
using System.Collections.Generic;
using System.ComponentModel;
using System.IO;
using System.Linq;
using System.Web.UI;
using System.Web.UI.WebControls;

using Rock;
using Rock.Data;
using Rock.Model;
using Rock.Web.Cache;
using Rock.Web.UI.Controls;
using Rock.Attribute;
using System.Web;
using System.Text.RegularExpressions;
using System.Net.Mail;
using Rock.Communication;
using Rock.Security;

namespace RockWeb.Blocks.Cms
{
    /// <summary>
    /// Template block for developers to use to start a new block.
    /// </summary>
    [DisplayName( "Email Form" )]
    [Category( "CMS" )]
    [Description( "Block that takes and HTML form and emails the contents to an address of your choosing." )]

    [TextField( "Receipient Email(s)", "Email addresses (comma delimited) to send the contents to.", true, "", "", 0, "RecipientEmail" )]
    [TextField( "Subject", "The subject line for the email. <span class='tip tip-lava'></span>", true, "", "", 1 )]
    [TextField( "From Email", "The email address to use for the from. <span class='tip tip-lava'></span>", true, "", "", 2 )]
    [TextField( "From Name", "The name to use for the from address. <span class='tip tip-lava'></span>", true, "", "", 3 )]
    [CodeEditorField( "HTML Form", "The HTML for the form the user will complete. <span class='tip tip-lava'></span>", CodeEditorMode.Lava, CodeEditorTheme.Rock, 400, false, @"{% if CurentUser %}
    {{ CurrentPerson.NickName }}, could you please complete the form below.
{% else %}
    Please complete the form below.
{% endif %}

<div class=""form-group"">
    <label for=""firstname"">First Name</label>
    {% if CurrentPerson %}
        <p>{{ CurrentPerson.NickName }}</p>
        <input type=""hidden"" id=""firstname"" name=""FirstName"" value=""{{ CurrentPerson.NickName }}"" />
    {% else %}
        <input class=""form-control"" id=""firstname"" name=""FirstName"" placeholder=""First Name"" required />
    {% endif %}
</div>

<div class=""form-group"">
    <label for=""lastname"">Last Name</label>
    
    {% if CurrentPerson %}
        <p>{{ CurrentPerson.LastName }}</p>
        <input type=""hidden"" id=""lastname"" name=""LastName"" value=""{{ CurrentPerson.LastName }}"" />
    {% else %}
        <input class=""form-control"" id=""lastname"" name=""LastName"" placeholder=""Last Name"" required />
    {% endif %}
</div>

<div class=""form-group"">
    <label for=""email"">Email</label>
    {% if CurrentPerson %}
        <input class=""form-control"" id=""email"" name=""Email"" value=""{{ CurrentPerson.Email }}"" placeholder=""Email"" required />
    {% else %}
        <input class=""form-control"" id=""email"" name=""Email"" placeholder=""Email"" required />
    {% endif %}
</div>

<div class=""form-group"">
    <label for=""email"">Message</label>
    <textarea id=""message"" rows=""4"" class=""form-control"" name=""Message"" placeholder=""Message"" required></textarea>
</div>

<div class=""form-group"">
    <label for=""email"">Attachment</label>
    <input type=""file"" id=""attachment"" name=""attachment"" /> <br />
    <input type=""file"" id=""attachment2"" name=""attachment2"" />
</div>
", "", 4 )]
    [CodeEditorField( "Message Body", "The email message body. <span class='tip tip-lava'></span>", CodeEditorMode.Lava, CodeEditorTheme.Rock, 400, false, @"{{ 'Global' | Attribute:'EmailHeader' }}

<p>
    A email form has been submitted. Please find the information below:
</p>

{% for field in FormFields %}
    {% assign fieldParts = field | PropertyToKeyValue %}

    <strong>{{ fieldParts.Key | Humanize | Capitalize }}</strong>: {{ fieldParts.Value }} <br/>
{% endfor %}

<p>&nbsp;</p>

{{ 'Global' | Attribute:'EmailFooter' }}", "", 5 )]
    [CodeEditorField( "Response Message", "The message the user will see when they submit the form if no response page if provided. Lava merege fields are available for you to use in your message.", CodeEditorMode.Lava, CodeEditorTheme.Rock, 200, false, @"<div class=""alert alert-info"">
    Thank you for your response. We appreciate your feedback!
</div>", "", 6 )]
    [LinkedPage( "Response Page", "The page the use will be taken to after submitting the form. Use the 'Response Message' field if you just need a simple message.", false, "", "", 7 )]
    [TextField( "Submit Button Text", "The text to display for the submit button.", true, "Submit", "", 8 )]
    [TextField( "Submit Button Wrap CSS Class", "CSS class to add to the div wrapping the button.", false, "", "", 9, key: "SubmitButtonWrapCssClass" )]
    [TextField( "Submit Button CSS Class", "The CSS class add to the submit button.", false, "btn btn-primary", "", 10, key: "SubmitButtonCssClass" )]
    [BooleanField( "Enable Debug", "Shows the fields available to merge in lava.", false, "", 11 )]
    [BooleanField( "Save Communication History", "Should a record of this communication be saved to the recipient's profile", false, "", 12 )]
    [LavaCommandsField( "Enabled Lava Commands", "The Lava commands that should be enabled for this HTML block.", false, order: 13 )]

    public partial class EmailForm : Rock.Web.UI.RockBlock
    {
        #region Fields

        // used for private variables

        #endregion

        #region Properties

        // used for public / protected properties

        #endregion

        #region Base Control Methods

        //  overrides of the base RockBlock methods (i.e. OnInit, OnLoad)

        /// <summary>
        /// Raises the <see cref="E:System.Web.UI.Control.Init" /> event.
        /// </summary>
        /// <param name="e">An <see cref="T:System.EventArgs" /> object that contains the event data.</param>
        protected override void OnInit( EventArgs e )
        {
            base.OnInit( e );

            // this event gets fired after block settings are updated. it's nice to repaint the screen if these settings would alter it
            this.BlockUpdated += Block_BlockUpdated;
            this.AddConfigurationUpdateTrigger( upnlContent );

            // provide some good default values for from email / from name
            string fromEmail = GetAttributeValue( "FromEmail" );
            if ( string.IsNullOrWhiteSpace( fromEmail ) )
            {
                SetAttributeValue( "FromEmail", GlobalAttributesCache.Value( "OrganizationEmail" ) );
                SaveAttributeValues();
            }

            string fromName = GetAttributeValue( "FromName" );
            if ( string.IsNullOrWhiteSpace( fromEmail ) )
            {
                SetAttributeValue( "FromName", GlobalAttributesCache.Value( "OrganizationName" ) );
                SaveAttributeValues();
            }

            Page.Form.Enctype = "multipart/form-data";

        }

        /// <summary>
        /// Raises the <see cref="E:System.Web.UI.Control.Load" /> event.
        /// </summary>
        /// <param name="e">The <see cref="T:System.EventArgs" /> object that contains the event data.</param>
        protected override void OnLoad( EventArgs e )
        {
            base.OnLoad( e );

            if ( !Page.IsPostBack )
            {
                ShowForm();
                pnlEmailForm.Visible = true;

                if ( !string.IsNullOrWhiteSpace( GetAttributeValue( "SubmitButtonText" ) ) )
                {
                    btnSubmit.Text = GetAttributeValue( "SubmitButtonText" );
                }

                if ( !string.IsNullOrWhiteSpace( GetAttributeValue( "SubmitButtonWrapCssClass" ) ) )
<<<<<<< HEAD
                {
                    divButtonWrap.Attributes.Add( "class", GetAttributeValue( "SubmitButtonWrapCssClass" ) );
                }

                if ( !string.IsNullOrWhiteSpace( GetAttributeValue( "SubmitButtonCssClass" ) ) )
                {
=======
                {
                    divButtonWrap.Attributes.Add( "class", GetAttributeValue( "SubmitButtonWrapCssClass" ) );
                }

                if ( !string.IsNullOrWhiteSpace( GetAttributeValue( "SubmitButtonCssClass" ) ) )
                {
>>>>>>> 41db74fb
                    btnSubmit.CssClass = GetAttributeValue( "SubmitButtonCssClass" );
                }

                if ( string.IsNullOrWhiteSpace( GetAttributeValue( "RecipientEmail" ) ) )
                {
                    lError.Text = "<div class='alert alert-warning'>A recipient has not been provided for this form.</div>";
                }

                if ( string.IsNullOrWhiteSpace( GetAttributeValue( "Subject" ) ) )
                {
                    lError.Text += "<div class='alert alert-warning'>A subject has not been provided for this form.</div>";
                }
            }

            RockPage.AddScriptLink( ResolveRockUrl( "~/Scripts/jquery.visible.min.js" ) );
        }

        #endregion

        #region Events

        // handlers called by the controls on your block

        /// <summary>
        /// Handles the BlockUpdated event of the control.
        /// </summary>
        /// <param name="sender">The source of the event.</param>
        /// <param name="e">The <see cref="EventArgs"/> instance containing the event data.</param>
        protected void Block_BlockUpdated( object sender, EventArgs e )
        {
            ShowForm();
        }

        protected void btnSubmit_Click( object sender, EventArgs e )
        {
            SendEmail();
            pnlEmailForm.Visible = false;

            ScriptManager.RegisterStartupScript(
                Page,
                GetType(),
                "ScrollToMessage",
                "scrollToMessage();",
                true );
        }

        #endregion

        #region Methods

        private void ShowForm()
        {
            var mergeFields = Rock.Lava.LavaHelper.GetCommonMergeFields( this.RockPage, this.CurrentPerson );

            lEmailForm.Text = GetAttributeValue( "HTMLForm" ).ResolveMergeFields( mergeFields, GetAttributeValue( "EnabledLavaCommands" ) );
        }

        private void SendEmail()
        {
            // ensure this is not from a bot
            string[] bots = GlobalAttributesCache.Value( "EmailExceptionsFilter" ).Split( '|' );
            string test = GlobalAttributesCache.Value( "EmailExceptionsFilter" );
            var serverVarList = Context.Request.ServerVariables;
            bool isBot = false;

            foreach ( var bot in bots )
            {
                string[] botParms = bot.Split( '^' );
                if ( botParms.Length == 2 )
                {
                    var serverValue = serverVarList[botParms[0]];
                    if ( serverValue != null && serverValue.ToUpper().Contains( botParms[1].ToUpper().Trim() ) )
                    {
                        isBot = true;
                    }
                }
            }

            if ( !isBot )
            {
                // create merge objects
                var mergeFields = Rock.Lava.LavaHelper.GetCommonMergeFields( this.RockPage, this.CurrentPerson );

                // create merge object for fields
                Regex rgxRockControls = new Regex( @"^ctl\d*\$.*" );

                var formFields = new Dictionary<string, object>();
                for ( int i = 0; i < Request.Form.Count; i++ )
                {
                    string formFieldKey = Request.Form.GetKey( i );
                    if ( formFieldKey != null &&
                        formFieldKey.Substring( 0, 1 ) != "_" &&
                        formFieldKey != "searchField_hSearchFilter" &&
                        formFieldKey != "send" &&
                        !rgxRockControls.IsMatch( formFieldKey ) )
                    {
                        formFields.Add( formFieldKey, Request.Form[formFieldKey] );
                    }
                }

                mergeFields.Add( "FormFields", formFields );

                // get attachments
                List<Attachment> attachments = new List<Attachment>();

                for ( int i = 0; i < Request.Files.Count; i++ )
                {
                    HttpPostedFile attachmentFile = Request.Files[i];

                    string fileName = System.IO.Path.GetFileName( attachmentFile.FileName );

                    Attachment attachment = new Attachment( attachmentFile.InputStream, fileName );

                    attachments.Add( attachment );
                }

                mergeFields.Add( "AttachmentCount", attachments.Count );

                // send email
                List<string> recipients = GetAttributeValue( "RecipientEmail" ).Split( ',' ).ToList();
                for ( var i = 0; i < recipients.Count; i++ )
                {
                    recipients[i] = recipients[i].ResolveMergeFields( mergeFields, GetAttributeValue( "EnabledLavaCommands" ) );
                }
                string message = GetAttributeValue( "MessageBody" ).ResolveMergeFields( mergeFields, GetAttributeValue( "EnabledLavaCommands" ) );
                string fromEmail = GetAttributeValue( "FromEmail" ).ResolveMergeFields( mergeFields, GetAttributeValue( "EnabledLavaCommands" ) );
                string fromName = GetAttributeValue( "FromName" ).ResolveMergeFields( mergeFields, GetAttributeValue( "EnabledLavaCommands" ) );
                string subject = GetAttributeValue( "Subject" ).ResolveMergeFields( mergeFields, GetAttributeValue( "EnabledLavaCommands" ) );

                Email.Send( fromEmail, fromName, subject, recipients, message, ResolveRockUrl( "~/" ), ResolveRockUrl( "~~/" ), attachments, GetAttributeValue( "SaveCommunicationHistory" ).AsBoolean() );

                // set response
                if ( !string.IsNullOrWhiteSpace( GetAttributeValue( "ResponsePage" ) ) )
                {
                    NavigateToLinkedPage( "ResponsePage" );
                }

                // display response message
                lResponse.Visible = true;
                lEmailForm.Visible = false;
                lResponse.Text = GetAttributeValue( "ResponseMessage" ).ResolveMergeFields( mergeFields, GetAttributeValue( "EnabledLavaCommands" ) );

                // show debug info
                if ( GetAttributeValue( "EnableDebug" ).AsBoolean() && IsUserAuthorized( Authorization.EDIT ) )
                {
                    lDebug.Visible = true;
                    lDebug.Text = mergeFields.lavaDebugInfo();
                }
            }
            else
            {
                lResponse.Visible = true;
                lEmailForm.Visible = false;
                lResponse.Text = "You appear to be a computer. Check the global attribute 'Email Exceptions Filter' if you are getting this in error.";
            }
        }

        #endregion

    }
}<|MERGE_RESOLUTION|>--- conflicted
+++ resolved
@@ -188,21 +188,12 @@
                 }
 
                 if ( !string.IsNullOrWhiteSpace( GetAttributeValue( "SubmitButtonWrapCssClass" ) ) )
-<<<<<<< HEAD
                 {
                     divButtonWrap.Attributes.Add( "class", GetAttributeValue( "SubmitButtonWrapCssClass" ) );
                 }
 
                 if ( !string.IsNullOrWhiteSpace( GetAttributeValue( "SubmitButtonCssClass" ) ) )
                 {
-=======
-                {
-                    divButtonWrap.Attributes.Add( "class", GetAttributeValue( "SubmitButtonWrapCssClass" ) );
-                }
-
-                if ( !string.IsNullOrWhiteSpace( GetAttributeValue( "SubmitButtonCssClass" ) ) )
-                {
->>>>>>> 41db74fb
                     btnSubmit.CssClass = GetAttributeValue( "SubmitButtonCssClass" );
                 }
 
