--- conflicted
+++ resolved
@@ -60,7 +60,7 @@
     [IntegerField( "Filter Id", "The data filter that is used to filter items", false, 0, "CustomSetting" )]
     [BooleanField( "Query Parameter Filtering", "Determines if block should evaluate the query string parameters for additional filter criteria.", false, "CustomSetting" )]
     [TextField( "Order", "The specifics of how items should be ordered. This value is set through configuration and should not be modified here.", false, "", "CustomSetting" )]
-    [BooleanField( "Merge Content", "Should the content data and attribute values be merged using the Lava's template engine.", false, "CustomSetting" )]
+    [BooleanField("Merge Content", "Should the content data and attribute values be merged using the Lava's template engine.", false, "CustomSetting" )]
     [BooleanField( "Set Page Title", "Determines if the block should set the page title with the channel name or content item.", false, "CustomSetting" )]
     [BooleanField( "Rss Autodiscover", "Determines if a RSS autodiscover link should be added to the page head.", false, "CustomSetting" )]
     [TextField( "Meta Description Attribute", "Attribute to use for storing the description attribute.", false, "", "CustomSetting" )]
@@ -255,7 +255,7 @@
 
             rockContext.SaveChanges();
 
-            SetAttributeValue( "Status", cblStatus.SelectedValuesAsInt.AsDelimited( "," ) );
+            SetAttributeValue( "Status", cblStatus.SelectedValuesAsInt.AsDelimited(",") );
             SetAttributeValue( "Channel", ddlChannel.SelectedValue );
             SetAttributeValue( "MergeContent", cbMergeContent.Checked.ToString() );
             SetAttributeValue( "Template", ceTemplate.Text );
@@ -298,7 +298,7 @@
             filterField.DataViewFilterGuid = Guid.NewGuid();
             groupControl.Controls.Add( filterField );
             filterField.ID = string.Format( "ff_{0}", filterField.DataViewFilterGuid.ToString( "N" ) );
-
+            
             // Remove the 'Other Data View' Filter as it doesn't really make sense to have it available in this scenario
             filterField.ExcludedFilterTypes = new string[] { typeof( Rock.Reporting.DataFilter.OtherDataViewFilter ).FullName };
             filterField.FilteredEntityTypeName = groupControl.FilteredEntityTypeName;
@@ -426,29 +426,10 @@
 
             if ( OutputCacheDuration.HasValue && OutputCacheDuration.Value > 0 )
             {
-<<<<<<< HEAD
                 outputContents = GetCacheItem( OUTPUT_CACHE_KEY ) as string;
             }
 
             if ( outputContents == null )
-=======
-                content = GetContent( errorMessages ) ?? new List<ContentChannelItem>();
-            }
-            catch ( Exception ex )
-            {
-                this.LogException( ex );
-                Exception exception = ex;
-                while ( exception != null )
-                {
-                    errorMessages.Add( exception.Message );
-                    exception = exception.InnerException;
-                }
-
-                content = new List<ContentChannelItem>();
-            }
-
-            if ( errorMessages.Any() )
->>>>>>> da3b44b8
             {
                 var pageRef = CurrentPageReference;
                 pageRef.Parameters.AddOrReplace( "Page", "PageNum" );
@@ -522,19 +503,8 @@
                 mergeFields.Add( "Items", currentPageContent );
                 mergeFields.Add( "RockVersion", Rock.VersionInfo.VersionInfo.GetRockProductVersionNumber() );
 
-<<<<<<< HEAD
                 // TODO: When support for "Person" is not supported anymore (should use "CurrentPerson" instead), remove this line
                 mergeFields.AddOrIgnore( "Person", CurrentPerson );
-=======
-            // enable showing debug info
-            if ( GetAttributeValue( "EnableDebug" ).AsBoolean() && IsUserAuthorized( Authorization.EDIT ) )
-            {
-                mergeFields["Items"] = currentPageContent.Take( 5 ).ToList();
-
-                lDebug.Visible = true;
-
-                lDebug.Text = mergeFields.lavaDebugInfo();
->>>>>>> da3b44b8
 
                 // set page title
                 if ( GetAttributeValue( "SetPageTitle" ).AsBoolean() && content.Count > 0 )
@@ -604,7 +574,6 @@
                 {
                     string attributeValue = GetMetaValueFromAttribute( metaImageAttributeValue, content );
 
-<<<<<<< HEAD
                     if ( !string.IsNullOrWhiteSpace( attributeValue ) )
                     {
                         HtmlMeta metaDescription = new HtmlMeta();
@@ -620,36 +589,6 @@
                 }
 
                 var template = GetTemplate();
-=======
-            // set rss auto discover link
-            if ( GetAttributeValue( "RssAutodiscover" ).AsBoolean() && content.Count > 0 )
-            {
-                //<link rel="alternate" type="application/rss+xml" title="RSS Feed for petefreitag.com" href="/rss/" />
-                HtmlLink rssLink = new HtmlLink();
-                rssLink.Attributes.Add( "type", "application/rss+xml" );
-                rssLink.Attributes.Add( "rel", "alternate" );
-                rssLink.Attributes.Add( "title", content.Select( c => c.ContentChannel.Name ).FirstOrDefault() );
-
-                var context = HttpContext.Current;
-                string channelRssUrl = string.Format( "{0}://{1}{2}{3}{4}",
-                                    context.Request.Url.Scheme,
-                                    context.Request.Url.Host,
-                                    context.Request.Url.Port == 80
-                                        ? string.Empty
-                                        : ":" + context.Request.Url.Port,
-                                    RockPage.ResolveRockUrl( "~/GetChannelFeed.ashx?ChannelId=" ),
-                                    content.Select( c => c.ContentChannelId ).FirstOrDefault() );
-
-                rssLink.Attributes.Add( "href", channelRssUrl );
-                RockPage.Header.Controls.Add( rssLink );
-            }
-
-            // set description meta tag
-            string metaDescriptionAttributeValue = GetAttributeValue( "MetaDescriptionAttribute" );
-            if ( !string.IsNullOrWhiteSpace( metaDescriptionAttributeValue ) && content.Count > 0 )
-            {
-                string attributeValue = GetMetaValueFromAttribute( metaDescriptionAttributeValue, content );
->>>>>>> da3b44b8
 
                 if ( template.Registers.ContainsKey( "EnabledCommands" ) )
                 {
@@ -664,39 +603,12 @@
 
                 if ( OutputCacheDuration.HasValue && OutputCacheDuration.Value > 0 )
                 {
-<<<<<<< HEAD
                     var cacheItemPolicy = new CacheItemPolicy { AbsoluteExpiration = DateTimeOffset.Now.AddSeconds( OutputCacheDuration.Value ) };
                     AddCacheItem( OUTPUT_CACHE_KEY, outputContents, cacheItemPolicy );
                 }
             }
 
             phContent.Controls.Add( new LiteralControl( outputContents ) );
-=======
-                    HtmlMeta metaDescription = new HtmlMeta();
-                    metaDescription.Name = "og:image";
-                    metaDescription.Content = string.Format( "{0}://{1}/GetImage.ashx?guid={2}", Request.Url.Scheme, Request.Url.Authority, attributeValue );
-                    RockPage.Header.Controls.Add( metaDescription );
-
-                    HtmlLink imageLink = new HtmlLink();
-                    imageLink.Attributes.Add( "rel", "image_src" );
-                    imageLink.Attributes.Add( "href", string.Format( "{0}://{1}/GetImage.ashx?guid={2}", Request.Url.Scheme, Request.Url.Authority, attributeValue ) );
-                    RockPage.Header.Controls.Add( imageLink );
-                }
-            }
-
-            var template = GetTemplate();
-
-            if ( template.Registers.ContainsKey( "EnabledCommands" ) )
-            {
-                template.Registers["EnabledCommands"] = GetAttributeValue( "EnabledLavaCommands" );
-            }
-            else // this should never happen
-            {
-                template.Registers.Add( "EnabledCommands", GetAttributeValue( "EnabledLavaCommands" ) );
-            }
-
-            phContent.Controls.Add( new LiteralControl( template.Render( Hash.FromDictionary( mergeFields ) ) ) );
->>>>>>> da3b44b8
         }
 
         private string GetMetaValueFromAttribute( string input, List<ContentChannelItem> content )
@@ -722,13 +634,7 @@
         {
             Template template = null;
 
-<<<<<<< HEAD
             try {
-=======
-            try
-            {
-                int cacheDuration = GetAttributeValue( "CacheDuration" ).AsInteger();
->>>>>>> da3b44b8
 
                 // only load from the cache if a cacheDuration was specified
                 if ( ItemCacheDuration.HasValue && ItemCacheDuration.Value > 0 )
@@ -747,9 +653,9 @@
                     }
                 }
             }
-            catch ( Exception ex )
-            {
-                template = Template.Parse( string.Format( "Lava error: {0}", ex.Message ) );
+            catch(Exception ex )
+            {
+                template = Template.Parse( string.Format("Lava error: {0}", ex.Message ) );
             }
 
             return template;
@@ -758,13 +664,7 @@
         private List<ContentChannelItem> GetContent( List<string> errorMessages )
         {
             List<ContentChannelItem> items = null;
-<<<<<<< HEAD
             
-=======
-
-            int cacheDuration = GetAttributeValue( "CacheDuration" ).AsInteger();
-
->>>>>>> da3b44b8
             // only load from the cache if a cacheDuration was specified
             if ( ItemCacheDuration.HasValue && ItemCacheDuration.Value > 0 )
             {
@@ -781,7 +681,7 @@
                     var rockContext = new RockContext();
                     var service = new ContentChannelItemService( rockContext );
                     var itemType = typeof( Rock.Model.ContentChannelItem );
-
+                    
                     ParameterExpression paramExpression = service.ParameterExpression;
 
                     var contentChannel = new ContentChannelService( rockContext ).Get( channelGuid.Value );
@@ -802,16 +702,12 @@
                         {
                             qry = qry.Where( i => i.ContentChannelId == contentChannel.Id );
 
-                            if ( contentChannel.RequiresApproval )
+                            if ( contentChannel.RequiresApproval && !contentChannel.ContentChannelType.DisableStatus )
                             {
                                 // Check for the configured status and limit query to those
                                 var statuses = new List<ContentChannelItemStatus>();
 
-<<<<<<< HEAD
-                                if ( contentChannel.RequiresApproval && !contentChannel.ContentChannelType.DisableStatus)
-=======
-                                foreach ( string statusVal in ( GetAttributeValue( "Status" ) ?? "2" ).Split( new char[] { ',' }, StringSplitOptions.RemoveEmptyEntries ) )
->>>>>>> da3b44b8
+                                    foreach ( string statusVal in ( GetAttributeValue( "Status" ) ?? "2" ).Split( new char[] { ',' }, StringSplitOptions.RemoveEmptyEntries ) )
                                 {
                                     var status = statusVal.ConvertToEnumOrNull<ContentChannelItemStatus>();
                                     if ( status != null )
@@ -918,25 +814,18 @@
 
                             }
 
-<<<<<<< HEAD
-                            if ( ItemCacheDuration.HasValue && ItemCacheDuration.Value > 0 )
-                            {
-                                var cacheItemPolicy = new CacheItemPolicy { AbsoluteExpiration = DateTimeOffset.Now.AddSeconds( ItemCacheDuration.Value ) };
-                                AddCacheItem( CONTENT_CACHE_KEY, items, cacheItemPolicy );
-=======
-                            try
-                            {
-                                if ( orderedQry != null )
+                                try
                                 {
-                                    items = orderedQry.ToList();
-                                }
->>>>>>> da3b44b8
+                                    if ( orderedQry != null )
+                                    {
+                                        items = orderedQry.ToList();
+                                    }
                             }
                             catch { }
 
                         }
 
-                        if ( cacheDuration > 0 && !queryParameterFiltering )
+                        if ( ItemCacheDuration.HasValue && ItemCacheDuration.Value > 0 && !queryParameterFiltering )
                         {
                             var cacheItemPolicy = new CacheItemPolicy { AbsoluteExpiration = DateTimeOffset.Now.AddSeconds( cacheDuration ) };
                             AddCacheItem( CONTENT_CACHE_KEY, items, cacheItemPolicy );
@@ -1073,10 +962,10 @@
                     var itemAttributes = attributeService.GetByEntityTypeId( new ContentChannelItem().TypeId ).AsQueryable()
                                             .Where( a => (
                                                     a.EntityTypeQualifierColumn.Equals( "ContentChannelTypeId", StringComparison.OrdinalIgnoreCase ) &&
-                                                    a.EntityTypeQualifierValue.Equals( channel.ContentChannelTypeId.ToString() )
+                                                    a.EntityTypeQualifierValue.Equals( channel.ContentChannelTypeId.ToString() ) 
                                                 ) || (
                                                     a.EntityTypeQualifierColumn.Equals( "ContentChannelId", StringComparison.OrdinalIgnoreCase ) &&
-                                                    a.EntityTypeQualifierValue.Equals( channel.Id.ToString() )
+                                                    a.EntityTypeQualifierValue.Equals( channel.Id.ToString() ) 
                                                 ) )
                                             .ToList();
 
@@ -1112,7 +1001,7 @@
         {
             foreach ( ListItem item in listControl.Items )
             {
-                item.Selected = ( item.Value == value );
+                item.Selected = (item.Value == value);
             }
         }
 
@@ -1136,16 +1025,16 @@
                     HttpContext.Current.Items.Remove( Rock.Reporting.EntityHelper.GetCacheKey( entityType ) );
 
                     var entityFields = Rock.Reporting.EntityHelper.GetEntityFields( entityType );
-                    foreach ( var entityField in entityFields
-                        .Where( f =>
+                    foreach( var entityField in entityFields
+                        .Where( f => 
                             f.FieldKind == Rock.Reporting.FieldKind.Attribute &&
                             f.AttributeGuid.HasValue )
                         .ToList() )
                     {
                         // remove EntityFields that aren't attributes for this ContentChannelType or ChannelChannel (to avoid duplicate Attribute Keys)
                         var attribute = AttributeCache.Read( entityField.AttributeGuid.Value );
-                        if ( attribute != null &&
-                            attribute.EntityTypeQualifierColumn == "ContentChannelTypeId" &&
+                        if ( attribute != null && 
+                            attribute.EntityTypeQualifierColumn == "ContentChannelTypeId" && 
                             attribute.EntityTypeQualifierValue.AsInteger() != channel.ContentChannelTypeId )
                         {
                             entityFields.Remove( entityField );
@@ -1240,11 +1129,11 @@
                 if ( filter.ExpressionType == FilterExpressionType.Filter )
                 {
                     var filterControl = new FilterField();
-
+                
                     parentControl.Controls.Add( filterControl );
                     filterControl.DataViewFilterGuid = filter.Guid;
                     filterControl.ID = string.Format( "ff_{0}", filterControl.DataViewFilterGuid.ToString( "N" ) );
-
+                
                     // Remove the 'Other Data View' Filter as it doesn't really make sense to have it available in this scenario
                     filterControl.ExcludedFilterTypes = new string[] { typeof( Rock.Reporting.DataFilter.OtherDataViewFilter ).FullName };
                     filterControl.FilteredEntityTypeName = ITEM_TYPE_NAME;
@@ -1425,12 +1314,12 @@
             /// <value>
             /// The previous page.
             /// </value>
-            public int PreviousPage
-            {
-                get
+            public int PreviousPage 
+            { 
+                get 
                 {
                     CurrentPage = CurrentPage > TotalPages ? TotalPages : CurrentPage;
-                    return ( CurrentPage > 1 ) ? CurrentPage - 1 : -1;
+                    return ( CurrentPage > 1 ) ? CurrentPage - 1 : -1; 
                 }
             }
 
@@ -1440,9 +1329,9 @@
             /// <value>
             /// The next page.
             /// </value>
-            public int NextPage
-            {
-                get
+            public int NextPage 
+            { 
+                get 
                 {
                     CurrentPage = CurrentPage > TotalPages ? TotalPages : CurrentPage;
                     return ( CurrentPage < TotalPages ) ? CurrentPage + 1 : -1;
@@ -1466,7 +1355,7 @@
                     else
                     {
                         return Convert.ToInt32( Math.Abs( ItemCount / PageSize ) ) +
-                            ( ( ItemCount % PageSize ) > 0 ? 1 : 0 );
+                            ((ItemCount % PageSize) > 0 ? 1 : 0);
                     }
                 }
             }
@@ -1522,7 +1411,7 @@
             /// </summary>
             /// <param name="urlTemplate">The URL template.</param>
             /// <param name="pageNumber">The page number.</param>
-            public PaginationPage( string urlTemplate, int pageNumber )
+            public PaginationPage( string urlTemplate, int pageNumber)
             {
                 UrlTemplate = urlTemplate;
                 PageNumber = pageNumber;
@@ -1544,11 +1433,11 @@
             /// <value>
             /// The page URL.
             /// </value>
-            public string PageUrl
-            {
+            public string PageUrl 
+            { 
                 get
                 {
-                    if ( !string.IsNullOrWhiteSpace( UrlTemplate ) && UrlTemplate.Contains( "{0}" ) )
+                    if ( !string.IsNullOrWhiteSpace( UrlTemplate ) && UrlTemplate.Contains( "{0}"))
                     {
                         return string.Format( UrlTemplate, PageNumber );
                     }
@@ -1559,7 +1448,7 @@
                 }
             }
 
-            #endregion
+        #endregion
 
         }
     }
