--- conflicted
+++ resolved
@@ -2,11 +2,7 @@
 <asp:UpdatePanel ID="upnlContent" runat="server">
     <ContentTemplate>
 
-<<<<<<< HEAD
-    <asp:Panel ID="pnlLogin" runat="server" DefaultButton="btnLogin" CssClass="login-block">
-=======
         <asp:Panel ID="pnlLogin" runat="server" DefaultButton="btnLogin">
->>>>>>> f56d2151
 
             <fieldset>
                 <legend>Login</legend>
