﻿<%@ Control Language="C#" AutoEventWireup="true" CodeFile="TransactionList.ascx.cs" Inherits="RockWeb.Blocks.Finance.TransactionList" %>

<script type="text/javascript">
    function clearActiveDialog() {
        $('#<%=hfActiveDialog.ClientID %>').val('');
    }
</script>

<asp:UpdatePanel ID="upTransactions" runat="server">
    <ContentTemplate>

        <asp:Panel ID="pnlContent" runat="server">
            <asp:HiddenField ID="hfTransactionViewMode" runat="server" />

            <asp:ValidationSummary ID="valSummaryTop" runat="server" HeaderText="Please Correct the Following" CssClass="alert alert-danger" />

            <div class="panel panel-block">
                <div class="panel-heading">
                    <h1 class="panel-title"><i class="fa fa-credit-card"></i> <asp:Literal ID="lTitle" runat="server"></asp:Literal></h1>
                    
                    <div class="pull-right">                    
                        <Rock:ButtonDropDownList ID="bddlOptions" runat="server" FormGroupCssClass="panel-options pull-right" Title="Options" SelectionStyle="Checkmark" OnSelectionChanged="bddlOptions_SelectionChanged">
                            <asp:ListItem Text="Show Images" Value="1" />
                            <asp:ListItem Text="Show Summary" Value="0" />
                        </Rock:ButtonDropDownList>

                        <div class="btn-group panel-toggle pull-right">
                            <asp:LinkButton ID="btnTransactions" CssClass="btn btn-xs btn-primary" runat="server" Text="Transactions" OnClick="btnTransactionsViewMode_Click" />
                            <asp:LinkButton ID="btnTransactionDetails" CssClass="btn btn-xs btn-default" runat="server" Text="Transaction Details" OnClick="btnTransactionsViewMode_Click" />
                        </div>
                    </div>
                    
                </div>
                <div class="panel-body">

                    <Rock:NotificationBox ID="nbClosedWarning" CssClass="alert-grid" runat="server" NotificationBoxType="Info" Title="Note"
                        Text="This batch has been closed and transactions cannot be edited." Visible="false" Dismissable="false" />

                    <div class="grid grid-panel">
                        <Rock:GridFilter ID="gfTransactions" runat="server">
                            <Rock:DateRangePicker ID="drpDates" runat="server" Label="Date Range" />
                            <Rock:NumberRangeEditor ID="nreAmount" runat="server" Label="Amount Range" NumberType="Double" />
                            <Rock:RockDropDownList ID="ddlCurrencyType" runat="server" Label="Currency Type" />
                            <Rock:RockDropDownList ID="ddlCreditCardType" runat="server" Label="Credit Card Type" />
                            <Rock:RockTextBox ID="tbTransactionCode" runat="server" Label="Transaction Code"></Rock:RockTextBox>
                            <Rock:RockTextBox ID="tbForeignKey" runat="server" Label="Foreign Key"></Rock:RockTextBox>
                            <Rock:AccountPicker ID="apAccount" runat="server" Label="Account" AllowMultiSelect="true" />
                            <Rock:RockDropDownList ID="ddlTransactionType" runat="server" Label="Transaction Type" />
                            <Rock:RockDropDownList ID="ddlSourceType" runat="server" Label="Source Type" />
                            <Rock:CampusPicker ID="campCampusBatch" runat="server" Label="Campus (of Batch)" />
                            <Rock:CampusPicker ID="campCampusAccount" runat="server" Label="Campus (of Account)" />
                            <Rock:PersonPicker ID="ppPerson" runat="server" Label="Person" />
                            <asp:PlaceHolder ID="phAttributeFilters" runat="server" />
                        </Rock:GridFilter>

                        <Rock:ModalAlert ID="mdGridWarning" runat="server" />

                        <Rock:Grid ID="gTransactions" runat="server" EmptyDataText="No Transactions Found" 
                            RowItemText="Transaction" AllowSorting="true" ExportSource="ColumnOutput" >
                            <Columns>
                                <Rock:SelectField></Rock:SelectField>
                                <Rock:RockLiteralField ID="lPersonFullNameReversed" HeaderText="Person" 
                                    SortExpression="_PERSONNAME_" /> 
                                <Rock:RockBoundField DataField="TransactionDateTime" HeaderText="Date / Time" SortExpression="TransactionDateTime" />                
                                <Rock:CurrencyField DataField="TotalAmount" HeaderText="Amount" SortExpression="TotalAmount" />
                                <Rock:RockLiteralField ID="lCurrencyType" HeaderText="Currency Type" />
                                <Rock:RockBoundField DataField="TransactionCode" HeaderText="Transaction Code" SortExpression="TransactionCode" ColumnPriority="DesktopSmall" />                
                                <Rock:RockBoundField DataField="ForeignKey" HeaderText="Foreign Key" SortExpression="ForeignKey" ColumnPriority="DesktopSmall" />                
<<<<<<< HEAD
                                <Rock:RockLiteralField ID="lBatchId" HeaderText="Batch Id" SortExpression="BatchId" ColumnPriority="DesktopSmall" ItemStyle-HorizontalAlign="Left" ExcelExportBehavior="NeverInclude"  />                
                                <Rock:RockTemplateField HeaderText="Accounts" >
                                    <ItemTemplate><%# GetAccounts( Container.DataItem ) %></ItemTemplate>
                                </Rock:RockTemplateField>
=======
                                <Rock:RockLiteralField ID="lBatchId" HeaderText="Batch Id" SortExpression="BatchId" ColumnPriority="DesktopSmall" ItemStyle-HorizontalAlign="Right" ExcelExportBehavior="NeverInclude"  />                
                                <Rock:RockLiteralField ID="lAccounts" HeaderText="Accounts" />
>>>>>>> f56d2151
                                <Rock:RockBoundField DataField="Status" HeaderText="Status" ExcelExportBehavior="AlwaysInclude" Visible="false" />
                                <Rock:DateTimeField DataField="SettledDate" HeaderText="Settled Date/Time" ExcelExportBehavior="AlwaysInclude" Visible="false" />
                                <Rock:RockBoundField DataField="SettledGroupId" HeaderText="Processor Batch Id" ExcelExportBehavior="AlwaysInclude" Visible="false" />
                            </Columns>
                        </Rock:Grid>

                        <Rock:NotificationBox ID="nbResult" runat="server" Visible="false" CssClass="margin-b-none" Dismissable="true"></Rock:NotificationBox>

                    </div>

                </div>
            </div>

            <div class="row">
                <div class="col-md-4 col-md-offset-8 margin-t-md">
                    <asp:Panel ID="pnlSummary" runat="server" CssClass="panel panel-block">
                        <div class="panel-heading">
                            <h1 class="panel-title">Total Results</h1>
                            <div class="panel-labels">
                                <Rock:HighlightLabel ID="lbFiltered" runat="server" LabelType="Default" Visible="false" />
                            </div>
                        </div>
                        <div class="panel-body">
                            <asp:Repeater ID="rptAccountSummary" runat="server">
                                <ItemTemplate>
                                    <div class='row'>
                                        <div class='col-xs-8'><%#Eval("Name")%></div>
                                        <div class='col-xs-4 text-right'><%#Eval("TotalAmount")%></div>
                                    </div>
                                </ItemTemplate>
                            </asp:Repeater>
                            <div class='row'>
                                <div class='col-xs-8'><b>Total: </div>
                                <div class='col-xs-4 text-right'>
                                    <asp:Literal ID="lGrandTotal" runat="server" /></b>
                                </div>
                            </div>
                        </div>
                    </asp:Panel>
                </div>
            </div>

        </asp:Panel>

        <asp:HiddenField ID="hfActiveDialog" runat="server" />

        <Rock:ModalDialog ID="dlgReassign" runat="server" Title="Reassign Transactions" ValidationGroup="Reassign"
            SaveButtonText="Reassign" OnSaveClick="dlgReassign_SaveClick" OnCancelScript="clearActiveDialog();" >
            <Content>

                <div class="row">
                    <div class="col-sm-6">
                        <Rock:PersonPicker ID="ppReassign" runat="server" Label="Reassign Selected Transactions To" Required="true" ValidationGroup="Reassign" IncludeBusinesses="true" />
                    </div>
                    <div class="col-sm-6">
                        <Rock:RockRadioButtonList ID="rblReassignBankAccounts" runat="server" Label="Reassign Bank Accounts" Required="true" ValidationGroup="Reassign"
                            Help="In addition to the selected transactions, how should all of the saved bank accounts for this person be reassigned?">
                            <asp:ListItem Text="Move bank accounts to selected individual" Value="MOVE" Selected="True" />
                            <asp:ListItem Text="Copy bank accounts to selected individual" Value="COPY" />
                            <asp:ListItem Text="Do not adjust bank accounts" Value="NONE" />
                        </Rock:RockRadioButtonList>
                    </div>
                </div>

            </Content>
        </Rock:ModalDialog>


    </ContentTemplate>
</asp:UpdatePanel><|MERGE_RESOLUTION|>--- conflicted
+++ resolved
@@ -66,15 +66,8 @@
                                 <Rock:RockLiteralField ID="lCurrencyType" HeaderText="Currency Type" />
                                 <Rock:RockBoundField DataField="TransactionCode" HeaderText="Transaction Code" SortExpression="TransactionCode" ColumnPriority="DesktopSmall" />                
                                 <Rock:RockBoundField DataField="ForeignKey" HeaderText="Foreign Key" SortExpression="ForeignKey" ColumnPriority="DesktopSmall" />                
-<<<<<<< HEAD
-                                <Rock:RockLiteralField ID="lBatchId" HeaderText="Batch Id" SortExpression="BatchId" ColumnPriority="DesktopSmall" ItemStyle-HorizontalAlign="Left" ExcelExportBehavior="NeverInclude"  />                
-                                <Rock:RockTemplateField HeaderText="Accounts" >
-                                    <ItemTemplate><%# GetAccounts( Container.DataItem ) %></ItemTemplate>
-                                </Rock:RockTemplateField>
-=======
                                 <Rock:RockLiteralField ID="lBatchId" HeaderText="Batch Id" SortExpression="BatchId" ColumnPriority="DesktopSmall" ItemStyle-HorizontalAlign="Right" ExcelExportBehavior="NeverInclude"  />                
                                 <Rock:RockLiteralField ID="lAccounts" HeaderText="Accounts" />
->>>>>>> f56d2151
                                 <Rock:RockBoundField DataField="Status" HeaderText="Status" ExcelExportBehavior="AlwaysInclude" Visible="false" />
                                 <Rock:DateTimeField DataField="SettledDate" HeaderText="Settled Date/Time" ExcelExportBehavior="AlwaysInclude" Visible="false" />
                                 <Rock:RockBoundField DataField="SettledGroupId" HeaderText="Processor Batch Id" ExcelExportBehavior="AlwaysInclude" Visible="false" />
