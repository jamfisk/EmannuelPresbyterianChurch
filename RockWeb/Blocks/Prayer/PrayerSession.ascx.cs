﻿// <copyright>
// Copyright by the Spark Development Network
//
// Licensed under the Rock Community License (the "License");
// you may not use this file except in compliance with the License.
// You may obtain a copy of the License at
//
// http://www.rockrms.com/license
//
// Unless required by applicable law or agreed to in writing, software
// distributed under the License is distributed on an "AS IS" BASIS,
// WITHOUT WARRANTIES OR CONDITIONS OF ANY KIND, either express or implied.
// See the License for the specific language governing permissions and
// limitations under the License.
// </copyright>
//
using System;
using System.Collections.Generic;
using System.ComponentModel;
using System.Linq;
using System.Web.UI;
using System.Web.UI.WebControls;
using Rock;
using Rock.Attribute;
using Rock.Data;
using Rock.Model;
using Rock.Cache;
using Rock.Web.UI;
using Rock.Web.UI.Controls;

namespace RockWeb.Blocks.Prayer
{
    [DisplayName( "Prayer Session" )]
    [Category( "Prayer" )]
    [Description( "Allows a user to start a session to pray for active, approved prayer requests." )]

    [CodeEditorField( "Welcome Introduction Text", "Some text (or HTML) to display on the first step.", CodeEditorMode.Html, height: 100, required: false, defaultValue: "<h2>Let's get ready to pray...</h2>", order: 1 )]
    [CategoryField( "Category", "A top level category. This controls which categories are shown when starting a prayer session.", false, "Rock.Model.PrayerRequest", "", "", false, "", "Filtering", 2, "CategoryGuid" )]
    [BooleanField( "Enable Prayer Team Flagging", "If enabled, members of the prayer team can flag a prayer request if they feel the request is inappropriate and needs review by an administrator.", false, "Flagging", 3, "EnableCommunityFlagging" )]
    [IntegerField( "Flag Limit", "The number of flags a prayer request has to get from the prayer team before it is automatically unapproved.", false, 1, "Flagging", 4 )]

    [CodeEditorField( "Prayer Person Lava", "The Lava Template for how the person details are shown in the header", CodeEditorMode.Lava, CodeEditorTheme.Rock, 200, true, order: 5, defaultValue:
        @"
{% if PrayerRequest.RequestedByPersonAlias %}
<img src='{{ PrayerRequest.RequestedByPersonAlias.Person.PhotoUrl }}' class='pull-left margin-r-md img-thumbnail' width=50 />
{% endif %}
<span class='first-word'>{{ PrayerRequest.FirstName }}</span> {{ PrayerRequest.LastName }}
" )]
    [CodeEditorField( "Prayer Display Lava", "The Lava Template which will show the details of the Prayer Request", CodeEditorMode.Lava, CodeEditorTheme.Rock, 200, true, order: 5,
        defaultValue: @"
<div class='row'>
    <div class='col-md-6'>
        <strong>Prayer Request</strong>
    </div>
    <div class='col-md-6 text-right'>
      {% if PrayerRequest.EnteredDateTime  %}
          Date Entered: {{  PrayerRequest.EnteredDateTime | Date:'M/d/yyyy'  }}          
      {% endif %}
    </div>
</div>
                                                
{{ PrayerRequest.Text | NewlineToBr }}

<div class='attributes margin-t-md'>
{% for prayerRequestAttribute in PrayerRequest.AttributeValues %}
    {% if prayerRequestAttribute.Value != '' %}
    <strong>{{ prayerRequestAttribute.AttributeName }}</strong> 
    <p>{{ prayerRequestAttribute.ValueFormatted }}</p>
    {% endif %}
{% endfor %}
</div>

{% if PrayerRequest.Answer %}
<div class='margin-t-lg'>
    <strong>Update</strong> 
    <br />
    {{ PrayerRequest.Answer | Escape | NewlineToBr }}
</div>
{% endif %}

" )]
    [BooleanField( "Display Campus", "Display the campus filter", true,category: "Filtering", order: 6 )]
    public partial class PrayerSession : RockBlock
    {
        #region Fields

        private const string CAMPUS_PREFERENCE = "prayer-session-{0}-campus";
        private bool _enableCommunityFlagging = false;
        private string _categoryGuidString = string.Empty;
        private int? _flagLimit = 1;
        private string[] _savedCategoryIdsSetting;
        #endregion

        #region Properties

        /// <summary>
        /// Gets or sets the note type identifier.
        /// </summary>
        /// <value>
        /// The note type identifier.
        /// </value>
        public int? NoteTypeId
        {
            get { return ViewState["NoteTypeId"] as int?; }
            set { ViewState["NoteTypeId"] = value; }
        }

        /// <summary>
        /// Gets or sets the current prayer request identifier.
        /// </summary>
        /// <value>
        /// The current prayer request identifier.
        /// </value>
        public int? CurrentPrayerRequestId
        {
            get { return ViewState["CurrentPrayerRequestId"] as int?; }
            set { ViewState["CurrentPrayerRequestId"] = value; }
        }

        /// <summary>
        /// Gets or sets the prayer request ids.
        /// </summary>
        /// <value>
        /// The prayer request ids.
        /// </value>
        public List<int> PrayerRequestIds
        {
            get { return ViewState["PrayerRequestIds"] as List<int>; }
            set { ViewState["PrayerRequestIds"] = value; }
        }

        #endregion

        #region Base Control Methods

        /// <summary>
        /// Handles the <see cref="E:System.Web.UI.Control.Init" /> event.
        /// </summary>
        /// <param name="e">An <see cref="T:System.EventArgs" /> object that contains the event data.</param>
        protected override void OnInit( EventArgs e )
        {
            base.OnInit( e );

            mdFlag.SaveClick += mdFlag_SaveClick;

            _flagLimit = GetAttributeValue( "FlagLimit" ).AsIntegerOrNull();
            _categoryGuidString = GetAttributeValue( "CategoryGuid" );
            _enableCommunityFlagging = GetAttributeValue( "EnableCommunityFlagging" ).AsBoolean();
            lWelcomeInstructions.Text = GetAttributeValue( "WelcomeIntroductionText" );
            cpCampus.Visible = GetAttributeValue( "DisplayCampus" ).AsBoolean();
        }

        /// <summary>
        /// Handles the <see cref="E:System.Web.UI.Control.Load" /> event.
        /// </summary>
        /// <param name="e">The <see cref="T:System.EventArgs" /> object that contains the event data.</param>
        protected override void OnLoad( EventArgs e )
        {
            base.OnLoad( e );

            if ( !Page.IsPostBack )
            {
                DisplayCategories();
                SetNoteType();
                lbStart.Focus();
                cpCampus.SetValue(this.GetUserPreference( string.Format( CAMPUS_PREFERENCE, this.BlockId ) ).AsIntegerOrNull());
                lbFlag.Visible = _enableCommunityFlagging;
            }

            if ( NoteTypeId.HasValue )
            {
                var noteType = CacheNoteType.Get( NoteTypeId.Value );
                if ( noteType != null )
                {
<<<<<<< HEAD
                    notesComments.NoteOptions.NoteTypes = new List<NoteTypeCache> { noteType };
=======
                    notesComments.NoteTypes = new List<CacheNoteType> { noteType };
>>>>>>> 1237bfe2
                }
            }

            notesComments.NoteOptions.EntityId = CurrentPrayerRequestId;

            if ( lbNext.Visible )
            {
                lbNext.Focus();
            }
        }

        #endregion

        #region Events

        /// <summary>
        /// Handler that saves the user's category preferences and starts a prayer session
        /// for their selected categories.
        /// </summary>
        /// <param name="sender"></param>
        /// <param name="e"></param>
        protected void lbStart_Click( object sender, EventArgs e )
        {
            // Make sure they selected at least one category
            if ( cblCategories.SelectedValues.Count == 0 )
            {
                nbSelectCategories.Visible = true;
                return;
            }
            else
            {
                nbSelectCategories.Visible = false;
            }

            string categoriesPrefix = string.Format( "prayer-categories-{0}-", this.BlockId );
            SavePreferences( categoriesPrefix );
            this.SetUserPreference( string.Format( CAMPUS_PREFERENCE, this.BlockId ), cpCampus.SelectedValue );

            SetAndDisplayPrayerRequests( cblCategories );

            if ( PrayerRequestIds.Count <= 0 )
            {
                nbPrayerRequests.Visible = true;
                return;
            }
            else
            {
                nbPrayerRequests.Visible = false;
            }

            lbNext.Focus();
            lbBack.Visible = false;

            pnlChooseCategories.Visible = false;
        }

        /// <summary>
        /// Handler that gets the next prayer request and updates its prayer count.
        /// </summary>
        /// <param name="sender"></param>
        /// <param name="e"></param>
        protected void lbNext_Click( object sender, EventArgs e )
        {
            int index = hfPrayerIndex.ValueAsInt();

            index++;

            List<int> prayerRequestIds = this.PrayerRequestIds;
            int currentNumber = index + 1;
            if ( ( prayerRequestIds != null ) && ( currentNumber <= prayerRequestIds.Count ) )
            {
                UpdateSessionCountLabel( currentNumber, prayerRequestIds.Count );

                hfPrayerIndex.Value = index.ToString();
                var rockContext = new RockContext();
                PrayerRequestService service = new PrayerRequestService( rockContext );
                int prayerRequestId = prayerRequestIds[index];
                PrayerRequest request = service.Queryable( "RequestedByPersonAlias.Person" ).FirstOrDefault( p => p.Id == prayerRequestId );
                ShowPrayerRequest( request, rockContext );
            }
            else
            {
                pnlFinished.Visible = true;
                pnlPrayer.Visible = false;
                lbStartAgain.Focus();
            }

            lbBack.Visible = true;
        }

        /// <summary>
        /// Handles the Click event of the lbPrevious control.
        /// </summary>
        /// <param name="sender">The source of the event.</param>
        /// <param name="e">The <see cref="EventArgs"/> instance containing the event data.</param>
        protected void lbBack_Click( object sender, EventArgs e )
        {
            int index = hfPrayerIndex.ValueAsInt();

            index--;

            List<int> prayerRequestIds = this.PrayerRequestIds;
            int currentNumber = index + 1;
            if ( ( prayerRequestIds != null ) && ( currentNumber > 0 ) )
            {
                UpdateSessionCountLabel( currentNumber, prayerRequestIds.Count );

                hfPrayerIndex.Value = index.ToString();
                var rockContext = new RockContext();
                PrayerRequestService service = new PrayerRequestService( rockContext );
                int prayerRequestId = prayerRequestIds[index];
                PrayerRequest request = service.Queryable( "RequestedByPersonAlias.Person" ).FirstOrDefault( p => p.Id == prayerRequestId );
                ShowPrayerRequest( request, rockContext );
            }
            else
            {
                lbBack.Visible = false;
            }
        }

        /// <summary>
        /// Handler for when the user has decided to call it quits for their current prayer session.
        /// </summary>
        /// <param name="sender"></param>
        /// <param name="e"></param>
        protected void lbStop_Click( object sender, EventArgs e )
        {
            pnlFinished.Visible = true;
            pnlPrayer.Visible = false;
        }

        /// <summary>
        /// Handler for when/if the user wants to start a new prayer session.
        /// </summary>
        /// <param name="sender"></param>
        /// <param name="e"></param>
        protected void lbStartAgain_Click( object sender, EventArgs e )
        {
            lbBack.Visible = false;
            pnlChooseCategories.Visible = true;
            pnlFinished.Visible = false;
            pnlNoPrayerRequestsMessage.Visible = false;
            pnlPrayer.Visible = false;
            lbStart.Focus();

            DisplayCategories();
        }

        /// <summary>
        /// Called when the user clicks on the "Flag" button.
        /// </summary>
        /// <param name="sender"></param>
        /// <param name="e"></param>
        protected void lbFlag_Click( object sender, EventArgs e )
        {
            mdFlag.SaveButtonText = "Yes, Flag This Request";
            mdFlag.Show();
        }

        /// <summary>
        /// Handles the SaveClick event of the mdFlag control and flags the prayer request and moves to the next.
        /// </summary>
        /// <param name="sender">The source of the event.</param>
        /// <param name="e">The <see cref="EventArgs" /> instance containing the event data.</param>
        protected void mdFlag_SaveClick( object sender, EventArgs e )
        {
            int prayerRequestId = hfIdValue.ValueAsInt();

            var rockContext = new RockContext();
            var service = new PrayerRequestService( rockContext );

            PrayerRequest request = service.Get( prayerRequestId );

            if ( request != null )
            {
                request.FlagCount = ( request.FlagCount ?? 0 ) + 1;
                if ( request.FlagCount >= _flagLimit )
                {
                    request.IsApproved = false;
                }

                rockContext.SaveChanges();
            }

            mdFlag.Hide();
            lbNext_Click( sender, e );
        }

        #endregion

        #region Methods

        /// <summary>
        /// Sets the type of the note.
        /// </summary>
        private void SetNoteType()
        {
            var rockContext = new RockContext();
            var service = new NoteTypeService( rockContext );
            var noteType = service.Get( Rock.SystemGuid.NoteType.PRAYER_COMMENT.AsGuid() );
            NoteTypeId = noteType.Id;
        }

        /// <summary>
        /// Updates the Hightlight label that shows how many prayers have been made out of the total for this session.
        /// </summary>
        /// <param name="currentNumber"></param>
        /// <param name="total"></param>
        private void UpdateSessionCountLabel( int currentNumber, int total )
        {
            hlblNumber.Text = string.Format( "{0} of {1}", currentNumber, total );
        }

        /// <summary>
        /// Displays any 'active' prayer categories or shows a message if there are none.
        /// </summary>
        private void DisplayCategories()
        {
            // If there are no categories, then it means there are no prayer requests (in those categories)
            if ( !BindCategories( _categoryGuidString ) )
            {
                cblCategories.Visible = false;
                pnlChooseCategories.Visible = false;
                pnlNoPrayerRequestsMessage.Visible = true;
            }
        }

        /// <summary>
        /// Binds the 'active' categories for the given top-level category GUID to the list for 
        /// the user to choose.
        /// </summary>
        /// <param name="categoryGuid">the guid string of a top-level prayer category</param>
        /// <returns>true if there were active categories or false if there were none</returns>
        private bool BindCategories( string categoryGuid )
        {
            string settingPrefix = string.Format( "prayer-categories-{0}-", this.BlockId );

            IQueryable<PrayerRequest> prayerRequestQuery = new PrayerRequestService( new RockContext() ).GetActiveApprovedUnexpired();

            // Filter categories if one has been selected in the configuration
            if ( !string.IsNullOrEmpty( categoryGuid ) )
            {
                Guid guid = new Guid( categoryGuid );
                var filterCategory = CacheCategory.Get( guid );
                if ( filterCategory != null )
                {
                    prayerRequestQuery = prayerRequestQuery.Where( p => p.Category.ParentCategoryId == filterCategory.Id );
                }
            }

            var categoryList = prayerRequestQuery
                .Where( p => p.Category != null )
                .Select( p => new { p.Category.Id, p.Category.Name } )
                .GroupBy( g => new { g.Id, g.Name } )
                .OrderBy( g => g.Key.Name )
                .Select( a => new
                {
                    Id = a.Key.Id,
                    Name = a.Key.Name + " (" + System.Data.Entity.SqlServer.SqlFunctions.StringConvert( (double)a.Count() ).Trim() + ")",
                    Count = a.Count()
                } ).ToList();

            cblCategories.DataTextField = "Name";
            cblCategories.DataValueField = "Id";
            cblCategories.DataSource = categoryList;
            cblCategories.DataBind();

            // use the users preferences to set which items are checked.
            _savedCategoryIdsSetting = this.GetUserPreference( settingPrefix ).SplitDelimitedValues();
            for ( int i = 0; i < cblCategories.Items.Count; i++ )
            {
                ListItem item = (ListItem)cblCategories.Items[i];
                item.Selected = _savedCategoryIdsSetting.Contains( item.Value );
            }

            return categoryList.Count() > 0;
        }

        /// <summary>
        /// Saves the users selected prayer categories for use during the next prayer session.
        /// </summary>
        /// <param name="settingPrefix"></param>
        private void SavePreferences( string settingPrefix )
        {
            var previouslyCheckedIds = this.GetUserPreference( settingPrefix ).SplitDelimitedValues();

            IEnumerable<string> allIds = cblCategories.Items.Cast<ListItem>()
                              .Select( i => i.Value );

            // find the items that were previously saved but are no longer in the checkboxlist...
            // because we want to retain those as they may be active categories again in the future.
            var itemsToKeep = previouslyCheckedIds.Except( allIds );

            string categoryValues = cblCategories.SelectedValuesAsInt
                .Where( v => v != 0 )
                .Select( c => c.ToString() )
                .Concat( itemsToKeep )
                .ToList()
                .AsDelimited( "," );

            this.SetUserPreference( settingPrefix, categoryValues );
        }

        /// <summary>
        /// Finds all approved prayer requests for the given selected categories and orders them by least prayed-for.
        /// Also updates the prayer count for the first item in the list.
        /// </summary>
        /// <param name="categoriesList"></param>
        private void SetAndDisplayPrayerRequests( RockCheckBoxList categoriesList )
        {
            RockContext rockContext = new RockContext();
            PrayerRequestService service = new PrayerRequestService( rockContext );
            var prayerRequestQuery = service.GetByCategoryIds( categoriesList.SelectedValuesAsInt );

            var campusId = cpCampus.SelectedValueAsInt();
            if ( campusId.HasValue )
            {
                prayerRequestQuery = prayerRequestQuery.Where( a => a.CampusId == campusId );
            }

            var prayerRequests = prayerRequestQuery.OrderByDescending( p => p.IsUrgent ).ThenBy( p => p.PrayerCount ).ToList();
            List<int> list = prayerRequests.Select( p => p.Id ).ToList<int>();

            PrayerRequestIds = list;
            if ( list.Count > 0 )
            {
                UpdateSessionCountLabel( 1, list.Count );
                hfPrayerIndex.Value = "0";
                PrayerRequest request = prayerRequests.First();
                ShowPrayerRequest( request, rockContext );
            }
        }

        /// <summary>
        /// Displays the details for a single, given prayer request.
        /// </summary>
        /// <param name="prayerRequest">The prayer request.</param>
        /// <param name="rockContext">The rock context.</param>
        private void ShowPrayerRequest( PrayerRequest prayerRequest, RockContext rockContext )
        {
            pnlPrayer.Visible = true;

            prayerRequest.PrayerCount = ( prayerRequest.PrayerCount ?? 0 ) + 1;
            hlblPrayerCountTotal.Text = prayerRequest.PrayerCount.ToString() + " team prayers";
            hlblUrgent.Visible = prayerRequest.IsUrgent ?? false;

            hlblCampus.Text = prayerRequest.CampusId.HasValue ? prayerRequest.Campus.Name : string.Empty;
            hlblCategory.Text = prayerRequest.Category.Name;
            var mergeFields = Rock.Lava.LavaHelper.GetCommonMergeFields( this.RockPage, this.CurrentPerson, new Rock.Lava.CommonMergeFieldsOptions { GetLegacyGlobalMergeFields = false } );

            // need to load attributes so that lava can loop thru PrayerRequest.Attributes
            prayerRequest.LoadAttributes();

            mergeFields.Add( "PrayerRequest", prayerRequest );
            string prayerPersonLava = this.GetAttributeValue( "PrayerPersonLava" );
            string prayerDisplayLava = this.GetAttributeValue( "PrayerDisplayLava" );
            lPersonLavaOutput.Text = prayerPersonLava.ResolveMergeFields( mergeFields );
            lPrayerLavaOutput.Text = prayerDisplayLava.ResolveMergeFields( mergeFields );

            pnlPrayerComments.Visible = prayerRequest.AllowComments ?? false;
            if ( notesComments.Visible )
            {
                notesComments.NoteOptions.EntityId = prayerRequest.Id;
            }

            CurrentPrayerRequestId = prayerRequest.Id;

            try
            {
                // save because the prayer count was just modified.
                rockContext.SaveChanges();
            }
            catch ( Exception ex )
            {
                ExceptionLogService.LogException( ex, Context, this.RockPage.PageId, this.RockPage.Site.Id, CurrentPersonAlias );
            }
        }

        #endregion
    }
}<|MERGE_RESOLUTION|>--- conflicted
+++ resolved
@@ -172,11 +172,7 @@
                 var noteType = CacheNoteType.Get( NoteTypeId.Value );
                 if ( noteType != null )
                 {
-<<<<<<< HEAD
-                    notesComments.NoteOptions.NoteTypes = new List<NoteTypeCache> { noteType };
-=======
-                    notesComments.NoteTypes = new List<CacheNoteType> { noteType };
->>>>>>> 1237bfe2
+                    notesComments.NoteOptions.NoteTypes = new List<CacheNoteType> { noteType };
                 }
             }
 
