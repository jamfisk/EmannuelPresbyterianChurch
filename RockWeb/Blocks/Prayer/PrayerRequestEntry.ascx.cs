--- conflicted
+++ resolved
@@ -50,31 +50,18 @@
     [BooleanField( "Enable Urgent Flag", "If enabled, requestors will be able to flag prayer requests as urgent.", false, "Features", 6 )]
     [BooleanField( "Enable Comments Flag", "If enabled, requestors will be able set whether or not they want to allow comments on their requests.", false, "Features", 7 )]
     [BooleanField( "Enable Public Display Flag", "If enabled, requestors will be able set whether or not they want their request displayed on the public website.", false, "Features", 8 )]
-<<<<<<< HEAD
-    [IntegerField( "Character Limit", "If set to something other than 0, this will limit the number of characters allowed when entering a new prayer request.", false, 250, "Features", 9 )]
-    [BooleanField( "Require Last Name", "Require that a last name be entered", true, "Features", 10 )]
-    [BooleanField( "Show Campus", "Show a campus picker", true, "Features", 11 )]
-    [BooleanField( "Require Campus", "Require that a campus be selected", false, "Features", 12 )]
-
-    // On Save Behavior
-    [BooleanField( "Navigate To Parent On Save", "If enabled, on successful save control will redirect back to the parent page.", false, "On Save Behavior", 13 )]
-    [BooleanField( "Refresh Page On Save", "If enabled, on successful save control will reload the current page. NOTE: This is ignored if 'Navigate to Parent On Save' is enabled.", false, "On Save Behavior", 14 )]
-
-    [CodeEditorField( "Save Success Text", "Text to display upon successful save. (Only applies if not navigating to parent page on save.) <span class='tip tip-lava'></span><span class='tip tip-html'></span>", CodeEditorMode.Html, CodeEditorTheme.Rock, 200, false, "<p>Thank you for allowing us to pray for you.</p>", "On Save Behavior", 15 )]
-    [WorkflowTypeField( "Workflow", "An optional workflow to start when prayer request is created. The PrayerRequest will be set as the workflow 'Entity' attribute when processing is started.", false, false, "", "On Save Behavior", 16 )]
-=======
     [BooleanField( "Default To Public", "If enabled, all prayers will be set to public by default", false, "Features", 9 )]
     [IntegerField( "Character Limit", "If set to something other than 0, this will limit the number of characters allowed when entering a new prayer request.", false, 250, "Features", 10 )]
     [BooleanField( "Require Last Name", "Require that a last name be entered", true, "Features", 11 )]
-    
+    [BooleanField( "Show Campus", "Show a campus picker", true, "Features", 12 )]
+    [BooleanField( "Require Campus", "Require that a campus be selected", false, "Features", 13 )]
+
     // On Save Behavior
-    [BooleanField( "Navigate To Parent On Save", "If enabled, on successful save control will redirect back to the parent page.", false, "On Save Behavior", 12 )]
-    [BooleanField( "Refresh Page On Save", "If enabled, on successful save control will reload the current page. NOTE: This is ignored if 'Navigate to Parent On Save' is enabled.", false, "On Save Behavior", 13 )]
-
-    [CodeEditorField( "Save Success Text", "Text to display upon successful save. (Only applies if not navigating to parent page on save.) <span class='tip tip-lava'></span><span class='tip tip-html'></span>", CodeEditorMode.Html, CodeEditorTheme.Rock, 200, false, "<p>Thank you for allowing us to pray for you.</p>", "On Save Behavior", 14 )]
-    [WorkflowTypeField( "Workflow", "An optional workflow to start when prayer request is created. The PrayerRequest will be set as the workflow 'Entity' attribute when processing is started.", false, false, "", "On Save Behavior", 15 )]
-    [BooleanField( "Enable Debug", "Outputs the object graph to help create your liquid syntax.", false, "On Save Behavior", 16 )]
->>>>>>> 9cc2668f
+    [BooleanField( "Navigate To Parent On Save", "If enabled, on successful save control will redirect back to the parent page.", false, "On Save Behavior", 14 )]
+    [BooleanField( "Refresh Page On Save", "If enabled, on successful save control will reload the current page. NOTE: This is ignored if 'Navigate to Parent On Save' is enabled.", false, "On Save Behavior", 15 )]
+
+    [CodeEditorField( "Save Success Text", "Text to display upon successful save. (Only applies if not navigating to parent page on save.) <span class='tip tip-lava'></span><span class='tip tip-html'></span>", CodeEditorMode.Html, CodeEditorTheme.Rock, 200, false, "<p>Thank you for allowing us to pray for you.</p>", "On Save Behavior", 16 )]
+    [WorkflowTypeField( "Workflow", "An optional workflow to start when prayer request is created. The PrayerRequest will be set as the workflow 'Entity' attribute when processing is started.", false, false, "", "On Save Behavior", 17 )]
 
     [ContextAware(typeof(Rock.Model.Person))]
     public partial class PrayerRequestEntry : RockBlock
