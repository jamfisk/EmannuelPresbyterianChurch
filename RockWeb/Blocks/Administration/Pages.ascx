﻿<%@ Control Language="C#" AutoEventWireup="true" CodeFile="Pages.ascx.cs" Inherits="RockWeb.Blocks.Administration.Pages" %>
<asp:UpdatePanel ID="upPages" runat="server">
<ContentTemplate>

    <asp:Panel ID="pnlMessage" runat="server" Visible="false" CssClass="alert-message block-message error"/>
    
    <asp:PlaceHolder ID="phContent" runat="server">

        <asp:ValidationSummary ID="valSummaryTop" runat="server" HeaderText="Please Correct the Following" CssClass="alert-message block-message error"/>

        <Rock:Grid ID="rGrid" runat="server" AllowPaging="false" EmptyDataText="No Child Pages Exist" RowItemText="page" >
            <Columns>
                <Rock:ReorderField />
                <asp:BoundField DataField="Id" HeaderText="Id" />
                <asp:HyperLinkField DataNavigateUrlFormatString="~/page/{0}" DataNavigateUrlFields="Id" DataTextField="Name" HeaderText="Name" Target="_parent" />
                <asp:BoundField DataField="Layout" HeaderText="Layout"  />
                <Rock:EditField OnClick="rGrid_Edit" />
                <Rock:DeleteField OnClick="rGrid_Delete" />
            </Columns>
        </Rock:Grid>

        <asp:Panel ID="pnlDetails" runat="server" Visible="false" CssClass="admin-details">

            <asp:HiddenField ID="hfPageId" runat="server" />

            <fieldset>
                <legend><asp:Literal ID="lEditAction" runat="server"/> Child Page</legend>
                <Rock:DataTextBox ID="tbPageName" runat="server" SourceTypeName="Rock.Cms.Page, Rock" PropertyName="Name" />
                <Rock:LabeledDropDownList ID="ddlLayout" runat="server" LabelText="Layout"></Rock:LabeledDropDownList>
            </fieldset>

            <div class="actions">
                <asp:LinkButton ID="btnSave" runat="server" Text="Add" CssClass="btn btn-primary" onclick="btnSave_Click" />
<<<<<<< HEAD
                <asp:LinkButton id="btnCancel" runat="server" Text="Cancel" CssClass="btn" OnClick="btnCancel_Click" CausesValidation="false" />
=======
                <asp:LinkButton id="btnCancel" runat="server" Text="Cancel" CssClass="btn btn-secondary" OnClick="btnCancel_Click" CausesValidation="false" />
>>>>>>> 80ade674
            </div>

        </asp:Panel>

    </asp:PlaceHolder>

</ContentTemplate>
</asp:UpdatePanel><|MERGE_RESOLUTION|>--- conflicted
+++ resolved
@@ -31,11 +31,7 @@
 
             <div class="actions">
                 <asp:LinkButton ID="btnSave" runat="server" Text="Add" CssClass="btn btn-primary" onclick="btnSave_Click" />
-<<<<<<< HEAD
-                <asp:LinkButton id="btnCancel" runat="server" Text="Cancel" CssClass="btn" OnClick="btnCancel_Click" CausesValidation="false" />
-=======
                 <asp:LinkButton id="btnCancel" runat="server" Text="Cancel" CssClass="btn btn-secondary" OnClick="btnCancel_Click" CausesValidation="false" />
->>>>>>> 80ade674
             </div>
 
         </asp:Panel>
