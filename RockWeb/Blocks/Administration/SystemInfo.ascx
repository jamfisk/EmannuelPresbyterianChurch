﻿<%@ Control Language="C#" AutoEventWireup="true" CodeFile="SystemInfo.ascx.cs" Inherits="RockWeb.Blocks.Administration.SystemInfo" %>

<script type="text/javascript">

    function pageLoad() {

        $('#show-cache-objects').click(function () {
            $('#cache-objects').toggle('slow', function () {
                Rock.controls.modal.updateSize();
            });
        });

        $('a.show-pill').click(function () {
            $('ul.nav-pills > li').attr('class', '');
            $(this).parent().attr('class', 'active');
            $('div.tabContent > div').hide('slow');
            $('#' + $(this).attr('pill')).show('slow', function () {
                Rock.controls.modal.updateSize();
            });
        });

        if ($('div.alert.alert-success').length > 0) {
            window.setTimeout("fadeAndClear()", 5000);
        }
    }

    function fadeAndClear() {
        $('div.alert.alert-success').animate({ opacity: 0 }, 2000);
    }


</script>

<ul class="nav nav-pills">
    <li class='active'><a pill="version-info" class="show-pill" href="#">Version Info</a></li>
    <li><a pill="diagnostics-tab" class="show-pill" href="#">Diagnostics</a></li>
</ul>

<div class="tabContent">

    <div id="version-info">

        <p>
            <strong>Rock Version: </strong>
            <asp:Literal ID="lRockVersion" runat="server"></asp:Literal>
        </p>

        <p>
            <strong>Client Culture Setting: </strong>
            <asp:Literal ID="lClientCulture" runat="server"></asp:Literal>
        </p>

        <Rock:NotificationBox ID="nbMessage" runat="server" NotificationBoxType="Success" Title="Success" Visible="false" Text=""></Rock:NotificationBox>

        <div class="actions margin-t-xl">
            <asp:Button runat="server" ID="btnFlushCache" CssClass="btn btn-primary" Text="Clear Cache" OnClick="btnClearCache_Click" ToolTip="Flushes all cached items from the Rock cache (e.g. Pages, BlockTypes, Blocks, Attributes, etc." />
            <asp:Button runat="server" ID="btnRestart" CssClass="btn btn-link js-restart" Text="Restart Rock" OnClick="btnRestart_Click" ToolTip="Restarts the Application." />
        </div>
    </div>

    <div id="diagnostics-tab" style="display: none">

        <h4>Details</h4>
<<<<<<< HEAD
        <p>Database:
            <asp:Literal ID="lDatabase" runat="server"></asp:Literal></p>
        <p>System Date Time: <%= DateTime.Now.ToString("G") + " " + DateTime.Now.ToString("zzz") %></p>
        <p>Rock Time: <%= Rock.RockDateTime.Now.ToString("G") + " " + Rock.RockDateTime.OrgTimeZoneInfo.BaseUtcOffset %></p>

        <p>Executing Location:
            <asp:Literal ID="lExecLocation" runat="server"></asp:Literal></p>
=======
        <p>
           <strong>Database:</strong><br />
           <asp:Literal ID="lDatabase" runat="server"></asp:Literal>
        </p>
        
        <p>
            <strong>System Date Time:</strong><br />
            <%= DateTime.Now.ToString("G") + " " + DateTime.Now.ToString("zzz") %>
        </p>

        <p>
            <strong>Rock Time:</strong><br /> 
            <%= Rock.RockDateTime.Now.ToString("G") + " " + Rock.RockDateTime.OrgTimeZoneInfo.BaseUtcOffset %>
        </p>

        <p>
            <strong>Executing Location:</strong><br />
             <asp:Literal ID="lExecLocation" runat="server"></asp:Literal>
        </p>
>>>>>>> ea0b6342

        <h4>Cache</h4>
        <div id="cache-details">
            <asp:Literal ID="lCacheOverview" runat="server"></asp:Literal>
        </div>

        <%-- This appears to have been disabled 9/19/2012:
    https://github.com/SparkDevNetwork/Rock/commit/f295069b2152d4b1ff93d44fa0d82fd2a2fb0d14#diff-357e7f0be3ea16b9658156b1ee1f8145L27    
    but this link was still here:         --%>
        <a id="show-cache-objects" href="#">Show Cache Objects</a>
        <div id="cache-objects" style="display: none">
            <asp:Literal ID="lCacheObjects" runat="server"></asp:Literal>
        </div>

        <h4>Routes</h4>
        <asp:Literal ID="lRoutes" runat="server"></asp:Literal>

        <asp:LinkButton runat="server" ID="btnDumpDiagnostics" CssClass="btn btn-action margin-t-lg" OnClick="btnDumpDiagnostics_Click" ToolTip="Generates a diagnostics file for sharing with others.">
            <i class="fa fa-download"></i> Download Diagnostics File
        </asp:LinkButton>

    </div>

    <script>
        $(".js-restart").on("click", function () {
            bootbox.alert("The Rock application will be restarted. You will need to reload this page to continue.")
        });
    </script>

</div>
<|MERGE_RESOLUTION|>--- conflicted
+++ resolved
@@ -11,45 +11,41 @@
         });
 
         $('a.show-pill').click(function () {
-            $('ul.nav-pills > li').attr('class', '');
-            $(this).parent().attr('class', 'active');
-            $('div.tabContent > div').hide('slow');
-            $('#' + $(this).attr('pill')).show('slow', function () {
-                Rock.controls.modal.updateSize();
-            });
+    	    $('ul.nav-pills > li').attr('class', '');
+    	    $(this).parent().attr('class', 'active');
+    	    $('div.tabContent > div').hide('slow');
+    	    $('#' + $(this).attr('pill')).show('slow', function () {
+    	        Rock.controls.modal.updateSize();
+    	    });
         });
 
         if ($('div.alert.alert-success').length > 0) {
-            window.setTimeout("fadeAndClear()", 5000);
+    	        window.setTimeout("fadeAndClear()", 5000);
         }
     }
 
     function fadeAndClear() {
-        $('div.alert.alert-success').animate({ opacity: 0 }, 2000);
+    	$('div.alert.alert-success').animate({ opacity: 0 }, 2000 );
     }
 
 
 </script>
 
-<ul class="nav nav-pills">
+<ul class="nav nav-pills" >
     <li class='active'><a pill="version-info" class="show-pill" href="#">Version Info</a></li>
     <li><a pill="diagnostics-tab" class="show-pill" href="#">Diagnostics</a></li>
 </ul>
 
-<div class="tabContent">
+<div class="tabContent" >
 
     <div id="version-info">
 
-        <p>
-            <strong>Rock Version: </strong>
-            <asp:Literal ID="lRockVersion" runat="server"></asp:Literal>
-        </p>
+        <p><strong>Rock Version: </strong>
+            <asp:Literal ID="lRockVersion" runat="server"></asp:Literal></p>
 
-        <p>
-            <strong>Client Culture Setting: </strong>
-            <asp:Literal ID="lClientCulture" runat="server"></asp:Literal>
-        </p>
-
+        <p><strong>Client Culture Setting: </strong>
+            <asp:Literal ID="lClientCulture" runat="server"></asp:Literal></p>
+        
         <Rock:NotificationBox ID="nbMessage" runat="server" NotificationBoxType="Success" Title="Success" Visible="false" Text=""></Rock:NotificationBox>
 
         <div class="actions margin-t-xl">
@@ -58,18 +54,9 @@
         </div>
     </div>
 
-    <div id="diagnostics-tab" style="display: none">
-
+    <div id="diagnostics-tab" style="display:none">
+        
         <h4>Details</h4>
-<<<<<<< HEAD
-        <p>Database:
-            <asp:Literal ID="lDatabase" runat="server"></asp:Literal></p>
-        <p>System Date Time: <%= DateTime.Now.ToString("G") + " " + DateTime.Now.ToString("zzz") %></p>
-        <p>Rock Time: <%= Rock.RockDateTime.Now.ToString("G") + " " + Rock.RockDateTime.OrgTimeZoneInfo.BaseUtcOffset %></p>
-
-        <p>Executing Location:
-            <asp:Literal ID="lExecLocation" runat="server"></asp:Literal></p>
-=======
         <p>
            <strong>Database:</strong><br />
            <asp:Literal ID="lDatabase" runat="server"></asp:Literal>
@@ -89,21 +76,20 @@
             <strong>Executing Location:</strong><br />
              <asp:Literal ID="lExecLocation" runat="server"></asp:Literal>
         </p>
->>>>>>> ea0b6342
 
         <h4>Cache</h4>
         <div id="cache-details">
             <asp:Literal ID="lCacheOverview" runat="server"></asp:Literal>
         </div>
 
-        <%-- This appears to have been disabled 9/19/2012:
+<%-- This appears to have been disabled 9/19/2012:
     https://github.com/SparkDevNetwork/Rock/commit/f295069b2152d4b1ff93d44fa0d82fd2a2fb0d14#diff-357e7f0be3ea16b9658156b1ee1f8145L27    
     but this link was still here:         --%>
         <a id="show-cache-objects" href="#">Show Cache Objects</a>
-        <div id="cache-objects" style="display: none">
+        <div id="cache-objects" style="display:none">
             <asp:Literal ID="lCacheObjects" runat="server"></asp:Literal>
         </div>
-
+        
         <h4>Routes</h4>
         <asp:Literal ID="lRoutes" runat="server"></asp:Literal>
 
