--- conflicted
+++ resolved
@@ -246,15 +246,9 @@
             // Set the note type if this is first request
             if ( !Page.IsPostBack )
             {
-<<<<<<< HEAD
-                var entityType = EntityTypeCache.Read( typeof( Rock.Model.Workflow ) );
-                var noteTypes = NoteTypeCache.GetByEntity( entityType.Id, string.Empty, string.Empty );
-                ncWorkflowNotes.NoteOptions.NoteTypes = noteTypes;
-=======
                 var entityType = CacheEntityType.Get( typeof( Rock.Model.Workflow ) );
                 var noteTypes = CacheNoteType.GetByEntity( entityType.Id, string.Empty, string.Empty );
-                ncWorkflowNotes.NoteTypes = noteTypes;
->>>>>>> 1237bfe2
+                ncWorkflowNotes.NoteOptions.NoteTypes = noteTypes;
             }
 
             if ( _workflowType == null )
