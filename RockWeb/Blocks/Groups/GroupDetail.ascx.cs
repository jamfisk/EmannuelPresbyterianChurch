﻿// <copyright>
// Copyright 2013 by the Spark Development Network
//
// Licensed under the Apache License, Version 2.0 (the "License");
// you may not use this file except in compliance with the License.
// You may obtain a copy of the License at
//
// http://www.apache.org/licenses/LICENSE-2.0
//
// Unless required by applicable law or agreed to in writing, software
// distributed under the License is distributed on an "AS IS" BASIS,
// WITHOUT WARRANTIES OR CONDITIONS OF ANY KIND, either express or implied.
// See the License for the specific language governing permissions and
// limitations under the License.
// </copyright>
//
using System;
using System.Collections.Generic;
using System.ComponentModel;
using System.Linq;
using System.Text;
using System.Web.UI;
using System.Web.UI.WebControls;
using Newtonsoft.Json;
using Rock;
using Rock.Attribute;
using Rock.Constants;
using Rock.Data;
using Rock.Model;
using Rock.Security;
using Rock.Web;
using Rock.Web.Cache;
using Rock.Web.UI;
using Rock.Web.UI.Controls;
using Attribute = Rock.Model.Attribute;

namespace RockWeb.Blocks.Groups
{
    [DisplayName( "Group Detail" )]
    [Category( "Groups" )]
    [Description( "Displays the details of the given group." )]
    [GroupTypesField( "Group Types Include", "Select group types to show in this block.  Leave all unchecked to show all but the excluded group types.", false, key: "GroupTypes", order: 0 )]
    [GroupTypesField( "Group Types Exclude", "Select group types to exclude from this block.", false, key: "GroupTypesExclude", order: 1 )]
    [BooleanField( "Show Edit", "", true, "", 2 )]
    [BooleanField( "Limit to Security Role Groups", "", false, "", 3 )]
    [BooleanField( "Limit to Group Types that are shown in navigation", "", false, "", 4, "LimitToShowInNavigationGroupTypes" )]
    [DefinedValueField( Rock.SystemGuid.DefinedType.MAP_STYLES, "Map Style", "The style of maps to use", false, false, Rock.SystemGuid.DefinedValue.MAP_STYLE_ROCK, "", 5 )]
    [LinkedPage("Group Map Page", "The page to display detailed group map.", true, "", "", 6)]
    [LinkedPage( "Attendance Page", "The page to display attendance list.", false, "", "", 7)]
    public partial class GroupDetail : RockBlock, IDetailBlock
    {
        #region Constants

        private const string MEMBER_LOCATION_TAB_TITLE = "Member Location";
        private const string OTHER_LOCATION_TAB_TITLE = "Other Location";

        #endregion

        #region Fields

        private readonly List<string> _tabs = new List<string> { MEMBER_LOCATION_TAB_TITLE, OTHER_LOCATION_TAB_TITLE };

        #endregion

        #region Properties

        private string LocationTypeTab { get; set; }
        private int CurrentGroupTypeId { get; set; }
        private List<GroupLocation> GroupLocationsState { get; set; }
        private List<InheritedAttribute> GroupMemberAttributesInheritedState { get; set; }
        private List<Attribute> GroupMemberAttributesState { get; set; }
        private List<GroupRequirement> GroupRequirementsState { get; set; }
        private bool AllowMultipleLocations { get; set; }
        private List<GroupMemberWorkflowTrigger> MemberWorkflowTriggersState { get; set; }

        private GroupTypeCache CurrentGroupTypeCache
        {
            get 
            {
                return GroupTypeCache.Read( CurrentGroupTypeId );
            }

            set
            {
                CurrentGroupTypeId = value != null ? value.Id : 0;
            }
        }

        #endregion

        #region Control Methods

        /// <summary>
        /// Restores the view-state information from a previous user control request that was saved by the <see cref="M:System.Web.UI.UserControl.SaveViewState" /> method.
        /// </summary>
        /// <param name="savedState">An <see cref="T:System.Object" /> that represents the user control state to be restored.</param>
        protected override void LoadViewState( object savedState )
        {
            base.LoadViewState( savedState );

            LocationTypeTab = ViewState["LocationTypeTab"] as string ?? MEMBER_LOCATION_TAB_TITLE;
            CurrentGroupTypeId = ViewState["CurrentGroupTypeId"] as int? ?? 0;

            // NOTE: These things are converted to JSON prior to going into ViewState, so the json variable could be null or the string "null"!
            string json = ViewState["GroupLocationsState"] as string;
            if ( string.IsNullOrWhiteSpace( json ) )
            {
                GroupLocationsState = new List<GroupLocation>();
            }
            else
            {
                GroupLocationsState = JsonConvert.DeserializeObject<List<GroupLocation>>( json );
            }

            json = ViewState["GroupMemberAttributesInheritedState"] as string;
            if ( string.IsNullOrWhiteSpace( json ) )
            {
                GroupMemberAttributesInheritedState = new List<InheritedAttribute>();
            }
            else
            {
                GroupMemberAttributesInheritedState = JsonConvert.DeserializeObject<List<InheritedAttribute>>( json );
            }

            json = ViewState["GroupMemberAttributesState"] as string;
            if ( string.IsNullOrWhiteSpace( json ) )
            {
                GroupMemberAttributesState = new List<Attribute>();
            }
            else
            {
                GroupMemberAttributesState = JsonConvert.DeserializeObject<List<Attribute>>( json );
            }

            json = ViewState["GroupRequirementsState"] as string;
            if ( string.IsNullOrWhiteSpace( json ) )
            {
                GroupRequirementsState = new List<GroupRequirement>();
            }
            else
            {
                GroupRequirementsState = JsonConvert.DeserializeObject<List<GroupRequirement>>( json ) ?? new List<GroupRequirement>();
            }

            // get the GroupRole for each GroupRequirement from the database it case it isn't serialized, and we'll need it
            var groupRoleIds = GroupRequirementsState.Where( a => a.GroupRoleId.HasValue && a.GroupRole == null ).Select( a => a.GroupRoleId.Value ).Distinct().ToList();
            if (groupRoleIds.Any())
            {
                var groupRoles = new GroupTypeRoleService( new RockContext() ).GetByIds( groupRoleIds );
                GroupRequirementsState.ForEach( a =>
                {
                    if (a.GroupRoleId.HasValue)
                    {
                        a.GroupRole = groupRoles.FirstOrDefault( b => b.Id == a.GroupRoleId );
                    }
                } );
            }

            AllowMultipleLocations = ViewState["AllowMultipleLocations"] as bool? ?? false;

            json = ViewState["MemberWorkflowTriggersState"] as string;
            if ( string.IsNullOrWhiteSpace( json ) )
            {
                MemberWorkflowTriggersState = new List<GroupMemberWorkflowTrigger>();
            }
            else
            {
                MemberWorkflowTriggersState = JsonConvert.DeserializeObject<List<GroupMemberWorkflowTrigger>>( json );
            }
        }

        /// <summary>
        /// Raises the <see cref="E:System.Web.UI.Control.Init" /> event.
        /// </summary>
        /// <param name="e">An <see cref="T:System.EventArgs" /> object that contains the event data.</param>
        protected override void OnInit( EventArgs e )
        {
            base.OnInit( e );

            gLocations.DataKeyNames = new string[] { "Guid" };
            gLocations.Actions.AddClick += gLocations_Add;
            gLocations.GridRebind += gLocations_GridRebind;

            gGroupMemberAttributesInherited.Actions.ShowAdd = false;
            gGroupMemberAttributesInherited.EmptyDataText = Server.HtmlEncode( None.Text );
            gGroupMemberAttributesInherited.GridRebind += gGroupMemberAttributesInherited_GridRebind;

            gGroupMemberAttributes.DataKeyNames = new string[] { "Guid" };
            gGroupMemberAttributes.Actions.ShowAdd = true;
            gGroupMemberAttributes.Actions.AddClick += gGroupMemberAttributes_Add;
            gGroupMemberAttributes.EmptyDataText = Server.HtmlEncode( None.Text );
            gGroupMemberAttributes.GridRebind += gGroupMemberAttributes_GridRebind;
            gGroupMemberAttributes.GridReorder += gGroupMemberAttributes_GridReorder;

            gGroupRequirements.DataKeyNames = new string[] { "Guid" };
            gGroupRequirements.Actions.ShowAdd = true;
            gGroupRequirements.Actions.AddClick += gGroupRequirements_Add;
            gGroupRequirements.EmptyDataText = Server.HtmlEncode( None.Text );
            gGroupRequirements.GridRebind += gGroupRequirements_GridRebind;


            gMemberWorkflowTriggers.DataKeyNames = new string[] { "Guid" };
            gMemberWorkflowTriggers.Actions.ShowAdd = true;
            gMemberWorkflowTriggers.Actions.AddClick += gMemberWorkflowTriggers_Add;
            gMemberWorkflowTriggers.EmptyDataText = Server.HtmlEncode( None.Text );
            gMemberWorkflowTriggers.GridRebind += gMemberWorkflowTriggers_GridRebind;
            gMemberWorkflowTriggers.GridReorder += gMemberWorkflowTriggers_GridReorder; 
            
            btnDelete.Attributes["onclick"] = string.Format( "javascript: return Rock.dialogs.confirmDelete(event, '{0}');", Group.FriendlyTypeName );
            btnSecurity.EntityTypeId = EntityTypeCache.Read( typeof( Rock.Model.Group ) ).Id;

            rblScheduleSelect.BindToEnum<ScheduleType>();

            // this event gets fired after block settings are updated. it's nice to repaint the screen if these settings would alter it
            this.BlockUpdated += Block_BlockUpdated;
            this.AddConfigurationUpdateTrigger( upnlGroupDetail );
        }

        /// <summary>
        /// Raises the <see cref="E:System.Web.UI.Control.Load" /> event.
        /// </summary>
        /// <param name="e">The <see cref="T:System.EventArgs" /> object that contains the event data.</param>
        protected override void OnLoad( EventArgs e )
        {
            base.OnLoad( e );

            if ( !Page.IsPostBack )
            {
                string groupId = PageParameter( "GroupId" );
                if (!string.IsNullOrWhiteSpace(groupId))
                {
                    ShowDetail( groupId.AsInteger(), PageParameter( "ParentGroupId" ).AsIntegerOrNull() );
                }
                else
                {
                    pnlDetails.Visible = false;
                }
            }
            else
            {
                nbNotAllowedToEdit.Visible = false;
<<<<<<< HEAD
                nbInvalidWorkflowType.Visible = false;
=======
                nbInvalidParentGroup.Visible = false;
                
>>>>>>> f7c5b1fa
                ShowDialog();
            }

            // Rebuild the attribute controls on postback based on group type
            if ( pnlDetails.Visible )
            {
                if ( CurrentGroupTypeId > 0 )
                {
                    var group = new Group { GroupTypeId = CurrentGroupTypeId };
                    ShowGroupTypeEditDetails( CurrentGroupTypeCache, group, false );
                }
            }
        }

        /// <summary>
        /// Saves any user control view-state changes that have occurred since the last page postback.
        /// </summary>
        /// <returns>
        /// Returns the user control's current view state. If there is no view state associated with the control, it returns null.
        /// </returns>
        protected override object SaveViewState()
        {
            var jsonSetting = new JsonSerializerSettings
            {
                ReferenceLoopHandling = ReferenceLoopHandling.Ignore,
                ContractResolver = new Rock.Utility.IgnoreUrlEncodedKeyContractResolver()
            };

            ViewState["LocationTypeTab"] = LocationTypeTab;
            ViewState["CurrentGroupTypeId"] = CurrentGroupTypeId;
            ViewState["GroupLocationsState"] = JsonConvert.SerializeObject( GroupLocationsState, Formatting.None, jsonSetting );
            ViewState["GroupMemberAttributesInheritedState"] = JsonConvert.SerializeObject( GroupMemberAttributesInheritedState, Formatting.None, jsonSetting );
            ViewState["GroupMemberAttributesState"] = JsonConvert.SerializeObject( GroupMemberAttributesState, Formatting.None, jsonSetting );
            ViewState["GroupRequirementsState"] = JsonConvert.SerializeObject( GroupRequirementsState, Formatting.None, jsonSetting );
            ViewState["AllowMultipleLocations"] = AllowMultipleLocations;
            ViewState["MemberWorkflowTriggersState"] = JsonConvert.SerializeObject( MemberWorkflowTriggersState, Formatting.None, jsonSetting );

            return base.SaveViewState();
        }

        /// <summary>
        /// Returns breadcrumbs specific to the block that should be added to navigation
        /// based on the current page reference.  This function is called during the page's
        /// oninit to load any initial breadcrumbs.
        /// </summary>
        /// <param name="pageReference">The <see cref="Rock.Web.PageReference" />.</param>
        /// <returns>
        /// A <see cref="System.Collections.Generic.List{BreadCrumb}" /> of block related <see cref="Rock.Web.UI.BreadCrumb">BreadCrumbs</see>.
        /// </returns>
        public override List<BreadCrumb> GetBreadCrumbs( PageReference pageReference )
        {
            var breadCrumbs = new List<BreadCrumb>();

            int? groupId = PageParameter( pageReference, "GroupId" ).AsIntegerOrNull();
            if ( groupId != null )
            {
                Group group = new GroupService( new RockContext() ).Get( groupId.Value );
                if ( group != null )
                {
                    breadCrumbs.Add( new BreadCrumb( group.Name, pageReference ) );
                }
                else
                {
                    breadCrumbs.Add( new BreadCrumb( "New Group", pageReference ) );
                }
            }
            else
            {
                // don't show a breadcrumb if we don't have a pageparam to work with
            }

            return breadCrumbs;
        }

        #endregion

        #region Edit Events

        /// <summary>
        /// Handles the Click event of the btnEdit control.
        /// </summary>
        /// <param name="sender">The source of the event.</param>
        /// <param name="e">The <see cref="EventArgs" /> instance containing the event data.</param>
        protected void btnEdit_Click( object sender, EventArgs e )
        {
            ShowEditDetails( GetGroup( hfGroupId.Value.AsInteger() ) );
        }

        /// <summary>
        /// Handles the Click event of the btnDelete control.
        /// </summary>
        /// <param name="sender">The source of the event.</param>
        /// <param name="e">The <see cref="EventArgs" /> instance containing the event data.</param>
        protected void btnDelete_Click( object sender, EventArgs e )
        {
            int? parentGroupId = null;
            RockContext rockContext = new RockContext();

            GroupService groupService = new GroupService( rockContext );
            AuthService authService = new AuthService( rockContext );
            Group group = groupService.Get( int.Parse( hfGroupId.Value ) );

            if ( group != null )
            {
                if ( !group.IsAuthorized( Authorization.EDIT, this.CurrentPerson ) )
                {
                    mdDeleteWarning.Show( "You are not authorized to delete this group.", ModalAlertType.Information );
                    return;
                }

                parentGroupId = group.ParentGroupId;
                string errorMessage;
                if ( !groupService.CanDelete( group, out errorMessage ) )
                {
                    mdDeleteWarning.Show( errorMessage, ModalAlertType.Information );
                    return;
                }

                bool isSecurityRoleGroup = group.IsSecurityRole || group.GroupType.Guid.Equals( Rock.SystemGuid.GroupType.GROUPTYPE_SECURITY_ROLE.AsGuid() );
                if ( isSecurityRoleGroup )
                {
                    Rock.Security.Role.Flush( group.Id );
                    foreach ( var auth in authService.Queryable().Where( a => a.GroupId == group.Id ).ToList() )
                    {
                        authService.Delete( auth );
                    }
                }

                // If group has a non-named schedule, delete the schedule record.
                if ( group.ScheduleId.HasValue )
                {
                    var scheduleService = new ScheduleService( rockContext );
                    var schedule = scheduleService.Get( group.ScheduleId.Value );
                    if ( schedule != null && schedule.ScheduleType != ScheduleType.Named )
                    {
                        scheduleService.Delete(schedule);
                    }
                }

                groupService.Delete( group );

                rockContext.SaveChanges();

                if ( isSecurityRoleGroup )
                {
                    Rock.Security.Authorization.Flush();
                }
            }

            // reload page, selecting the deleted group's parent
            var qryParams = new Dictionary<string, string>();
            if ( parentGroupId != null )
            {
                qryParams["GroupId"] = parentGroupId.ToString();
            }

            qryParams["ExpandedIds"] = PageParameter( "ExpandedIds" );

            NavigateToPage( RockPage.Guid, qryParams );
        }

        /// <summary>
        /// Handles the Click event of the btnSave control.
        /// </summary>
        /// <param name="sender">The source of the event.</param>
        /// <param name="e">The <see cref="EventArgs" /> instance containing the event data.</param>
        protected void btnSave_Click( object sender, EventArgs e )
        {
            Group group;
            bool wasSecurityRole = false;

            RockContext rockContext = new RockContext();

            GroupService groupService = new GroupService( rockContext );
            GroupLocationService groupLocationService = new GroupLocationService( rockContext );
            GroupRequirementService groupRequirementService = new GroupRequirementService( rockContext );
            GroupMemberWorkflowTriggerService groupMemberWorkflowTriggerService = new GroupMemberWorkflowTriggerService( rockContext );
            ScheduleService scheduleService = new ScheduleService( rockContext );
            AttributeService attributeService = new AttributeService( rockContext );
            AttributeQualifierService attributeQualifierService = new AttributeQualifierService( rockContext );
            CategoryService categoryService = new CategoryService( rockContext );

            if ( CurrentGroupTypeId == 0 )
            {
                ddlGroupType.ShowErrorMessage( Rock.Constants.WarningMessage.CannotBeBlank( GroupType.FriendlyTypeName ) );
                return;
            }

            int groupId = int.Parse( hfGroupId.Value );

            if ( groupId == 0 )
            {
                group = new Group();
                group.IsSystem = false;
                group.Name = string.Empty;
            }
            else
            {
                group = groupService.Queryable( "Schedule,GroupLocations.Schedules" ).Where( g => g.Id == groupId ).FirstOrDefault();
                wasSecurityRole = group.IsSecurityRole;

                // remove any locations that removed in the UI
                var selectedLocations = GroupLocationsState.Select( l => l.Guid );
                foreach ( var groupLocation in group.GroupLocations.Where( l => !selectedLocations.Contains( l.Guid ) ).ToList() )
                {
                    group.GroupLocations.Remove( groupLocation );
                    groupLocationService.Delete( groupLocation );
                }

                // remove any group requirements that removed in the UI
                var selectedGroupRequirements = GroupRequirementsState.Select( a => a.Guid );
                foreach ( var groupRequirement in group.GroupRequirements.Where( a => !selectedGroupRequirements.Contains( a.Guid ) ).ToList() )
                {
                    group.GroupRequirements.Remove( groupRequirement );
                    groupRequirementService.Delete( groupRequirement );
                }

                // Remove any triggers that were removed in the UI
                var selectedTriggerGuids = MemberWorkflowTriggersState.Select( r => r.Guid );
                foreach ( var trigger in group.GroupMemberWorkflowTriggers.Where( r => !selectedTriggerGuids.Contains( r.Guid ) ).ToList() )
                {
                    group.GroupMemberWorkflowTriggers.Remove( trigger );
                    groupMemberWorkflowTriggerService.Delete( trigger );
                }

            }

            // add/update any group requirements that were added or changed in the UI (we already removed the ones that were removed above)
            foreach ( var groupRequirementState in GroupRequirementsState)
            {
                GroupRequirement groupRequirement = group.GroupRequirements.Where( a => a.Guid == groupRequirementState.Guid ).FirstOrDefault();
                if (groupRequirement == null)
                {
                    groupRequirement = new GroupRequirement();
                    group.GroupRequirements.Add( groupRequirement );
                }

                groupRequirement.CopyPropertiesFrom( groupRequirementState );
            }

            // add/update any group locations that were added or changed in the UI (we already removed the ones that were removed above)
            foreach ( var groupLocationState in GroupLocationsState )
            {
                GroupLocation groupLocation = group.GroupLocations.Where( l => l.Guid == groupLocationState.Guid ).FirstOrDefault();
                if ( groupLocation == null )
                {
                    groupLocation = new GroupLocation();
                    group.GroupLocations.Add( groupLocation );
                }
                else
                {
                    groupLocationState.Id = groupLocation.Id;
                    groupLocationState.Guid = groupLocation.Guid;

                    var selectedSchedules = groupLocationState.Schedules.Select( s => s.Guid ).ToList();
                    foreach( var schedule in groupLocation.Schedules.Where( s => !selectedSchedules.Contains( s.Guid)).ToList())
                    {
                        groupLocation.Schedules.Remove( schedule );
                    }
                }

                groupLocation.CopyPropertiesFrom( groupLocationState );

                var existingSchedules = groupLocation.Schedules.Select( s => s.Guid ).ToList();
                foreach ( var scheduleState in groupLocationState.Schedules.Where( s => !existingSchedules.Contains( s.Guid )).ToList())
                {
                    var schedule = scheduleService.Get( scheduleState.Guid );
                    if ( schedule != null )
                    {
                        groupLocation.Schedules.Add( schedule );
                    }
                }
            }

            foreach ( var triggerState in MemberWorkflowTriggersState )
            {
                GroupMemberWorkflowTrigger trigger = group.GroupMemberWorkflowTriggers.Where( r => r.Guid == triggerState.Guid ).FirstOrDefault();
                if ( trigger == null )
                {
                    trigger = new GroupMemberWorkflowTrigger();
                    group.GroupMemberWorkflowTriggers.Add( trigger );
                }
                else
                {
                    triggerState.Id = trigger.Id;
                    triggerState.Guid = trigger.Guid;
                }

                trigger.CopyPropertiesFrom( triggerState );
            }

            group.Name = tbName.Text;
            group.Description = tbDescription.Text;
            group.CampusId = ddlCampus.SelectedValue.Equals( None.IdValue ) ? (int?)null : int.Parse( ddlCampus.SelectedValue );
<<<<<<< HEAD
            group.GroupTypeId = CurrentGroupTypeId;
=======
            if ( ddlGroupType.Visible )
            {
                group.GroupTypeId = ddlGroupType.SelectedValue.AsInteger();
            }
>>>>>>> f7c5b1fa
            group.ParentGroupId = gpParentGroup.SelectedValue.Equals( None.IdValue ) ? (int?)null : int.Parse( gpParentGroup.SelectedValue );
            group.IsSecurityRole = cbIsSecurityRole.Checked;
            group.IsActive = cbIsActive.Checked;
            group.MustMeetRequirementsToAddMember = cbMembersMustMeetRequirementsOnAdd.Checked;

            // save sync settings
            if ( wpGroupSync.Visible )
            {
                group.SyncDataViewId = dvpSyncDataview.SelectedValue.AsIntegerOrNull();
                group.WelcomeSystemEmailId = ddlWelcomeEmail.SelectedValue.AsIntegerOrNull();
                group.ExitSystemEmailId = ddlExitEmail.SelectedValue.AsIntegerOrNull();
                group.AddUserAccountsDuringSync = rbCreateLoginDuringSync.Checked;
            }

            string iCalendarContent = string.Empty;

            // If unique schedule option was selected, but a schedule was not defined, set option to 'None'
            var scheduleType = rblScheduleSelect.SelectedValueAsEnum<ScheduleType>( ScheduleType.None );
            if ( scheduleType == ScheduleType.Custom )
            {
                iCalendarContent = sbSchedule.iCalendarContent;
                var calEvent = ScheduleICalHelper.GetCalenderEvent( iCalendarContent );
                if ( calEvent == null || calEvent.DTStart == null )
                {
                    scheduleType = ScheduleType.None;
                }
            }

            if ( scheduleType == ScheduleType.Weekly )
            {
                if ( !dowWeekly.SelectedDayOfWeek.HasValue )
                {
                    scheduleType = ScheduleType.None;
                }
            }

            int? oldScheduleId = hfUniqueScheduleId.Value.AsIntegerOrNull();
            if ( scheduleType == ScheduleType.Custom || scheduleType == ScheduleType.Weekly )
            {
                if ( !oldScheduleId.HasValue || group.Schedule == null )
                {
                    group.Schedule = new Schedule();
                }

                if ( scheduleType == ScheduleType.Custom )
                {
                    group.Schedule.iCalendarContent = iCalendarContent;
                    group.Schedule.WeeklyDayOfWeek = null;
                    group.Schedule.WeeklyTimeOfDay = null;
                } 
                else
                {
                    group.Schedule.iCalendarContent = null;
                    group.Schedule.WeeklyDayOfWeek = dowWeekly.SelectedDayOfWeek;
                    group.Schedule.WeeklyTimeOfDay = timeWeekly.SelectedTime;
                }
            }
            else
            {
                // If group did have a unique schedule, delete that schedule
                if ( oldScheduleId.HasValue )
                {
                    var schedule = scheduleService.Get( oldScheduleId.Value );
                    if ( schedule != null && string.IsNullOrEmpty(schedule.Name) )
                    {
                        scheduleService.Delete(schedule);
                    }
                }

                if ( scheduleType == ScheduleType.Named )
                {
                    group.ScheduleId = spSchedule.SelectedValueAsId();
                }
                else
                {
                    group.ScheduleId = null;
                }
            }

            if ( group.ParentGroupId == group.Id )
            {
                gpParentGroup.ShowErrorMessage( "Group cannot be a Parent Group of itself." );
                return;
            }

            group.LoadAttributes();

            Rock.Attribute.Helper.GetEditValues( phGroupAttributes, group );

            group.GroupType = new GroupTypeService( rockContext ).Get( group.GroupTypeId );
            if ( group.ParentGroupId.HasValue )
            {
                group.ParentGroup = groupService.Get( group.ParentGroupId.Value );
            }

            // Check to see if group type is allowed as a child of new parent group.
            if ( group.ParentGroup != null )
            {
                var allowedGroupTypeIds = GetAllowedGroupTypes( group.ParentGroup, rockContext ).Select( t => t.Id ).ToList();
                if ( !allowedGroupTypeIds.Contains(group.GroupTypeId) )
                {
                    var groupType = GroupTypeCache.Read( group.GroupTypeId );
                    nbInvalidParentGroup.Text = string.Format( "The '{0}' group does not allow child groups with a '{1}' group type.", group.ParentGroup.Name, groupType != null ? groupType.Name : "" );
                    nbInvalidParentGroup.Visible = true;
                    return;
                }
            }
            
            // Check to see if user is still allowed to edit with selected group type and parent group
            if ( !group.IsAuthorized( Authorization.EDIT, CurrentPerson ))
            {
                nbNotAllowedToEdit.Visible = true;
                return;
            }

            if ( !Page.IsValid )
            {
                return;
            }

            if ( !group.IsValid )
            {
                // Controls will render the error messages                    
                return;
            }

            // use WrapTransaction since SaveAttributeValues does it's own RockContext.SaveChanges()
            rockContext.WrapTransaction( () =>
            {
                var adding = group.Id.Equals( 0 );
                if ( adding )
                {
                    groupService.Add( group );
                }

                rockContext.SaveChanges();

                if (adding)
                {
                    // add ADMINISTRATE to the person who added the group 
                    Rock.Security.Authorization.AllowPerson( group, Authorization.ADMINISTRATE, this.CurrentPerson, rockContext );
                }

                group.SaveAttributeValues( rockContext );

                /* Take care of Group Member Attributes */
                var entityTypeId = EntityTypeCache.Read( typeof( GroupMember ) ).Id;
                string qualifierColumn = "GroupId";
                string qualifierValue = group.Id.ToString();

                // Get the existing attributes for this entity type and qualifier value
                var attributes = attributeService.Get( entityTypeId, qualifierColumn, qualifierValue );

                // Delete any of those attributes that were removed in the UI
                var selectedAttributeGuids = GroupMemberAttributesState.Select( a => a.Guid );
                foreach ( var attr in attributes.Where( a => !selectedAttributeGuids.Contains( a.Guid ) ) )
                {
                    Rock.Web.Cache.AttributeCache.Flush( attr.Id );

                    attributeService.Delete( attr );
                }

                // Update the Attributes that were assigned in the UI
                foreach ( var attributeState in GroupMemberAttributesState )
                {
                    Rock.Attribute.Helper.SaveAttributeEdits( attributeState, entityTypeId, qualifierColumn, qualifierValue, rockContext );
                }

                rockContext.SaveChanges();
            } );

            if ( group != null && wasSecurityRole )
            {
                if ( !group.IsSecurityRole )
                {
                    // if this group was a SecurityRole, but no longer is, flush
                    Rock.Security.Role.Flush( group.Id );
                    Rock.Security.Authorization.Flush();
                }
            }
            else
            {
                if ( group.IsSecurityRole )
                {
                    // new security role, flush
                    Rock.Security.Authorization.Flush();
                }
            }

            var qryParams = new Dictionary<string, string>();
            qryParams["GroupId"] = group.Id.ToString();
            qryParams["ExpandedIds"] = PageParameter( "ExpandedIds" );

            NavigateToPage( RockPage.Guid, qryParams );
        }

        /// <summary>
        /// Handles the Click event of the btnCancel control.
        /// </summary>
        /// <param name="sender">The source of the event.</param>
        /// <param name="e">The <see cref="EventArgs" /> instance containing the event data.</param>
        protected void btnCancel_Click( object sender, EventArgs e )
        {
            if ( hfGroupId.Value.Equals( "0" ) )
            {
                int? parentGroupId = PageParameter( "ParentGroupId" ).AsIntegerOrNull();
                if ( parentGroupId.HasValue )
                {
                    // Cancelling on Add, and we know the parentGroupID, so we are probably in treeview mode, so navigate to the current page
                    var qryParams = new Dictionary<string, string>();
                    if ( parentGroupId != 0 )
                    {
                        qryParams["GroupId"] = parentGroupId.ToString();
                    }

                    qryParams["ExpandedIds"] = PageParameter( "ExpandedIds" );

                    NavigateToPage( RockPage.Guid, qryParams );
                }
                else
                {
                    // Cancelling on Add.  Return to Grid
                    NavigateToPage( RockPage.Guid, null );
                }
            }
            else
            {
                // Cancelling on Edit.  Return to Details
                ShowReadonlyDetails( GetGroup( hfGroupId.Value.AsInteger() ) );
            }
        }

        #endregion

        #region Control Events

        /// <summary>
        /// Handles the SelectedIndexChanged event of the ddlGroupType control.
        /// </summary>
        /// <param name="sender">The source of the event.</param>
        /// <param name="e">The <see cref="EventArgs"/> instance containing the event data.</param>
        protected void ddlGroupType_SelectedIndexChanged( object sender, EventArgs e )
        {
            // grouptype changed, so load up the new attributes and set controls to the default attribute values
            CurrentGroupTypeId = ddlGroupType.SelectedValueAsInt() ?? 0;
            if ( CurrentGroupTypeId > 0 )
            {
                var group = new Group { GroupTypeId = CurrentGroupTypeId };
                var groupType = CurrentGroupTypeCache;
                SetScheduleControls( groupType, null);
                ShowGroupTypeEditDetails( groupType, group, true );
            }
        }

        /// <summary>
        /// Handles the SelectedIndexChanged event of the ddlParentGroup control.
        /// </summary>
        /// <param name="sender">The source of the event.</param>
        /// <param name="e">The <see cref="EventArgs" /> instance containing the event data.</param>
        protected void ddlParentGroup_SelectedIndexChanged( object sender, EventArgs e )
        {
            var rockContext = new RockContext();
            int? parentGroupId = gpParentGroup.SelectedValueAsInt();
            Group parentGroup = null;
            if ( parentGroupId.HasValue )
            {
                parentGroup = new GroupService( rockContext ).Queryable( "GroupType" )
                    .Where( g => g.Id == parentGroupId.Value )
                    .FirstOrDefault();
            }
            var groupTypeQry = GetAllowedGroupTypes(parentGroup, rockContext);

            List<GroupType> groupTypes = groupTypeQry.OrderBy( a => a.Name ).ToList();
            if ( groupTypes.Count() > 1 )
            {
                // add a empty option so they are forced to choose
                groupTypes.Insert( 0, new GroupType { Id = 0, Name = string.Empty } );
            }

            // If the currently selected GroupType isn't an option anymore, set selected GroupType to null
            if ( ddlGroupType.Visible )
            {
                int? selectedGroupTypeId = ddlGroupType.SelectedValueAsInt();
                if ( ddlGroupType.SelectedValue != null )
                {
                    if ( !groupTypes.Any( a => a.Id.Equals( selectedGroupTypeId ?? 0 ) ) )
                    {
                        selectedGroupTypeId = null;
                    }
                }

                ddlGroupType.DataSource = groupTypes;
                ddlGroupType.DataBind();

                if ( selectedGroupTypeId.HasValue )
                {
                    CurrentGroupTypeId = selectedGroupTypeId.Value;
                    ddlGroupType.SelectedValue = selectedGroupTypeId.ToString();
                }
                else
                {
                    CurrentGroupTypeId = 0;
                    ddlGroupType.SelectedValue = null;
                }
            }
        }

        /// <summary>
        /// Handles the Click event of the lbProperty control.
        /// </summary>
        /// <param name="sender">The source of the event.</param>
        /// <param name="e">The <see cref="EventArgs"/> instance containing the event data.</param>
        protected void lbLocationType_Click( object sender, EventArgs e )
        {
            LinkButton lb = sender as LinkButton;
            if ( lb != null )
            {
                LocationTypeTab = lb.Text;

                rptLocationTypes.DataSource = _tabs;
                rptLocationTypes.DataBind();
            }

            ShowSelectedPane();
        }

        /// <summary>
        /// Handles the BlockUpdated event of the control.
        /// </summary>
        /// <param name="sender">The source of the event.</param>
        /// <param name="e">The <see cref="EventArgs"/> instance containing the event data.</param>
        protected void Block_BlockUpdated( object sender, EventArgs e )
        {
            var currentGroup = GetGroup( hfGroupId.Value.AsInteger() );
            if ( currentGroup != null )
            {
                ShowReadonlyDetails( currentGroup );
            }
            else
            {
                string groupId = PageParameter( "GroupId" );
                if ( !string.IsNullOrWhiteSpace( groupId ) )
                {
                    ShowDetail( groupId.AsInteger(), PageParameter( "ParentGroupId" ).AsIntegerOrNull() );
                }
                else
                {
                    pnlDetails.Visible = false;
                }
            }
        }

        /// <summary>
        /// Handles the SelectedIndexChanged event of the rblScheduleSelect control.
        /// </summary>
        /// <param name="sender">The source of the event.</param>
        /// <param name="e">The <see cref="System.EventArgs"/> instance containing the event data.</param>
        protected void rblScheduleSelect_SelectedIndexChanged( object sender, EventArgs e )
        {
            SetScheduleDisplay();
        }

        #endregion

        #region Internal Methods

        /// <summary>
        /// Shows the detail.
        /// </summary>
        /// <param name="groupId">The group identifier.</param>
        public void ShowDetail( int groupId )
        {
            ShowDetail( groupId, null );
        }

        /// <summary>
        /// Shows the detail.
        /// </summary>
        /// <param name="groupId">The group identifier.</param>
        /// <param name="parentGroupId">The parent group identifier.</param>
        public void ShowDetail( int groupId, int? parentGroupId )
        {
            Group group = null;

            bool viewAllowed = false;
            bool editAllowed = IsUserAuthorized( Authorization.EDIT );
            
            RockContext rockContext = new RockContext();

            if ( !groupId.Equals( 0 ) )
            {
                group = GetGroup( groupId, rockContext );
            }

            if ( group == null )
            {
                group = new Group { Id = 0, IsActive = true, ParentGroupId = parentGroupId, Name = "" };
                wpGeneral.Expanded = true;

                if ( parentGroupId.HasValue )
                {
                    // Set the new group's parent group (so security checks work)
                    var parentGroup = new GroupService( rockContext ).Get(parentGroupId.Value);
                    if ( parentGroup != null )
                    {
                        // Start by setting the group type to the same as the parent
                        group.ParentGroup = parentGroup;
                        group.GroupTypeId = parentGroup.GroupTypeId;
                        group.GroupType = parentGroup.GroupType;

                        if ( !editAllowed )
                        {
                            // If user is not allowed to edit this new group (with paren't group type),
                            // check to see if they'd be allowed to edit any other of the allowed
                            // child group types
                            editAllowed = group.IsAuthorized( Authorization.EDIT, CurrentPerson );
                            if ( !editAllowed )
                            {
                                foreach( var groupType in GetAllowedGroupTypes( parentGroup, rockContext )
                                    .Where( g => g.Id != parentGroup.GroupTypeId ) )
                                {
                                    group.GroupTypeId = groupType.Id;
                                    group.GroupType = groupType;
                                    if ( group.IsAuthorized(Authorization.EDIT, CurrentPerson))
                                    {
                                        // Once a group type is found that allows user to edit, keep that
                                        // group type by default
                                        editAllowed = true;
                                        break;
                                    }
                                }
                            }
                        }
                    }
                }
            }

            viewAllowed = editAllowed || group.IsAuthorized( Authorization.VIEW, CurrentPerson );
            editAllowed = IsUserAuthorized( Authorization.EDIT ) || group.IsAuthorized( Authorization.EDIT, CurrentPerson );

            pnlDetails.Visible = viewAllowed;

            hfGroupId.Value = group.Id.ToString();

            // render UI based on Authorized and IsSystem
            bool readOnly = false;

            nbEditModeMessage.Text = string.Empty;
            if ( !editAllowed  )
            {
                readOnly = true;
                nbEditModeMessage.Text = EditModeMessage.ReadOnlyEditActionNotAllowed( Group.FriendlyTypeName );
            }

            if ( group.IsSystem )
            {
                nbEditModeMessage.Text = EditModeMessage.System( Group.FriendlyTypeName );
            }

            var roleLimitWarnings = new StringBuilder();

            if ( group.GroupType != null && group.GroupType.Roles != null && group.GroupType.Roles.Any() )
            {
                foreach ( var role in group.GroupType.Roles )
                {
                    var groupMemberService = new GroupMemberService( rockContext );
                    int curCount = groupMemberService.Queryable().Where( m => m.GroupId == group.Id && m.GroupRoleId == role.Id && m.GroupMemberStatus == GroupMemberStatus.Active ).Count();

                    if ( role.MinCount.HasValue && role.MinCount.Value > curCount )
                    {
                        string format = "The <strong>{1}</strong> role is currently below its minimum requirement of {2:N0} active {3}.<br/>";
                        roleLimitWarnings.AppendFormat( format, role.Name.Pluralize(), role.Name, role.MinCount, role.MinCount == 1 ? group.GroupType.GroupMemberTerm : group.GroupType.GroupMemberTerm.Pluralize() );
                    }

                    if ( role.MaxCount.HasValue && role.MaxCount.Value < curCount )
                    {
                        string format = "The <strong>{1}</strong> role is currently above its maximum limit of {2:N0} active {3}.<br/>";
                        roleLimitWarnings.AppendFormat( format, role.Name.Pluralize(), role.Name, role.MaxCount, role.MaxCount == 1 ? group.GroupType.GroupMemberTerm : group.GroupType.GroupMemberTerm.Pluralize() );
                    }
                }
            }

            nbRoleLimitWarning.Text = roleLimitWarnings.ToString();
            nbRoleLimitWarning.Visible = roleLimitWarnings.Length > 0;

            if ( readOnly )
            {
                btnEdit.Visible = false;
                btnDelete.Visible = false;
                ShowReadonlyDetails( group );
            }
            else
            {
                btnEdit.Visible = true;
                btnDelete.Visible = !group.IsSystem;
                if ( group.Id > 0 )
                {
                    ShowReadonlyDetails( group );
                }
                else
                {
                    ShowEditDetails( group );
                }
            }
        }

        /// <summary>
        /// Shows the edit details.
        /// </summary>
        /// <param name="group">The group.</param>
        private void ShowEditDetails( Group group )
        {
            if ( group.Id == 0 )
            {
                lReadOnlyTitle.Text = ActionTitle.Add( Group.FriendlyTypeName ).FormatAsHtmlTitle();
                hlInactive.Visible = false;
            }
            else
            {
                lReadOnlyTitle.Text = group.Name.FormatAsHtmlTitle();
            }

            ddlGroupType.Visible = group.Id == 0;
            lGroupType.Visible = group.Id != 0;

            SetEditMode( true );

            tbName.Text = group.Name;
            tbDescription.Text = group.Description;
            cbIsSecurityRole.Checked = group.IsSecurityRole;
            cbIsActive.Checked = group.IsActive;

            var rockContext = new RockContext();

            var groupService = new GroupService( rockContext );
            var attributeService = new AttributeService( rockContext );

            LoadDropDowns();

            gpParentGroup.SetValue( group.ParentGroup ?? groupService.Get( group.ParentGroupId ?? 0 ) );

            // hide sync and requirements panel if no admin access
            wpGroupSync.Visible = group.IsAuthorized( Authorization.ADMINISTRATE, CurrentPerson );
            wpGroupRequirements.Visible = group.IsAuthorized( Authorization.ADMINISTRATE, CurrentPerson );

            // load system emails
            if ( wpGroupSync.Visible )
            {
                var systemEmails = new SystemEmailService( new RockContext() ).Queryable().OrderBy( e => e.Title );

                // add a blank for the first option
                ddlWelcomeEmail.Items.Add( new ListItem() );
                ddlExitEmail.Items.Add( new ListItem() );

                if ( systemEmails.Any() )
                {
                    foreach ( var systemEmail in systemEmails )
                    {
                        ddlWelcomeEmail.Items.Add( new ListItem( systemEmail.Title, systemEmail.Id.ToString() ) );
                        ddlExitEmail.Items.Add( new ListItem( systemEmail.Title, systemEmail.Id.ToString() ) );
                    }
                }

                // set dataview
                dvpSyncDataview.EntityTypeId = EntityTypeCache.Read( "Rock.Model.Person" ).Id;
                dvpSyncDataview.SetValue( group.SyncDataViewId );

                if ( group.AddUserAccountsDuringSync.HasValue )
                {
                    rbCreateLoginDuringSync.Checked = group.AddUserAccountsDuringSync.Value;
                }

                if ( group.WelcomeSystemEmailId.HasValue )
                {
                    ddlWelcomeEmail.SetValue( group.WelcomeSystemEmailId );
                }

                if ( group.ExitSystemEmailId.HasValue )
                {
                    ddlExitEmail.SetValue( group.ExitSystemEmailId );
                }
            }

            // GroupType depends on Selected ParentGroup
            ddlParentGroup_SelectedIndexChanged( null, null );
            gpParentGroup.Label = "Parent Group";

            if ( group.Id == 0 && group.GroupType == null && ddlGroupType.Items.Count > 1 )
            {
                if ( GetAttributeValue( "LimittoSecurityRoleGroups" ).AsBoolean() )
                {
                    // default GroupType for new Group to "Security Roles"  if LimittoSecurityRoleGroups
                    var securityRoleGroupType = GroupTypeCache.GetSecurityRoleGroupType();
                    if ( securityRoleGroupType != null )
                    {
                        ddlGroupType.SetValue( securityRoleGroupType.Id );
                    }
                    else
                    {
                        ddlGroupType.SelectedIndex = 0;
                    }
                }
                else
                {
                    // if this is a new group (and not "LimitToSecurityRoleGroups", and there is more than one choice for GroupType, default to no selection so they are forced to choose (vs unintentionallly choosing the default one)
                    ddlGroupType.SelectedIndex = 0;
                }
            }
            else
            {
                ddlGroupType.SetValue( group.GroupTypeId );
                var groupType = GroupTypeCache.Read( group.GroupTypeId, rockContext );
                lGroupType.Text = groupType != null ? groupType.Name : "";
            }

            CurrentGroupTypeId = group.GroupTypeId;

            ddlCampus.SetValue( group.CampusId );

            GroupRequirementsState = group.GroupRequirements.ToList();
            GroupLocationsState = group.GroupLocations.ToList();

            var groupTypeCache = CurrentGroupTypeCache;
            SetScheduleControls( groupTypeCache, group );
            ShowGroupTypeEditDetails( groupTypeCache, group, true );

            // if this block's attribute limit group to SecurityRoleGroups, don't let them edit the SecurityRole checkbox value
            if ( GetAttributeValue( "LimittoSecurityRoleGroups" ).AsBoolean() )
            {
                cbIsSecurityRole.Enabled = false;
                cbIsSecurityRole.Checked = true;
            }

            string qualifierValue = group.Id.ToString();
            GroupMemberAttributesState = attributeService.GetByEntityTypeId( new GroupMember().TypeId ).AsQueryable()
                    .Where( a =>
                        a.EntityTypeQualifierColumn.Equals( "GroupId", StringComparison.OrdinalIgnoreCase ) &&
                        a.EntityTypeQualifierValue.Equals( qualifierValue ) )
                    .OrderBy( a => a.Order )
                    .ThenBy( a => a.Name )
                    .ToList();
            BindGroupMemberAttributesGrid();

            BindInheritedAttributes( group.GroupTypeId, attributeService );

            cbMembersMustMeetRequirementsOnAdd.Checked = group.MustMeetRequirementsToAddMember ?? false;

            BindGroupRequirementsGrid();

            MemberWorkflowTriggersState = new List<GroupMemberWorkflowTrigger>();
            foreach ( var trigger in group.GroupMemberWorkflowTriggers )
            {
                MemberWorkflowTriggersState.Add( trigger );
            }
            BindMemberWorkflowTriggersGrid();
        }

        /// <summary>
        /// Shows the group type edit details.
        /// </summary>
        /// <param name="groupType">Type of the group.</param>
        /// <param name="group">The group.</param>
        /// <param name="setValues">if set to <c>true</c> [set values].</param>
        private void ShowGroupTypeEditDetails( GroupTypeCache groupType, Group group, bool setValues )
        {
            if ( group != null )
            {
                // Save value to viewstate for use later when binding location grid
                AllowMultipleLocations = groupType != null && groupType.AllowMultipleLocations;

                // show/hide group sync panel based on permissions from the group type
                if ( group.GroupTypeId != 0 )
                {
                    using ( var rockContext = new RockContext() )
                    {
                        GroupType selectedGroupType = new GroupTypeService( rockContext ).Get( group.GroupTypeId );
                        if ( selectedGroupType != null )
                        {
                            wpGroupSync.Visible = selectedGroupType.IsAuthorized( Authorization.ADMINISTRATE, CurrentPerson );
                        }
                    }
                }
                
                if ( groupType != null && groupType.LocationSelectionMode != GroupLocationPickerMode.None )
                {
                    wpMeetingDetails.Visible = true;
                    gLocations.Visible = true;
                    BindLocationsGrid();
                }
                else
                {
                    wpMeetingDetails.Visible = pnlSchedule.Visible;
                    gLocations.Visible = false;
                }

                gLocations.Columns[2].Visible = groupType != null && ( groupType.EnableLocationSchedules ?? false );
                spSchedules.Visible = groupType != null && ( groupType.EnableLocationSchedules ?? false );

                phGroupAttributes.Controls.Clear();
                group.LoadAttributes();

                if ( group.Attributes != null && group.Attributes.Any() )
                {
                    wpGroupAttributes.Visible = true;
                    Rock.Attribute.Helper.AddEditControls( group, phGroupAttributes, setValues, BlockValidationGroup );
                }
                else
                {
                    wpGroupAttributes.Visible = false;
                }
            }
        }

        private void SetScheduleControls( GroupTypeCache groupType, Group group )
        {
            if ( group != null )
            {
                dowWeekly.SelectedDayOfWeek = null;
                timeWeekly.SelectedTime = null;
                sbSchedule.iCalendarContent = string.Empty;
                spSchedule.SetValue( null );

                if ( group.Schedule != null )
                {
                    switch ( group.Schedule.ScheduleType )
                    {
                        case ScheduleType.Named:
                            spSchedule.SetValue( group.Schedule );
                            break;
                        case ScheduleType.Custom:
                            hfUniqueScheduleId.Value = group.Schedule.Id.ToString();
                            sbSchedule.iCalendarContent = group.Schedule.iCalendarContent;
                            break;
                        case ScheduleType.Weekly:
                            hfUniqueScheduleId.Value = group.Schedule.Id.ToString();
                            dowWeekly.SelectedDayOfWeek = group.Schedule.WeeklyDayOfWeek;
                            timeWeekly.SelectedTime = group.Schedule.WeeklyTimeOfDay;
                            break;
                    }
                }
            }

            pnlSchedule.Visible = false;
            rblScheduleSelect.Items.Clear();

            ListItem liNone = new ListItem( "None", "0" );
            liNone.Selected = group != null && ( group.Schedule == null || group.Schedule.ScheduleType == ScheduleType.None );
            rblScheduleSelect.Items.Add( liNone );

            if ( groupType != null && ( groupType.AllowedScheduleTypes & ScheduleType.Weekly ) == ScheduleType.Weekly )
            {
                ListItem li = new ListItem( "Weekly", "1" );
                li.Selected = group != null && group.Schedule != null && group.Schedule.ScheduleType == ScheduleType.Weekly;
                rblScheduleSelect.Items.Add( li );
                pnlSchedule.Visible = true;
            }
            if ( groupType != null && ( groupType.AllowedScheduleTypes & ScheduleType.Custom ) == ScheduleType.Custom )
            {
                ListItem li = new ListItem( "Custom", "2" );
                li.Selected = group != null && group.Schedule != null && group.Schedule.ScheduleType == ScheduleType.Custom;
                rblScheduleSelect.Items.Add( li );
                pnlSchedule.Visible = true;
            }
            if ( groupType != null && ( groupType.AllowedScheduleTypes & ScheduleType.Named ) == ScheduleType.Named )
            {
                ListItem li = new ListItem( "Named", "4" );
                li.Selected = group != null && group.Schedule != null && group.Schedule.ScheduleType == ScheduleType.Named;
                rblScheduleSelect.Items.Add( li );
                pnlSchedule.Visible = true;
            }

            SetScheduleDisplay();
        }

        /// <summary>
        /// Shows the readonly details.
        /// </summary>
        /// <param name="group">The group.</param>
        private void ShowReadonlyDetails( Group group )
        {
            SetEditMode( false );
            var rockContext = new RockContext();

            string groupIconHtml = string.Empty;
            if ( group.GroupType != null )
            {
                groupIconHtml = !string.IsNullOrWhiteSpace( group.GroupType.IconCssClass ) ?
                    string.Format( "<i class='{0}' ></i>", group.GroupType.IconCssClass ) : string.Empty;
                hlType.Text = group.GroupType.Name;
            }

            hfGroupId.SetValue( group.Id );
            lGroupIconHtml.Text = groupIconHtml;
            lReadOnlyTitle.Text = group.Name.FormatAsHtmlTitle();

            hlInactive.Visible = !group.IsActive;

            lGroupDescription.Text = group.Description;

            DescriptionList descriptionList = new DescriptionList();

            if ( group.ParentGroup != null )
            {
                descriptionList.Add( "Parent Group", group.ParentGroup.Name );
            }

            if ( group.Schedule != null )
            {
                descriptionList.Add( "Schedule", group.Schedule.ToString() );
            }

            if ( group.Campus != null )
            {
                hlCampus.Visible = true;
                hlCampus.Text = group.Campus.Name;
            }
            else
            {
                hlCampus.Visible = false;
            }

            lblMainDetails.Text = descriptionList.Html;

            group.LoadAttributes();
            var attributes = group.Attributes.Select( a => a.Value ).OrderBy( a => a.Order ).ThenBy( a => a.Name ).ToList();

            // Display Attribute Values that have the "Display as Grid Column" flag enabled.
            var attributeCategories = Helper.GetAttributeCategories( attributes );

            var excludedAttributes = attributes.Where(x => !x.IsGridColumn).Select(x => x.Name).ToList();

            Rock.Attribute.Helper.AddDisplayControls( group, attributeCategories, phAttributes, excludedAttributes, false );

            var pageParams = new Dictionary<string, string>();
            pageParams.Add("GroupId", group.Id.ToString());

            hlAttendance.Visible = group.GroupType.TakesAttendance;
            hlAttendance.NavigateUrl = LinkedPageUrl( "AttendancePage", pageParams );

            string groupMapUrl = LinkedPageUrl("GroupMapPage", pageParams);

            // Get Map Style
            phMaps.Controls.Clear();
            var mapStyleValue = DefinedValueCache.Read( GetAttributeValue( "MapStyle" ) );
            if ( mapStyleValue == null )
            {
                mapStyleValue = DefinedValueCache.Read( Rock.SystemGuid.DefinedValue.MAP_STYLE_ROCK );
            }

            if ( mapStyleValue != null )
            {
                string mapStyle = mapStyleValue.GetAttributeValue( "StaticMapStyle" );
                if ( !string.IsNullOrWhiteSpace( mapStyle ) )
                {
                    foreach ( GroupLocation groupLocation in group.GroupLocations.OrderBy( gl => (gl.GroupLocationTypeValue != null) ? gl.GroupLocationTypeValue.Order : int.MaxValue) )
                    {
                        if ( groupLocation.Location != null )
                        {
                            if ( groupLocation.Location.GeoPoint != null )
                            {
                                string markerPoints = string.Format( "{0},{1}", groupLocation.Location.GeoPoint.Latitude, groupLocation.Location.GeoPoint.Longitude );
                                string mapLink = System.Text.RegularExpressions.Regex.Replace( mapStyle, @"\{\s*MarkerPoints\s*\}", markerPoints );
                                mapLink = System.Text.RegularExpressions.Regex.Replace( mapLink, @"\{\s*PolygonPoints\s*\}", string.Empty );
                                mapLink += "&sensor=false&size=350x200&zoom=13&format=png";
                                var literalcontrol = new Literal()
                                {
                                    Text = string.Format(
                                    "<div class='group-location-map'>{0}<a href='{1}'><img src='{2}'/></a></div>",
                                    groupLocation.GroupLocationTypeValue != null ? ( "<h4>" + groupLocation.GroupLocationTypeValue.Value + "</h4>" ) : string.Empty,
                                    groupMapUrl,
                                    mapLink ),
                                    Mode = LiteralMode.PassThrough
                                };
                                phMaps.Controls.Add( literalcontrol );
                            }
                            else if ( groupLocation.Location.GeoFence != null )
                            {
                                string polygonPoints = "enc:" + groupLocation.Location.EncodeGooglePolygon();
                                string mapLink = System.Text.RegularExpressions.Regex.Replace( mapStyle, @"\{\s*MarkerPoints\s*\}", string.Empty );
                                mapLink = System.Text.RegularExpressions.Regex.Replace( mapLink, @"\{\s*PolygonPoints\s*\}", polygonPoints );
                                mapLink += "&sensor=false&size=350x200&format=png";
                                phMaps.Controls.Add(
                                    new LiteralControl( string.Format(
                                        "<div class='group-location-map'>{0}<a href='{1}'><img src='{2}'/></a></div>",
                                        groupLocation.GroupLocationTypeValue != null ? ( "<h4>" + groupLocation.GroupLocationTypeValue.Value + "</h4>" ) : string.Empty,
                                        groupMapUrl,
                                        mapLink ) ) );
                            }
                        }
                    }
                }
            }

            hlMap.Visible = !string.IsNullOrWhiteSpace( groupMapUrl );
            hlMap.NavigateUrl = groupMapUrl;
            
            btnSecurity.Visible = group.IsAuthorized( Authorization.ADMINISTRATE, CurrentPerson );
            btnSecurity.EntityId = group.Id;
        }

        /// <summary>
        /// Sets the edit mode.
        /// </summary>
        /// <param name="editable">if set to <c>true</c> [editable].</param>
        private void SetEditMode( bool editable )
        {
            pnlEditDetails.Visible = editable;
            fieldsetViewDetails.Visible = !editable;

            this.HideSecondaryBlocks( editable );
        }

        /// <summary>
        /// Gets the group.
        /// </summary>
        /// <param name="groupId">The group identifier.</param>
        /// <returns></returns>
        private Group GetGroup( int groupId, RockContext rockContext = null )
        {
            string key = string.Format( "Group:{0}", groupId );
            Group group = RockPage.GetSharedItem( key ) as Group;
            if ( group == null )
            {
                rockContext = rockContext ?? new RockContext();
                group = new GroupService( rockContext ).Queryable( "GroupType,GroupLocations.Schedules" )
                    .Where( g => g.Id == groupId )
                    .FirstOrDefault();
                RockPage.SaveSharedItem( key, group );
            }

            return group;
        }

        /// <summary>
        /// Gets the allowed group types.
        /// </summary>
        /// <param name="parentGroup">The parent group.</param>
        /// <param name="rockContext">The rock context.</param>
        /// <returns></returns>
        private IQueryable<GroupType> GetAllowedGroupTypes ( Group parentGroup, RockContext rockContext )
        {
            rockContext = rockContext ?? new RockContext();

            GroupTypeService groupTypeService = new GroupTypeService( rockContext );

            var groupTypeQry = groupTypeService.Queryable();

            // limit GroupType selection to what Block Attributes allow
            List<Guid> groupTypeIncludeGuids = GetAttributeValue( "GroupTypes" ).SplitDelimitedValues().AsGuidList();
            List<Guid> groupTypeExcludeGuids = GetAttributeValue( "GroupTypesExclude" ).SplitDelimitedValues().AsGuidList();
            if ( groupTypeIncludeGuids.Any() )
            {
                groupTypeQry = groupTypeQry.Where( a => groupTypeIncludeGuids.Contains( a.Guid ) );
            }
            else if (groupTypeExcludeGuids.Any())
            {
                groupTypeQry = groupTypeQry.Where( a => !groupTypeExcludeGuids.Contains( a.Guid ) );
            }

            // next, limit GroupType to ChildGroupTypes that the ParentGroup allows
            if ( parentGroup != null )
            {
                List<int> allowedChildGroupTypeIds = parentGroup.GroupType.ChildGroupTypes.Select( a => a.Id ).ToList();
                groupTypeQry = groupTypeQry.Where( a => allowedChildGroupTypeIds.Contains( a.Id ) );
            }

            // limit to GroupTypes where ShowInNavigation=True depending on block setting
            if ( GetAttributeValue( "LimitToShowInNavigationGroupTypes" ).AsBoolean() )
            {
                groupTypeQry = groupTypeQry.Where( a => a.ShowInNavigation );
            }

            return groupTypeQry;
        }

        /// <summary>
        /// Loads the drop downs.
        /// </summary>
        private void LoadDropDowns()
        {
            ddlCampus.DataSource = CampusCache.All();
            ddlCampus.DataBind();
            ddlCampus.Items.Insert( 0, new ListItem( None.Text, None.IdValue ) );
        }

        /// <summary>
        /// Shows the dialog.
        /// </summary>
        /// <param name="dialog">The dialog.</param>
        /// <param name="setValues">if set to <c>true</c> [set values].</param>
        private void ShowDialog( string dialog, bool setValues = false )
        {
            hfActiveDialog.Value = dialog.ToUpper().Trim();
            ShowDialog( setValues );
        }

        /// <summary>
        /// Shows the dialog.
        /// </summary>
        /// <param name="setValues">if set to <c>true</c> [set values].</param>
        private void ShowDialog( bool setValues = false )
        {
            switch ( hfActiveDialog.Value )
            {
                case "LOCATIONS":
                    dlgLocations.Show();
                    break;
                case "GROUPMEMBERATTRIBUTES":
                    dlgGroupMemberAttribute.Show();
                    break;
                case "GROUPREQUIREMENTS":
                    mdGroupRequirement.Show();
                    break;
                case "MEMBERWORKFLOWTRIGGERS":
                    dlgMemberWorkflowTriggers.Show();
                    break;
            }
        }

        /// <summary>
        /// Hides the dialog.
        /// </summary>
        private void HideDialog()
        {
            switch ( hfActiveDialog.Value )
            {
                case "LOCATIONS":
                    dlgLocations.Hide();
                    break;
                case "GROUPMEMBERATTRIBUTES":
                    dlgGroupMemberAttribute.Hide();
                    break;
                case "GROUPREQUIREMENTS":
                    mdGroupRequirement.Hide();
                    break;
                case "MEMBERWORKFLOWTRIGGERS":
                    dlgMemberWorkflowTriggers.Hide();
                    break;
            }

            hfActiveDialog.Value = string.Empty;
        }

        /// <summary>
        /// Gets the tab class.
        /// </summary>
        /// <param name="property">The property.</param>
        /// <returns></returns>
        protected string GetTabClass( object property )
        {
            if ( property.ToString() == LocationTypeTab )
            {
                return "active";
            }

            return string.Empty;
        }

        /// <summary>
        /// Shows the selected pane.
        /// </summary>
        private void ShowSelectedPane()
        {
            if ( LocationTypeTab.Equals( MEMBER_LOCATION_TAB_TITLE ) )
            {
                pnlMemberSelect.Visible = true;
                pnlLocationSelect.Visible = false;
            }
            else if ( LocationTypeTab.Equals( OTHER_LOCATION_TAB_TITLE ) )
            {
                pnlMemberSelect.Visible = false;
                pnlLocationSelect.Visible = true;
            }
        }

        /// <summary>
        /// Binds the inherited attributes.
        /// </summary>
        /// <param name="inheritedGroupTypeId">The inherited group type identifier.</param>
        /// <param name="attributeService">The attribute service.</param>
        private void BindInheritedAttributes( int? inheritedGroupTypeId, AttributeService attributeService )
        {
            GroupMemberAttributesInheritedState = new List<InheritedAttribute>();

            while ( inheritedGroupTypeId.HasValue )
            {
                var inheritedGroupType = GroupTypeCache.Read( inheritedGroupTypeId.Value );
                if ( inheritedGroupType != null )
                {
                    string qualifierValue = inheritedGroupType.Id.ToString();

                    foreach ( var attribute in attributeService.GetByEntityTypeId( new GroupMember().TypeId ).AsQueryable()
                        .Where( a =>
                            a.EntityTypeQualifierColumn.Equals( "GroupTypeId", StringComparison.OrdinalIgnoreCase ) &&
                            a.EntityTypeQualifierValue.Equals( qualifierValue ) )
                        .OrderBy( a => a.Order )
                        .ThenBy( a => a.Name )
                        .ToList() )
                    {
                        GroupMemberAttributesInheritedState.Add( new InheritedAttribute(
                            attribute.Name,
                            attribute.Key,
                            attribute.Description,
                            Page.ResolveUrl( "~/GroupType/" + attribute.EntityTypeQualifierValue ),
                            inheritedGroupType.Name ) );
                    }

                    inheritedGroupTypeId = inheritedGroupType.InheritedGroupTypeId;
                }
                else
                {
                    inheritedGroupTypeId = null;
                }
            }

            BindGroupMemberAttributesInheritedGrid();
        }

        /// <summary>
        /// Sets the attribute list order.
        /// </summary>
        /// <param name="attributeList">The attribute list.</param>
        private void SetAttributeListOrder( List<Attribute> attributeList )
        {
            int order = 0;
            attributeList.OrderBy( a => a.Order ).ThenBy( a => a.Name ).ToList().ForEach( a => a.Order = order++ );
        }

        /// <summary>
        /// Reorders the attribute list.
        /// </summary>
        /// <param name="itemList">The item list.</param>
        /// <param name="oldIndex">The old index.</param>
        /// <param name="newIndex">The new index.</param>
        private void ReorderAttributeList( List<Attribute> itemList, int oldIndex, int newIndex )
        {
            var movedItem = itemList.Where( a => a.Order == oldIndex ).FirstOrDefault();
            if ( movedItem != null )
            {
                if ( newIndex < oldIndex )
                {
                    // Moved up
                    foreach ( var otherItem in itemList.Where( a => a.Order < oldIndex && a.Order >= newIndex ) )
                    {
                        otherItem.Order = otherItem.Order + 1;
                    }
                }
                else
                {
                    // Moved Down
                    foreach ( var otherItem in itemList.Where( a => a.Order > oldIndex && a.Order <= newIndex ) )
                    {
                        otherItem.Order = otherItem.Order - 1;
                    }
                }

                movedItem.Order = newIndex;
            }
        }

        /// <summary>
        /// Sets the group type role list order.
        /// </summary>
        /// <param name="itemList">The item list.</param>
        private void SetMemberWorkflowTriggerListOrder( List<GroupMemberWorkflowTrigger> itemList )
        {
            int order = 0;
            itemList.OrderBy( a => a.Order ).ToList().ForEach( a => a.Order = order++ );
        }

        /// <summary>
        /// Reorders the group type role list.
        /// </summary>
        /// <param name="itemList">The item list.</param>
        /// <param name="oldIndex">The old index.</param>
        /// <param name="newIndex">The new index.</param>
        private void ReorderMemberWorkflowTriggerList( List<GroupMemberWorkflowTrigger> itemList, int oldIndex, int newIndex )
        {
            var movedItem = itemList.Where( a => a.Order == oldIndex ).FirstOrDefault();
            if ( movedItem != null )
            {
                if ( newIndex < oldIndex )
                {
                    // Moved up
                    foreach ( var otherItem in itemList.Where( a => a.Order < oldIndex && a.Order >= newIndex ) )
                    {
                        otherItem.Order = otherItem.Order + 1;
                    }
                }
                else
                {
                    // Moved Down
                    foreach ( var otherItem in itemList.Where( a => a.Order > oldIndex && a.Order <= newIndex ) )
                    {
                        otherItem.Order = otherItem.Order - 1;
                    }
                }

                movedItem.Order = newIndex;
            }
        }

        #endregion

        #region Location Grid and Picker

        /// <summary>
        /// Handles the Add event of the gLocations control.
        /// </summary>
        /// <param name="sender">The source of the event.</param>
        /// <param name="e">The <see cref="EventArgs"/> instance containing the event data.</param>
        protected void gLocations_Add( object sender, EventArgs e )
        {
            gLocations_ShowEdit( Guid.Empty );
        }

        /// <summary>
        /// Handles the Edit event of the gLocations control.
        /// </summary>
        /// <param name="sender">The source of the event.</param>
        /// <param name="e">The <see cref="RowEventArgs"/> instance containing the event data.</param>
        protected void gLocations_Edit( object sender, RowEventArgs e )
        {
            Guid locationGuid = (Guid)e.RowKeyValue;
            gLocations_ShowEdit( locationGuid );
        }

        /// <summary>
        /// Gs the locations_ show edit.
        /// </summary>
        /// <param name="locationGuid">The location unique identifier.</param>
        protected void gLocations_ShowEdit( Guid locationGuid )
        {
            var rockContext = new RockContext();
            ddlMember.Items.Clear();

            int? groupTypeId = ddlGroupType.SelectedValueAsId();
            if ( groupTypeId.HasValue )
            {
                var groupType = GroupTypeCache.Read( groupTypeId.Value );
                if ( groupType != null )
                {
                    GroupLocationPickerMode groupTypeModes = groupType.LocationSelectionMode;
                    if ( groupTypeModes != GroupLocationPickerMode.None )
                    {
                        // Set the location picker modes allowed based on the group type's allowed modes
                        LocationPickerMode modes = LocationPickerMode.None;
                        if ( ( groupTypeModes & GroupLocationPickerMode.Named ) == GroupLocationPickerMode.Named )
                        {
                            modes = modes | LocationPickerMode.Named;
                        }

                        if ( ( groupTypeModes & GroupLocationPickerMode.Address ) == GroupLocationPickerMode.Address )
                        {
                            modes = modes | LocationPickerMode.Address;
                        }

                        if ( ( groupTypeModes & GroupLocationPickerMode.Point ) == GroupLocationPickerMode.Point )
                        {
                            modes = modes | LocationPickerMode.Point;
                        }

                        if ( ( groupTypeModes & GroupLocationPickerMode.Polygon ) == GroupLocationPickerMode.Polygon )
                        {
                            modes = modes | LocationPickerMode.Polygon;
                        }

                        bool displayMemberTab = ( groupTypeModes & GroupLocationPickerMode.GroupMember ) == GroupLocationPickerMode.GroupMember;
                        bool displayOtherTab = modes != LocationPickerMode.None;

                        ulNav.Visible = displayOtherTab && displayMemberTab;
                        pnlMemberSelect.Visible = displayMemberTab;
                        pnlLocationSelect.Visible = displayOtherTab && !displayMemberTab;

                        if ( displayMemberTab )
                        {
                            int groupId = hfGroupId.ValueAsInt();
                            if ( groupId != 0 )
                            {
                                var personService = new PersonService( rockContext );
                                Guid previousLocationType = Rock.SystemGuid.DefinedValue.GROUP_LOCATION_TYPE_PREVIOUS.AsGuid();

                                foreach ( GroupMember member in new GroupMemberService( rockContext ).GetByGroupId( groupId ) )
                                {
                                    foreach ( Group family in personService.GetFamilies( member.PersonId ) )
                                    {
                                        foreach ( GroupLocation familyGroupLocation in family.GroupLocations
                                            .Where( l => l.IsMappedLocation && !l.GroupLocationTypeValue.Guid.Equals( previousLocationType ) ) )
                                        {
                                            ListItem li = new ListItem(
                                                string.Format( "{0} {1} ({2})", member.Person.FullName, familyGroupLocation.GroupLocationTypeValue.Value, familyGroupLocation.Location.ToString() ),
                                                string.Format( "{0}|{1}", familyGroupLocation.Location.Id, member.PersonId ) );

                                            ddlMember.Items.Add( li );
                                        }
                                    }
                                }
                            }
                        }

                        if ( displayOtherTab )
                        {
                            locpGroupLocation.AllowedPickerModes = modes;
                            locpGroupLocation.CurrentPickerMode = locpGroupLocation.GetBestPickerModeForLocation( null );
                        }

                        ddlLocationType.DataSource = groupType.LocationTypeValues.ToList();
                        ddlLocationType.DataBind();

                        var groupLocation = GroupLocationsState.FirstOrDefault( l => l.Guid.Equals( locationGuid ) );
                        if ( groupLocation != null && groupLocation.Location != null )
                        {
                            if ( displayOtherTab )
                            {
                                locpGroupLocation.CurrentPickerMode = locpGroupLocation.GetBestPickerModeForLocation( groupLocation.Location );

                                locpGroupLocation.MapStyleValueGuid = GetAttributeValue( "MapStyle" ).AsGuid();

                                if ( groupLocation.Location != null )
                                {
                                    locpGroupLocation.Location = new LocationService( rockContext ).Get( groupLocation.Location.Id );
                                }
                            }

                            if ( displayMemberTab && ddlMember.Items.Count > 0 && groupLocation.GroupMemberPersonAliasId.HasValue )
                            {
                                LocationTypeTab = MEMBER_LOCATION_TAB_TITLE;
                                int? personId = new PersonAliasService( rockContext ).GetPersonId( groupLocation.GroupMemberPersonAliasId.Value );
                                if ( personId.HasValue )
                                {
                                    ddlMember.SetValue( string.Format( "{0}|{1}", groupLocation.LocationId, personId.Value ) );
                                }
                            }
                            else if ( displayOtherTab )
                            {
                                LocationTypeTab = OTHER_LOCATION_TAB_TITLE;
                            }

                            ddlLocationType.SetValue( groupLocation.GroupLocationTypeValueId );

                            spSchedules.SetValues( groupLocation.Schedules );

                            hfAddLocationGroupGuid.Value = locationGuid.ToString();
                        }
                        else
                        {
                            hfAddLocationGroupGuid.Value = string.Empty;
                            LocationTypeTab = ( displayMemberTab && ddlMember.Items.Count > 0 ) ? MEMBER_LOCATION_TAB_TITLE : OTHER_LOCATION_TAB_TITLE;
                        }

                        rptLocationTypes.DataSource = _tabs;
                        rptLocationTypes.DataBind();
                        ShowSelectedPane();

                        ShowDialog( "Locations", true );
                    }
                }
            }
        }

        /// <summary>
        /// Handles the Delete event of the gLocations control.
        /// </summary>
        /// <param name="sender">The source of the event.</param>
        /// <param name="e">The <see cref="RowEventArgs"/> instance containing the event data.</param>
        protected void gLocations_Delete( object sender, RowEventArgs e )
        {
            Guid rowGuid = (Guid)e.RowKeyValue;
            GroupLocationsState.RemoveEntity( rowGuid );

            BindLocationsGrid();
        }

        /// <summary>
        /// Handles the GridRebind event of the gLocations control.
        /// </summary>
        /// <param name="sender">The source of the event.</param>
        /// <param name="e">The <see cref="EventArgs"/> instance containing the event data.</param>
        protected void gLocations_GridRebind( object sender, EventArgs e )
        {
            BindLocationsGrid();
        }

        /// <summary>
        /// Handles the SaveClick event of the dlgLocations control.
        /// </summary>
        /// <param name="sender">The source of the event.</param>
        /// <param name="e">The <see cref="EventArgs"/> instance containing the event data.</param>
        protected void dlgLocations_SaveClick( object sender, EventArgs e )
        {
            Location location = null;
            int? memberPersonAliasId = null;
            RockContext rockContext = new RockContext();

            if ( LocationTypeTab.Equals( MEMBER_LOCATION_TAB_TITLE ) )
            {
                if ( ddlMember.SelectedValue != null )
                {
                    var ids = ddlMember.SelectedValue.Split( new char[] { '|' }, StringSplitOptions.RemoveEmptyEntries );
                    if ( ids.Length == 2 )
                    {
                        var dbLocation = new LocationService( rockContext ).Get( int.Parse( ids[0] ) );
                        if ( dbLocation != null )
                        {
                            location = new Location();
                            location.CopyPropertiesFrom( dbLocation );
                        }

                        memberPersonAliasId = new PersonAliasService( rockContext ).GetPrimaryAliasId( int.Parse( ids[1] ) );
                    }
                }
            }
            else
            {
                if ( locpGroupLocation.Location != null )
                {
                    location = new Location();
                    location.CopyPropertiesFrom( locpGroupLocation.Location );
                }
            }

            if ( location != null )
            {
                GroupLocation groupLocation = null;

                Guid guid = hfAddLocationGroupGuid.Value.AsGuid();
                if ( !guid.IsEmpty() )
                {
                    groupLocation = GroupLocationsState.FirstOrDefault( l => l.Guid.Equals( guid ) );
                }

                if ( groupLocation == null )
                {
                    groupLocation = new GroupLocation();
                    GroupLocationsState.Add( groupLocation );
                }

                groupLocation.GroupMemberPersonAliasId = memberPersonAliasId;
                groupLocation.Location = location;
                groupLocation.LocationId = groupLocation.Location.Id;
                groupLocation.GroupLocationTypeValueId = ddlLocationType.SelectedValueAsId();

                var selectedIds = spSchedules.SelectedValuesAsInt();
                groupLocation.Schedules = new ScheduleService( rockContext ).Queryable()
                    .Where( s => selectedIds.Contains( s.Id ) ).ToList();

                if ( groupLocation.GroupLocationTypeValueId.HasValue )
                {
                    groupLocation.GroupLocationTypeValue = new DefinedValue();
                    var definedValue = new DefinedValueService( rockContext ).Get( groupLocation.GroupLocationTypeValueId.Value );
                    if ( definedValue != null )
                    {
                        groupLocation.GroupLocationTypeValue.CopyPropertiesFrom( definedValue );
                    }
                }
            }

            BindLocationsGrid();

            HideDialog();
        }

        /// <summary>
        /// Binds the locations grid.
        /// </summary>
        private void BindLocationsGrid()
        {
            gLocations.Actions.ShowAdd = AllowMultipleLocations || !GroupLocationsState.Any();

            gLocations.DataSource = GroupLocationsState
                .Select( gl => new
                {
                    gl.Guid,
                    gl.Location,
                    Type = gl.GroupLocationTypeValue != null ? gl.GroupLocationTypeValue.Value : "",
                    Order = gl.GroupLocationTypeValue != null ? gl.GroupLocationTypeValue.Order : 0,
                    Schedules = gl.Schedules != null ? gl.Schedules.Select( s => s.Name).ToList().AsDelimited(", ") : ""
                } )
                .OrderBy( i => i.Order)
                .ToList();
            gLocations.DataBind();
        }

        #endregion

        #region GroupRequirements Grid and Picker

        /// <summary>
        /// Handles the Add event of the gGroupRequirements control.
        /// </summary>
        /// <param name="sender">The source of the event.</param>
        /// <param name="e">The <see cref="EventArgs"/> instance containing the event data.</param>
        protected void gGroupRequirements_Add( object sender, EventArgs e )
        {
            gGroupRequirements_ShowEdit( Guid.Empty );
        }

        /// <summary>
        /// Handles the Edit event of the gGroupRequirements control.
        /// </summary>
        /// <param name="sender">The source of the event.</param>
        /// <param name="e">The <see cref="RowEventArgs"/> instance containing the event data.</param>
        protected void gGroupRequirements_Edit( object sender, RowEventArgs e )
        {
            Guid groupRequirementGuid = (Guid)e.RowKeyValue;
            gGroupRequirements_ShowEdit( groupRequirementGuid );
        }

        /// <summary>
        /// Shows the modal dialog to add/edit a Group Requirement
        /// </summary>
        /// <param name="groupRequirementGuid">The group requirement unique identifier.</param>
        protected void gGroupRequirements_ShowEdit( Guid groupRequirementGuid )
        {
            var rockContext = new RockContext();

            var groupRequirementTypeService = new GroupRequirementTypeService( rockContext );
            var list = groupRequirementTypeService.Queryable().OrderBy( a => a.Name ).ToList();
            ddlGroupRequirementType.Items.Clear();
            ddlGroupRequirementType.Items.Add( new ListItem() );
            foreach (var item in list)
            {
                ddlGroupRequirementType.Items.Add( new ListItem( item.Name, item.Id.ToString() ) );
            }

            var selectedGroupRequirement = this.GroupRequirementsState.FirstOrDefault( a => a.Guid == groupRequirementGuid );
            grpGroupRequirementGroupRole.GroupTypeId = ddlGroupType.SelectedValue.AsIntegerOrNull();
            if (selectedGroupRequirement != null)
            {
                ddlGroupRequirementType.SelectedValue = selectedGroupRequirement.GroupRequirementTypeId.ToString();
                grpGroupRequirementGroupRole.GroupRoleId = selectedGroupRequirement.GroupRoleId;
            }
            else
            {
                ddlGroupRequirementType.SelectedIndex = 0;
                grpGroupRequirementGroupRole.GroupRoleId = null;
            }
            
            nbDuplicateGroupRequirement.Visible = false;

            ShowDialog( "GroupRequirements", true );
        }

        /// <summary>
        /// Handles the SaveClick event of the mdGroupRequirement control.
        /// </summary>
        /// <param name="sender">The source of the event.</param>
        /// <param name="e">The <see cref="EventArgs"/> instance containing the event data.</param>
        protected void mdGroupRequirement_SaveClick( object sender, EventArgs e )
        {
            RockContext rockContext = new RockContext();
            Guid groupRequirementGuid = hfGroupRequirementGuid.Value.AsGuid();

            var groupRequirement = this.GroupRequirementsState.FirstOrDefault( a => a.Guid == groupRequirementGuid );
            if (groupRequirement == null)
            {
                groupRequirement = new GroupRequirement();
                groupRequirement.Guid = Guid.NewGuid();
                this.GroupRequirementsState.Add( groupRequirement );
            }

            groupRequirement.GroupRequirementTypeId = ddlGroupRequirementType.SelectedValue.AsInteger();
            groupRequirement.GroupRequirementType = new GroupRequirementTypeService( rockContext ).Get( groupRequirement.GroupRequirementTypeId );
            groupRequirement.GroupRoleId = grpGroupRequirementGroupRole.GroupRoleId;
            if ( groupRequirement.GroupRoleId.HasValue )
            {
                groupRequirement.GroupRole = new GroupTypeRoleService( rockContext ).Get( groupRequirement.GroupRoleId.Value );
            }
            else
            {
                groupRequirement.GroupRole = null;
            }

            // make sure we aren't adding a duplicate group requirement (same group requirement type and role)
            var duplicateGroupRequirement = this.GroupRequirementsState.Any( a => 
                a.GroupRequirementTypeId == groupRequirement.GroupRequirementTypeId 
                && a.GroupRoleId == groupRequirement.GroupRoleId 
                && a.Guid != groupRequirement.Guid );

            if (duplicateGroupRequirement)
            {
                nbDuplicateGroupRequirement.Text = string.Format(
                    "This group already has a group requirement of {0} {1}",
                    groupRequirement.GroupRequirementType.Name,
                    groupRequirement.GroupRoleId.HasValue ? "for group role " + groupRequirement.GroupRole.Name : string.Empty );
                nbDuplicateGroupRequirement.Visible = true;
                this.GroupRequirementsState.Remove( groupRequirement );
                return;
            }
            else 
            {
                nbDuplicateGroupRequirement.Visible = false;
                BindGroupRequirementsGrid();
                HideDialog();
            }
        }

        /// <summary>
        /// Handles the Delete event of the gGroupRequirements control.
        /// </summary>
        /// <param name="sender">The source of the event.</param>
        /// <param name="e">The <see cref="RowEventArgs"/> instance containing the event data.</param>
        protected void gGroupRequirements_Delete( object sender, RowEventArgs e )
        {
            Guid rowGuid = (Guid)e.RowKeyValue;
            GroupRequirementsState.RemoveEntity( rowGuid );

            BindGroupRequirementsGrid();
        }

        /// <summary>
        /// Handles the GridRebind event of the gGroupRequirements control.
        /// </summary>
        /// <param name="sender">The source of the event.</param>
        /// <param name="e">The <see cref="EventArgs"/> instance containing the event data.</param>
        protected void gGroupRequirements_GridRebind( object sender, EventArgs e )
        {
            BindGroupRequirementsGrid();
        }

        #endregion

        #region GroupMemberAttributes Grid and Picker

        /// <summary>
        /// Handles the Add event of the gGroupMemberAttributes control.
        /// </summary>
        /// <param name="sender">The source of the event.</param>
        /// <param name="e">The <see cref="EventArgs" /> instance containing the event data.</param>
        protected void gGroupMemberAttributes_Add( object sender, EventArgs e )
        {
            gGroupMemberAttributes_ShowEdit( Guid.Empty );
        }

        /// <summary>
        /// Handles the Edit event of the gGroupMemberAttributes control.
        /// </summary>
        /// <param name="sender">The source of the event.</param>
        /// <param name="e">The <see cref="RowEventArgs" /> instance containing the event data.</param>
        protected void gGroupMemberAttributes_Edit( object sender, RowEventArgs e )
        {
            Guid attributeGuid = (Guid)e.RowKeyValue;
            gGroupMemberAttributes_ShowEdit( attributeGuid );
        }

        /// <summary>
        /// Gs the group member attributes_ show edit.
        /// </summary>
        /// <param name="attributeGuid">The attribute GUID.</param>
        protected void gGroupMemberAttributes_ShowEdit( Guid attributeGuid )
        {
            Attribute attribute;
            if ( attributeGuid.Equals( Guid.Empty ) )
            {
                attribute = new Attribute();
                attribute.FieldTypeId = FieldTypeCache.Read( Rock.SystemGuid.FieldType.TEXT ).Id;
                edtGroupMemberAttributes.ActionTitle = ActionTitle.Add( "attribute for group members of " + tbName.Text );
            }
            else
            {
                attribute = GroupMemberAttributesState.First( a => a.Guid.Equals( attributeGuid ) );
                edtGroupMemberAttributes.ActionTitle = ActionTitle.Edit( "attribute for group members of " + tbName.Text );
            }

            var reservedKeyNames = new List<string>();
            GroupMemberAttributesInheritedState.Select( a => a.Key ).ToList().ForEach( a => reservedKeyNames.Add( a ) );
            GroupMemberAttributesState.Where( a => !a.Guid.Equals( attributeGuid ) ).Select( a => a.Key ).ToList().ForEach( a => reservedKeyNames.Add( a ) );
            edtGroupMemberAttributes.ReservedKeyNames = reservedKeyNames.ToList();

            edtGroupMemberAttributes.SetAttributeProperties( attribute, typeof( GroupMember ) );

            ShowDialog( "GroupMemberAttributes", true );
        }

        /// <summary>
        /// Handles the GridReorder event of the gGroupMemberAttributes control.
        /// </summary>
        /// <param name="sender">The source of the event.</param>
        /// <param name="e">The <see cref="GridReorderEventArgs"/> instance containing the event data.</param>
        protected void gGroupMemberAttributes_GridReorder( object sender, GridReorderEventArgs e )
        {
            ReorderAttributeList( GroupMemberAttributesState, e.OldIndex, e.NewIndex );
            BindGroupMemberAttributesGrid();
        }

        /// <summary>
        /// Handles the Delete event of the gGroupMemberAttributes control.
        /// </summary>
        /// <param name="sender">The source of the event.</param>
        /// <param name="e">The <see cref="RowEventArgs" /> instance containing the event data.</param>
        protected void gGroupMemberAttributes_Delete( object sender, RowEventArgs e )
        {
            Guid attributeGuid = (Guid)e.RowKeyValue;
            GroupMemberAttributesState.RemoveEntity( attributeGuid );

            BindGroupMemberAttributesGrid();
        }

        /// <summary>
        /// Handles the GridRebind event of the gGroupMemberAttributesInherited control.
        /// </summary>
        /// <param name="sender">The source of the event.</param>
        /// <param name="e">The <see cref="EventArgs" /> instance containing the event data.</param>
        protected void gGroupMemberAttributesInherited_GridRebind( object sender, EventArgs e )
        {
            BindGroupMemberAttributesInheritedGrid();
        }

        /// <summary>
        /// Handles the GridRebind event of the gGroupMemberAttributes control.
        /// </summary>
        /// <param name="sender">The source of the event.</param>
        /// <param name="e">The <see cref="EventArgs" /> instance containing the event data.</param>
        protected void gGroupMemberAttributes_GridRebind( object sender, EventArgs e )
        {
            BindGroupMemberAttributesGrid();
        }

        /// <summary>
        /// Handles the SaveClick event of the dlgGroupMemberAttribute control.
        /// </summary>
        /// <param name="sender">The source of the event.</param>
        /// <param name="e">The <see cref="EventArgs"/> instance containing the event data.</param>
        protected void dlgGroupMemberAttribute_SaveClick( object sender, EventArgs e )
        {
            Rock.Model.Attribute attribute = new Rock.Model.Attribute();
            edtGroupMemberAttributes.GetAttributeProperties( attribute );

            // Controls will show warnings
            if ( !attribute.IsValid )
            {
                return;
            }

            if ( GroupMemberAttributesState.Any( a => a.Guid.Equals( attribute.Guid ) ) )
            {
                attribute.Order = GroupMemberAttributesState.Where( a => a.Guid.Equals( attribute.Guid ) ).FirstOrDefault().Order;
                GroupMemberAttributesState.RemoveEntity( attribute.Guid );
            }
            else
            {
                attribute.Order = GroupMemberAttributesState.Any() ? GroupMemberAttributesState.Max( a => a.Order ) + 1 : 0;
            }
            GroupMemberAttributesState.Add( attribute );

            BindGroupMemberAttributesGrid();

            HideDialog();
        }

        /// <summary>
        /// Binds the group member attributes inherited grid.
        /// </summary>
        private void BindGroupMemberAttributesInheritedGrid()
        {
            gGroupMemberAttributesInherited.AddCssClass( "inherited-attribute-grid" );
            gGroupMemberAttributesInherited.DataSource = GroupMemberAttributesInheritedState;
            gGroupMemberAttributesInherited.DataBind();
            rcGroupMemberAttributesInherited.Visible = GroupMemberAttributesInheritedState.Any();
        }

        /// <summary>
        /// Binds the group member attributes grid.
        /// </summary>
        private void BindGroupMemberAttributesGrid()
        {
            gGroupMemberAttributes.AddCssClass( "attribute-grid" );
            SetAttributeListOrder( GroupMemberAttributesState );
            gGroupMemberAttributes.DataSource = GroupMemberAttributesState.OrderBy( a => a.Order ).ThenBy( a => a.Name ).ToList();
            gGroupMemberAttributes.DataBind();
        }

        /// <summary>
        /// Binds the group requirements grid.
        /// </summary>
        private void BindGroupRequirementsGrid()
        {
            gGroupRequirements.AddCssClass( "group-requirements-grid" );
            gGroupRequirements.DataSource = GroupRequirementsState.OrderBy( a => a.GroupRequirementType.Name ).ToList();
            gGroupRequirements.DataBind();
        }

        private void SetScheduleDisplay()
        {
            dowWeekly.Visible = false;
            timeWeekly.Visible = false;
            spSchedule.Visible = false;
            sbSchedule.Visible = false;

            if ( !string.IsNullOrWhiteSpace( rblScheduleSelect.SelectedValue ) )
            {
                switch ( rblScheduleSelect.SelectedValueAsEnum<ScheduleType>() )
                {
                    case ScheduleType.None:
                        {
                            break;
                        }
                    case ScheduleType.Weekly:
                        {
                            dowWeekly.Visible = true;
                            timeWeekly.Visible = true;
                            break;
                        }
                    case ScheduleType.Custom:
                        {
                            sbSchedule.Visible = true;
                            break;
                        }
                    case ScheduleType.Named:
                        {
                            spSchedule.Visible = true;
                            break;
                        }
                }
            }
        }

        #endregion


        #region Group Member Workflow Trigger Grid and Picker

        /// <summary>
        /// Handles the Add event of the gMemberWorkflowTriggers control.
        /// </summary>
        /// <param name="sender">The source of the event.</param>
        /// <param name="e">The <see cref="EventArgs" /> instance containing the event data.</param>
        protected void gMemberWorkflowTriggers_Add( object sender, EventArgs e )
        {
            gMemberWorkflowTriggers_ShowEdit( Guid.Empty );
        }

        /// <summary>
        /// Handles the Edit event of the gMemberWorkflowTriggers control.
        /// </summary>
        /// <param name="sender">The source of the event.</param>
        /// <param name="e">The <see cref="RowEventArgs" /> instance containing the event data.</param>
        protected void gMemberWorkflowTriggers_Edit( object sender, RowEventArgs e )
        {
            Guid attributeGuid = (Guid)e.RowKeyValue;
            gMemberWorkflowTriggers_ShowEdit( attributeGuid );
        }

        /// <summary>
        /// Gs the group attributes_ show edit.
        /// </summary>
        /// <param name="attributeGuid">The attribute GUID.</param>
        protected void gMemberWorkflowTriggers_ShowEdit( Guid memberWorkflowTriggersGuid )
        {
            ddlTriggerType.BindToEnum<GroupMemberWorkflowTriggerType>( false );
            ddlTriggerMemberStatus.BindToEnum<GroupMemberStatus>( false );
            ddlTriggerMemberStatus.Items.Insert( 0, new ListItem( "Any", "" ) );

            ddlTriggerMemberRole.Items.Clear();
            var groupType = CurrentGroupTypeCache;
            if ( groupType != null )
            {
                ddlTriggerMemberRole.DataSource = groupType.Roles;
                ddlTriggerMemberRole.DataBind();
            }
            ddlTriggerMemberRole.Items.Insert( 0, new ListItem( "Any", "" ) );

            GroupMemberWorkflowTrigger memberWorkflowTrigger = MemberWorkflowTriggersState.FirstOrDefault( a => a.Guid.Equals( memberWorkflowTriggersGuid ) );
            if ( memberWorkflowTrigger == null )
            {
                memberWorkflowTrigger = new GroupMemberWorkflowTrigger { IsActive = true };
                dlgMemberWorkflowTriggers.Title = "Add Trigger";
            }
            else
            {
                dlgMemberWorkflowTriggers.Title = "Edit Trigger";
            }

            hfTriggerGuid.Value = memberWorkflowTrigger.Guid.ToString();
            tbTriggerName.Text = memberWorkflowTrigger.Name;
            cbTriggerIsActive.Checked = memberWorkflowTrigger.IsActive;

            if ( memberWorkflowTrigger.WorkflowTypeId != 0 )
            {
                var workflowType = new WorkflowTypeService( new RockContext() ).Queryable().FirstOrDefault( a => a.Id == memberWorkflowTrigger.WorkflowTypeId );
                wtpWorkflowType.SetValue( workflowType );
            }
            else
            {
                wtpWorkflowType.SetValue( null );
            }

            ddlTriggerType.SetValue( memberWorkflowTrigger.TriggerType.ConvertToInt() );

            var qualifierParts = ( memberWorkflowTrigger.TypeQualifier ?? "" ).Split( new char[] { '|' } );
            if ( qualifierParts.Length > 0 )
            {
                ddlTriggerMemberStatus.SetValue( qualifierParts[0] );
            }
            else
            {
                ddlTriggerMemberStatus.SetValue( "" );
            }

            if ( qualifierParts.Length > 1 )
            {
                ddlTriggerMemberRole.SetValue( qualifierParts[1] );
            }
            else
            {
                ddlTriggerMemberRole.SetValue( "" );
            }

            ddlTriggerMemberRole.SetValue( memberWorkflowTrigger.TriggerType.ConvertToInt() );

            ShowTriggerQualifierControls();
            ShowDialog( "MemberWorkflowTriggers", true );
        }

        protected void ShowTriggerQualifierControls()
        {
            var triggerType = ddlTriggerType.SelectedValueAsEnum<GroupMemberWorkflowTriggerType>();
            switch ( triggerType )
            {
                case GroupMemberWorkflowTriggerType.MemberAddedToGroup:
                case GroupMemberWorkflowTriggerType.MemberRemovedFromGroup:
                    {
                        ddlTriggerMemberStatus.Label = "With Member Status of";
                        ddlTriggerMemberStatus.Visible = true;

                        ddlTriggerMemberRole.Label = "With Member Role of";
                        ddlTriggerMemberRole.Visible = true;

                        break;
                    }
                case GroupMemberWorkflowTriggerType.MemberAttendedGroup:
                    {
                        ddlTriggerMemberStatus.Visible = false;
                        ddlTriggerMemberRole.Visible = false;
                        break;
                    }
                case GroupMemberWorkflowTriggerType.MemberRoleChanged:
                    {
                        ddlTriggerMemberStatus.Visible = false;
                        ddlTriggerMemberRole.Label = "To Role of";
                        ddlTriggerMemberRole.Visible = true;

                        break;
                    }
                case GroupMemberWorkflowTriggerType.MemberStatusChanged:
                    {
                        ddlTriggerMemberStatus.Label = "To Status of";
                        ddlTriggerMemberStatus.Visible = true;
                        ddlTriggerMemberRole.Visible = false;

                        break;
                    }
            }
        }
        /// <summary>
        /// Handles the GridReorder event of the gMemberWorkflowTriggers control.
        /// </summary>
        /// <param name="sender">The source of the event.</param>
        /// <param name="e">The <see cref="GridReorderEventArgs"/> instance containing the event data.</param>
        protected void gMemberWorkflowTriggers_GridReorder( object sender, GridReorderEventArgs e )
        {
            ReorderMemberWorkflowTriggerList( MemberWorkflowTriggersState, e.OldIndex, e.NewIndex );
            BindMemberWorkflowTriggersGrid();
        }

        /// <summary>
        /// Handles the Delete event of the gMemberWorkflowTriggers control.
        /// </summary>
        /// <param name="sender">The source of the event.</param>
        /// <param name="e">The <see cref="RowEventArgs" /> instance containing the event data.</param>
        /// <exception cref="System.NotImplementedException"></exception>
        protected void gMemberWorkflowTriggers_Delete( object sender, RowEventArgs e )
        {
            Guid rowGuid = (Guid)e.RowKeyValue;
            MemberWorkflowTriggersState.RemoveEntity( rowGuid );

            BindMemberWorkflowTriggersGrid();
        }

        /// <summary>
        /// Handles the GridRebind event of the gMemberWorkflowTriggers control.
        /// </summary>
        /// <param name="sender">The source of the event.</param>
        /// <param name="e">The <see cref="EventArgs" /> instance containing the event data.</param>
        protected void gMemberWorkflowTriggers_GridRebind( object sender, EventArgs e )
        {
            BindMemberWorkflowTriggersGrid();
        }

        protected void ddlTriggerType_SelectedIndexChanged( object sender, EventArgs e )
        {
            ShowTriggerQualifierControls();
        }

        /// <summary>
        /// Handles the SaveClick event of the dlgGroupMemberAttribute control.
        /// </summary>
        /// <param name="sender">The source of the event.</param>
        /// <param name="e">The <see cref="EventArgs"/> instance containing the event data.</param>
        protected void dlgMemberWorkflowTriggers_SaveClick( object sender, EventArgs e )
        {
            var memberWorkflowTrigger = new GroupMemberWorkflowTrigger();

            var existingMemberWorkflowTrigger = MemberWorkflowTriggersState.FirstOrDefault( r => r.Guid.Equals( hfTriggerGuid.Value.AsGuid() ) );
            if ( existingMemberWorkflowTrigger != null )
            {
                memberWorkflowTrigger.CopyPropertiesFrom( existingMemberWorkflowTrigger );
            }
            else
            {
                memberWorkflowTrigger.Order = MemberWorkflowTriggersState.Any() ? MemberWorkflowTriggersState.Max( a => a.Order ) + 1 : 0;
                memberWorkflowTrigger.GroupId = hfGroupId.ValueAsInt();
            }

            memberWorkflowTrigger.Name = tbTriggerName.Text;
            memberWorkflowTrigger.IsActive = cbTriggerIsActive.Checked;

            var workflowTypeId = wtpWorkflowType.SelectedValueAsInt();
            if ( workflowTypeId.HasValue )
            {
                var workflowType = new WorkflowTypeService( new RockContext() ).Queryable().FirstOrDefault( a => a.Id == workflowTypeId.Value );
                if ( workflowType != null )
                {
                    memberWorkflowTrigger.WorkflowType = workflowType;
                    memberWorkflowTrigger.WorkflowTypeId = workflowType.Id;
                }
                else
                {
                    memberWorkflowTrigger.WorkflowType = null;
                    memberWorkflowTrigger.WorkflowTypeId = 0;
                }
            }
            else
            {
                memberWorkflowTrigger.WorkflowTypeId = 0;
            }

            if ( memberWorkflowTrigger.WorkflowTypeId == 0 )
            {
                nbInvalidWorkflowType.Visible = true;
                return;
            }

            memberWorkflowTrigger.TriggerType = ddlTriggerType.SelectedValueAsEnum<GroupMemberWorkflowTriggerType>();

            memberWorkflowTrigger.TypeQualifier = string.Format( "{0}|{1}",
                ddlTriggerMemberStatus.SelectedValue, ddlTriggerMemberRole.SelectedValue );

            // Controls will show warnings
            if ( !memberWorkflowTrigger.IsValid )
            {
                return;
            }

            MemberWorkflowTriggersState.RemoveEntity( memberWorkflowTrigger.Guid );
            MemberWorkflowTriggersState.Add( memberWorkflowTrigger );

            BindMemberWorkflowTriggersGrid();
            HideDialog();
        }

        /// <summary>
        /// Binds the group type attributes grid.
        /// </summary>
        private void BindMemberWorkflowTriggersGrid()
        {
            SetMemberWorkflowTriggerListOrder( MemberWorkflowTriggersState );
            gMemberWorkflowTriggers.DataSource = MemberWorkflowTriggersState.OrderBy( a => a.Order ).ToList();
            gMemberWorkflowTriggers.DataBind();
        }

        protected string FormatTriggerType( object type, object qualifier )
        {
            var triggerType = type.ToString().ConvertToEnum<GroupMemberWorkflowTriggerType>();
            var typeQualifer = qualifier.ToString();

            var qualiferText = new List<string>();
            var qualifierParts = ( typeQualifer ?? "" ).Split( new char[] { '|' } );
            if ( qualifierParts.Length > 0 && !string.IsNullOrWhiteSpace( qualifierParts[0] ) )
            {
                var status = qualifierParts[0].ConvertToEnum<GroupMemberStatus>();
                if ( triggerType == GroupMemberWorkflowTriggerType.MemberStatusChanged )
                {
                    qualiferText.Add( string.Format( " to status of {0}", status.ConvertToString() ) );
                }
                else
                {
                    qualiferText.Add( string.Format( " with status of {0}", status.ConvertToString() ) );
                }
            }

            if ( qualifierParts.Length > 1 && !string.IsNullOrWhiteSpace( qualifierParts[1] ) )
            {
                Guid roleGuid = qualifierParts[1].AsGuid();
                ddlTriggerMemberRole.Items.Clear();
                var groupType = CurrentGroupTypeCache;
                if ( groupType != null )
                {
                    var role = groupType.Roles.FirstOrDefault( r => r.Guid.Equals( roleGuid ) );
                    if ( role != null )
                    {
                        if ( triggerType == GroupMemberWorkflowTriggerType.MemberStatusChanged )
                        {
                            qualiferText.Add( string.Format( " to role of {0}", role.Name ) );
                        }
                        else
                        {
                            qualiferText.Add( string.Format( " with role of {0}", role.Name ) );
                        }
                    }
                }
            }

            return triggerType.ConvertToString() + qualiferText.AsDelimited( " and " );
        }

        #endregion
        
}
}<|MERGE_RESOLUTION|>--- conflicted
+++ resolved
@@ -239,12 +239,8 @@
             else
             {
                 nbNotAllowedToEdit.Visible = false;
-<<<<<<< HEAD
                 nbInvalidWorkflowType.Visible = false;
-=======
                 nbInvalidParentGroup.Visible = false;
-                
->>>>>>> f7c5b1fa
                 ShowDialog();
             }
 
@@ -539,14 +535,7 @@
             group.Name = tbName.Text;
             group.Description = tbDescription.Text;
             group.CampusId = ddlCampus.SelectedValue.Equals( None.IdValue ) ? (int?)null : int.Parse( ddlCampus.SelectedValue );
-<<<<<<< HEAD
             group.GroupTypeId = CurrentGroupTypeId;
-=======
-            if ( ddlGroupType.Visible )
-            {
-                group.GroupTypeId = ddlGroupType.SelectedValue.AsInteger();
-            }
->>>>>>> f7c5b1fa
             group.ParentGroupId = gpParentGroup.SelectedValue.Equals( None.IdValue ) ? (int?)null : int.Parse( gpParentGroup.SelectedValue );
             group.IsSecurityRole = cbIsSecurityRole.Checked;
             group.IsActive = cbIsActive.Checked;
@@ -648,7 +637,7 @@
                 var allowedGroupTypeIds = GetAllowedGroupTypes( group.ParentGroup, rockContext ).Select( t => t.Id ).ToList();
                 if ( !allowedGroupTypeIds.Contains(group.GroupTypeId) )
                 {
-                    var groupType = GroupTypeCache.Read( group.GroupTypeId );
+                    var groupType = CurrentGroupTypeCache;
                     nbInvalidParentGroup.Text = string.Format( "The '{0}' group does not allow child groups with a '{1}' group type.", group.ParentGroup.Name, groupType != null ? groupType.Name : "" );
                     nbInvalidParentGroup.Visible = true;
                     return;
