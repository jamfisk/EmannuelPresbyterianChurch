--- conflicted
+++ resolved
@@ -665,11 +665,6 @@
                 // hide the ShowMoveDialog if this is readOnly or if this is a new group member (can't move a group member that doesn't exist yet)
                 btnShowMoveDialog.Visible = false;
             }
-<<<<<<< HEAD
-
-            LoadDropDowns();
-=======
->>>>>>> 0e9358a9
 
             var currentSyncdRoles = new GroupSyncService( rockContext )
                     .Queryable()
@@ -987,23 +982,6 @@
         {
             int groupId = hfGroupId.ValueAsInt();
             RockContext rockContext = new RockContext();
-<<<<<<< HEAD
-            var groupTypeId = new GroupService( rockContext ).GetSelect( groupId, a => a.GroupTypeId );
-
-            var currentSyncdRoles = new GroupSyncService( rockContext )
-                .Queryable()
-                .Where( s => s.GroupId == groupId )
-                .Select( s => s.GroupTypeRoleId )
-                .ToList();
-
-            ddlGroupRole.DataSource = new GroupTypeRoleService( rockContext )
-                .Queryable()
-                .Where( r => r.GroupTypeId == groupTypeId && !currentSyncdRoles.Contains( r.Id ) )
-                .OrderBy( a => a.Order )
-                .ToList();
-
-            ddlGroupRole.DataBind();
-=======
             Group group = new GroupService( rockContext ).Get( groupId );
 
             if ( group != null )
@@ -1034,7 +1012,6 @@
                 ddlGroupRole.DataSource = groupTypeRoles.OrderBy( a => a.Order ).ToList();
                 ddlGroupRole.DataBind();
             }
->>>>>>> 0e9358a9
 
             rblStatus.BindToEnum<GroupMemberStatus>();
 
