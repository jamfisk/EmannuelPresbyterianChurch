--- conflicted
+++ resolved
@@ -450,7 +450,7 @@
                     foreach ( var attributeCache in new AttributeService( rockContext ).GetByEntityTypeQualifier(entityTypeId, "ContentChannelTypeId", qualifier, false )
                         .Where( a => a.IsGridColumn )
                         .OrderBy( a => a.Order )
-                        .ThenBy( a => a.Name ).ToAttributeCacheList() )
+                        .ThenBy( a => a.Name ).ToCacheAttributeList() )
                     {
                         string dataFieldExpression = attributeCache.Key;
                         bool columnExists = gItems.Columns.OfType<AttributeField>().FirstOrDefault( a => a.DataField.Equals( dataFieldExpression ) ) != null;
@@ -458,16 +458,9 @@
                         {
                             AttributeField boundField = new AttributeField();
                             boundField.DataField = dataFieldExpression;
-<<<<<<< HEAD
                             boundField.AttributeId = attributeCache.Id;
                             boundField.HeaderText = attributeCache.Name;
                             
-=======
-                            boundField.AttributeId = attribute.Id;
-                            boundField.HeaderText = attribute.Name;
-
-                            var attributeCache = Rock.Cache.CacheAttribute.Get( attribute.Id );
->>>>>>> 90258c21
                             if ( attributeCache != null )
                             {
                                 boundField.ItemStyle.HorizontalAlign = attributeCache.FieldType.Field.AlignValue;
