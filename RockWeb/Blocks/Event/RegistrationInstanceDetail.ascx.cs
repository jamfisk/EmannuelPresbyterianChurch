﻿// <copyright>
// Copyright by the Spark Development Network
//
// Licensed under the Rock Community License (the "License");
// you may not use this file except in compliance with the License.
// You may obtain a copy of the License at
//
// http://www.rockrms.com/license
//
// Unless required by applicable law or agreed to in writing, software
// distributed under the License is distributed on an "AS IS" BASIS,
// WITHOUT WARRANTIES OR CONDITIONS OF ANY KIND, either express or implied.
// See the License for the specific language governing permissions and
// limitations under the License.
// </copyright>
//
using System;
using System.Collections.Generic;
using System.ComponentModel;
using System.Data.Entity;
using System.Linq;
using System.Text;
using System.Web.UI;
using System.Web.UI.WebControls;
using Newtonsoft.Json;
using Rock;
using Rock.Attribute;
using Rock.Constants;
using Rock.Data;
using Rock.Model;
using Rock.Security;
using Rock.Web;
using Rock.Web.Cache;
using Rock.Web.UI;
using Rock.Web.UI.Controls;

namespace RockWeb.Blocks.Event
{
    /// <summary>
    /// Template block for developers to use to start a new block.
    /// </summary>
    [DisplayName( "Registration Instance Detail" )]
    [Category( "Event" )]
    [Description( "Template block for editing an event registration instance." )]
    [AccountField( "Default Account", "The default account to use for new registration instances", false, "2A6F9E5F-6859-44F1-AB0E-CE9CF6B08EE5", "", 0 )]
    [LinkedPage( "Registration Page", "The page for editing registration and registrant information", true, "", "", 1 )]
    [LinkedPage( "Linkage Page", "The page for editing registration linkages", true, "", "", 2 )]
    [LinkedPage( "Calendar Item Page", "The page to view calendar item details", true, "", "", 3 )]
    [LinkedPage( "Group Detail Page", "The page for viewing details about a group", true, "", "", 4 )]
    [LinkedPage( "Content Item Page", "The page for viewing details about a content channel item", true, "", "", 5 )]
    [LinkedPage( "Transaction Detail Page", "The page for viewing details about a payment", true, "", "", 6 )]
    [LinkedPage( "Payment Reminder Page", "The page for manually sending payment reminders.", false, "", "", 7 )]
    [LinkedPage( "Wait List Process Page", "The page for moving a person from the wait list to a full registrant.", true, "", "", 8 )]
    [BooleanField( "Display Discount Codes", "Display the discount code used with a payment", false, "", 9 )]
    public partial class RegistrationInstanceDetail : Rock.Web.UI.RockBlock, IDetailBlock
    {
        #region Fields

        private List<FinancialTransactionDetail> RegistrationPayments;
        private List<Registration> PaymentRegistrations;
        private bool _instanceHasCost = false;
        private Dictionary<int, Location>  _homeAddresses = new Dictionary<int, Location>();
        private List<int> _waitListOrder = null;

        #endregion

        #region Properties

        /// <summary>
        /// Gets or sets the registrant fields.
        /// </summary>
        /// <value>
        /// The registrant fields.
        /// </value>
        public List<RegistrantFormField> RegistrantFields { get; set; }

        /// <summary>
        /// Gets or sets the person campus ids.
        /// </summary>
        /// <value>
        /// The person campus ids.
        /// </value>
        private Dictionary<int, List<int>> PersonCampusIds { get; set; }

        /// <summary>
        /// Gets or sets the signed person ids.
        /// </summary>
        /// <value>
        /// The signed person ids.
        /// </value>
        private List<int> Signers { get; set; }

        /// <summary>
        /// Gets or sets the group links.
        /// </summary>
        /// <value>
        /// The group links.
        /// </value>
        private Dictionary<int, string> GroupLinks { get; set; }

        /// <summary>
        /// Gets or sets the active tab.
        /// </summary>
        /// <value>
        /// The active tab.
        /// </value>
        protected string ActiveTab { get; set; }

        #endregion

        #region Base Control Methods

        /// <summary>
        /// Restores the view-state information from a previous user control request that was saved by the <see cref="M:System.Web.UI.UserControl.SaveViewState" /> method.
        /// </summary>
        /// <param name="savedState">An <see cref="T:System.Object" /> that represents the user control state to be restored.</param>
        protected override void LoadViewState( object savedState )
        {
            base.LoadViewState( savedState );

            ActiveTab = ( ViewState["ActiveTab"] as string ) ?? "";
            RegistrantFields = ViewState["RegistrantFields"] as List<RegistrantFormField>;

            AddDynamicControls();
        }

        /// <summary>
        /// Raises the <see cref="E:System.Web.UI.Control.Init" /> event.
        /// </summary>
        /// <param name="e">An <see cref="T:System.EventArgs" /> object that contains the event data.</param>
        protected override void OnInit( EventArgs e )
        {
            base.OnInit( e );

            // NOTE: The 3 Grid Filters had a bug where all were sing the same "Date Range" key in a prior version and they didn't really work quite right, so wipe them out
            fRegistrations.SaveUserPreference( "Date Range", null );
            fRegistrants.SaveUserPreference( "Date Range", null );
            fPayments.SaveUserPreference( "Date Range", null );

            fRegistrations.ApplyFilterClick += fRegistrations_ApplyFilterClick;
            gRegistrations.DataKeyNames = new string[] { "Id" };
            gRegistrations.Actions.ShowAdd = true;
            gRegistrations.Actions.AddClick += gRegistrations_AddClick;
            gRegistrations.RowDataBound += gRegistrations_RowDataBound;
            gRegistrations.GridRebind += gRegistrations_GridRebind;
            gRegistrations.ShowConfirmDeleteDialog = false;

            ddlInGroup.Items.Clear();
            ddlInGroup.Items.Add( new ListItem());
            ddlInGroup.Items.Add( new ListItem( "Yes", "Yes" ) );
            ddlInGroup.Items.Add( new ListItem( "No", "No" ) );

            ddlSignedDocument.Items.Clear();
            ddlSignedDocument.Items.Add( new ListItem() );
            ddlSignedDocument.Items.Add( new ListItem( "Yes", "Yes" ) );
            ddlSignedDocument.Items.Add( new ListItem( "No", "No" ) );

            fRegistrants.ApplyFilterClick += fRegistrants_ApplyFilterClick;
            gRegistrants.DataKeyNames = new string[] { "Id" };
            gRegistrants.Actions.ShowAdd = true;
            gRegistrants.Actions.AddClick += gRegistrants_AddClick;
            gRegistrants.RowDataBound += gRegistrants_RowDataBound;
            gRegistrants.GridRebind += gRegistrants_GridRebind;

            fWaitList.ApplyFilterClick += fWaitList_ApplyFilterClick;
            gWaitList.DataKeyNames = new string[] { "Id" };
            gWaitList.Actions.ShowAdd = true;
            gWaitList.Actions.AddClick += gWaitList_AddClick;
            gWaitList.RowDataBound += gWaitList_RowDataBound;
            gWaitList.GridRebind += gWaitList_GridRebind;

            // add button to the wait list action grid
            Button btnProcessWaitlist = new Button();
            btnProcessWaitlist.CssClass = "pull-left margin-l-none btn btn-sm btn-default";
            btnProcessWaitlist.Text = "Move From Wait List";
            btnProcessWaitlist.Click += btnProcessWaitlist_Click;
            gWaitList.Actions.AddCustomActionControl( btnProcessWaitlist );

            fPayments.ApplyFilterClick += fPayments_ApplyFilterClick;
            gPayments.DataKeyNames = new string[] { "Id" };
            gPayments.Actions.ShowAdd = false;
            gPayments.RowDataBound += gPayments_RowDataBound;
            gPayments.GridRebind += gPayments_GridRebind;

            fLinkages.ApplyFilterClick += fLinkages_ApplyFilterClick;
            gLinkages.DataKeyNames = new string[] { "Id" };
            gLinkages.Actions.ShowAdd = true;
            gLinkages.Actions.AddClick += gLinkages_AddClick;
            gLinkages.RowDataBound += gLinkages_RowDataBound;
            gLinkages.GridRebind += gLinkages_GridRebind;

            gGroupPlacements.DataKeyNames = new string[] { "Id" };
            gGroupPlacements.Actions.ShowAdd = false;
            gGroupPlacements.RowDataBound += gRegistrants_RowDataBound; //intentionally using same row data bound event as the gRegistrants grid
            gGroupPlacements.GridRebind += gGroupPlacements_GridRebind;

            // this event gets fired after block settings are updated. it's nice to repaint the screen if these settings would alter it
            this.BlockUpdated += Block_BlockUpdated;
            this.AddConfigurationUpdateTrigger( upnlContent );

            string deleteScript = @"
    $('a.js-delete-instance').click(function( e ){
        e.preventDefault();
        Rock.dialogs.confirm('Are you sure you want to delete this registration instance? All of the registrations and registrants will also be deleted!', function (result) {
            if (result) {
                if ( $('input.js-instance-has-payments').val() == 'True' ) {
                    Rock.dialogs.confirm('This registration instance also has registrations with payments. Are you sure that you want to delete the instance?<br/><small>(Payments will not be deleted, but they will no longer be associated with a registration.)</small>', function (result) {
                        if (result) {
                            window.location = e.target.href ? e.target.href : e.target.parentElement.href;
                        }
                    });
                } else {
                    window.location = e.target.href ? e.target.href : e.target.parentElement.href;
                }
            }
        });
    });

    $('table.js-grid-registration a.grid-delete-button').click(function( e ){
        e.preventDefault();
        var $hfHasPayments = $(this).closest('tr').find('input.js-has-payments').first();
        Rock.dialogs.confirm('Are you sure you want to delete this registration? All of the registrants will also be deleted!', function (result) {
            if (result) {
                if ( $hfHasPayments.val() == 'True' ) {
                    Rock.dialogs.confirm('This registration also has payments. Are you sure that you want to delete the registration?<br/><small>(Payments will not be deleted, but they will no longer be associated with a registration.)</small>', function (result) {
                        if (result) {
                            window.location = e.target.href ? e.target.href : e.target.parentElement.href;
                        }
                    });
                } else {
                    window.location = e.target.href ? e.target.href : e.target.parentElement.href;
                }
            }
        });
    });
";
            ScriptManager.RegisterStartupScript( btnDelete, btnDelete.GetType(), "deleteInstanceScript", deleteScript, true );
        }

        /// <summary>
        /// Raises the <see cref="E:System.Web.UI.Control.Load" /> event.
        /// </summary>
        /// <param name="e">The <see cref="T:System.EventArgs" /> object that contains the event data.</param>
        protected override void OnLoad( EventArgs e )
        {
            base.OnLoad( e );

            nbPlacementNotifiction.Visible = false;

            if ( !Page.IsPostBack )
            {
                int? tab = PageParameter( "Tab" ).AsIntegerOrNull();
                if ( tab.HasValue )
                {
                    switch ( tab.Value )
                    {
                        case 1:
                            ActiveTab = "lbRegistrations";
                            break;

                        case 2:
                            ActiveTab = "lbRegistrants";
                            break;

                        case 3:
                            ActiveTab = "lbPayments";
                            break;

                        case 4:
                            ActiveTab = "lbLinkage";
                            break;

                        case 5:
                            ActiveTab = "lbGroupPlacement";
                            break;
                    }
                }

                ShowDetail();
            }
            else
            {
                SetFollowingOnPostback();
            }
        }

        /// <summary>
        /// Saves any user control view-state changes that have occurred since the last page postback.
        /// </summary>
        /// <returns>
        /// Returns the user control's current view state. If there is no view state associated with the control, it returns null.
        /// </returns>
        protected override object SaveViewState()
        {
            ViewState["RegistrantFields"] = RegistrantFields;
            ViewState["ActiveTab"] = ActiveTab;

            return base.SaveViewState();
        }

        /// <summary>
        /// Gets the bread crumbs.
        /// </summary>
        /// <param name="pageReference">The page reference.</param>
        /// <returns></returns>
        public override List<BreadCrumb> GetBreadCrumbs( PageReference pageReference )
        {
            var breadCrumbs = new List<BreadCrumb>();

            int? registrationInstanceId = PageParameter( pageReference, "RegistrationInstanceId" ).AsIntegerOrNull();
            if ( registrationInstanceId.HasValue )
            {
                RegistrationInstance registrationInstance = GetRegistrationInstance( registrationInstanceId.Value );
                if ( registrationInstance != null )
                {
                    breadCrumbs.Add( new BreadCrumb( registrationInstance.ToString(), pageReference ) );
                    return breadCrumbs;
                }
            }

            breadCrumbs.Add( new BreadCrumb( "New Registration Instance", pageReference ) );
            return breadCrumbs;
        }

        /// <summary>
        /// Handles the BlockUpdated event of the control.
        /// </summary>
        /// <param name="sender">The source of the event.</param>
        /// <param name="e">The <see cref="EventArgs"/> instance containing the event data.</param>
        protected void Block_BlockUpdated( object sender, EventArgs e )
        {
        }

        #endregion

        #region Events

        #region Main Form Events

        /// <summary>
        /// Handles the Click event of the btnEdit control.
        /// </summary>
        /// <param name="sender">The source of the event.</param>
        /// <param name="e">The <see cref="EventArgs"/> instance containing the event data.</param>
        protected void btnEdit_Click( object sender, EventArgs e )
        {
            using ( var rockContext = new RockContext() )
            {
                var registrationInstance = new RegistrationInstanceService( rockContext ).Get( hfRegistrationInstanceId.Value.AsInteger() );

                ShowEditDetails( registrationInstance, rockContext );
            }
        }

        /// <summary>
        /// Handles the Click event of the btnDelete control.
        /// </summary>
        /// <param name="sender">The source of the event.</param>
        /// <param name="e">The <see cref="EventArgs"/> instance containing the event data.</param>
        protected void btnDelete_Click( object sender, EventArgs e )
        {
            using ( var rockContext = new RockContext() )
            {
                var service = new RegistrationInstanceService( rockContext );
                var registrationInstance = service.Get( hfRegistrationInstanceId.Value.AsInteger() );

                if ( registrationInstance != null )
                {
                    int registrationTemplateId = registrationInstance.RegistrationTemplateId;

                    if ( UserCanEdit ||
                         registrationInstance.IsAuthorized( Authorization.EDIT, CurrentPerson ) ||
                         registrationInstance.IsAuthorized( Authorization.ADMINISTRATE, this.CurrentPerson ) )
                    {
                        rockContext.WrapTransaction( () =>
                        {
                            new RegistrationService( rockContext ).DeleteRange( registrationInstance.Registrations );
                            service.Delete( registrationInstance );
                            rockContext.SaveChanges();
                        } );

                        var qryParams = new Dictionary<string, string> { { "RegistrationTemplateId", registrationTemplateId.ToString() } };
                        NavigateToParentPage( qryParams );
                    }
                    else
                    {
                        mdDeleteWarning.Show( "You are not authorized to delete this registration instance.", ModalAlertType.Information );
                        return;
                    }
                }
            }
        }

        /// <summary>
        /// Handles the Click event of the btnPreview control.
        /// </summary>
        /// <param name="sender">The source of the event.</param>
        /// <param name="e">The <see cref="EventArgs"/> instance containing the event data.</param>
        protected void btnPreview_Click( object sender, EventArgs e )
        {
        }

        /// <summary>
        /// Handles the Click event of the btnSendPaymentReminder control.
        /// </summary>
        /// <param name="sender">The source of the event.</param>
        /// <param name="e">The <see cref="EventArgs"/> instance containing the event data.</param>
        protected void btnSendPaymentReminder_Click( object sender, EventArgs e )
        {
            Dictionary<string, string> queryParms = new Dictionary<string, string>();
            queryParms.Add( "RegistrationInstanceId", PageParameter( "RegistrationInstanceId" ) );
            NavigateToLinkedPage( "PaymentReminderPage", queryParms );
        }

        /// <summary>
        /// Handles the Click event of the btnSave control.
        /// </summary>
        /// <param name="sender">The source of the event.</param>
        /// <param name="e">The <see cref="EventArgs"/> instance containing the event data.</param>
        protected void btnSave_Click( object sender, EventArgs e )
        {
            RegistrationInstance instance = null;

            bool newInstance = false;

            using ( var rockContext = new RockContext() )
            {
                var service = new RegistrationInstanceService( rockContext );

                int? RegistrationInstanceId = hfRegistrationInstanceId.Value.AsIntegerOrNull();
                if ( RegistrationInstanceId.HasValue )
                {
                    instance = service.Get( RegistrationInstanceId.Value );
                }

                if ( instance == null )
                {
                    instance = new RegistrationInstance();
                    instance.RegistrationTemplateId = PageParameter( "RegistrationTemplateId" ).AsInteger();
                    service.Add( instance );
                    newInstance = true;
                }

                rieDetails.GetValue( instance );

                if ( !Page.IsValid )
                {
                    return;
                }

                rockContext.SaveChanges();
            }

            if ( newInstance )
            {
                var qryParams = new Dictionary<string, string>();
                qryParams.Add( "RegistrationTemplateId", PageParameter( "RegistrationTemplateId" ) );
                qryParams.Add( "RegistrationInstanceId", instance.Id.ToString() );
                NavigateToCurrentPage( qryParams );
            }
            else
            {

                // Reload instance and show readonly view
                using ( var rockContext = new RockContext() )
                {
                    instance = new RegistrationInstanceService( rockContext ).Get( instance.Id );
                    ShowReadonlyDetails( instance );
                }

                // show send payment reminder link
                if ( !string.IsNullOrWhiteSpace( GetAttributeValue( "PaymentReminderPage" ) ) && ( ( instance.RegistrationTemplate.SetCostOnInstance.HasValue && instance.RegistrationTemplate.SetCostOnInstance == true && instance.Cost.HasValue && instance.Cost.Value > 0 ) || instance.RegistrationTemplate.Cost > 0 ) )
                {
                    btnSendPaymentReminder.Visible = true;
                }
                else
                {
                    btnSendPaymentReminder.Visible = false;
                }
            }
        }

        /// <summary>
        /// Handles the Click event of the btnCancel control.
        /// </summary>
        /// <param name="sender">The source of the event.</param>
        /// <param name="e">The <see cref="EventArgs"/> instance containing the event data.</param>
        protected void btnCancel_Click( object sender, EventArgs e )
        {
            if ( hfRegistrationInstanceId.Value.Equals( "0" ) )
            {
                var qryParams = new Dictionary<string, string>();

                int? parentTemplateId = PageParameter( "RegistrationTemplateId" ).AsIntegerOrNull();
                if ( parentTemplateId.HasValue )
                {
                    qryParams["RegistrationTemplateId"] = parentTemplateId.ToString();
                }

                // Cancelling on Add.  Return to Grid
                NavigateToParentPage( qryParams );
            }
            else
            {
                // Cancelling on Edit.  Return to Details
                using ( var rockContext = new RockContext() )
                {
                    RegistrationInstanceService service = new RegistrationInstanceService( rockContext );
                    RegistrationInstance item = service.Get( int.Parse( hfRegistrationInstanceId.Value ) );
                    ShowReadonlyDetails( item );
                }
            }
        }

        /// <summary>
        /// Handles the Click event of the lbTab control.
        /// </summary>
        /// <param name="sender">The source of the event.</param>
        /// <param name="e">The <see cref="EventArgs"/> instance containing the event data.</param>
        protected void lbTab_Click( object sender, EventArgs e )
        {
            LinkButton lb = sender as LinkButton;
            if ( lb != null )
            {
                ActiveTab = lb.ID;
                ShowTab();
            }
        }

        protected void lbTemplate_Click( object sender, EventArgs e )
        {
            var qryParams = new Dictionary<string, string>();
            using ( var rockContext = new RockContext() )
            {
                var service = new RegistrationInstanceService( rockContext );
                var registrationInstance = service.Get( hfRegistrationInstanceId.Value.AsInteger() );
                if ( registrationInstance != null )
                {
                    qryParams.Add( "RegistrationTemplateId", registrationInstance.RegistrationTemplateId.ToString() );
                }
            }
            NavigateToParentPage( qryParams );
        }

        #endregion

        #region Registration Tab Events

        /// <summary>
        /// Handles the ApplyFilterClick event of the fRegistrations control.
        /// </summary>
        /// <param name="sender">The source of the event.</param>
        /// <param name="e">The <see cref="EventArgs"/> instance containing the event data.</param>
        protected void fRegistrations_ApplyFilterClick( object sender, EventArgs e )
        {
            fRegistrations.SaveUserPreference( "Registrations Date Range", "Registration Date Range", sdrpRegistrationDateRange.DelimitedValues );
            fRegistrations.SaveUserPreference( "Payment Status", ddlRegistrationPaymentStatus.SelectedValue );
            fRegistrations.SaveUserPreference( "RegisteredBy First Name", tbRegistrationRegisteredByFirstName.Text );
            fRegistrations.SaveUserPreference( "RegisteredBy Last Name", tbRegistrationRegisteredByLastName.Text );
            fRegistrations.SaveUserPreference( "Registrant First Name", tbRegistrationRegistrantFirstName.Text );
            fRegistrations.SaveUserPreference( "Registrant Last Name", tbRegistrationRegistrantLastName.Text );

            BindRegistrationsGrid();
        }

        /// <summary>
        /// Fs the registrations_ display filter value.
        /// </summary>
        /// <param name="sender">The sender.</param>
        /// <param name="e">The e.</param>
        protected void fRegistrations_DisplayFilterValue( object sender, GridFilter.DisplayFilterValueArgs e )
        {
            switch ( e.Key )
            {
                case "Registrations Date Range":
                    {
                        e.Value = SlidingDateRangePicker.FormatDelimitedValues( e.Value );
                        break;
                    }
                case "Payment Status":
                case "RegisteredBy First Name":
                case "RegisteredBy Last Name":
                case "Registrant First Name":
                case "Registrant Last Name":
                    {
                        break;
                    }
                default:
                    {
                        e.Value = string.Empty;
                        break;
                    }
            }
        }

        /// <summary>
        /// Handles the GridRebind event of the gRegistrations control.
        /// </summary>
        /// <param name="sender">The source of the event.</param>
        /// <param name="e">The <see cref="EventArgs"/> instance containing the event data.</param>
        protected void gRegistrations_GridRebind( object sender, EventArgs e )
        {
            BindRegistrationsGrid();
        }

        /// <summary>
        /// Handles the RowDataBound event of the gRegistrations control.
        /// </summary>
        /// <param name="sender">The source of the event.</param>
        /// <param name="e">The <see cref="GridViewRowEventArgs"/> instance containing the event data.</param>
        protected void gRegistrations_RowDataBound( object sender, GridViewRowEventArgs e )
        {
            var registration = e.Row.DataItem as Registration;
            if ( registration != null )
            {
                // Set the processor value
                var lRegisteredBy = e.Row.FindControl( "lRegisteredBy" ) as Literal;
                if ( lRegisteredBy != null )
                {
                    if ( registration.PersonAlias != null && registration.PersonAlias.Person != null )
                    {
                        lRegisteredBy.Text = registration.PersonAlias.Person.FullNameReversed;
                    }
                    else
                    {
                        lRegisteredBy.Text = string.Format( "{0}, {1}", registration.LastName, registration.FirstName );
                    }
                }

                string registrantNames = string.Empty;
                if ( registration.Registrants != null && registration.Registrants.Any() )
                {
                    var registrants = registration.Registrants
                        .Where( r =>
                            r.PersonAlias != null &&
                            r.PersonAlias.Person != null )
                        .OrderBy( r => r.PersonAlias.Person.NickName )
                        .ThenBy( r => r.PersonAlias.Person.LastName )
                        .ToList();

                    registrantNames = registrants
                        .Select( r => r.OnWaitList ? r.PersonAlias.Person.NickName + " " + r.PersonAlias.Person.LastName + " <span class='label label-warning'>WL</span>" : r.PersonAlias.Person.NickName + " " + r.PersonAlias.Person.LastName )
                        .ToList()
                        .AsDelimited( "<br/>" );
                }

                // Set the Registrants
                var lRegistrants = e.Row.FindControl( "lRegistrants" ) as Literal;
                if ( lRegistrants != null )
                {
                    lRegistrants.Text = registrantNames;
                }

                var payments = RegistrationPayments.Where( p => p.EntityId == registration.Id );
                bool hasPayments = payments.Any();
                decimal totalPaid = hasPayments ? payments.Select( p => p.Amount ).DefaultIfEmpty().Sum() : 0.0m;

                var hfHasPayments = e.Row.FindControl( "hfHasPayments" ) as HiddenFieldWithClass;
                if ( hfHasPayments != null )
                {
                    hfHasPayments.Value = hasPayments.ToString();
                }

                // Set the Cost
                decimal discountedCost = registration.DiscountedCost;
                var lCost = e.Row.FindControl( "lCost" ) as Label;
                if ( lCost != null )
                {
                    lCost.Visible = _instanceHasCost || discountedCost > 0.0M;
                    lCost.Text = discountedCost.FormatAsCurrency();
                }

                var discountCode = registration.DiscountCode;
                var lDiscount = e.Row.FindControl( "lDiscount" ) as Label;
                if ( lDiscount != null )
                {
                    lDiscount.Visible = _instanceHasCost && !string.IsNullOrEmpty( discountCode );
                    lDiscount.Text = discountCode;
                }

                var lBalance = e.Row.FindControl( "lBalance" ) as Label;
                if ( lBalance != null )
                {
                    decimal balanceDue = registration.DiscountedCost - totalPaid;
                    lBalance.Visible = _instanceHasCost || discountedCost > 0.0M;
                    lBalance.Text = balanceDue.FormatAsCurrency();
                    if ( balanceDue > 0.0m )
                    {
                        lBalance.AddCssClass( "label-danger" );
                        lBalance.RemoveCssClass( "label-warning" );
                        lBalance.RemoveCssClass( "label-success" );
                    }
                    else if ( balanceDue < 0.0m )
                    {
                        lBalance.RemoveCssClass( "label-danger" );
                        lBalance.AddCssClass( "label-warning" );
                        lBalance.RemoveCssClass( "label-success" );
                    }
                    else
                    {
                        lBalance.RemoveCssClass( "label-danger" );
                        lBalance.RemoveCssClass( "label-warning" );
                        lBalance.AddCssClass( "label-success" );
                    }
                }
            }
        }

        /// <summary>
        /// Handles the AddClick event of the gRegistrations control.
        /// </summary>
        /// <param name="sender">The source of the event.</param>
        /// <param name="e">The <see cref="EventArgs"/> instance containing the event data.</param>
        /// <exception cref="System.NotImplementedException"></exception>
        protected void gRegistrations_AddClick( object sender, EventArgs e )
        {
            NavigateToLinkedPage( "RegistrationPage", "RegistrationId", 0, "RegistrationInstanceId", hfRegistrationInstanceId.ValueAsInt() );
        }

        /// <summary>
        /// Handles the Delete event of the gRegistrations control.
        /// </summary>
        /// <param name="sender">The source of the event.</param>
        /// <param name="e">The <see cref="RowEventArgs"/> instance containing the event data.</param>
        protected void gRegistrations_Delete( object sender, RowEventArgs e )
        {
            using ( var rockContext = new RockContext() )
            {
                var registrationService = new RegistrationService( rockContext );
                var registration = registrationService.Get( e.RowKeyId );
                if ( registration != null )
                {
                    int registrationInstanceId = registration.RegistrationInstanceId;

                    if ( !UserCanEdit &&
                        !registration.IsAuthorized( Authorization.EDIT, this.CurrentPerson ) &&
                        !registration.IsAuthorized( Authorization.ADMINISTRATE, this.CurrentPerson ) )
                    {
                        mdDeleteWarning.Show( "You are not authorized to delete this registration.", ModalAlertType.Information );
                        return;
                    }

                    string errorMessage;
                    if ( !registrationService.CanDelete( registration, out errorMessage ) )
                    {
                        mdRegistrationsGridWarning.Show( errorMessage, ModalAlertType.Information );
                        return;
                    }

                    var changes = new List<string>();
                    changes.Add( "Deleted registration" );

                    rockContext.WrapTransaction( () =>
                    {
                        HistoryService.SaveChanges(
                            rockContext,
                            typeof( Registration ),
                            Rock.SystemGuid.Category.HISTORY_EVENT_REGISTRATION.AsGuid(),
                            registration.Id,
                            changes );

                        registrationService.Delete( registration );
                        rockContext.SaveChanges();
                    } );

                    SetHasPayments( registrationInstanceId, rockContext );
                }
            }

            BindRegistrationsGrid();
        }

        /// <summary>
        /// Handles the RowSelected event of the gRegistrations control.
        /// </summary>
        /// <param name="sender">The source of the event.</param>
        /// <param name="e">The <see cref="RowEventArgs"/> instance containing the event data.</param>
        protected void gRegistrations_RowSelected( object sender, RowEventArgs e )
        {
            NavigateToLinkedPage( "RegistrationPage", "RegistrationId", e.RowKeyId );
        }

        #endregion

        #region Registrant Tab Events

        /// <summary>
        /// Handles the ApplyFilterClick event of the fRegistrants control.
        /// </summary>
        /// <param name="sender">The source of the event.</param>
        /// <param name="e">The <see cref="EventArgs"/> instance containing the event data.</param>
        protected void fRegistrants_ApplyFilterClick( object sender, EventArgs e )
        {
            fRegistrants.SaveUserPreference( "Registrants Date Range", "Registration Date Range",  sdrpRegistrantDateRange.DelimitedValues );
            fRegistrants.SaveUserPreference( "First Name", tbRegistrantFirstName.Text );
            fRegistrants.SaveUserPreference( "Last Name", tbRegistrantLastName.Text );
            fRegistrants.SaveUserPreference( "In Group", ddlInGroup.SelectedValue );
            fRegistrants.SaveUserPreference( "Signed Document", ddlSignedDocument.SelectedValue );

            if ( RegistrantFields != null )
            {
                foreach ( var field in RegistrantFields )
                {
                    if ( field.FieldSource == RegistrationFieldSource.PersonField && field.PersonFieldType.HasValue )
                    {
                        switch ( field.PersonFieldType.Value )
                        {
                            case RegistrationPersonFieldType.Campus:
                                {
                                    var ddlCampus = phRegistrantFormFieldFilters.FindControl( "ddlCampus" ) as RockDropDownList;
                                    if ( ddlCampus != null )
                                    {
                                        fRegistrants.SaveUserPreference( "Home Campus", ddlCampus.SelectedValue );
                                    }

                                    break;
                                }

                            case RegistrationPersonFieldType.Email:
                                {
                                    var tbEmailFilter = phRegistrantFormFieldFilters.FindControl( "tbEmailFilter" ) as RockTextBox;
                                    if ( tbEmailFilter != null )
                                    {
                                        fRegistrants.SaveUserPreference( "Email", tbEmailFilter.Text );
                                    }

                                    break;
                                }

                            case RegistrationPersonFieldType.Birthdate:
                                {
                                    var drpBirthdateFilter = phRegistrantFormFieldFilters.FindControl( "drpBirthdateFilter" ) as DateRangePicker;
                                    if ( drpBirthdateFilter != null )
                                    {
                                        fRegistrants.SaveUserPreference( "Birthdate Range", drpBirthdateFilter.DelimitedValues );
                                    }

                                    break;
                                }

                            case RegistrationPersonFieldType.Grade:
                                {
                                    var gpGradeFilter = phRegistrantFormFieldFilters.FindControl( "gpGradeFilter" ) as GradePicker;
                                    if ( gpGradeFilter != null )
                                    {
                                        int? gradeOffset = gpGradeFilter.SelectedValueAsInt( false );
                                        fRegistrants.SaveUserPreference( "Grade", gradeOffset.HasValue ? gradeOffset.Value.ToString() : "" );
                                    }

                                    break;
                                }
                            case RegistrationPersonFieldType.Gender:
                                {
                                    var ddlGenderFilter = phRegistrantFormFieldFilters.FindControl( "ddlGenderFilter" ) as RockDropDownList;
                                    if ( ddlGenderFilter != null )
                                    {
                                        fRegistrants.SaveUserPreference( "Gender", ddlGenderFilter.SelectedValue );
                                    }

                                    break;
                                }

                            case RegistrationPersonFieldType.MaritalStatus:
                                {
                                    var ddlMaritalStatusFilter = phRegistrantFormFieldFilters.FindControl( "ddlMaritalStatusFilter" ) as RockDropDownList;
                                    if ( ddlMaritalStatusFilter != null )
                                    {
                                        fRegistrants.SaveUserPreference( "Marital Status", ddlMaritalStatusFilter.SelectedValue );
                                    }

                                    break;
                                }
                            case RegistrationPersonFieldType.MobilePhone:
                                {
                                    var tbPhoneFilter = phRegistrantFormFieldFilters.FindControl( "tbPhoneFilter" ) as RockTextBox;
                                    if ( tbPhoneFilter != null )
                                    {
                                        fRegistrants.SaveUserPreference( "Phone", tbPhoneFilter.Text );
                                    }

                                    break;
                                }
                        }
                    }

                    if ( field.Attribute != null )
                    {
                        var attribute = field.Attribute;
                        var filterControl = phRegistrantFormFieldFilters.FindControl( "filter_" + attribute.Id.ToString() );
                        if ( filterControl != null )
                        {
                            try
                            {
                                var values = attribute.FieldType.Field.GetFilterValues( filterControl, field.Attribute.QualifierValues, Rock.Reporting.FilterMode.SimpleFilter );
                                fRegistrants.SaveUserPreference( attribute.Key, attribute.Name, attribute.FieldType.Field.GetFilterValues( filterControl, attribute.QualifierValues, Rock.Reporting.FilterMode.SimpleFilter ).ToJson() );
                            }
                            catch { }
                        }
                    }
                }
            }

            BindRegistrantsGrid();
        }

        /// <summary>
        /// Fs the registrants_ display filter value.
        /// </summary>
        /// <param name="sender">The sender.</param>
        /// <param name="e">The e.</param>
        protected void fRegistrants_DisplayFilterValue( object sender, GridFilter.DisplayFilterValueArgs e )
        {
            if ( RegistrantFields != null )
            {
                var attribute = RegistrantFields
                    .Where( a =>
                        a.Attribute != null &&
                        a.Attribute.Key == e.Key )
                    .Select( a => a.Attribute )
                    .FirstOrDefault();

                if ( attribute != null )
                {
                    try
                    {
                        var values = JsonConvert.DeserializeObject<List<string>>( e.Value );
                        e.Value = attribute.FieldType.Field.FormatFilterValues( attribute.QualifierValues, values );
                        return;
                    }
                    catch { }
                }
            }

            switch ( e.Key )
            {
                case "Registrants Date Range":
                    {
                        e.Value = SlidingDateRangePicker.FormatDelimitedValues( e.Value );
                        break;
                    }
                case "Birthdate Range":
                    {
                        e.Value = DateRangePicker.FormatDelimitedValues( e.Value );
                        break;
                    }
                case "Grade":
                    {
                        e.Value = Person.GradeFormattedFromGradeOffset( e.Value.AsIntegerOrNull() );
                        break;
                    }
                case "First Name":
                case "Last Name":
                case "Email":
                case "Phone":
                case "Signed Document":
                    {
                        break;
                    }
                case "Gender":
                    {
                        var gender = e.Value.ConvertToEnumOrNull<Gender>();
                        e.Value = gender.HasValue ? gender.ConvertToString() : string.Empty;
                        break;
                    }
                case "Campus":
                    {
                        int? campusId = e.Value.AsIntegerOrNull();
                        if ( campusId.HasValue )
                        {
                            var campus = CampusCache.Read( campusId.Value );
                            e.Value = campus != null ? campus.Name : string.Empty;
                        }
                        else
                        {
                            e.Value = string.Empty;
                        }
                        break;
                    }
                case "Marital Status":
                    {
                        int? dvId = e.Value.AsIntegerOrNull();
                        if ( dvId.HasValue )
                        {
                            var maritalStatus = DefinedValueCache.Read( dvId.Value );
                            e.Value = maritalStatus != null ? maritalStatus.Value : string.Empty;
                        }
                        else
                        {
                            e.Value = string.Empty;
                        }
                        break;
                    }
                case "In Group":
                    {
                        e.Value = e.Value;
                        break;
                    }
                default:
                    {
                        e.Value = string.Empty;
                        break;
                    }
            }
        }

        /// <summary>
        /// Handles the GridRebind event of the gRegistrants control.
        /// </summary>
        /// <param name="sender">The source of the event.</param>
        /// <param name="e">The <see cref="EventArgs"/> instance containing the event data.</param>
        protected void gRegistrants_GridRebind( object sender, GridRebindEventArgs e )
        {
            BindRegistrantsGrid( e.IsExporting );
        }

        /// <summary>
        /// Handles the RowDataBound event of the gRegistrants control.
        /// </summary>
        /// <param name="sender">The source of the event.</param>
        /// <param name="e">The <see cref="GridViewRowEventArgs"/> instance containing the event data.</param>
        private void gRegistrants_RowDataBound( object sender, GridViewRowEventArgs e )
        {
            var registrant = e.Row.DataItem as RegistrationRegistrant;
            if ( registrant != null )
            {
                // Set the registrant name value
                var lRegistrant = e.Row.FindControl( "lRegistrant" ) as Literal;
                if ( lRegistrant != null )
                {
                    if ( registrant.PersonAlias != null && registrant.PersonAlias.Person != null )
                    {
                        lRegistrant.Text = registrant.PersonAlias.Person.FullNameReversed +
                            ( Signers != null && !Signers.Contains( registrant.PersonAlias.PersonId ) ?
                                " <i class='fa fa-pencil-square-o text-danger'></i>" :
                                string.Empty  );
                    }
                    else
                    {
                        lRegistrant.Text = string.Empty;
                    }
                }

                // Set the Group Name
                if ( registrant.GroupMember != null && GroupLinks.ContainsKey( registrant.GroupMember.GroupId ) )
                {
                    var lGroup = e.Row.FindControl( "lGroup" ) as Literal;
                    if ( lGroup != null )
                    {
                        lGroup.Text = GroupLinks[registrant.GroupMember.GroupId];
                    }
                }

                // Set the campus
                var lCampus = e.Row.FindControl( "lCampus" ) as Literal;
                if ( lCampus != null && PersonCampusIds != null )
                {
                    if ( registrant.PersonAlias != null )
                    {
                        if ( PersonCampusIds.ContainsKey( registrant.PersonAlias.PersonId ) )
                        {
                            var campusIds = PersonCampusIds[registrant.PersonAlias.PersonId];
                            if ( campusIds.Any() )
                            {
                                var campusNames = new List<string>();
                                foreach ( int campusId in campusIds )
                                {
                                    var campus = CampusCache.Read( campusId );
                                    if ( campus != null )
                                    {
                                        campusNames.Add( campus.Name );
                                    }
                                }

                                lCampus.Text = campusNames.AsDelimited( "<br/>" );
                            }
                        }
                    }
                }

                // Set the Fees
                var lFees = e.Row.FindControl( "lFees" ) as Literal;
                if ( lFees != null )
                {
                    if ( registrant.Fees != null && registrant.Fees.Any() )
                    {
                        var feeDesc = new List<string>();
                        foreach ( var fee in registrant.Fees )
                        {
                            feeDesc.Add( string.Format( "{0}{1} ({2})",
                                fee.Quantity > 1 ? fee.Quantity.ToString( "N0" ) + " " : "",
                                fee.Quantity > 1 ? fee.RegistrationTemplateFee.Name.Pluralize() : fee.RegistrationTemplateFee.Name,
                                fee.Cost.FormatAsCurrency() ) );
                        }
                        lFees.Text = feeDesc.AsDelimited( "<br/>" );
                    }
                }

                // add addresses if exporting
                if (_homeAddresses.Count > 0 )
                {
                    var lStreet1 = e.Row.FindControl( "lStreet1" ) as Literal;
                    var lStreet2 = e.Row.FindControl( "lStreet2" ) as Literal;
                    var lCity = e.Row.FindControl( "lCity" ) as Literal;
                    var lState = e.Row.FindControl( "lState" ) as Literal;
                    var lPostalCode = e.Row.FindControl( "lPostalCode" ) as Literal;
                    var lCountry = e.Row.FindControl( "lCountry" ) as Literal;

                    var location = _homeAddresses[registrant.PersonId.Value];
                    if (location != null )
                    {
                        lStreet1.Text = location.Street1;
                        lStreet2.Text = location.Street2;
                        lCity.Text = location.City;
                        lState.Text = location.State;
                        lPostalCode.Text = location.PostalCode;
                        lCountry.Text = location.Country;
                    }
                }
            }
        }

        /// <summary>
        /// Handles the AddClick event of the gRegistrants control.
        /// </summary>
        /// <param name="sender">The source of the event.</param>
        /// <param name="e">The <see cref="EventArgs"/> instance containing the event data.</param>
        /// <exception cref="System.NotImplementedException"></exception>
        private void gRegistrants_AddClick( object sender, EventArgs e )
        {
            NavigateToLinkedPage( "RegistrationPage", "RegistrationId", 0, "RegistrationInstanceId", hfRegistrationInstanceId.ValueAsInt() );
        }

        /// <summary>
        /// Handles the RowSelected event of the gRegistrants control.
        /// </summary>
        /// <param name="sender">The source of the event.</param>
        /// <param name="e">The <see cref="RowEventArgs"/> instance containing the event data.</param>
        protected void gRegistrants_RowSelected( object sender, RowEventArgs e )
        {
            using ( var rockContext = new RockContext() )
            {
                var registrantService = new RegistrationRegistrantService( rockContext );
                var registrant = registrantService.Get( e.RowKeyId );
                if ( registrant != null )
                {
                    var qryParams = new Dictionary<string, string>();
                    qryParams.Add( "RegistrationId", registrant.RegistrationId.ToString() );
                    string url = LinkedPageUrl( "RegistrationPage", qryParams );
                    url += "#" + e.RowKeyValue;
                    Response.Redirect( url, false );
                }
            }
        }

        /// <summary>
        /// Handles the Delete event of the gRegistrants control.
        /// </summary>
        /// <param name="sender">The source of the event.</param>
        /// <param name="e">The <see cref="RowEventArgs"/> instance containing the event data.</param>
        protected void gRegistrants_Delete( object sender, RowEventArgs e )
        {
            using ( var rockContext = new RockContext() )
            {
                var registrantService = new RegistrationRegistrantService( rockContext );
                var registrant = registrantService.Get( e.RowKeyId );
                if ( registrant != null )
                {
                    string errorMessage;
                    if ( !registrantService.CanDelete( registrant, out errorMessage ) )
                    {
                        mdRegistrantsGridWarning.Show( errorMessage, ModalAlertType.Information );
                        return;
                    }

                    registrantService.Delete( registrant );
                    rockContext.SaveChanges();
                }
            }

            BindRegistrantsGrid();
        }

        #endregion

        #region Payment Tab Events

        /// <summary>
        /// Handles the ApplyFilterClick event of the fPayments control.
        /// </summary>
        /// <param name="sender">The source of the event.</param>
        /// <param name="e">The <see cref="EventArgs"/> instance containing the event data.</param>
        protected void fPayments_ApplyFilterClick( object sender, EventArgs e )
        {
            fPayments.SaveUserPreference( "Payments Date Range", "Transaction Date Range", sdrpPaymentDateRange.DelimitedValues );

            BindPaymentsGrid();
        }

        /// <summary>
        /// Fs the payments_ display filter value.
        /// </summary>
        /// <param name="sender">The sender.</param>
        /// <param name="e">The e.</param>
        protected void fPayments_DisplayFilterValue( object sender, GridFilter.DisplayFilterValueArgs e )
        {
            switch ( e.Key )
            {
                case "Payments Date Range":
                    {
                        e.Value = SlidingDateRangePicker.FormatDelimitedValues( e.Value );
                        break;
                    }
                default:
                    {
                        e.Value = string.Empty;
                        break;
                    }
            }
        }

        /// <summary>
        /// Handles the RowSelected event of the gPayments control.
        /// </summary>
        /// <param name="sender">The source of the event.</param>
        /// <param name="e">The <see cref="RowEventArgs"/> instance containing the event data.</param>
        protected void gPayments_RowSelected( object sender, RowEventArgs e )
        {
            NavigateToLinkedPage( "TransactionDetailPage", "transactionId", e.RowKeyId );
        }

        /// <summary>
        /// Handles the GridRebind event of the gPayments control.
        /// </summary>
        /// <param name="sender">The source of the event.</param>
        /// <param name="e">The <see cref="EventArgs"/> instance containing the event data.</param>
        protected void gPayments_GridRebind( object sender, EventArgs e )
        {
            BindPaymentsGrid();
        }

        /// <summary>
        /// Handles the RowDataBound event of the gPayments control.
        /// </summary>
        /// <param name="sender">The source of the event.</param>
        /// <param name="e">The <see cref="GridViewRowEventArgs"/> instance containing the event data.</param>
        private void gPayments_RowDataBound( object sender, GridViewRowEventArgs e )
        {
            var transaction = e.Row.DataItem as FinancialTransaction;
            var lRegistrar = e.Row.FindControl( "lRegistrar" ) as Literal;
            var lRegistrants = e.Row.FindControl( "lRegistrants" ) as Literal;

            if ( transaction != null && lRegistrar != null && lRegistrants != null )
            {
                var registrars = new List<string>();
                var registrants = new List<string>();

                var registrationIds = transaction.TransactionDetails.Select( d => d.EntityId ).ToList();
                foreach ( var registration in PaymentRegistrations
                    .Where( r => registrationIds.Contains( r.Id ) ) )
                {
                    if ( registration.PersonAlias != null && registration.PersonAlias.Person != null )
                    {
                        var qryParams = new Dictionary<string, string>();
                        qryParams.Add( "RegistrationId", registration.Id.ToString() );
                        string url = LinkedPageUrl( "RegistrationPage", qryParams );
                        registrars.Add( string.Format( "<a href='{0}'>{1}</a>", url, registration.PersonAlias.Person.FullName ) );

                        foreach ( var registrant in registration.Registrants )
                        {
                            if ( registrant.PersonAlias != null && registrant.PersonAlias.Person != null )
                            {
                                registrants.Add( registrant.PersonAlias.Person.FullName );
                            }
                        }
                    }
                }

                lRegistrar.Text = registrars.AsDelimited( "<br/>" );
                lRegistrants.Text = registrants.AsDelimited( "<br/>" );
            }
        }

        #endregion

        #region Linkage Tab Events

        /// <summary>
        /// Handles the ApplyFilterClick event of the fLinkages control.
        /// </summary>
        /// <param name="sender">The source of the event.</param>
        /// <param name="e">The <see cref="EventArgs"/> instance containing the event data.</param>
        protected void fLinkages_ApplyFilterClick( object sender, EventArgs e )
        {
            fLinkages.SaveUserPreference( "Campus", cblCampus.SelectedValues.AsDelimited( ";" ) );

            BindLinkagesGrid();
        }

        /// <summary>
        /// Fs the campusEventItems_ display filter value.
        /// </summary>
        /// <param name="sender">The sender.</param>
        /// <param name="e">The e.</param>
        protected void fLinkages_DisplayFilterValue( object sender, GridFilter.DisplayFilterValueArgs e )
        {
            switch ( e.Key )
            {
                case "Campus":
                    {
                        var values = new List<string>();
                        foreach ( string value in e.Value.Split( ';' ) )
                        {
                            var item = cblCampus.Items.FindByValue( value );
                            if ( item != null )
                            {
                                values.Add( item.Text );
                            }
                        }
                        e.Value = values.AsDelimited( ", " );
                        break;
                    }
                default:
                    {
                        e.Value = string.Empty;
                        break;
                    }
            }
        }

        /// <summary>
        /// Handles the GridRebind event of the gLinkages control.
        /// </summary>
        /// <param name="sender">The source of the event.</param>
        /// <param name="e">The <see cref="EventArgs"/> instance containing the event data.</param>
        protected void gLinkages_GridRebind( object sender, EventArgs e )
        {
            BindLinkagesGrid();
        }

        /// <summary>
        /// Handles the RowDataBound event of the gLinkages control.
        /// </summary>
        /// <param name="sender">The source of the event.</param>
        /// <param name="e">The <see cref="GridViewRowEventArgs"/> instance containing the event data.</param>
        protected void gLinkages_RowDataBound( object sender, GridViewRowEventArgs e )
        {
            if ( e.Row.RowType == DataControlRowType.DataRow )
            {
                var eventItemOccurrenceGroupMap = e.Row.DataItem as EventItemOccurrenceGroupMap;
                if ( eventItemOccurrenceGroupMap != null && eventItemOccurrenceGroupMap.EventItemOccurrence != null )
                {
                    if ( eventItemOccurrenceGroupMap.EventItemOccurrence.EventItem != null )
                    {
                        var lCalendarItem = e.Row.FindControl( "lCalendarItem" ) as Literal;
                        if ( lCalendarItem != null )
                        {
                            var calendarItems = new List<string>();
                            foreach ( var calendarItem in eventItemOccurrenceGroupMap.EventItemOccurrence.EventItem.EventCalendarItems )
                            {
                                if ( calendarItem.EventItem != null && calendarItem.EventCalendar != null )
                                {
                                    var qryParams = new Dictionary<string, string>();
                                    qryParams.Add( "EventCalendarId", calendarItem.EventCalendarId.ToString() );
                                    qryParams.Add( "EventItemId", calendarItem.EventItem.Id.ToString() );
                                    calendarItems.Add( string.Format( "<a href='{0}'>{1}</a> ({2})",
                                        LinkedPageUrl( "CalendarItemPage", qryParams ),
                                        calendarItem.EventItem.Name,
                                        calendarItem.EventCalendar.Name ) );
                                }
                            }
                            lCalendarItem.Text = calendarItems.AsDelimited( "<br/>" );
                        }

                        if ( eventItemOccurrenceGroupMap.EventItemOccurrence.ContentChannelItems.Any() )
                        {
                            var lContentItem = e.Row.FindControl( "lContentItem" ) as Literal;
                            if ( lContentItem != null )
                            {
                                var contentItems = new List<string>();
                                foreach ( var contentItem in eventItemOccurrenceGroupMap.EventItemOccurrence.ContentChannelItems
                                    .Where( c => c.ContentChannelItem != null )
                                    .Select( c => c.ContentChannelItem ) )
                                {
                                    var qryParams = new Dictionary<string, string>();
                                    qryParams.Add( "ContentItemId", contentItem.Id.ToString() );
                                    contentItems.Add( string.Format( "<a href='{0}'>{1}</a>",
                                        LinkedPageUrl( "ContentItemPage", qryParams ),
                                        contentItem.Title ) );
                                }
                                lContentItem.Text = contentItems.AsDelimited( "<br/>" );
                            }
                        }
                    }
                }
            }
        }

        /// <summary>
        /// Handles the AddClick event of the gLinkages control.
        /// </summary>
        /// <param name="sender">The source of the event.</param>
        /// <param name="e">The <see cref="EventArgs"/> instance containing the event data.</param>
        /// <exception cref="System.NotImplementedException"></exception>
        protected void gLinkages_AddClick( object sender, EventArgs e )
        {
            NavigateToLinkedPage( "LinkagePage", "LinkageId", 0, "RegistrationInstanceId", hfRegistrationInstanceId.ValueAsInt() );
        }

        /// <summary>
        /// Handles the Edit event of the gLinkages control.
        /// </summary>
        /// <param name="sender">The source of the event.</param>
        /// <param name="e">The <see cref="RowEventArgs"/> instance containing the event data.</param>
        protected void gLinkages_Edit( object sender, RowEventArgs e )
        {
            NavigateToLinkedPage( "LinkagePage", "LinkageId", e.RowKeyId, "RegistrationInstanceId", hfRegistrationInstanceId.ValueAsInt() );
        }

        /// <summary>
        /// Handles the Delete event of the gLinkages control.
        /// </summary>
        /// <param name="sender">The source of the event.</param>
        /// <param name="e">The <see cref="RowEventArgs"/> instance containing the event data.</param>
        protected void gLinkages_Delete( object sender, RowEventArgs e )
        {
            using ( var rockContext = new RockContext() )
            {
                var campusEventItemService = new EventItemOccurrenceGroupMapService( rockContext );
                var campusEventItem = campusEventItemService.Get( e.RowKeyId );
                if ( campusEventItem != null )
                {
                    string errorMessage;
                    if ( !campusEventItemService.CanDelete( campusEventItem, out errorMessage ) )
                    {
                        mdLinkagesGridWarning.Show( errorMessage, ModalAlertType.Information );
                        return;
                    }

                    campusEventItemService.Delete( campusEventItem );
                    rockContext.SaveChanges();
                }
            }

            BindLinkagesGrid();
        }

        #endregion

        #region WaitList Tab Events

        /// <summary>
        /// Handles the RowSelected event of the gWaitList control.
        /// </summary>
        /// <param name="sender">The source of the event.</param>
        /// <param name="e">The <see cref="RowEventArgs"/> instance containing the event data.</param>
        protected void gWaitList_RowSelected( object sender, RowEventArgs e )
        {
            using ( var rockContext = new RockContext() )
            {
                var registrantService = new RegistrationRegistrantService( rockContext );
                var registrant = registrantService.Get( e.RowKeyId );
                if ( registrant != null )
                {
                    var qryParams = new Dictionary<string, string>();
                    qryParams.Add( "RegistrationId", registrant.RegistrationId.ToString() );
                    string url = LinkedPageUrl( "RegistrationPage", qryParams );
                    url += "#" + e.RowKeyValue;
                    Response.Redirect( url, false );
                }
            }
        }

        /// <summary>
        /// Handles the Click event of the btnProcessWaitlist control.
        /// </summary>
        /// <param name="sender">The source of the event.</param>
        /// <param name="e">The <see cref="EventArgs"/> instance containing the event data.</param>
        private void btnProcessWaitlist_Click( object sender, EventArgs e )
        {
            // create entity set with selected individuals
            var keys = gWaitList.SelectedKeys.ToList();
            if ( keys.Any() )
            {
                var entitySet = new Rock.Model.EntitySet();
                entitySet.EntityTypeId = Rock.Web.Cache.EntityTypeCache.Read<Rock.Model.RegistrationRegistrant>().Id;
                entitySet.ExpireDateTime = RockDateTime.Now.AddMinutes( 20 );

                foreach ( var key in keys )
                {
                    try
                    {
                        var item = new Rock.Model.EntitySetItem();
                        item.EntityId = (int)key;
                        entitySet.Items.Add( item );
                    }
                    catch
                    {
                        // ignore
                    }
                }

                if ( entitySet.Items.Any() )
                {
                    var rockContext = new RockContext();
                    var service = new Rock.Model.EntitySetService( rockContext );
                    service.Add( entitySet );
                    rockContext.SaveChanges();

                    // redirect to the waitlist page
                    Dictionary<string, string> queryParms = new Dictionary<string, string>();
                    queryParms.Add( "WaitListSetId", entitySet.Id.ToString() );
                    NavigateToLinkedPage( "WaitListProcessPage", queryParms );
                }
            }
        }

        /// <summary>
        /// Handles the AddClick event of the gWaitList control.
        /// </summary>
        /// <param name="sender">The source of the event.</param>
        /// <param name="e">The <see cref="EventArgs"/> instance containing the event data.</param>
        /// <exception cref="System.NotImplementedException"></exception>
        private void gWaitList_AddClick( object sender, EventArgs e )
        {
            NavigateToLinkedPage( "RegistrationPage", "RegistrationId", 0, "RegistrationInstanceId", hfRegistrationInstanceId.ValueAsInt() );
        }

        /// <summary>
        /// Handles the ApplyFilterClick event of the fWaitList control.
        /// </summary>
        /// <param name="sender">The source of the event.</param>
        /// <param name="e">The <see cref="EventArgs"/> instance containing the event data.</param>
        protected void fWaitList_ApplyFilterClick( object sender, EventArgs e )
        {
            fWaitList.SaveUserPreference( "WL-Date Range", drpWaitListDateRange.DelimitedValues );
            fWaitList.SaveUserPreference( "WL-First Name", tbWaitListFirstName.Text );
            fWaitList.SaveUserPreference( "WL-Last Name", tbWaitListLastName.Text );

            if ( RegistrantFields != null )
            {
                foreach ( var field in RegistrantFields )
                {
                    if ( field.FieldSource == RegistrationFieldSource.PersonField && field.PersonFieldType.HasValue )
                    {
                        switch ( field.PersonFieldType.Value )
                        {
                            case RegistrationPersonFieldType.Campus:
                                {
                                    var ddlCampus = phWaitListFormFieldFilters.FindControl( "ddlCampus" ) as RockDropDownList;
                                    if ( ddlCampus != null )
                                    {
                                        fWaitList.SaveUserPreference( "WL-Home Campus", ddlCampus.SelectedValue );
                                    }

                                    break;
                                }

                            case RegistrationPersonFieldType.Email:
                                {
                                    var tbEmailFilter = phWaitListFormFieldFilters.FindControl( "tbEmailFilter" ) as RockTextBox;
                                    if ( tbEmailFilter != null )
                                    {
                                        fWaitList.SaveUserPreference( "WL-Email", tbEmailFilter.Text );
                                    }

                                    break;
                                }

                            case RegistrationPersonFieldType.Birthdate:
                                {
                                    var drpBirthdateFilter = phWaitListFormFieldFilters.FindControl( "drpBirthdateFilter" ) as DateRangePicker;
                                    if ( drpBirthdateFilter != null )
                                    {
                                        fWaitList.SaveUserPreference( "WL-Birthdate Range", drpBirthdateFilter.DelimitedValues );
                                    }

                                    break;
                                }

                            case RegistrationPersonFieldType.Grade:
                                {
                                    var gpGradeFilter = phWaitListFormFieldFilters.FindControl( "gpGradeFilter" ) as GradePicker;
                                    if ( gpGradeFilter != null )
                                    {
                                        int? gradeOffset = gpGradeFilter.SelectedValueAsInt( false );
                                        fWaitList.SaveUserPreference( "WL-Grade", gradeOffset.HasValue ? gradeOffset.Value.ToString() : "" );
                                    }

                                    break;
                                }
                            case RegistrationPersonFieldType.Gender:
                                {
                                    var ddlGenderFilter = phWaitListFormFieldFilters.FindControl( "ddlGenderFilter" ) as RockDropDownList;
                                    if ( ddlGenderFilter != null )
                                    {
                                        fWaitList.SaveUserPreference( "WL-Gender", ddlGenderFilter.SelectedValue );
                                    }

                                    break;
                                }

                            case RegistrationPersonFieldType.MaritalStatus:
                                {
                                    var ddlMaritalStatusFilter = phWaitListFormFieldFilters.FindControl( "ddlMaritalStatusFilter" ) as RockDropDownList;
                                    if ( ddlMaritalStatusFilter != null )
                                    {
                                        fWaitList.SaveUserPreference( "WL-Marital Status", ddlMaritalStatusFilter.SelectedValue );
                                    }

                                    break;
                                }
                            case RegistrationPersonFieldType.MobilePhone:
                                {
                                    var tbPhoneFilter = phWaitListFormFieldFilters.FindControl( "tbPhoneFilter" ) as RockTextBox;
                                    if ( tbPhoneFilter != null )
                                    {
                                        fWaitList.SaveUserPreference( "WL-Phone", tbPhoneFilter.Text );
                                    }

                                    break;
                                }
                        }
                    }

<<<<<<< HEAD
                    if ( field.Attribute != null )
=======
                    // Get any groups that were selected
                    var groupIds = placements.Keys.ToList();
                    foreach ( var group in new GroupService( rockContext )
                        .Queryable( "GroupType" ).AsNoTracking()
                        .Where( g => groupIds.Contains( g.Id ) )
                        .ToList() )
>>>>>>> 6011c03c
                    {
                        var attribute = field.Attribute;
                        var filterControl = phWaitListFormFieldFilters.FindControl( "filter_" + attribute.Id.ToString() );
                        if ( filterControl != null )
                        {
                            try
                            {
<<<<<<< HEAD
                                var values = attribute.FieldType.Field.GetFilterValues( filterControl, field.Attribute.QualifierValues, Rock.Reporting.FilterMode.SimpleFilter );
                                fWaitList.SaveUserPreference( "WL-" + attribute.Key, attribute.Name, attribute.FieldType.Field.GetFilterValues( filterControl, attribute.QualifierValues, Rock.Reporting.FilterMode.SimpleFilter ).ToJson() );
=======
                                var groupMember = new GroupMember();
                                groupMember.PersonId = registrant.PersonAlias.PersonId;
                                groupMember.GroupId = group.Id;
                                groupMember.GroupRoleId = roleId.Value;
                                groupMember.GroupMemberStatus = GroupMemberStatus.Active;
                                groupMemberService.Add( groupMember );

                                if ( cbSetGroupAttributes.Checked )
                                {
                                    registrant.LoadAttributes( rockContext );
                                    groupMember.LoadAttributes( rockContext );
                                    foreach( var attr in groupMember.Attributes.Where( m => registrant.Attributes.Keys.Contains( m.Key ) ) )
                                    {
                                        groupMember.SetAttributeValue( attr.Key, registrant.GetAttributeValue( attr.Key ) );
                                    }
                                }

                                rockContext.SaveChanges();
                                groupMember.SaveAttributeValues( rockContext );
>>>>>>> 6011c03c
                            }
                            catch { }
                        }
                    }
                }
            }

            BindWaitListGrid();
        }

        /// <summary>
        /// fs the wait list_ display filter value.
        /// </summary>
        /// <param name="sender">The sender.</param>
        /// <param name="e">The e.</param>
        protected void fWaitList_DisplayFilterValue( object sender, GridFilter.DisplayFilterValueArgs e )
        {
            if ( e.Key.StartsWith( "WL-" ) )
            {
                var key = e.Key.Remove( 0, 3 );

                if ( RegistrantFields != null )
                {
                    var attribute = RegistrantFields
                        .Where( a =>
                            a.Attribute != null &&
                            a.Attribute.Key == key )
                        .Select( a => a.Attribute )
                        .FirstOrDefault();

                    if ( attribute != null )
                    {
                        try
                        {
                            var values = JsonConvert.DeserializeObject<List<string>>( e.Value );
                            e.Value = attribute.FieldType.Field.FormatFilterValues( attribute.QualifierValues, values );
                            return;
                        }
                        catch { }
                    }
                }

                switch ( key )
                {
                    case "Date Range":
                    case "Birthdate Range":
                        {
                            e.Value = DateRangePicker.FormatDelimitedValues( e.Value );
                            break;
                        }
                    case "Grade":
                        {
                            e.Value = Person.GradeFormattedFromGradeOffset( e.Value.AsIntegerOrNull() );
                            break;
                        }
                    case "First Name":
                    case "Last Name":
                    case "Email":
                    case "Phone":
                    case "Signed Document":
                        {
                            break;
                        }
                    case "Gender":
                        {
                            var gender = e.Value.ConvertToEnumOrNull<Gender>();
                            e.Value = gender.HasValue ? gender.ConvertToString() : string.Empty;
                            break;
                        }
                    case "Campus":
                        {
                            int? campusId = e.Value.AsIntegerOrNull();
                            if ( campusId.HasValue )
                            {
                                var campus = CampusCache.Read( campusId.Value );
                                e.Value = campus != null ? campus.Name : string.Empty;
                            }
                            else
                            {
                                e.Value = string.Empty;
                            }
                            break;
                        }
                    case "Marital Status":
                        {
                            int? dvId = e.Value.AsIntegerOrNull();
                            if ( dvId.HasValue )
                            {
                                var maritalStatus = DefinedValueCache.Read( dvId.Value );
                                e.Value = maritalStatus != null ? maritalStatus.Value : string.Empty;
                            }
                            else
                            {
                                e.Value = string.Empty;
                            }
                            break;
                        }
                    case "In Group":
                        {
                            e.Value = e.Value;
                            break;
                        }
                    default:
                        {
                            e.Value = string.Empty;
                            break;
                        }
                }
            }
            else
            {
                e.Value = "";
            }
        }

        /// <summary>
        /// Handles the GridRebind event of the gWaitList control.
        /// </summary>
        /// <param name="sender">The source of the event.</param>
        /// <param name="e">The <see cref="GridRebindEventArgs"/> instance containing the event data.</param>
        private void gWaitList_GridRebind( object sender, GridRebindEventArgs e )
        {
            BindWaitListGrid( e.IsExporting );
        }

        /// <summary>
        /// Handles the RowDataBound event of the gWaitList control.
        /// </summary>
        /// <param name="sender">The source of the event.</param>
        /// <param name="e">The <see cref="GridViewRowEventArgs"/> instance containing the event data.</param>
        private void gWaitList_RowDataBound( object sender, GridViewRowEventArgs e )
        {
            var registrant = e.Row.DataItem as RegistrationRegistrant;
            if ( registrant != null )
            {
                // Set the wait list individual name value
                var lWaitListIndividual = e.Row.FindControl( "lWaitListIndividual" ) as Literal;
                if ( lWaitListIndividual != null )
                {
                    if ( registrant.PersonAlias != null && registrant.PersonAlias.Person != null )
                    {
                        lWaitListIndividual.Text = registrant.PersonAlias.Person.FullNameReversed;
                    }
                    else
                    {
                        lWaitListIndividual.Text = string.Empty;
                    }
                }

                var lWaitListOrder = e.Row.FindControl( "lWaitListOrder" ) as Literal;
                if ( lWaitListOrder != null )
                {
                    lWaitListOrder.Text = ( _waitListOrder.IndexOf( registrant.Id ) + 1 ).ToString();
                }

                
                // Set the campus
                var lCampus = e.Row.FindControl( "lCampus" ) as Literal;
                if ( lCampus != null && PersonCampusIds != null )
                {
                    if ( registrant.PersonAlias != null )
                    {
                        if ( PersonCampusIds.ContainsKey( registrant.PersonAlias.PersonId ) )
                        {
                            var campusIds = PersonCampusIds[registrant.PersonAlias.PersonId];
                            if ( campusIds.Any() )
                            {
                                var campusNames = new List<string>();
                                foreach ( int campusId in campusIds )
                                {
                                    var campus = CampusCache.Read( campusId );
                                    if ( campus != null )
                                    {
                                        campusNames.Add( campus.Name );
                                    }
                                }

                                lCampus.Text = campusNames.AsDelimited( "<br/>" );
                            }
                        }
                    }
                }
            }
        }

        #endregion

        #region Group Placement Tab Events

        /// <summary>
        /// Handles the GridRebind event of the gGroupPlacements control.
        /// </summary>
        /// <param name="sender">The source of the event.</param>
        /// <param name="e">The <see cref="EventArgs"/> instance containing the event data.</param>
        protected void gGroupPlacements_GridRebind( object sender, GridRebindEventArgs e )
        {
            BindGroupPlacementGrid( e.IsExporting );
        }

        /// <summary>
        /// Handles the SelectItem event of the gpGroupPlacementParentGroup control.
        /// </summary>
        /// <param name="sender">The source of the event.</param>
        /// <param name="e">The <see cref="EventArgs"/> instance containing the event data.</param>
        protected void gpGroupPlacementParentGroup_SelectItem( object sender, EventArgs e )
        {
            int? parentGroupId = gpGroupPlacementParentGroup.SelectedValueAsInt();

            SetUserPreference( string.Format( "ParentGroup_{0}_{1}", BlockId, hfRegistrationInstanceId.Value ),
                parentGroupId.HasValue ? parentGroupId.Value.ToString() : "", true );

            var groupPickerField = gGroupPlacements.Columns.OfType<GroupPickerField>().FirstOrDefault();
            if ( groupPickerField != null )
            {
                groupPickerField.RootGroupId = parentGroupId;
            }

            BindGroupPlacementGrid();
        }

        /// <summary>
        /// Handles the Click event of the lbPlaceInGroup control.
        /// </summary>
        /// <param name="sender">The source of the event.</param>
        /// <param name="e">The <see cref="EventArgs"/> instance containing the event data.</param>
        protected void lbPlaceInGroup_Click( object sender, EventArgs e )
        {
            var col = gGroupPlacements.Columns.OfType<GroupPickerField>().FirstOrDefault();
            if ( col != null )
            {
                var placements = new Dictionary<int, List<int>>();

                var colIndex = gGroupPlacements.Columns.IndexOf( col ).ToString();
                foreach ( GridViewRow row in gGroupPlacements.Rows )
                {
                    GroupPicker gp = row.FindControl( "groupPicker_" + colIndex.ToString() ) as GroupPicker;
                    if ( gp != null )
                    {
                        int? groupId = gp.SelectedValueAsInt();
                        if ( groupId.HasValue )
                        {
                            int registrantId = ( int ) gGroupPlacements.DataKeys[row.RowIndex].Value;
                            placements.AddOrIgnore( groupId.Value, new List<int>() );
                            placements[groupId.Value].Add( registrantId );
                        }
                    }
                }

                using ( var rockContext = new RockContext() )
                {
                    try
                    {
                        rockContext.WrapTransaction( () =>
                        {
                            var groupMemberService = new GroupMemberService( rockContext );

                            // Get all the registrants that were selected
                            var registrantIds = placements.SelectMany( p => p.Value ).ToList();
                            var registrants = new RegistrationRegistrantService( rockContext )
                                .Queryable( "PersonAlias" ).AsNoTracking()
                                .Where( r => registrantIds.Contains( r.Id ) )
                                .ToList();

                            // Get any groups that were selected
                            var groupIds = placements.Keys.ToList();
                            foreach ( var group in new GroupService( rockContext )
                                .Queryable( "GroupType" ).AsNoTracking()
                                .Where( g => groupIds.Contains( g.Id ) ) )
                            {
                                foreach ( int registrantId in placements[group.Id] )
                                {
                                    int? roleId = group.GroupType.DefaultGroupRoleId;
                                    if ( !roleId.HasValue )
                                    {
                                        roleId = group.GroupType.Roles
                                            .OrderBy( r => r.Order )
                                            .Select( r => r.Id )
                                            .FirstOrDefault();
                                    }

                                    var registrant = registrants.FirstOrDefault( r => r.Id == registrantId );
                                    if ( registrant != null && roleId.HasValue && roleId.Value > 0 )
                                    {
                                        var groupMember = groupMemberService.Queryable().AsNoTracking()
                                            .FirstOrDefault( m =>
                                                m.PersonId == registrant.PersonAlias.PersonId &&
                                                m.GroupId == group.Id &&
                                                m.GroupRoleId == roleId.Value );
                                        if ( groupMember == null )
                                        {
                                            groupMember = new GroupMember();
                                            groupMember.PersonId = registrant.PersonAlias.PersonId;
                                            groupMember.GroupId = group.Id;
                                            groupMember.GroupRoleId = roleId.Value;
                                            groupMember.GroupMemberStatus = GroupMemberStatus.Active;

                                            if ( !groupMember.IsValidGroupMember( rockContext ) )
                                            {
                                                throw new Exception( string.Format( "Placing '{0}' in the '{1}' group is not valid for the following reason: {2}",
                                                    registrant.Person.FullName, group.Name,
                                                    groupMember.ValidationResults.Select( a => a.ErrorMessage ).ToList().AsDelimited( "<br />" ) ) );
                                            }
                                            groupMemberService.Add( groupMember );
                                            rockContext.SaveChanges();
                                        }
                                    }

                                }
                            }

                        } );

                        nbPlacementNotifiction.NotificationBoxType = NotificationBoxType.Success;
                        nbPlacementNotifiction.Text = "Registrants were successfully placed in the selected groups.";
                        nbPlacementNotifiction.Visible = true;
                    }
                    catch ( Exception ex )
                    {
                        nbPlacementNotifiction.NotificationBoxType = NotificationBoxType.Danger;
                        nbPlacementNotifiction.Text = ex.Message;
                        nbPlacementNotifiction.Visible = true;
                    }
                }
            }

            BindGroupPlacementGrid();
        }

        #endregion

        #endregion

        #region Methods

        #region Main Form Methods

        /// <summary>
        /// Gets the registration instance.
        /// </summary>
        /// <param name="registrationInstanceId">The registration instance identifier.</param>
        /// <param name="rockContext">The rock context.</param>
        /// <returns></returns>
        private RegistrationInstance GetRegistrationInstance( int registrationInstanceId, RockContext rockContext = null )
        {
            string key = string.Format( "RegistrationInstance:{0}", registrationInstanceId );
            RegistrationInstance registrationInstance = RockPage.GetSharedItem( key ) as RegistrationInstance;
            if ( registrationInstance == null )
            {
                rockContext = rockContext ?? new RockContext();
                registrationInstance = new RegistrationInstanceService( rockContext )
                    .Queryable( "RegistrationTemplate,Account,RegistrationTemplate.Forms.Fields" )
                    .AsNoTracking()
                    .FirstOrDefault( i => i.Id == registrationInstanceId );
                RockPage.SaveSharedItem( key, registrationInstance );
            }

            return registrationInstance;
        }

        public void ShowDetail( int itemId )
        {
            throw new NotImplementedException();
        }

        /// <summary>
        /// Shows the detail.
        /// </summary>
        private void ShowDetail()
        {
            int? RegistrationInstanceId = PageParameter( "RegistrationInstanceId" ).AsIntegerOrNull();
            int? parentTemplateId = PageParameter( "RegistrationTemplateId" ).AsIntegerOrNull();

            if ( !RegistrationInstanceId.HasValue )
            {
                pnlDetails.Visible = false;
                return;
            }

            using ( var rockContext = new RockContext() )
            {
                RegistrationInstance registrationInstance = null;
                if ( RegistrationInstanceId.HasValue )
                {
                    registrationInstance = GetRegistrationInstance( RegistrationInstanceId.Value, rockContext );
                }

                if ( registrationInstance == null )
                {
                    registrationInstance = new RegistrationInstance();
                    registrationInstance.Id = 0;
                    registrationInstance.IsActive = true;
                    registrationInstance.RegistrationTemplateId = parentTemplateId ?? 0;

                    Guid? accountGuid = GetAttributeValue( "DefaultAccount" ).AsGuidOrNull();
                    if ( accountGuid.HasValue )
                    {
                        var account = new FinancialAccountService( rockContext ).Get( accountGuid.Value );
                        registrationInstance.AccountId = account != null ? account.Id : 0;
                    }
                }

                if ( registrationInstance.RegistrationTemplate == null && registrationInstance.RegistrationTemplateId > 0 )
                {
                    registrationInstance.RegistrationTemplate = new RegistrationTemplateService( rockContext )
                        .Get( registrationInstance.RegistrationTemplateId );
                }

                hlType.Visible = registrationInstance.RegistrationTemplate != null;
                hlType.Text = registrationInstance.RegistrationTemplate != null ? registrationInstance.RegistrationTemplate.Name : string.Empty;

                lWizardTemplateName.Text = hlType.Text;

                pnlDetails.Visible = true;
                hfRegistrationInstanceId.Value = registrationInstance.Id.ToString();
                SetHasPayments( registrationInstance.Id, rockContext );

                FollowingsHelper.SetFollowing( registrationInstance, pnlFollowing, this.CurrentPerson );

                // render UI based on Authorized
                bool readOnly = false;

                bool canEdit = UserCanEdit ||
                    registrationInstance.IsAuthorized( Authorization.EDIT, CurrentPerson ) ||
                    registrationInstance.IsAuthorized( Authorization.ADMINISTRATE, CurrentPerson );

                nbEditModeMessage.Text = string.Empty;

                // User must have 'Edit' rights to block, or 'Edit' or 'Administrate' rights to instance
                if ( !canEdit )
                {
                    readOnly = true;
                    nbEditModeMessage.Heading = "Information";
                    nbEditModeMessage.Text = EditModeMessage.NotAuthorizedToEdit( RegistrationInstance.FriendlyTypeName );
                }

                if ( readOnly )
                {
                    btnEdit.Visible = false;
                    btnDelete.Visible = false;
                    gRegistrations.Actions.ShowAdd = false;
                    gRegistrations.IsDeleteEnabled = false;
                    ShowReadonlyDetails( registrationInstance );
                }
                else
                {
                    btnEdit.Visible = true;
                    btnDelete.Visible = true;

                    if ( registrationInstance.Id > 0 )
                    {
                        ShowReadonlyDetails( registrationInstance );
                    }
                    else
                    {
                        ShowEditDetails( registrationInstance, rockContext );
                    }
                }

                // show send payment reminder link
                if ( !string.IsNullOrWhiteSpace( GetAttributeValue( "PaymentReminderPage" ) ) && ( ( registrationInstance.RegistrationTemplate.SetCostOnInstance.HasValue && registrationInstance.RegistrationTemplate.SetCostOnInstance == true && registrationInstance.Cost.HasValue && registrationInstance.Cost.Value > 0 ) || registrationInstance.RegistrationTemplate.Cost > 0 ) )
                {
                    btnSendPaymentReminder.Visible = true;
                }
                else
                {
                    btnSendPaymentReminder.Visible = false;
                }

                LoadRegistrantFormFields( registrationInstance );
                BindRegistrationsFilter();
                BindRegistrantsFilter( registrationInstance );
                BindLinkagesFilter();
                AddDynamicControls();
            }
        }

        /// <summary>
        /// Sets the following on postback.
        /// </summary>
        private void SetFollowingOnPostback()
        {
            int? RegistrationInstanceId = PageParameter( "RegistrationInstanceId" ).AsIntegerOrNull();
            if ( RegistrationInstanceId.HasValue )
            {
                using ( var rockContext = new RockContext() )
                {
                    RegistrationInstance registrationInstance = GetRegistrationInstance( RegistrationInstanceId.Value, rockContext );
                    if ( registrationInstance != null )
                    {
                        FollowingsHelper.SetFollowing( registrationInstance, pnlFollowing, this.CurrentPerson );
                    }
                }
            }
        }

        /// <summary>
        /// Shows the edit details.
        /// </summary>
        /// <param name="RegistrationTemplate">The registration template.</param>
        /// <param name="rockContext">The rock context.</param>
        private void ShowEditDetails( RegistrationInstance instance, RockContext rockContext )
        {
            if ( instance.Id == 0 )
            {
                lReadOnlyTitle.Text = ActionTitle.Add( RegistrationInstance.FriendlyTypeName ).FormatAsHtmlTitle();
                hlInactive.Visible = false;
                lWizardInstanceName.Text = "New Instance";
            }
            else
            {
                lWizardInstanceName.Text = instance.Name;
            }

            SetEditMode( true );

            rieDetails.SetValue( instance );
        }

        /// <summary>
        /// Shows the readonly details.
        /// </summary>
        /// <param name="RegistrationInstance">The registration template.</param>
        private void ShowReadonlyDetails( RegistrationInstance RegistrationInstance )
        {
            SetEditMode( false );

            hfRegistrationInstanceId.SetValue( RegistrationInstance.Id );

            lReadOnlyTitle.Text = RegistrationInstance.Name.FormatAsHtmlTitle();
            hlInactive.Visible = RegistrationInstance.IsActive == false;

            lWizardInstanceName.Text = RegistrationInstance.Name;
            lName.Text = RegistrationInstance.Name;

            if ( RegistrationInstance.RegistrationTemplate.SetCostOnInstance ?? false )
            {
                lCost.Text = RegistrationInstance.Cost.FormatAsCurrency();
                lMinimumInitialPayment.Visible = RegistrationInstance.MinimumInitialPayment.HasValue;
                lMinimumInitialPayment.Text = RegistrationInstance.MinimumInitialPayment.HasValue ? RegistrationInstance.MinimumInitialPayment.Value.FormatAsCurrency() : "";
            }
            else
            {
                lCost.Visible = false;
                lMinimumInitialPayment.Visible = false;
            }

            lAccount.Visible = RegistrationInstance.Account != null;
            lAccount.Text = RegistrationInstance.Account != null ? RegistrationInstance.Account.Name : "";

            lMaxAttendees.Visible = RegistrationInstance.MaxAttendees > 0;
            lMaxAttendees.Text = RegistrationInstance.MaxAttendees.ToString( "N0" );
            lWorkflowType.Text = RegistrationInstance.RegistrationWorkflowType != null ?
                RegistrationInstance.RegistrationWorkflowType.Name : string.Empty;
            lWorkflowType.Visible = !string.IsNullOrWhiteSpace( lWorkflowType.Text );

            lStartDate.Text = RegistrationInstance.StartDateTime.HasValue ?
                RegistrationInstance.StartDateTime.Value.ToShortDateString() : string.Empty;
            lStartDate.Visible = RegistrationInstance.StartDateTime.HasValue;
            lEndDate.Text = RegistrationInstance.EndDateTime.HasValue ?
            RegistrationInstance.EndDateTime.Value.ToShortDateString() : string.Empty;
            lEndDate.Visible = RegistrationInstance.EndDateTime.HasValue;

            lDetails.Visible = !string.IsNullOrWhiteSpace( RegistrationInstance.Details );
            lDetails.Text = RegistrationInstance.Details;

            liGroupPlacement.Visible = RegistrationInstance.RegistrationTemplate.AllowGroupPlacement;

            liWaitList.Visible = RegistrationInstance.RegistrationTemplate.WaitListEnabled;

            int? groupId = GetUserPreference( string.Format( "ParentGroup_{0}_{1}", BlockId, RegistrationInstance.Id ) ).AsIntegerOrNull();
            if ( groupId.HasValue )
            {
                using ( var rockContext = new RockContext() )
                {
                    var group = new GroupService( rockContext ).Get( groupId.Value );
                    if ( group != null )
                    {
                        gpGroupPlacementParentGroup.SetValue( group );
                    }
                }
            }

            ShowTab();
        }

        /// <summary>
        /// Sets the edit mode.
        /// </summary>
        /// <param name="editable">if set to <c>true</c> [editable].</param>
        private void SetEditMode( bool editable )
        {
            pnlEditDetails.Visible = editable;
            fieldsetViewDetails.Visible = !editable;
            pnlTabs.Visible = !editable;
        }

        /// <summary>
        /// Shows the tab.
        /// </summary>
        private void ShowTab()
        {
            liRegistrations.RemoveCssClass( "active" );
            pnlRegistrations.Visible = false;

            liRegistrants.RemoveCssClass( "active" );
            pnlRegistrants.Visible = false;

            liPayments.RemoveCssClass( "active" );
            pnlPayments.Visible = false;

            liLinkage.RemoveCssClass( "active" );
            pnlLinkages.Visible = false;

            liWaitList.RemoveCssClass( "active" );
            pnlWaitList.Visible = false;

            liGroupPlacement.RemoveCssClass( "active" );
            pnlGroupPlacement.Visible = false;

            switch ( ActiveTab ?? string.Empty )
            {
                case "lbRegistrants":
                    {
                        liRegistrants.AddCssClass( "active" );
                        pnlRegistrants.Visible = true;
                        BindRegistrantsGrid();
                        break;
                    }

                case "lbPayments":
                    {
                        liPayments.AddCssClass( "active" );
                        pnlPayments.Visible = true;
                        BindPaymentsGrid();
                        break;
                    }

                case "lbLinkage":
                    {
                        liLinkage.AddCssClass( "active" );
                        pnlLinkages.Visible = true;
                        BindLinkagesGrid();
                        break;
                    }

                case "lbGroupPlacement":
                    {
                        liGroupPlacement.AddCssClass( "active" );
                        pnlGroupPlacement.Visible = true;
                        cbSetGroupAttributes.Checked = true;
                        BindGroupPlacementGrid();
                        break;
                    }

                case "lbWaitList":
                    {
                        liWaitList.AddCssClass( "active" );
                        pnlWaitList.Visible = true;
                        BindWaitListGrid();
                        break;
                    }

                default:
                    {
                        liRegistrations.AddCssClass( "active" );
                        pnlRegistrations.Visible = true;
                        BindRegistrationsGrid();
                        break;
                    }
            }
        }

        /// <summary>
        /// Sets whether the registration has payments.
        /// </summary>
        /// <param name="registrationInstanceId">The registration instance identifier.</param>
        /// <param name="rockContext">The rock context.</param>
        private void SetHasPayments( int registrationInstanceId, RockContext rockContext )
        {
            var registrationIdQry = new RegistrationService( rockContext )
                .Queryable().AsNoTracking()
                .Where( r =>
                    r.RegistrationInstanceId == registrationInstanceId &&
                    !r.IsTemporary )
                .Select( r => r.Id );

            var registrationEntityType = EntityTypeCache.Read( typeof( Rock.Model.Registration ) );
            hfHasPayments.Value = new FinancialTransactionDetailService( rockContext )
                .Queryable().AsNoTracking()
                .Where( d =>
                    d.EntityTypeId.HasValue &&
                    d.EntityId.HasValue &&
                    d.EntityTypeId.Value == registrationEntityType.Id &&
                    registrationIdQry.Contains( d.EntityId.Value ) )
                .Any().ToString();
        }

        #endregion

        #region Registration Tab

        /// <summary>
        /// Binds the registrations filter.
        /// </summary>
        private void BindRegistrationsFilter()
        {
            sdrpRegistrationDateRange.DelimitedValues = fRegistrations.GetUserPreference( "Registrations Date Range" );
            ddlRegistrationPaymentStatus.SetValue( fRegistrations.GetUserPreference( "Payment Status" ) );
            tbRegistrationRegisteredByFirstName.Text = fRegistrations.GetUserPreference( "Registered By First Name" );
            tbRegistrationRegisteredByLastName.Text = fRegistrations.GetUserPreference( "Registered By Last Name" );
            tbRegistrationRegistrantFirstName.Text = fRegistrations.GetUserPreference( "Registrant First Name" );
            tbRegistrationRegistrantLastName.Text = fRegistrations.GetUserPreference( "Registrant Last Name" );
        }

        /// <summary>
        /// Binds the registrations grid.
        /// </summary>
        private void BindRegistrationsGrid()
        {
            int? instanceId = hfRegistrationInstanceId.Value.AsIntegerOrNull();
            if ( instanceId.HasValue )
            {
                using ( var rockContext = new RockContext() )
                {
                    var registrationEntityType = EntityTypeCache.Read( typeof( Rock.Model.Registration ) );

                    var instance = new RegistrationInstanceService( rockContext ).Get( instanceId.Value );
                    decimal cost = instance.RegistrationTemplate.Cost;
                    if ( instance.RegistrationTemplate.SetCostOnInstance ?? false )
                    {
                        cost = instance.Cost ?? 0.0m;
                    }
                    _instanceHasCost = cost > 0.0m;

                    var qry = new RegistrationService( rockContext )
                        .Queryable( "PersonAlias.Person,Registrants.PersonAlias.Person,Registrants.Fees.RegistrationTemplateFee" )
                        .AsNoTracking()
                        .Where( r =>
                            r.RegistrationInstanceId == instanceId.Value &&
                            !r.IsTemporary );

                    var dateRange = SlidingDateRangePicker.CalculateDateRangeFromDelimitedValues( sdrpRegistrationDateRange.DelimitedValues );

                    if ( dateRange.Start.HasValue )
                    {
                        qry = qry.Where( r =>
                            r.CreatedDateTime.HasValue &&
                            r.CreatedDateTime.Value >= dateRange.Start.Value );
                    }

                    if ( dateRange.End.HasValue )
                    {
                        qry = qry.Where( r =>
                            r.CreatedDateTime.HasValue &&
                            r.CreatedDateTime.Value < dateRange.End.Value );
                    }

                    if ( !string.IsNullOrWhiteSpace( tbRegistrationRegisteredByFirstName.Text ) )
                    {
                        string pfname = tbRegistrationRegisteredByFirstName.Text;
                        qry = qry.Where( r =>
                            r.FirstName.StartsWith( pfname ) ||
                            r.PersonAlias.Person.NickName.StartsWith( pfname ) ||
                            r.PersonAlias.Person.FirstName.StartsWith( pfname ) );
                    }

                    if ( !string.IsNullOrWhiteSpace( tbRegistrationRegisteredByLastName.Text ) )
                    {
                        string plname = tbRegistrationRegisteredByLastName.Text;
                        qry = qry.Where( r =>
                            r.LastName.StartsWith( plname ) ||
                            r.PersonAlias.Person.LastName.StartsWith( plname ) );
                    }

                    if ( !string.IsNullOrWhiteSpace( tbRegistrationRegistrantFirstName.Text ) )
                    {
                        string rfname = tbRegistrationRegistrantFirstName.Text;
                        qry = qry.Where( r =>
                            r.Registrants.Any( p =>
                                p.PersonAlias.Person.NickName.StartsWith( rfname ) ||
                                p.PersonAlias.Person.FirstName.StartsWith( rfname ) ) );
                    }

                    if ( !string.IsNullOrWhiteSpace( tbRegistrationRegistrantLastName.Text ) )
                    {
                        string rlname = tbRegistrationRegistrantLastName.Text;
                        qry = qry.Where( r =>
                            r.Registrants.Any( p =>
                                p.PersonAlias.Person.LastName.StartsWith( rlname ) ) );
                    }

                    // If filtering on payment status, need to do some sub-querying...
                    if ( ddlRegistrationPaymentStatus.SelectedValue != "" && registrationEntityType != null )
                    {
                        // Get all the registrant costs
                        var rCosts = new Dictionary<int, decimal>();
                        qry.ToList()
                            .Select( r => new
                            {
                                RegistrationId = r.Id,
                                DiscountCosts = r.Registrants.Sum( p => (decimal?)( p.DiscountedCost( r.DiscountPercentage, r.DiscountAmount) ) ) ?? 0.0m,
                            } ).ToList()
                            .ForEach( c =>
                                rCosts.AddOrReplace( c.RegistrationId, c.DiscountCosts ) );

                        var rPayments = new Dictionary<int, decimal>();
                        new FinancialTransactionDetailService( rockContext )
                            .Queryable().AsNoTracking()
                            .Where( d =>
                                d.EntityTypeId.HasValue &&
                                d.EntityId.HasValue &&
                                d.EntityTypeId.Value == registrationEntityType.Id &&
                                rCosts.Keys.Contains( d.EntityId.Value ) )
                            .Select( d => new
                            {
                                RegistrationId = d.EntityId.Value,
                                Payment = d.Amount
                            } )
                            .ToList()
                            .GroupBy( d => d.RegistrationId )
                            .Select( d => new
                            {
                                RegistrationId = d.Key,
                                Payments = d.Sum( p => p.Payment )
                            } )
                            .ToList()
                            .ForEach( p =>
                                rPayments.AddOrReplace( p.RegistrationId, p.Payments ) );

                        var rPmtSummary = rCosts
                            .Join( rPayments, c => c.Key, p => p.Key, ( c, p ) => new
                            {
                                RegistrationId = c.Key,
                                Costs = c.Value,
                                Payments = p.Value
                            } )
                            .ToList();

                        var ids = new List<int>();

                        if ( ddlRegistrationPaymentStatus.SelectedValue == "Paid in Full" )
                        {
                            ids = rPmtSummary
                                .Where( r => r.Costs <= r.Payments )
                                .Select( r => r.RegistrationId )
                                .ToList();
                        }
                        else
                        {
                            ids = rPmtSummary
                                .Where( r => r.Costs > r.Payments )
                                .Select( r => r.RegistrationId )
                                .ToList();
                        }

                        qry = qry.Where( r => ids.Contains( r.Id ) );
                    }

                    SortProperty sortProperty = gRegistrations.SortProperty;
                    if ( sortProperty != null )
                    {
                        // If sorting by Total Cost or Balance Due, the database query needs to be run first without ordering,
                        // and then ordering needs to be done in memory since TotalCost and BalanceDue are not databae fields.
                        if ( sortProperty.Property == "TotalCost" )
                        {
                            if ( sortProperty.Direction == SortDirection.Ascending )
                            {
                                gRegistrations.SetLinqDataSource( qry.ToList().OrderBy( r => r.TotalCost ).AsQueryable() );
                            }
                            else
                            {
                                gRegistrations.SetLinqDataSource( qry.ToList().OrderByDescending( r => r.TotalCost ).AsQueryable() );
                            }
                        }
                        else if ( sortProperty.Property == "BalanceDue" )
                        {
                            if ( sortProperty.Direction == SortDirection.Ascending )
                            {
                                gRegistrations.SetLinqDataSource( qry.ToList().OrderBy( r => r.BalanceDue ).AsQueryable() );
                            }
                            else
                            {
                                gRegistrations.SetLinqDataSource( qry.ToList().OrderByDescending( r => r.BalanceDue ).AsQueryable() );
                            }
                        }
                        else
                        {
                            gRegistrations.SetLinqDataSource( qry.Sort( sortProperty ) );
                        }
                    }
                    else
                    {
                        gRegistrations.SetLinqDataSource( qry.OrderByDescending( r => r.CreatedDateTime ) );
                    }

                    // Get all the payments for any registrations being displayed on the current page.
                    // This is used in the RowDataBound event but queried now so that each row does
                    // not have to query for the data.
                    var currentPageRegistrations = gRegistrations.DataSource as List<Registration>;
                    if ( currentPageRegistrations != null && registrationEntityType != null )
                    {
                        var registrationIds = currentPageRegistrations
                            .Select( r => r.Id )
                            .ToList();

                        RegistrationPayments = new FinancialTransactionDetailService( rockContext )
                            .Queryable().AsNoTracking()
                            .Where( d =>
                                d.EntityTypeId.HasValue &&
                                d.EntityId.HasValue &&
                                d.EntityTypeId.Value == registrationEntityType.Id &&
                                registrationIds.Contains( d.EntityId.Value ) )
                            .ToList();
                    }

                    var discountCodeHeader = gRegistrations.Columns.GetColumnByHeaderText( "Discount Code" );
                    if ( discountCodeHeader != null )
                    {
                        discountCodeHeader.Visible = GetAttributeValue( "DisplayDiscountCodes" ).AsBoolean();
                    }

                    gRegistrations.DataBind();
                }
            }
        }

        #endregion

        #region Registrants Tab

        /// <summary>
        /// Binds the registrants filter.
        /// </summary>
        private void BindRegistrantsFilter( RegistrationInstance instance )
        {
            sdrpRegistrantDateRange.DelimitedValues = fRegistrants.GetUserPreference( "Registrants Date Range" );
            tbRegistrantFirstName.Text = fRegistrants.GetUserPreference( "First Name" );
            tbRegistrantLastName.Text = fRegistrants.GetUserPreference( "Last Name" );
            ddlInGroup.SetValue( fRegistrants.GetUserPreference( "In Group" ) );

            ddlSignedDocument.SetValue( fRegistrants.GetUserPreference( "Signed Document" ) );
            ddlSignedDocument.Visible = instance != null && instance.RegistrationTemplate != null && instance.RegistrationTemplate.RequiredSignatureDocumentTemplateId.HasValue;
        }

        /// <summary>
        /// Binds the registrants grid.
        /// </summary>
        private void BindRegistrantsGrid( bool isExporting = false )
        {
            int? instanceId = hfRegistrationInstanceId.Value.AsIntegerOrNull();
            if ( instanceId.HasValue )
            {
                using ( var rockContext = new RockContext() )
                {
                    var registrationInstance = new RegistrationInstanceService( rockContext ).Get( instanceId.Value );

                    if ( registrationInstance != null &&
                        registrationInstance.RegistrationTemplate != null &&
                        registrationInstance.RegistrationTemplate.RequiredSignatureDocumentTemplateId.HasValue )
                    {
                        Signers = new SignatureDocumentService( rockContext )
                            .Queryable().AsNoTracking()
                            .Where( d =>
                                d.SignatureDocumentTemplateId == registrationInstance.RegistrationTemplate.RequiredSignatureDocumentTemplateId.Value &&
                                d.Status == SignatureDocumentStatus.Signed &&
                                d.BinaryFileId.HasValue &&
                                d.AppliesToPersonAlias != null )
                            .OrderByDescending( d => d.LastStatusDate )
                            .Select( d => d.AppliesToPersonAlias.PersonId )
                            .ToList();
                    }

                    // Start query for registrants
                    var qry = new RegistrationRegistrantService( rockContext )
                    .Queryable( "PersonAlias.Person.PhoneNumbers.NumberTypeValue,Fees.RegistrationTemplateFee,GroupMember.Group" ).AsNoTracking()
                    .Where( r =>
                        r.Registration.RegistrationInstanceId == instanceId.Value &&
                        r.PersonAlias != null &&
                        r.PersonAlias.Person != null &&
                        r.OnWaitList == false );

                    // Filter by daterange
                    var dateRange = SlidingDateRangePicker.CalculateDateRangeFromDelimitedValues( sdrpRegistrantDateRange.DelimitedValues );
                    if ( dateRange.Start.HasValue )
                    {
                        qry = qry.Where( r =>
                            r.CreatedDateTime.HasValue &&
                            r.CreatedDateTime.Value >= dateRange.Start.Value );
                    }
                    if ( dateRange.End.HasValue )
                    {
                        qry = qry.Where( r =>
                            r.CreatedDateTime.HasValue &&
                            r.CreatedDateTime.Value < dateRange.End.Value );
                    }

                    // Filter by first name
                    if ( !string.IsNullOrWhiteSpace( tbRegistrantFirstName.Text ) )
                    {
                        string rfname = tbRegistrantFirstName.Text;
                        qry = qry.Where( r =>
                            r.PersonAlias.Person.NickName.StartsWith( rfname ) ||
                            r.PersonAlias.Person.FirstName.StartsWith( rfname ) );
                    }

                    // Filter by last name
                    if ( !string.IsNullOrWhiteSpace( tbRegistrantLastName.Text ) )
                    {
                        string rlname = tbRegistrantLastName.Text;
                        qry = qry.Where( r =>
                            r.PersonAlias.Person.LastName.StartsWith( rlname ) );
                    }

                    // Filter by signed documents
                    if ( Signers != null )
                    {
                        if ( ddlSignedDocument.SelectedValue.AsBooleanOrNull() == true )
                        {
                            qry = qry.Where( r => Signers.Contains( r.PersonAlias.PersonId ) );
                        }
                        else if ( ddlSignedDocument.SelectedValue.AsBooleanOrNull() == false )
                        {
                            qry = qry.Where( r => !Signers.Contains( r.PersonAlias.PersonId ) );
                        }
                    }

                    if ( ddlInGroup.SelectedValue.AsBooleanOrNull() == true )
                    {
                        qry = qry.Where( r => r.GroupMemberId.HasValue );
                    }
                    else if ( ddlInGroup.SelectedValue.AsBooleanOrNull() == false )
                    {
                        qry = qry.Where( r => !r.GroupMemberId.HasValue );
                    }

                    bool preloadCampusValues = false;
                    var registrantAttributes = new List<AttributeCache>();
                    var personAttributes = new List<AttributeCache>();
                    var groupMemberAttributes = new List<AttributeCache>();
                    var registrantAttributeIds = new List<int>();
                    var personAttributesIds = new List<int>();
                    var groupMemberAttributesIds = new List<int>();

                    if ( isExporting )
                    {
                        // get list of home addresses
                        var personIds = qry.Select( r => r.PersonAlias.PersonId ).ToList();
                        _homeAddresses = Person.GetHomeLocations( personIds );
                    }

                    if ( RegistrantFields != null )
                    {
                        // Filter by any selected
                        foreach ( var personFieldType in RegistrantFields
                            .Where( f =>
                                f.FieldSource == RegistrationFieldSource.PersonField &&
                                f.PersonFieldType.HasValue )
                            .Select( f => f.PersonFieldType.Value ) )
                        {
                            switch ( personFieldType )
                            {
                                case RegistrationPersonFieldType.Campus:
                                    {
                                        preloadCampusValues = true;

                                        var ddlCampus = phRegistrantFormFieldFilters.FindControl( "ddlCampus" ) as RockDropDownList;
                                        if ( ddlCampus != null )
                                        {
                                            var campusId = ddlCampus.SelectedValue.AsIntegerOrNull();
                                            if ( campusId.HasValue )
                                            {
                                                var familyGroupTypeGuid = Rock.SystemGuid.GroupType.GROUPTYPE_FAMILY.AsGuid();
                                                qry = qry.Where( r =>
                                                    r.PersonAlias.Person.Members.Any( m =>
                                                        m.Group.GroupType.Guid == familyGroupTypeGuid &&
                                                        m.Group.CampusId.HasValue &&
                                                        m.Group.CampusId.Value == campusId ) );
                                            }
                                        }

                                        break;
                                    }

                                case RegistrationPersonFieldType.Email:
                                    {
                                        var tbEmailFilter = phRegistrantFormFieldFilters.FindControl( "tbEmailFilter" ) as RockTextBox;
                                        if ( tbEmailFilter != null && !string.IsNullOrWhiteSpace( tbEmailFilter.Text ) )
                                        {
                                            qry = qry.Where( r =>
                                                r.PersonAlias.Person.Email != null &&
                                                r.PersonAlias.Person.Email.Contains( tbEmailFilter.Text ) );
                                        }

                                        break;
                                    }

                                case RegistrationPersonFieldType.Birthdate:
                                    {
                                        var drpBirthdateFilter = phRegistrantFormFieldFilters.FindControl( "drpBirthdateFilter" ) as DateRangePicker;
                                        if ( drpBirthdateFilter != null )
                                        {
                                            if ( drpBirthdateFilter.LowerValue.HasValue )
                                            {
                                                qry = qry.Where( r =>
                                                    r.PersonAlias.Person.BirthDate.HasValue &&
                                                    r.PersonAlias.Person.BirthDate.Value >= drpBirthdateFilter.LowerValue.Value );
                                            }
                                            if ( drpBirthdateFilter.UpperValue.HasValue )
                                            {
                                                qry = qry.Where( r =>
                                                    r.PersonAlias.Person.BirthDate.HasValue &&
                                                    r.PersonAlias.Person.BirthDate.Value <= drpBirthdateFilter.UpperValue.Value );
                                            }
                                        }
                                        break;
                                    }

                                case RegistrationPersonFieldType.Grade:
                                    {
                                        var gpGradeFilter = phRegistrantFormFieldFilters.FindControl( "gpGradeFilter" ) as GradePicker;
                                        if ( gpGradeFilter != null )
                                        {
                                            int? graduationYear = Person.GraduationYearFromGradeOffset( gpGradeFilter.SelectedValueAsInt( false ) );
                                            if ( graduationYear.HasValue )
                                            {
                                                qry = qry.Where( r =>
                                                    r.PersonAlias.Person.GraduationYear.HasValue &&
                                                    r.PersonAlias.Person.GraduationYear == graduationYear.Value );
                                            }
                                        }
                                        break;
                                    }

                                case RegistrationPersonFieldType.Gender:
                                    {
                                        var ddlGenderFilter = phRegistrantFormFieldFilters.FindControl( "ddlGenderFilter" ) as RockDropDownList;
                                        if ( ddlGenderFilter != null )
                                        {
                                            var gender = ddlGenderFilter.SelectedValue.ConvertToEnumOrNull<Gender>();
                                            if ( gender.HasValue )
                                            {
                                                qry = qry.Where( r =>
                                                    r.PersonAlias.Person.Gender == gender );
                                            }
                                        }

                                        break;
                                    }

                                case RegistrationPersonFieldType.MaritalStatus:
                                    {
                                        var ddlMaritalStatusFilter = phRegistrantFormFieldFilters.FindControl( "ddlMaritalStatusFilter" ) as RockDropDownList;
                                        if ( ddlMaritalStatusFilter != null )
                                        {
                                            var maritalStatusId = ddlMaritalStatusFilter.SelectedValue.AsIntegerOrNull();
                                            if ( maritalStatusId.HasValue )
                                            {
                                                qry = qry.Where( r =>
                                                    r.PersonAlias.Person.MaritalStatusValueId.HasValue &&
                                                    r.PersonAlias.Person.MaritalStatusValueId.Value == maritalStatusId.Value );
                                            }
                                        }

                                        break;
                                    }
                                case RegistrationPersonFieldType.MobilePhone:
                                    {
                                        var tbPhoneFilter = phRegistrantFormFieldFilters.FindControl( "tbPhoneFilter" ) as RockTextBox;
                                        if ( tbPhoneFilter != null && !string.IsNullOrWhiteSpace( tbPhoneFilter.Text ) )
                                        {
                                            string numericPhone = tbPhoneFilter.Text.AsNumeric();

                                            qry = qry.Where( r =>
                                                r.PersonAlias.Person.PhoneNumbers != null &&
                                                r.PersonAlias.Person.PhoneNumbers.Any( n => n.Number.Contains( numericPhone ) ) );
                                        }

                                        break;
                                    }
                            }
                        }

                        // Get all the registrant attributes selected to be on grid
                        registrantAttributes = RegistrantFields
                            .Where( f =>
                                f.Attribute != null &&
                                f.FieldSource == RegistrationFieldSource.RegistrationAttribute )
                            .Select( f => f.Attribute )
                            .ToList();
                        registrantAttributeIds = registrantAttributes.Select( a => a.Id ).Distinct().ToList();

                        // Filter query by any configured registrant attribute filters
                        if ( registrantAttributes != null && registrantAttributes.Any() )
                        {
                            var attributeValueService = new AttributeValueService( rockContext );
                            var parameterExpression = attributeValueService.ParameterExpression;
                            foreach ( var attribute in registrantAttributes )
                            {
                                var filterControl = phRegistrantFormFieldFilters.FindControl( "filter_" + attribute.Id.ToString() );
                                if ( filterControl != null )
                                {
                                    var filterValues = attribute.FieldType.Field.GetFilterValues( filterControl, attribute.QualifierValues, Rock.Reporting.FilterMode.SimpleFilter );
                                    var expression = attribute.FieldType.Field.AttributeFilterExpression( attribute.QualifierValues, filterValues, parameterExpression );
                                    if ( expression != null )
                                    {
                                        var attributeValues = attributeValueService
                                            .Queryable()
                                            .Where( v => v.Attribute.Id == attribute.Id );
                                        attributeValues = attributeValues.Where( parameterExpression, expression, null );
                                        qry = qry
                                            .Where( r => attributeValues.Select( v => v.EntityId ).Contains( r.Id ) );
                                    }
                                }
                            }
                        }

                        // Get all the person attributes selected to be on grid
                        personAttributes = RegistrantFields
                            .Where( f =>
                                f.Attribute != null &&
                                f.FieldSource == RegistrationFieldSource.PersonAttribute )
                            .Select( f => f.Attribute )
                            .ToList();
                        personAttributesIds = personAttributes.Select( a => a.Id ).Distinct().ToList();

                        // Filter query by any configured person attribute filters
                        if ( personAttributes != null && personAttributes.Any() )
                        {
                            var attributeValueService = new AttributeValueService( rockContext );
                            var parameterExpression = attributeValueService.ParameterExpression;
                            foreach ( var attribute in personAttributes )
                            {
                                var filterControl = phRegistrantFormFieldFilters.FindControl( "filter_" + attribute.Id.ToString() );
                                if ( filterControl != null )
                                {
                                    var filterValues = attribute.FieldType.Field.GetFilterValues( filterControl, attribute.QualifierValues, Rock.Reporting.FilterMode.SimpleFilter );
                                    var expression = attribute.FieldType.Field.AttributeFilterExpression( attribute.QualifierValues, filterValues, parameterExpression );
                                    if ( expression != null )
                                    {
                                        var attributeValues = attributeValueService
                                            .Queryable()
                                            .Where( v => v.Attribute.Id == attribute.Id );
                                        attributeValues = attributeValues.Where( parameterExpression, expression, null );
                                        qry = qry
                                            .Where( r => attributeValues.Select( v => v.EntityId ).Contains( r.PersonAlias.PersonId ) );
                                    }
                                }
                            }
                        }

                        // Get all the group member attributes selected to be on grid
                        groupMemberAttributes = RegistrantFields
                            .Where( f =>
                                f.Attribute != null &&
                                f.FieldSource == RegistrationFieldSource.GroupMemberAttribute )
                            .Select( f => f.Attribute )
                            .ToList();
                        groupMemberAttributesIds = groupMemberAttributes.Select( a => a.Id ).Distinct().ToList();

                        // Filter query by any configured person attribute filters
                        if ( groupMemberAttributes != null && groupMemberAttributes.Any() )
                        {
                            var attributeValueService = new AttributeValueService( rockContext );
                            var parameterExpression = attributeValueService.ParameterExpression;
                            foreach ( var attribute in groupMemberAttributes )
                            {
                                var filterControl = phRegistrantFormFieldFilters.FindControl( "filter_" + attribute.Id.ToString() );
                                if ( filterControl != null )
                                {
                                    var filterValues = attribute.FieldType.Field.GetFilterValues( filterControl, attribute.QualifierValues, Rock.Reporting.FilterMode.SimpleFilter );
                                    var expression = attribute.FieldType.Field.AttributeFilterExpression( attribute.QualifierValues, filterValues, parameterExpression );
                                    if ( expression != null )
                                    {
                                        var attributeValues = attributeValueService
                                            .Queryable()
                                            .Where( v => v.Attribute.Id == attribute.Id );
                                        attributeValues = attributeValues.Where( parameterExpression, expression, null );
                                        qry = qry
                                            .Where( r => r.GroupMemberId.HasValue &&
                                            attributeValues.Select( v => v.EntityId ).Contains( r.GroupMemberId.Value ) );
                                    }
                                }
                            }
                        }
                    }

                    // Sort the query
                    IOrderedQueryable<RegistrationRegistrant> orderedQry = null;
                    SortProperty sortProperty = gRegistrants.SortProperty;
                    if ( sortProperty != null )
                    {
                        orderedQry = qry.Sort( sortProperty );
                    }
                    else
                    {
                        orderedQry = qry
                            .OrderBy( r => r.PersonAlias.Person.LastName )
                            .ThenBy( r => r.PersonAlias.Person.NickName );
                    }

                    // increase the timeout just in case. A complex filter on the grid might slow things down
                    rockContext.Database.CommandTimeout = 180;

                    // Set the grids LinqDataSource which will run query and set results for current page
                    gRegistrants.SetLinqDataSource<RegistrationRegistrant>( orderedQry );

                    if ( RegistrantFields != null )
                    {
                        // Get the query results for the current page
                        var currentPageRegistrants = gRegistrants.DataSource as List<RegistrationRegistrant>;
                        if ( currentPageRegistrants != null )
                        {
                            // Get all the registrant ids in current page of query results
                            var registrantIds = currentPageRegistrants
                                .Select( r => r.Id )
                                .Distinct()
                                .ToList();

                            // Get all the person ids in current page of query results
                            var personIds = currentPageRegistrants
                                .Select( r => r.PersonAlias.PersonId )
                                .Distinct()
                                .ToList();

                            // Get all the group member ids and the group id in current page of query results
                            var groupMemberIds = new List<int>();
                            GroupLinks = new Dictionary<int, string>();
                            foreach ( var groupMember in currentPageRegistrants
                                .Where( m =>
                                    m.GroupMember != null &&
                                    m.GroupMember.Group != null )
                                .Select( m => m.GroupMember ) )
                            {
                                groupMemberIds.Add( groupMember.Id );
                                GroupLinks.AddOrIgnore( groupMember.GroupId,
                                    isExporting ? groupMember.Group.Name :
                                        string.Format( "<a href='{0}'>{1}</a>",
                                            LinkedPageUrl( "GroupDetailPage", new Dictionary<string, string> { { "GroupId", groupMember.GroupId.ToString() } } ),
                                            groupMember.Group.Name ) );
                            }

                            // If the campus column was selected to be displayed on grid, preload all the people's
                            // campuses so that the databind does not need to query each row
                            if ( preloadCampusValues )
                            {
                                PersonCampusIds = new Dictionary<int, List<int>>();

                                Guid familyGroupTypeGuid = Rock.SystemGuid.GroupType.GROUPTYPE_FAMILY.AsGuid();
                                foreach ( var personCampusList in new GroupMemberService( rockContext )
                                    .Queryable().AsNoTracking()
                                    .Where( m =>
                                        m.Group.GroupType.Guid == familyGroupTypeGuid &&
                                        personIds.Contains( m.PersonId ) )
                                    .GroupBy( m => m.PersonId )
                                    .Select( m => new
                                    {
                                        PersonId = m.Key,
                                        CampusIds = m
                                            .Where( g => g.Group.CampusId.HasValue )
                                            .Select( g => g.Group.CampusId.Value )
                                            .ToList()
                                    } ) )
                                {
                                    PersonCampusIds.Add( personCampusList.PersonId, personCampusList.CampusIds );
                                }
                            }

                            // If there are any attributes that were selected to be displayed, we're going
                            // to try and read all attribute values in one query and then put them into a
                            // custom grid ObjectList property so that the AttributeField columns don't need
                            // to do the LoadAttributes and querying of values for each row/column
                            if ( personAttributesIds.Any() || groupMemberAttributesIds.Any() || registrantAttributeIds.Any() )
                            {
                                // Query the attribute values for all rows and attributes
                                var attributeValues = new AttributeValueService( rockContext )
                                    .Queryable( "Attribute" ).AsNoTracking()
                                    .Where( v =>
                                        v.EntityId.HasValue &&
                                        (
                                            (
                                                personAttributesIds.Contains( v.AttributeId ) &&
                                                personIds.Contains( v.EntityId.Value )
                                            ) ||
                                            (
                                                groupMemberAttributesIds.Contains( v.AttributeId ) &&
                                                groupMemberIds.Contains( v.EntityId.Value )
                                            ) ||
                                            (
                                                registrantAttributeIds.Contains( v.AttributeId ) &&
                                                registrantIds.Contains( v.EntityId.Value )
                                            )
                                        )
                                    )
                                    .ToList();

                                // Get the attributes to add to each row's object
                                var attributes = new Dictionary<string, AttributeCache>();
                                RegistrantFields
                                        .Where( f => f.Attribute != null )
                                        .Select( f => f.Attribute )
                                        .ToList()
                                    .ForEach( a => attributes
                                        .Add( a.Id.ToString() + a.Key, a ) );

                                // Initialize the grid's object list
                                gRegistrants.ObjectList = new Dictionary<string, object>();

                                // Loop through each of the current page's registrants and build an attribute
                                // field object for storing attributes and the values for each of the registrants
                                foreach ( var registrant in currentPageRegistrants )
                                {
                                    // Create a row attribute object
                                    var attributeFieldObject = new AttributeFieldObject();

                                    // Add the attributes to the attribute object
                                    attributeFieldObject.Attributes = attributes;

                                    // Add any person attribute values to object
                                    attributeValues
                                        .Where( v =>
                                            personAttributesIds.Contains( v.AttributeId ) &&
                                            v.EntityId.Value == registrant.PersonAlias.PersonId )
                                        .ToList()
                                        .ForEach( v => attributeFieldObject.AttributeValues
                                            .Add( v.AttributeId.ToString() + v.Attribute.Key, new AttributeValueCache( v ) ) );

                                    // Add any group member attribute values to object
                                    if ( registrant.GroupMemberId.HasValue )
                                    {
                                        attributeValues
                                            .Where( v =>
                                                groupMemberAttributesIds.Contains( v.AttributeId ) &&
                                                v.EntityId.Value == registrant.GroupMemberId.Value )
                                            .ToList()
                                            .ForEach( v => attributeFieldObject.AttributeValues
                                                .Add( v.AttributeId.ToString() + v.Attribute.Key, new AttributeValueCache( v ) ) );
                                    }

                                    // Add any registrant attribute values to object
                                    attributeValues
                                        .Where( v =>
                                            registrantAttributeIds.Contains( v.AttributeId ) &&
                                            v.EntityId.Value == registrant.Id )
                                        .ToList()
                                        .ForEach( v => attributeFieldObject.AttributeValues
                                            .Add( v.AttributeId.ToString() + v.Attribute.Key, new AttributeValueCache( v ) ) );

                                    // Add row attribute object to grid's object list
                                    gRegistrants.ObjectList.Add( registrant.Id.ToString(), attributeFieldObject );
                                }
                            }
                        }
                    }

                    gRegistrants.DataBind();
                }
            }
        }

        /// <summary>
        /// Gets all of the form fields that were configured as 'Show on Grid' for the registration template
        /// </summary>
        /// <param name="registrationInstance">The registration instance.</param>
        private void LoadRegistrantFormFields( RegistrationInstance registrationInstance )
        {
            RegistrantFields = new List<RegistrantFormField>();

            if ( registrationInstance != null )
            {
                foreach ( var form in registrationInstance.RegistrationTemplate.Forms )
                {
                    foreach ( var formField in form.Fields
                        .Where( f => f.IsGridField )
                        .OrderBy( f => f.Order ) )
                    {
                        if ( formField.FieldSource == RegistrationFieldSource.PersonField )
                        {
                            if ( formField.PersonFieldType != RegistrationPersonFieldType.FirstName &&
                                formField.PersonFieldType != RegistrationPersonFieldType.LastName )
                            {
                                RegistrantFields.Add(
                                    new RegistrantFormField
                                    {
                                        FieldSource = formField.FieldSource,
                                        PersonFieldType = formField.PersonFieldType
                                    } );
                            }
                        }
                        else
                        {
                            RegistrantFields.Add(
                                new RegistrantFormField
                                {
                                    FieldSource = formField.FieldSource,
                                    Attribute = AttributeCache.Read( formField.AttributeId.Value )
                                } );
                        }
                    }
                }
            }
        }

        private void ClearGrid(Grid grid )
        {
            // Remove any of the dynamic person fields
            var dynamicColumns = new List<string> {
                "PersonAlias.Person.BirthDate",
            };
            foreach ( var column in grid.Columns
                .OfType<BoundField>()
                .Where( c => dynamicColumns.Contains( c.DataField ) )
                .ToList() )
            {
                grid.Columns.Remove( column );
            }

            // Remove any of the dynamic attribute fields
            foreach ( var column in grid.Columns
                .OfType<AttributeField>()
                .ToList() )
            {
                grid.Columns.Remove( column );
            }

            // Remove the fees field
            foreach ( var column in grid.Columns
                .OfType<TemplateField>()
                .Where( c => c.HeaderText == "Fees" )
                .ToList() )
            {
                grid.Columns.Remove( column );
            }

            // Remove the delete field
            foreach ( var column in grid.Columns
                .OfType<DeleteField>()
                .ToList() )
            {
                grid.Columns.Remove( column );
            }

            // Remove the delete field
            foreach ( var column in grid.Columns
                .OfType<GroupPickerField>()
                .ToList() )
            {
                grid.Columns.Remove( column );
            }
        }

        /// <summary>
        /// Adds the filter controls and grid columns for all of the registration template's form fields
        /// that were configured to 'Show on Grid'
        /// </summary>
        private void AddDynamicControls()
        {
            phRegistrantFormFieldFilters.Controls.Clear();
            phWaitListFormFieldFilters.Controls.Clear();

            ClearGrid( gGroupPlacements );
            ClearGrid( gRegistrants );
            ClearGrid( gWaitList );            

            if ( RegistrantFields != null )
            {
                foreach ( var field in RegistrantFields )
                {
                    if ( field.FieldSource == RegistrationFieldSource.PersonField && field.PersonFieldType.HasValue )
                    {
                        switch ( field.PersonFieldType.Value )
                        {
                            case RegistrationPersonFieldType.Campus:
                                {
                                    var ddlCampus = new RockDropDownList();
                                    ddlCampus.ID = "ddlCampus";
                                    ddlCampus.Label = "Home Campus";
                                    ddlCampus.DataValueField = "Id";
                                    ddlCampus.DataTextField = "Name";
                                    ddlCampus.DataSource = CampusCache.All();
                                    ddlCampus.DataBind();
                                    ddlCampus.Items.Insert( 0, new ListItem( "", "" ) );
                                    ddlCampus.SetValue( fRegistrants.GetUserPreference( "Home Campus" ) );
                                    phRegistrantFormFieldFilters.Controls.Add( ddlCampus );

                                    var ddlCampus2 = new RockDropDownList();
                                    ddlCampus2.ID = "ddlCampus";
                                    ddlCampus2.Label = "Home Campus";
                                    ddlCampus2.DataValueField = "Id";
                                    ddlCampus2.DataTextField = "Name";
                                    ddlCampus2.DataSource = CampusCache.All();
                                    ddlCampus2.DataBind();
                                    ddlCampus2.Items.Insert( 0, new ListItem( "", "" ) );
                                    ddlCampus2.SetValue( fRegistrants.GetUserPreference( "WL-Home Campus" ) );
                                    phWaitListFormFieldFilters.Controls.Add( ddlCampus2 );

                                    var templateField = new RockLiteralField();
                                    templateField.ID = "lCampus";
                                    templateField.HeaderText = "Campus";
                                    gRegistrants.Columns.Add( templateField );

                                    var templateField2 = new RockLiteralField();
                                    templateField2.ID = "lCampus";
                                    templateField2.HeaderText = "Campus";
                                    gGroupPlacements.Columns.Add( templateField2 );

                                    var templateField3 = new RockLiteralField();
                                    templateField3.ID = "lCampus";
                                    templateField3.HeaderText = "Campus";
                                    gWaitList.Columns.Add( templateField3 );

                                    break;
                                }

                            case RegistrationPersonFieldType.Email:
                                {
                                    var tbEmailFilter = new RockTextBox();
                                    tbEmailFilter.ID = "tbEmailFilter";
                                    tbEmailFilter.Label = "Email";
                                    tbEmailFilter.Text = fRegistrants.GetUserPreference( "Email" );
                                    phRegistrantFormFieldFilters.Controls.Add( tbEmailFilter );

                                    var tbEmailFilter2 = new RockTextBox();
                                    tbEmailFilter2.ID = "tbEmailFilter";
                                    tbEmailFilter2.Label = "Email";
                                    tbEmailFilter2.Text = fRegistrants.GetUserPreference( "WL-Email" );
                                    phWaitListFormFieldFilters.Controls.Add( tbEmailFilter2 );

                                    string dataFieldExpression = "PersonAlias.Person.Email";
                                    var emailField = new RockBoundField();
                                    emailField.DataField = dataFieldExpression;
                                    emailField.HeaderText = "Email";
                                    emailField.SortExpression = dataFieldExpression;
                                    gRegistrants.Columns.Add( emailField );

                                    var emailField2 = new RockBoundField();
                                    emailField2.DataField = dataFieldExpression;
                                    emailField2.HeaderText = "Email";
                                    emailField2.SortExpression = dataFieldExpression;
                                    gGroupPlacements.Columns.Add( emailField2 );

                                    var emailField3 = new RockBoundField();
                                    emailField3.DataField = dataFieldExpression;
                                    emailField3.HeaderText = "Email";
                                    emailField3.SortExpression = dataFieldExpression;
                                    gWaitList.Columns.Add( emailField3 );

                                    break;
                                }

                            case RegistrationPersonFieldType.Birthdate:
                                {
                                    var drpBirthdateFilter = new DateRangePicker();
                                    drpBirthdateFilter.ID = "drpBirthdateFilter";
                                    drpBirthdateFilter.Label = "Birthdate Range";
                                    drpBirthdateFilter.DelimitedValues = fRegistrants.GetUserPreference( "Birthdate Range" );
                                    phRegistrantFormFieldFilters.Controls.Add( drpBirthdateFilter );

                                    var drpBirthdateFilter2 = new DateRangePicker();
                                    drpBirthdateFilter2.ID = "drpBirthdateFilter";
                                    drpBirthdateFilter2.Label = "Birthdate Range";
                                    drpBirthdateFilter2.DelimitedValues = fRegistrants.GetUserPreference( "WL-Birthdate Range" );
                                    phWaitListFormFieldFilters.Controls.Add( drpBirthdateFilter2 );

                                    string dataFieldExpression = "PersonAlias.Person.BirthDate";
                                    var birthdateField = new DateField();
                                    birthdateField.DataField = dataFieldExpression;
                                    birthdateField.HeaderText = "Birthdate";
                                    birthdateField.SortExpression = dataFieldExpression;
                                    gRegistrants.Columns.Add( birthdateField );

                                    var birthdateField2 = new DateField();
                                    birthdateField2.DataField = dataFieldExpression;
                                    birthdateField2.HeaderText = "Birthdate";
                                    birthdateField2.SortExpression = dataFieldExpression;
                                    gGroupPlacements.Columns.Add( birthdateField2 );

                                    var birthdateField3 = new DateField();
                                    birthdateField3.DataField = dataFieldExpression;
                                    birthdateField3.HeaderText = "Birthdate";
                                    birthdateField3.SortExpression = dataFieldExpression;
                                    gWaitList.Columns.Add( birthdateField3 );

                                    break;
                                }

                            case RegistrationPersonFieldType.Grade:
                                {
                                    var gpGradeFilter = new GradePicker();
                                    gpGradeFilter.ID = "gpGradeFilter";
                                    gpGradeFilter.Label = "Grade";
                                    gpGradeFilter.UseAbbreviation = true;
                                    gpGradeFilter.UseGradeOffsetAsValue = true;
                                    gpGradeFilter.CssClass = "input-width-md";
                                    // Since 12th grade is the 0 Value, we need to handle the "no user preference" differently
                                    // by not calling SetValue otherwise it will select 12th grade.
                                    var gradeUserPreference = fRegistrants.GetUserPreference( "Grade" ).AsIntegerOrNull();
                                    if ( gradeUserPreference != null )
                                    {
                                        gpGradeFilter.SetValue( gradeUserPreference );
                                    }
                                    phRegistrantFormFieldFilters.Controls.Add( gpGradeFilter );

                                    var gpGradeFilter2 = new GradePicker();
                                    gpGradeFilter2.ID = "gpGradeFilter";
                                    gpGradeFilter2.Label = "Grade";
                                    gpGradeFilter2.UseAbbreviation = true;
                                    gpGradeFilter2.UseGradeOffsetAsValue = true;
                                    gpGradeFilter2.CssClass = "input-width-md";
                                    var wlGradeUserPreference = fRegistrants.GetUserPreference( "WL-Grade" ).AsIntegerOrNull();
                                    if ( wlGradeUserPreference != null )
                                    {
                                        gpGradeFilter2.SetValue( wlGradeUserPreference );
                                    }
                                    phWaitListFormFieldFilters.Controls.Add( gpGradeFilter2 );

                                    // 2017-01-13 as discussed, changing this to Grade but keeping the sort based on grad year
                                    string dataFieldExpression = "PersonAlias.Person.GradeFormatted";
                                    var gradeField = new RockBoundField();
                                    gradeField.DataField = dataFieldExpression;
                                    gradeField.HeaderText = "Grade";
                                    gradeField.SortExpression = "PersonAlias.Person.GraduationYear";
                                    gRegistrants.Columns.Add( gradeField );

                                    var gradeField2 = new RockBoundField();
                                    gradeField2.DataField = dataFieldExpression;
                                    gradeField2.HeaderText = "Grade";
                                    gGroupPlacements.Columns.Add( gradeField2 );

                                    var gradeField3 = new RockBoundField();
                                    gradeField3.DataField = dataFieldExpression;
                                    gradeField3.HeaderText = "Grade";
                                    gWaitList.Columns.Add( gradeField3 );

                                    break;
                                }

                            case RegistrationPersonFieldType.Gender:
                                {
                                    var ddlGenderFilter = new RockDropDownList();
                                    ddlGenderFilter.BindToEnum<Gender>( true );
                                    ddlGenderFilter.ID = "ddlGenderFilter";
                                    ddlGenderFilter.Label = "Gender";
                                    ddlGenderFilter.SetValue( fRegistrants.GetUserPreference( "Gender" ) );
                                    phRegistrantFormFieldFilters.Controls.Add( ddlGenderFilter );

                                    var ddlGenderFilter2 = new RockDropDownList();
                                    ddlGenderFilter2.BindToEnum<Gender>( true );
                                    ddlGenderFilter2.ID = "ddlGenderFilter";
                                    ddlGenderFilter2.Label = "Gender";
                                    ddlGenderFilter2.SetValue( fRegistrants.GetUserPreference( "WL-Gender" ) );
                                    phWaitListFormFieldFilters.Controls.Add( ddlGenderFilter2 );

                                    string dataFieldExpression = "PersonAlias.Person.Gender";
                                    var genderField = new EnumField();
                                    genderField.DataField = dataFieldExpression;
                                    genderField.HeaderText = "Gender";
                                    genderField.SortExpression = dataFieldExpression;
                                    gRegistrants.Columns.Add( genderField );

                                    var genderField2 = new EnumField();
                                    genderField2.DataField = dataFieldExpression;
                                    genderField2.HeaderText = "Gender";
                                    genderField2.SortExpression = dataFieldExpression;
                                    gGroupPlacements.Columns.Add( genderField2 );

                                    var genderField3 = new EnumField();
                                    genderField3.DataField = dataFieldExpression;
                                    genderField3.HeaderText = "Gender";
                                    genderField3.SortExpression = dataFieldExpression;
                                    gWaitList.Columns.Add( genderField3 );
                                    break;
                                }

                            case RegistrationPersonFieldType.MaritalStatus:
                                {
                                    var ddlMaritalStatusFilter = new RockDropDownList();
                                    ddlMaritalStatusFilter.BindToDefinedType( DefinedTypeCache.Read( Rock.SystemGuid.DefinedType.PERSON_MARITAL_STATUS.AsGuid() ), true );
                                    ddlMaritalStatusFilter.ID = "ddlMaritalStatusFilter";
                                    ddlMaritalStatusFilter.Label = "Marital Status";
                                    ddlMaritalStatusFilter.SetValue( fRegistrants.GetUserPreference( "Marital Status" ) );
                                    phRegistrantFormFieldFilters.Controls.Add( ddlMaritalStatusFilter );

                                    var ddlMaritalStatusFilter2 = new RockDropDownList();
                                    ddlMaritalStatusFilter2.BindToDefinedType( DefinedTypeCache.Read( Rock.SystemGuid.DefinedType.PERSON_MARITAL_STATUS.AsGuid() ), true );
                                    ddlMaritalStatusFilter2.ID = "ddlMaritalStatusFilter";
                                    ddlMaritalStatusFilter2.Label = "Marital Status";
                                    ddlMaritalStatusFilter2.SetValue( fRegistrants.GetUserPreference( "WL-Marital Status" ) );
                                    phWaitListFormFieldFilters.Controls.Add( ddlMaritalStatusFilter2 );

                                    string dataFieldExpression = "PersonAlias.Person.MaritalStatusValue.Value";
                                    var maritalStatusField = new RockBoundField();
                                    maritalStatusField.DataField = dataFieldExpression;
                                    maritalStatusField.HeaderText = "MaritalStatus";
                                    maritalStatusField.SortExpression = dataFieldExpression;
                                    gRegistrants.Columns.Add( maritalStatusField );

                                    var maritalStatusField2 = new RockBoundField();
                                    maritalStatusField2.DataField = dataFieldExpression;
                                    maritalStatusField2.HeaderText = "MaritalStatus";
                                    maritalStatusField2.SortExpression = dataFieldExpression;
                                    gGroupPlacements.Columns.Add( maritalStatusField2 );

                                    var maritalStatusField3 = new RockBoundField();
                                    maritalStatusField3.DataField = dataFieldExpression;
                                    maritalStatusField3.HeaderText = "MaritalStatus";
                                    maritalStatusField3.SortExpression = dataFieldExpression;
                                    gWaitList.Columns.Add( maritalStatusField3 );

                                    break;
                                }

                            case RegistrationPersonFieldType.MobilePhone:
                                {
                                    var tbPhoneFilter = new RockTextBox();
                                    tbPhoneFilter.ID = "tbPhoneFilter";
                                    tbPhoneFilter.Label = "Phone";
                                    tbPhoneFilter.Text = fRegistrants.GetUserPreference( "Phone" );
                                    phRegistrantFormFieldFilters.Controls.Add( tbPhoneFilter );

                                    var tbPhoneFilter2 = new RockTextBox();
                                    tbPhoneFilter2.ID = "tbPhoneFilter";
                                    tbPhoneFilter2.Label = "Phone";
                                    tbPhoneFilter2.Text = fRegistrants.GetUserPreference( "WL-Phone" );
                                    phWaitListFormFieldFilters.Controls.Add( tbPhoneFilter2 );

                                    var phoneNumbersField = new PhoneNumbersField();
                                    phoneNumbersField.DataField = "PersonAlias.Person.PhoneNumbers";
                                    phoneNumbersField.HeaderText = "Phone(s)";
                                    gRegistrants.Columns.Add( phoneNumbersField );

                                    var phoneNumbersField2 = new PhoneNumbersField();
                                    phoneNumbersField2.DataField = "PersonAlias.Person.PhoneNumbers";
                                    phoneNumbersField2.HeaderText = "Phone(s)";
                                    gGroupPlacements.Columns.Add( phoneNumbersField2 );

                                    var phoneNumbersField3 = new PhoneNumbersField();
                                    phoneNumbersField3.DataField = "PersonAlias.Person.PhoneNumbers";
                                    phoneNumbersField3.HeaderText = "Phone(s)";
                                    gWaitList.Columns.Add( phoneNumbersField3 );

                                    break;
                                }
                        }
                    }
                    else if ( field.Attribute != null )
                    {
                        var attribute = field.Attribute;

                        // add dynamic filter to registrant grid
                        var control = attribute.FieldType.Field.FilterControl( attribute.QualifierValues, "filter_" + attribute.Id.ToString(), false, Rock.Reporting.FilterMode.SimpleFilter );
                        if ( control != null )
                        {
                            if ( control is IRockControl )
                            {
                                var rockControl = (IRockControl)control;
                                rockControl.Label = attribute.Name;
                                rockControl.Help = attribute.Description;
                                phRegistrantFormFieldFilters.Controls.Add( control );
                            }
                            else
                            {
                                var wrapper = new RockControlWrapper();
                                wrapper.ID = control.ID + "_wrapper";
                                wrapper.Label = attribute.Name;
                                wrapper.Controls.Add( control );
                                phRegistrantFormFieldFilters.Controls.Add( wrapper );
                            }

                            string savedValue = fRegistrants.GetUserPreference( attribute.Key );
                            if ( !string.IsNullOrWhiteSpace( savedValue ) )
                            {
                                try
                                {
                                    var values = JsonConvert.DeserializeObject<List<string>>( savedValue );
                                    attribute.FieldType.Field.SetFilterValues( control, attribute.QualifierValues, values );
                                }
                                catch { }
                            }
                        }

                        // add dynamic filter to wait list grid
                        var control2 = attribute.FieldType.Field.FilterControl( attribute.QualifierValues, "filter_" + attribute.Id.ToString(), false, Rock.Reporting.FilterMode.SimpleFilter );
                        if ( control2 != null )
                        {
                            if ( control2 is IRockControl )
                            {
                                var rockControl2 = (IRockControl)control2;
                                rockControl2.Label = attribute.Name;
                                rockControl2.Help = attribute.Description;
                                phWaitListFormFieldFilters.Controls.Add( control2 );
                            }
                            else
                            {
                                var wrapper2 = new RockControlWrapper();
                                wrapper2.ID = control.ID + "_wrapper";
                                wrapper2.Label = attribute.Name;
                                wrapper2.Controls.Add( control2 );
                                phWaitListFormFieldFilters.Controls.Add( wrapper2 );
                            }

                            string savedValue = fWaitList.GetUserPreference( "WL-" + attribute.Key );
                            if ( !string.IsNullOrWhiteSpace( savedValue ) )
                            {
                                try
                                {
                                    var values = JsonConvert.DeserializeObject<List<string>>( savedValue );
                                    attribute.FieldType.Field.SetFilterValues( control2, attribute.QualifierValues, values );
                                }
                                catch { }
                            }
                        }

                        string dataFieldExpression = attribute.Id.ToString() + attribute.Key;
                        bool columnExists = gRegistrants.Columns.OfType<AttributeField>().FirstOrDefault( a => a.DataField.Equals( dataFieldExpression ) ) != null;
                        if ( !columnExists )
                        {
                            AttributeField boundField = new AttributeField();
                            boundField.DataField = dataFieldExpression;
                            boundField.AttributeId = attribute.Id;
                            boundField.HeaderText = attribute.Name;

                            AttributeField boundField2 = new AttributeField();
                            boundField2.DataField = dataFieldExpression;
                            boundField2.AttributeId = attribute.Id;
                            boundField2.HeaderText = attribute.Name;

                            AttributeField boundField3 = new AttributeField();
                            boundField3.DataField = dataFieldExpression;
                            boundField3.AttributeId = attribute.Id;
                            boundField3.HeaderText = attribute.Name;

                            var attributeCache = Rock.Web.Cache.AttributeCache.Read( attribute.Id );
                            if ( attributeCache != null )
                            {
                                boundField.ItemStyle.HorizontalAlign = attributeCache.FieldType.Field.AlignValue;
                                boundField2.ItemStyle.HorizontalAlign = attributeCache.FieldType.Field.AlignValue;
                                boundField3.ItemStyle.HorizontalAlign = attributeCache.FieldType.Field.AlignValue;
                            }

                            gRegistrants.Columns.Add( boundField );
                            gGroupPlacements.Columns.Add( boundField2 );
                            gWaitList.Columns.Add( boundField3 );
                        }
                    }
                }
            }

            // Add fee column
            var feeField = new RockLiteralField();
            feeField.ID = "lFees";
            feeField.HeaderText = "Fees";
            gRegistrants.Columns.Add( feeField );

            var deleteField = new DeleteField();
            gRegistrants.Columns.Add( deleteField );
            deleteField.Click += gRegistrants_Delete;

            var groupPickerField = new GroupPickerField();
            groupPickerField.HeaderText = "Group";
            groupPickerField.RootGroupId = gpGroupPlacementParentGroup.SelectedValueAsInt();
            gGroupPlacements.Columns.Add( groupPickerField );
        }

        #endregion

        #region Payments Tab

        /// <summary>
        /// Binds the payments filter.
        /// </summary>
        private void BindPaymentsFilter()
        {
            sdrpPaymentDateRange.DelimitedValues = fPayments.GetUserPreference( "Payments Date Range" );
        }

        /// <summary>
        /// Binds the payments grid.
        /// </summary>
        private void BindPaymentsGrid()
        {
            int? instanceId = hfRegistrationInstanceId.Value.AsIntegerOrNull();
            if ( instanceId.HasValue )
            {
                using ( var rockContext = new RockContext() )
                {
                    var currencyTypes = new Dictionary<int, string>();
                    var creditCardTypes = new Dictionary<int, string>();

                    // If configured for a registration and registration is null, return
                    int registrationEntityTypeId = EntityTypeCache.Read( typeof( Rock.Model.Registration ) ).Id;

                    // Get all the registrations for this instance
                    PaymentRegistrations = new RegistrationService( rockContext )
                        .Queryable( "PersonAlias.Person,Registrants.PersonAlias.Person" ).AsNoTracking()
                        .Where( r =>
                            r.RegistrationInstanceId == instanceId.Value &&
                            !r.IsTemporary )
                        .ToList();

                    // Get the Registration Ids
                    var registrationIds = PaymentRegistrations
                        .Select( r => r.Id )
                        .ToList();

                    // Get all the transactions relate to these registrations
                    var qry = new FinancialTransactionService( rockContext )
                        .Queryable().AsNoTracking()
                        .Where( t => t.TransactionDetails
                            .Any( d =>
                                d.EntityTypeId.HasValue &&
                                d.EntityTypeId.Value == registrationEntityTypeId &&
                                d.EntityId.HasValue &&
                                registrationIds.Contains( d.EntityId.Value ) ) );

                    // Date Range
                    var dateRange = SlidingDateRangePicker.CalculateDateRangeFromDelimitedValues( sdrpPaymentDateRange.DelimitedValues );

                    if ( dateRange.Start.HasValue )
                    {
                        qry = qry.Where( r =>
                            r.TransactionDateTime >= dateRange.Start.Value );
                    }

                    if ( dateRange.End.HasValue )
                    {
                        qry = qry.Where( r =>
                            r.TransactionDateTime < dateRange.End.Value );
                    }

                    SortProperty sortProperty = gPayments.SortProperty;
                    if ( sortProperty != null )
                    {
                        if ( sortProperty.Property == "TotalAmount" )
                        {
                            if ( sortProperty.Direction == SortDirection.Ascending )
                            {
                                qry = qry.OrderBy( t => t.TransactionDetails.Sum( d => (decimal?)d.Amount ) ?? 0.00M );
                            }
                            else
                            {
                                qry = qry.OrderByDescending( t => t.TransactionDetails.Sum( d => (decimal?)d.Amount ) ?? 0.0M );
                            }
                        }
                        else
                        {
                            qry = qry.Sort( sortProperty );
                        }
                    }
                    else
                    {
                        qry = qry.OrderByDescending( t => t.TransactionDateTime ).ThenByDescending( t => t.Id );
                    }

                    gPayments.SetLinqDataSource( qry.AsNoTracking() );
                    gPayments.DataBind();
                }
            }
        }

        #endregion

        #region Wait List Tab

        private void BindWaitListFilter( RegistrationInstance instance )
        {
            drpWaitListDateRange.DelimitedValues = fWaitList.GetUserPreference( "WL-Date Range" );
            tbWaitListFirstName.Text = fWaitList.GetUserPreference( "WL-First Name" );
            tbWaitListLastName.Text = fWaitList.GetUserPreference( "WL-Last Name" );
        }

        private void BindWaitListGrid( bool isExporting = false )
        {
            int? instanceId = hfRegistrationInstanceId.Value.AsIntegerOrNull();
            if ( instanceId.HasValue )
            {
                using ( var rockContext = new RockContext() )
                {
                    var registrationInstance = new RegistrationInstanceService( rockContext ).Get( instanceId.Value );

                    _waitListOrder = new RegistrationRegistrantService( rockContext ).Queryable().Where( r =>
                                            r.Registration.RegistrationInstanceId == instanceId.Value &&
                                            r.PersonAlias != null &&
                                            r.PersonAlias.Person != null &&
                                            r.OnWaitList )
                                        .OrderBy( r => r.CreatedDateTime )
                                        .Select( r => r.Id ).ToList();

                    // Start query for registrants
                    var qry = new RegistrationRegistrantService( rockContext )
                    .Queryable( "PersonAlias.Person.PhoneNumbers.NumberTypeValue,Fees.RegistrationTemplateFee" ).AsNoTracking()
                    .Where( r =>
                        r.Registration.RegistrationInstanceId == instanceId.Value &&
                        r.PersonAlias != null &&
                        r.PersonAlias.Person != null &&
                        r.OnWaitList );

                    // Filter by daterange
                    if ( drpWaitListDateRange.LowerValue.HasValue )
                    {
                        qry = qry.Where( r =>
                            r.CreatedDateTime.HasValue &&
                            r.CreatedDateTime.Value >= drpWaitListDateRange.LowerValue.Value );
                    }
                    if ( drpWaitListDateRange.UpperValue.HasValue )
                    {
                        qry = qry.Where( r =>
                            r.CreatedDateTime.HasValue &&
                            r.CreatedDateTime.Value <= drpWaitListDateRange.UpperValue.Value );
                    }

                    // Filter by first name
                    if ( !string.IsNullOrWhiteSpace( tbWaitListFirstName.Text ) )
                    {
                        string rfname = tbWaitListFirstName.Text;
                        qry = qry.Where( r =>
                            r.PersonAlias.Person.NickName.StartsWith( rfname ) ||
                            r.PersonAlias.Person.FirstName.StartsWith( rfname ) );
                    }

                    // Filter by last name
                    if ( !string.IsNullOrWhiteSpace( tbWaitListLastName.Text ) )
                    {
                        string rlname = tbWaitListLastName.Text;
                        qry = qry.Where( r =>
                            r.PersonAlias.Person.LastName.StartsWith( rlname ) );
                    }

                    bool preloadCampusValues = false;
                    var registrantAttributes = new List<AttributeCache>();
                    var personAttributes = new List<AttributeCache>();
                    var groupMemberAttributes = new List<AttributeCache>();
                    var registrantAttributeIds = new List<int>();
                    var personAttributesIds = new List<int>();
                    var groupMemberAttributesIds = new List<int>();

                    if ( RegistrantFields != null )
                    {
                        // Filter by any selected
                        foreach ( var personFieldType in RegistrantFields
                            .Where( f =>
                                f.FieldSource == RegistrationFieldSource.PersonField &&
                                f.PersonFieldType.HasValue )
                            .Select( f => f.PersonFieldType.Value ) )
                        {
                            switch ( personFieldType )
                            {
                                case RegistrationPersonFieldType.Campus:
                                    {
                                        preloadCampusValues = true;

                                        var ddlCampus = phWaitListFormFieldFilters.FindControl( "ddlCampus" ) as RockDropDownList;
                                        if ( ddlCampus != null )
                                        {
                                            var campusId = ddlCampus.SelectedValue.AsIntegerOrNull();
                                            if ( campusId.HasValue )
                                            {
                                                var familyGroupTypeGuid = Rock.SystemGuid.GroupType.GROUPTYPE_FAMILY.AsGuid();
                                                qry = qry.Where( r =>
                                                    r.PersonAlias.Person.Members.Any( m =>
                                                        m.Group.GroupType.Guid == familyGroupTypeGuid &&
                                                        m.Group.CampusId.HasValue &&
                                                        m.Group.CampusId.Value == campusId ) );
                                            }
                                        }

                                        break;
                                    }

                                case RegistrationPersonFieldType.Email:
                                    {
                                        var tbEmailFilter = phWaitListFormFieldFilters.FindControl( "tbEmailFilter" ) as RockTextBox;
                                        if ( tbEmailFilter != null && !string.IsNullOrWhiteSpace( tbEmailFilter.Text ) )
                                        {
                                            qry = qry.Where( r =>
                                                r.PersonAlias.Person.Email != null &&
                                                r.PersonAlias.Person.Email.Contains( tbEmailFilter.Text ) );
                                        }

                                        break;
                                    }

                                case RegistrationPersonFieldType.Birthdate:
                                    {
                                        var drpBirthdateFilter = phWaitListFormFieldFilters.FindControl( "drpBirthdateFilter" ) as DateRangePicker;
                                        if ( drpBirthdateFilter != null )
                                        {
                                            if ( drpBirthdateFilter.LowerValue.HasValue )
                                            {
                                                qry = qry.Where( r =>
                                                    r.PersonAlias.Person.BirthDate.HasValue &&
                                                    r.PersonAlias.Person.BirthDate.Value >= drpBirthdateFilter.LowerValue.Value );
                                            }
                                            if ( drpBirthdateFilter.UpperValue.HasValue )
                                            {
                                                qry = qry.Where( r =>
                                                    r.PersonAlias.Person.BirthDate.HasValue &&
                                                    r.PersonAlias.Person.BirthDate.Value <= drpBirthdateFilter.UpperValue.Value );
                                            }
                                        }
                                        break;
                                    }

                                case RegistrationPersonFieldType.Grade:
                                    {
                                        var gpGradeFilter = phWaitListFormFieldFilters.FindControl( "gpGradeFilter" ) as GradePicker;
                                        if ( gpGradeFilter != null )
                                        {
                                            int? graduationYear = Person.GraduationYearFromGradeOffset( gpGradeFilter.SelectedValueAsInt( false ) );
                                            if ( graduationYear.HasValue )
                                            {
                                                qry = qry.Where( r =>
                                                    r.PersonAlias.Person.GraduationYear.HasValue &&
                                                    r.PersonAlias.Person.GraduationYear == graduationYear.Value );
                                            }
                                        }
                                        break;
                                    }

                                case RegistrationPersonFieldType.Gender:
                                    {
                                        var ddlGenderFilter = phWaitListFormFieldFilters.FindControl( "ddlGenderFilter" ) as RockDropDownList;
                                        if ( ddlGenderFilter != null )
                                        {
                                            var gender = ddlGenderFilter.SelectedValue.ConvertToEnumOrNull<Gender>();
                                            if ( gender.HasValue )
                                            {
                                                qry = qry.Where( r =>
                                                    r.PersonAlias.Person.Gender == gender );
                                            }
                                        }

                                        break;
                                    }

                                case RegistrationPersonFieldType.MaritalStatus:
                                    {
                                        var ddlMaritalStatusFilter = phWaitListFormFieldFilters.FindControl( "ddlMaritalStatusFilter" ) as RockDropDownList;
                                        if ( ddlMaritalStatusFilter != null )
                                        {
                                            var maritalStatusId = ddlMaritalStatusFilter.SelectedValue.AsIntegerOrNull();
                                            if ( maritalStatusId.HasValue )
                                            {
                                                qry = qry.Where( r =>
                                                    r.PersonAlias.Person.MaritalStatusValueId.HasValue &&
                                                    r.PersonAlias.Person.MaritalStatusValueId.Value == maritalStatusId.Value );
                                            }
                                        }

                                        break;
                                    }
                                case RegistrationPersonFieldType.MobilePhone:
                                    {
                                        var tbPhoneFilter = phWaitListFormFieldFilters.FindControl( "tbPhoneFilter" ) as RockTextBox;
                                        if ( tbPhoneFilter != null && !string.IsNullOrWhiteSpace( tbPhoneFilter.Text ) )
                                        {
                                            string numericPhone = tbPhoneFilter.Text.AsNumeric();

                                            qry = qry.Where( r =>
                                                r.PersonAlias.Person.PhoneNumbers != null &&
                                                r.PersonAlias.Person.PhoneNumbers.Any( n => n.Number.Contains( numericPhone ) ) );
                                        }

                                        break;
                                    }
                            }
                        }

                        // Get all the registrant attributes selected to be on grid
                        registrantAttributes = RegistrantFields
                            .Where( f =>
                                f.Attribute != null &&
                                f.FieldSource == RegistrationFieldSource.RegistrationAttribute )
                            .Select( f => f.Attribute )
                            .ToList();
                        registrantAttributeIds = registrantAttributes.Select( a => a.Id ).Distinct().ToList();

                        // Filter query by any configured registrant attribute filters
                        if ( registrantAttributes != null && registrantAttributes.Any() )
                        {
                            var attributeValueService = new AttributeValueService( rockContext );
                            var parameterExpression = attributeValueService.ParameterExpression;
                            foreach ( var attribute in registrantAttributes )
                            {
                                var filterControl = phWaitListFormFieldFilters.FindControl( "filter_" + attribute.Id.ToString() );
                                if ( filterControl != null )
                                {
                                    var filterValues = attribute.FieldType.Field.GetFilterValues( filterControl, attribute.QualifierValues, Rock.Reporting.FilterMode.SimpleFilter );
                                    var expression = attribute.FieldType.Field.AttributeFilterExpression( attribute.QualifierValues, filterValues, parameterExpression );
                                    if ( expression != null )
                                    {
                                        var attributeValues = attributeValueService
                                            .Queryable()
                                            .Where( v => v.Attribute.Id == attribute.Id );
                                        attributeValues = attributeValues.Where( parameterExpression, expression, null );
                                        qry = qry
                                            .Where( r => attributeValues.Select( v => v.EntityId ).Contains( r.Id ) );
                                    }
                                }
                            }
                        }

                        // Get all the person attributes selected to be on grid
                        personAttributes = RegistrantFields
                            .Where( f =>
                                f.Attribute != null &&
                                f.FieldSource == RegistrationFieldSource.PersonAttribute )
                            .Select( f => f.Attribute )
                            .ToList();
                        personAttributesIds = personAttributes.Select( a => a.Id ).Distinct().ToList();

                        // Filter query by any configured person attribute filters
                        if ( personAttributes != null && personAttributes.Any() )
                        {
                            var attributeValueService = new AttributeValueService( rockContext );
                            var parameterExpression = attributeValueService.ParameterExpression;
                            foreach ( var attribute in personAttributes )
                            {
                                var filterControl = phWaitListFormFieldFilters.FindControl( "filter_" + attribute.Id.ToString() );
                                if ( filterControl != null )
                                {
                                    var filterValues = attribute.FieldType.Field.GetFilterValues( filterControl, attribute.QualifierValues, Rock.Reporting.FilterMode.SimpleFilter );
                                    var expression = attribute.FieldType.Field.AttributeFilterExpression( attribute.QualifierValues, filterValues, parameterExpression );
                                    if ( expression != null )
                                    {
                                        var attributeValues = attributeValueService
                                            .Queryable()
                                            .Where( v => v.Attribute.Id == attribute.Id );
                                        attributeValues = attributeValues.Where( parameterExpression, expression, null );
                                        qry = qry
                                            .Where( r => attributeValues.Select( v => v.EntityId ).Contains( r.PersonAlias.PersonId ) );
                                    }
                                }
                            }
                        }

                        // Get all the group member attributes selected to be on grid
                        groupMemberAttributes = RegistrantFields
                            .Where( f =>
                                f.Attribute != null &&
                                f.FieldSource == RegistrationFieldSource.GroupMemberAttribute )
                            .Select( f => f.Attribute )
                            .ToList();
                        groupMemberAttributesIds = groupMemberAttributes.Select( a => a.Id ).Distinct().ToList();

                        // Filter query by any configured person attribute filters
                        if ( groupMemberAttributes != null && groupMemberAttributes.Any() )
                        {
                            var attributeValueService = new AttributeValueService( rockContext );
                            var parameterExpression = attributeValueService.ParameterExpression;
                            foreach ( var attribute in groupMemberAttributes )
                            {
                                var filterControl = phWaitListFormFieldFilters.FindControl( "filter_" + attribute.Id.ToString() );
                                if ( filterControl != null )
                                {
                                    var filterValues = attribute.FieldType.Field.GetFilterValues( filterControl, attribute.QualifierValues, Rock.Reporting.FilterMode.SimpleFilter );
                                    var expression = attribute.FieldType.Field.AttributeFilterExpression( attribute.QualifierValues, filterValues, parameterExpression );
                                    if ( expression != null )
                                    {
                                        var attributeValues = attributeValueService
                                            .Queryable()
                                            .Where( v => v.Attribute.Id == attribute.Id );
                                        attributeValues = attributeValues.Where( parameterExpression, expression, null );
                                        qry = qry
                                            .Where( r => r.GroupMemberId.HasValue &&
                                            attributeValues.Select( v => v.EntityId ).Contains( r.GroupMemberId.Value ) );
                                    }
                                }
                            }
                        }
                    }

                    // Sort the query
                    IOrderedQueryable<RegistrationRegistrant> orderedQry = null;
                    SortProperty sortProperty = gWaitList.SortProperty;
                    if ( sortProperty != null )
                    {
                        orderedQry = qry.Sort( sortProperty );
                    }
                    else
                    {
                        orderedQry = qry
                            .OrderBy( r => r.Id );
                    }

                    // increase the timeout just in case. A complex filter on the grid might slow things down
                    rockContext.Database.CommandTimeout = 180;

                    // Set the grids LinqDataSource which will run query and set results for current page
                    gWaitList.SetLinqDataSource<RegistrationRegistrant>( orderedQry );

                    if ( RegistrantFields != null )
                    {
                        // Get the query results for the current page
                        var currentPageRegistrants = gWaitList.DataSource as List<RegistrationRegistrant>;
                        if ( currentPageRegistrants != null )
                        {
                            // Get all the registrant ids in current page of query results
                            var registrantIds = currentPageRegistrants
                                .Select( r => r.Id )
                                .Distinct()
                                .ToList();

                            // Get all the person ids in current page of query results
                            var personIds = currentPageRegistrants
                                .Select( r => r.PersonAlias.PersonId )
                                .Distinct()
                                .ToList();

                            // Get all the group member ids and the group id in current page of query results
                            var groupMemberIds = new List<int>();
                            GroupLinks = new Dictionary<int, string>();
                            foreach ( var groupMember in currentPageRegistrants
                                .Where( m =>
                                    m.GroupMember != null &&
                                    m.GroupMember.Group != null )
                                .Select( m => m.GroupMember ) )
                            {
                                groupMemberIds.Add( groupMember.Id );
                                GroupLinks.AddOrIgnore( groupMember.GroupId,
                                    isExporting ? groupMember.Group.Name :
                                        string.Format( "<a href='{0}'>{1}</a>",
                                            LinkedPageUrl( "GroupDetailPage", new Dictionary<string, string> { { "GroupId", groupMember.GroupId.ToString() } } ),
                                            groupMember.Group.Name ) );
                            }

                            // If the campus column was selected to be displayed on grid, preload all the people's
                            // campuses so that the databind does not need to query each row
                            if ( preloadCampusValues )
                            {
                                PersonCampusIds = new Dictionary<int, List<int>>();

                                Guid familyGroupTypeGuid = Rock.SystemGuid.GroupType.GROUPTYPE_FAMILY.AsGuid();
                                foreach ( var personCampusList in new GroupMemberService( rockContext )
                                    .Queryable().AsNoTracking()
                                    .Where( m =>
                                        m.Group.GroupType.Guid == familyGroupTypeGuid &&
                                        personIds.Contains( m.PersonId ) )
                                    .GroupBy( m => m.PersonId )
                                    .Select( m => new
                                    {
                                        PersonId = m.Key,
                                        CampusIds = m
                                            .Where( g => g.Group.CampusId.HasValue )
                                            .Select( g => g.Group.CampusId.Value )
                                            .ToList()
                                    } ) )
                                {
                                    PersonCampusIds.Add( personCampusList.PersonId, personCampusList.CampusIds );
                                }
                            }

                            // If there are any attributes that were selected to be displayed, we're going
                            // to try and read all attribute values in one query and then put them into a
                            // custom grid ObjectList property so that the AttributeField columns don't need
                            // to do the LoadAttributes and querying of values for each row/column
                            if ( personAttributesIds.Any() || groupMemberAttributesIds.Any() || registrantAttributeIds.Any() )
                            {
                                // Query the attribute values for all rows and attributes
                                var attributeValues = new AttributeValueService( rockContext )
                                    .Queryable( "Attribute" ).AsNoTracking()
                                    .Where( v =>
                                        v.EntityId.HasValue &&
                                        (
                                            (
                                                personAttributesIds.Contains( v.AttributeId ) &&
                                                personIds.Contains( v.EntityId.Value )
                                            ) ||
                                            (
                                                groupMemberAttributesIds.Contains( v.AttributeId ) &&
                                                groupMemberIds.Contains( v.EntityId.Value )
                                            ) ||
                                            (
                                                registrantAttributeIds.Contains( v.AttributeId ) &&
                                                registrantIds.Contains( v.EntityId.Value )
                                            )
                                        )
                                    )
                                    .ToList();

                                // Get the attributes to add to each row's object
                                var attributes = new Dictionary<string, AttributeCache>();
                                RegistrantFields
                                        .Where( f => f.Attribute != null )
                                        .Select( f => f.Attribute )
                                        .ToList()
                                    .ForEach( a => attributes
                                        .Add( a.Id.ToString() + a.Key, a ) );

                                // Initialize the grid's object list
                                gWaitList.ObjectList = new Dictionary<string, object>();

                                // Loop through each of the current page's registrants and build an attribute
                                // field object for storing attributes and the values for each of the registrants
                                foreach ( var registrant in currentPageRegistrants )
                                {
                                    // Create a row attribute object
                                    var attributeFieldObject = new AttributeFieldObject();

                                    // Add the attributes to the attribute object
                                    attributeFieldObject.Attributes = attributes;

                                    // Add any person attribute values to object
                                    attributeValues
                                        .Where( v =>
                                            personAttributesIds.Contains( v.AttributeId ) &&
                                            v.EntityId.Value == registrant.PersonAlias.PersonId )
                                        .ToList()
                                        .ForEach( v => attributeFieldObject.AttributeValues
                                            .Add( v.AttributeId.ToString() + v.Attribute.Key, new AttributeValueCache( v ) ) );

                                    // Add any group member attribute values to object
                                    if ( registrant.GroupMemberId.HasValue )
                                    {
                                        attributeValues
                                            .Where( v =>
                                                groupMemberAttributesIds.Contains( v.AttributeId ) &&
                                                v.EntityId.Value == registrant.GroupMemberId.Value )
                                            .ToList()
                                            .ForEach( v => attributeFieldObject.AttributeValues
                                                .Add( v.AttributeId.ToString() + v.Attribute.Key, new AttributeValueCache( v ) ) );
                                    }

                                    // Add any registrant attribute values to object
                                    attributeValues
                                        .Where( v =>
                                            registrantAttributeIds.Contains( v.AttributeId ) &&
                                            v.EntityId.Value == registrant.Id )
                                        .ToList()
                                        .ForEach( v => attributeFieldObject.AttributeValues
                                            .Add( v.AttributeId.ToString() + v.Attribute.Key, new AttributeValueCache( v ) ) );

                                    // Add row attribute object to grid's object list
                                    gWaitList.ObjectList.Add( registrant.Id.ToString(), attributeFieldObject );
                                }
                            }
                        }
                    }

                    gWaitList.DataBind();
                }
            }
        }

        #endregion

        #region Linkages Tab

            /// <summary>
            /// Binds the registrations filter.
            /// </summary>
        private void BindLinkagesFilter()
        {
            cblCampus.DataSource = CampusCache.All();
            cblCampus.DataBind();
            string campusValue = fLinkages.GetUserPreference( "Campus" );
            if ( !string.IsNullOrWhiteSpace( campusValue ) )
            {
                cblCampus.SetValues( campusValue.Split( ';' ).ToList() );
            }
        }

        /// <summary>
        /// Binds the registrations grid.
        /// </summary>
        private void BindLinkagesGrid()
        {
            int? instanceId = hfRegistrationInstanceId.Value.AsIntegerOrNull();
            if ( instanceId.HasValue )
            {
                var groupCol = gLinkages.Columns[2] as HyperLinkField;
                groupCol.DataNavigateUrlFormatString = LinkedPageUrl( "GroupDetailPage" ) + "?GroupID={0}";

                using ( var rockContext = new RockContext() )
                {
                    var qry = new EventItemOccurrenceGroupMapService( rockContext )
                        .Queryable( "EventItemOccurrence.EventItem.EventCalendarItems.EventCalendar,EventItemOccurrence.ContentChannelItems.ContentChannelItem,Group" )
                        .AsNoTracking()
                        .Where( r => r.RegistrationInstanceId == instanceId.Value );

                    List<int> campusIds = cblCampus.SelectedValuesAsInt;
                    if ( campusIds.Any() )
                    {
                        qry = qry
                            .Where( l =>
                                l.EventItemOccurrence != null &&
                                (
                                    !l.EventItemOccurrence.CampusId.HasValue ||
                                    campusIds.Contains( l.EventItemOccurrence.CampusId.Value )
                                ) );
                    }

                    IOrderedQueryable<EventItemOccurrenceGroupMap> orderedQry = null;
                    SortProperty sortProperty = gLinkages.SortProperty;
                    if ( sortProperty != null )
                    {
                        orderedQry = qry.Sort( sortProperty );
                    }
                    else
                    {
                        orderedQry = qry.OrderByDescending( r => r.CreatedDateTime );
                    }

                    gLinkages.SetLinqDataSource( orderedQry );
                    gLinkages.DataBind();
                }
            }
        }

        #endregion

        #region Group Placement Tab

        /// <summary>
        /// Binds the group placement grid.
        /// </summary>
        /// <param name="isExporting">if set to <c>true</c> [is exporting].</param>
        private void BindGroupPlacementGrid( bool isExporting = false )
        {
            int? groupId = gpGroupPlacementParentGroup.SelectedValueAsInt();
            int? instanceId = hfRegistrationInstanceId.Value.AsIntegerOrNull();
            if ( instanceId.HasValue )
            {
                using ( var rockContext = new RockContext() )
                {
                    // Start query for registrants
                    var qry = new RegistrationRegistrantService( rockContext )
                        .Queryable( "PersonAlias.Person.PhoneNumbers.NumberTypeValue,Fees.RegistrationTemplateFee,GroupMember.Group" ).AsNoTracking()
                        .Where( r =>
                            r.Registration.RegistrationInstanceId == instanceId.Value &&
                            r.PersonAlias != null &&
                            r.OnWaitList == false &&
                            r.PersonAlias.Person != null );

                    if ( groupId.HasValue )
                    {
                        var validGroupIds = new GroupService( rockContext ).GetAllDescendents( groupId.Value )
                            .Select( g => g.Id )
                            .ToList();

                        var existingPeopleInGroups = new GroupMemberService( rockContext )
                            .Queryable().AsNoTracking()
                            .Where( m => validGroupIds.Contains( m.GroupId ) && m.Group.IsActive && m.GroupMemberStatus == GroupMemberStatus.Active )
                            .Select( m => m.PersonId )
                            .ToList();

                        qry = qry.Where( r => !existingPeopleInGroups.Contains( r.PersonAlias.PersonId ) );
                    }

                    bool preloadCampusValues = false;
                    var registrantAttributeIds = new List<int>();
                    var personAttributesIds = new List<int>();
                    var groupMemberAttributesIds = new List<int>();

                    if ( RegistrantFields != null )
                    {
                        // Check if campus is used
                        preloadCampusValues = RegistrantFields
                            .Any( f =>
                                f.FieldSource == RegistrationFieldSource.PersonField &&
                                f.PersonFieldType.HasValue &&
                                f.PersonFieldType.Value == RegistrationPersonFieldType.Campus );

                        // Get all the registrant attributes selected
                        var registrantAttributes = RegistrantFields
                            .Where( f =>
                                f.Attribute != null &&
                                f.FieldSource == RegistrationFieldSource.RegistrationAttribute )
                            .Select( f => f.Attribute )
                            .ToList();
                        registrantAttributeIds = registrantAttributes.Select( a => a.Id ).Distinct().ToList();

                        // Get all the person attributes selected
                        var personAttributes = RegistrantFields
                            .Where( f =>
                                f.Attribute != null &&
                                f.FieldSource == RegistrationFieldSource.PersonAttribute )
                            .Select( f => f.Attribute )
                            .ToList();
                        personAttributesIds = personAttributes.Select( a => a.Id ).Distinct().ToList();

                        // Get all the group member attributes selected to be on grid
                        var groupMemberAttributes = RegistrantFields
                            .Where( f =>
                                f.Attribute != null &&
                                f.FieldSource == RegistrationFieldSource.GroupMemberAttribute )
                            .Select( f => f.Attribute )
                            .ToList();
                        groupMemberAttributesIds = groupMemberAttributes.Select( a => a.Id ).Distinct().ToList();
                    }

                    // Sort the query
                    IOrderedQueryable<RegistrationRegistrant> orderedQry = null;
                    SortProperty sortProperty = gGroupPlacements.SortProperty;
                    if ( sortProperty != null )
                    {
                        orderedQry = qry.Sort( sortProperty );
                    }
                    else
                    {
                        orderedQry = qry
                            .OrderBy( r => r.PersonAlias.Person.LastName )
                            .ThenBy( r => r.PersonAlias.Person.NickName );
                    }

                    // Set the grids LinqDataSource which will run query and set results for current page
                    gGroupPlacements.SetLinqDataSource<RegistrationRegistrant>( orderedQry );

                    if ( RegistrantFields != null )
                    {
                        // Get the query results for the current page
                        var currentPageRegistrants = gGroupPlacements.DataSource as List<RegistrationRegistrant>;
                        if ( currentPageRegistrants != null )
                        {
                            // Get all the registrant ids in current page of query results
                            var registrantIds = currentPageRegistrants
                                .Select( r => r.Id )
                                .Distinct()
                                .ToList();

                            // Get all the person ids in current page of query results
                            var personIds = currentPageRegistrants
                                .Select( r => r.PersonAlias.PersonId )
                                .Distinct()
                                .ToList();

                            // Get all the group member ids and the group id in current page of query results
                            var groupMemberIds = new List<int>();
                            GroupLinks = new Dictionary<int, string>();
                            foreach ( var groupMember in currentPageRegistrants
                                .Where( m =>
                                    m.GroupMember != null &&
                                    m.GroupMember.Group != null )
                                .Select( m => m.GroupMember ) )
                            {
                                groupMemberIds.Add( groupMember.Id );
                                GroupLinks.AddOrIgnore( groupMember.GroupId,
                                    isExporting ? groupMember.Group.Name :
                                        string.Format( "<a href='{0}'>{1}</a>",
                                            LinkedPageUrl( "GroupDetailPage", new Dictionary<string, string> { { "GroupId", groupMember.GroupId.ToString() } } ),
                                            groupMember.Group.Name ) );
                            }

                            // If the campus column was selected to be displayed on grid, preload all the people's
                            // campuses so that the databind does not need to query each row
                            if ( preloadCampusValues )
                            {
                                PersonCampusIds = new Dictionary<int, List<int>>();

                                Guid familyGroupTypeGuid = Rock.SystemGuid.GroupType.GROUPTYPE_FAMILY.AsGuid();
                                foreach ( var personCampusList in new GroupMemberService( rockContext )
                                    .Queryable().AsNoTracking()
                                    .Where( m =>
                                        m.Group.GroupType.Guid == familyGroupTypeGuid &&
                                        personIds.Contains( m.PersonId ) )
                                    .GroupBy( m => m.PersonId )
                                    .Select( m => new
                                    {
                                        PersonId = m.Key,
                                        CampusIds = m
                                            .Where( g => g.Group.CampusId.HasValue )
                                            .Select( g => g.Group.CampusId.Value )
                                            .ToList()
                                    } ) )
                                {
                                    PersonCampusIds.Add( personCampusList.PersonId, personCampusList.CampusIds );
                                }
                            }

                            // If there are any attributes that were selected to be displayed, we're going
                            // to try and read all attribute values in one query and then put them into a
                            // custom grid ObjectList property so that the AttributeField columns don't need
                            // to do the LoadAttributes and querying of values for each row/column
                            if ( personAttributesIds.Any() || groupMemberAttributesIds.Any() || registrantAttributeIds.Any() )
                            {
                                // Query the attribute values for all rows and attributes
                                var attributeValues = new AttributeValueService( rockContext )
                                    .Queryable( "Attribute" ).AsNoTracking()
                                    .Where( v =>
                                        v.EntityId.HasValue &&
                                        (
                                            (
                                                personAttributesIds.Contains( v.AttributeId ) &&
                                                personIds.Contains( v.EntityId.Value )
                                            ) ||
                                            (
                                                groupMemberAttributesIds.Contains( v.AttributeId ) &&
                                                groupMemberIds.Contains( v.EntityId.Value )
                                            ) ||
                                            (
                                                registrantAttributeIds.Contains( v.AttributeId ) &&
                                                registrantIds.Contains( v.EntityId.Value )
                                            )
                                        )
                                    )
                                    .ToList();

                                // Get the attributes to add to each row's object
                                var attributes = new Dictionary<string, AttributeCache>();
                                RegistrantFields
                                        .Where( f => f.Attribute != null )
                                        .Select( f => f.Attribute )
                                        .ToList()
                                    .ForEach( a => attributes
                                        .Add( a.Id.ToString() + a.Key, a ) );

                                // Initialize the grid's object list
                                gGroupPlacements.ObjectList = new Dictionary<string, object>();

                                // Loop through each of the current page's registrants and build an attribute
                                // field object for storing attributes and the values for each of the registrants
                                foreach ( var registrant in currentPageRegistrants )
                                {
                                    // Create a row attribute object
                                    var attributeFieldObject = new AttributeFieldObject();

                                    // Add the attributes to the attribute object
                                    attributeFieldObject.Attributes = attributes;

                                    // Add any person attribute values to object
                                    attributeValues
                                        .Where( v =>
                                            personAttributesIds.Contains( v.AttributeId ) &&
                                            v.EntityId.Value == registrant.PersonAlias.PersonId )
                                        .ToList()
                                        .ForEach( v => attributeFieldObject.AttributeValues
                                            .Add( v.AttributeId.ToString() + v.Attribute.Key, new AttributeValueCache( v ) ) );

                                    // Add any group member attribute values to object
                                    if ( registrant.GroupMemberId.HasValue )
                                    {
                                        attributeValues
                                            .Where( v =>
                                                groupMemberAttributesIds.Contains( v.AttributeId ) &&
                                                v.EntityId.Value == registrant.GroupMemberId.Value )
                                            .ToList()
                                            .ForEach( v => attributeFieldObject.AttributeValues
                                                .Add( v.AttributeId.ToString() + v.Attribute.Key, new AttributeValueCache( v ) ) );
                                    }

                                    // Add any registrant attribute values to object
                                    attributeValues
                                        .Where( v =>
                                            registrantAttributeIds.Contains( v.AttributeId ) &&
                                            v.EntityId.Value == registrant.Id )
                                        .ToList()
                                        .ForEach( v => attributeFieldObject.AttributeValues
                                            .Add( v.AttributeId.ToString() + v.Attribute.Key, new AttributeValueCache( v ) ) );

                                    // Add row attribute object to grid's object list
                                    gGroupPlacements.ObjectList.Add( registrant.Id.ToString(), attributeFieldObject );
                                }
                            }
                        }
                    }

                    gGroupPlacements.DataBind();
                }
            }
        }

        #endregion

        #endregion

        #region Helper Classes

        /// <summary>
        /// Helper class for tracking registration form fields
        /// </summary>
        [Serializable]
        public class RegistrantFormField
        {
            /// <summary>
            /// Gets or sets the field source.
            /// </summary>
            /// <value>
            /// The field source.
            /// </value>
            public RegistrationFieldSource FieldSource { get; set; }

            /// <summary>
            /// Gets or sets the type of the person field.
            /// </summary>
            /// <value>
            /// The type of the person field.
            /// </value>
            public RegistrationPersonFieldType? PersonFieldType { get; set; }

            /// <summary>
            /// Gets or sets the attribute.
            /// </summary>
            /// <value>
            /// The attribute.
            /// </value>
            public AttributeCache Attribute { get; set; }
        }

        #endregion

    }
}<|MERGE_RESOLUTION|>--- conflicted
+++ resolved
@@ -1622,16 +1622,7 @@
                         }
                     }
 
-<<<<<<< HEAD
                     if ( field.Attribute != null )
-=======
-                    // Get any groups that were selected
-                    var groupIds = placements.Keys.ToList();
-                    foreach ( var group in new GroupService( rockContext )
-                        .Queryable( "GroupType" ).AsNoTracking()
-                        .Where( g => groupIds.Contains( g.Id ) )
-                        .ToList() )
->>>>>>> 6011c03c
                     {
                         var attribute = field.Attribute;
                         var filterControl = phWaitListFormFieldFilters.FindControl( "filter_" + attribute.Id.ToString() );
@@ -1639,30 +1630,8 @@
                         {
                             try
                             {
-<<<<<<< HEAD
                                 var values = attribute.FieldType.Field.GetFilterValues( filterControl, field.Attribute.QualifierValues, Rock.Reporting.FilterMode.SimpleFilter );
                                 fWaitList.SaveUserPreference( "WL-" + attribute.Key, attribute.Name, attribute.FieldType.Field.GetFilterValues( filterControl, attribute.QualifierValues, Rock.Reporting.FilterMode.SimpleFilter ).ToJson() );
-=======
-                                var groupMember = new GroupMember();
-                                groupMember.PersonId = registrant.PersonAlias.PersonId;
-                                groupMember.GroupId = group.Id;
-                                groupMember.GroupRoleId = roleId.Value;
-                                groupMember.GroupMemberStatus = GroupMemberStatus.Active;
-                                groupMemberService.Add( groupMember );
-
-                                if ( cbSetGroupAttributes.Checked )
-                                {
-                                    registrant.LoadAttributes( rockContext );
-                                    groupMember.LoadAttributes( rockContext );
-                                    foreach( var attr in groupMember.Attributes.Where( m => registrant.Attributes.Keys.Contains( m.Key ) ) )
-                                    {
-                                        groupMember.SetAttributeValue( attr.Key, registrant.GetAttributeValue( attr.Key ) );
-                                    }
-                                }
-
-                                rockContext.SaveChanges();
-                                groupMember.SaveAttributeValues( rockContext );
->>>>>>> 6011c03c
                             }
                             catch { }
                         }
@@ -1966,7 +1935,19 @@
                                                     groupMember.ValidationResults.Select( a => a.ErrorMessage ).ToList().AsDelimited( "<br />" ) ) );
                                             }
                                             groupMemberService.Add( groupMember );
+
+			                                if ( cbSetGroupAttributes.Checked )
+			                                {
+			                                    registrant.LoadAttributes( rockContext );
+			                                    groupMember.LoadAttributes( rockContext );
+			                                    foreach( var attr in groupMember.Attributes.Where( m => registrant.Attributes.Keys.Contains( m.Key ) ) )
+			                                    {
+			                                        groupMember.SetAttributeValue( attr.Key, registrant.GetAttributeValue( attr.Key ) );
+			                                    }
+			                                }
+                                            
                                             rockContext.SaveChanges();
+			                                groupMember.SaveAttributeValues( rockContext );
                                         }
                                     }
 
