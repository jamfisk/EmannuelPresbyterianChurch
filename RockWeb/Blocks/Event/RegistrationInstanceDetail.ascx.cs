<<<<<<< HEAD
﻿// <copyright>
// Copyright by the Spark Development Network
//
// Licensed under the Rock Community License (the "License");
// you may not use this file except in compliance with the License.
// You may obtain a copy of the License at
//
// http://www.rockrms.com/license
//
// Unless required by applicable law or agreed to in writing, software
// distributed under the License is distributed on an "AS IS" BASIS,
// WITHOUT WARRANTIES OR CONDITIONS OF ANY KIND, either express or implied.
// See the License for the specific language governing permissions and
// limitations under the License.
// </copyright>

using System;
using System.Collections.Generic;
using System.ComponentModel;
using System.Data.Entity;
using System.Linq;
using System.Web.UI;
using System.Web.UI.WebControls;

using Newtonsoft.Json;

using Rock;
using Rock.Attribute;
using Rock.Constants;
using Rock.Data;
using Rock.Model;
using Rock.Security;
using Rock.Web;
using Rock.Cache;
using Rock.Web.UI;
using Rock.Web.UI.Controls;

namespace RockWeb.Blocks.Event
{
    /// <summary>
    /// Template block for developers to use to start a new block.
    /// </summary>
    [DisplayName( "Registration Instance Detail" )]
    [Category( "Event" )]
    [Description( "Template block for editing an event registration instance." )]
    [AccountField( "Default Account", "The default account to use for new registration instances", false, "2A6F9E5F-6859-44F1-AB0E-CE9CF6B08EE5", "", 0 )]
    [LinkedPage( "Registration Page", "The page for editing registration and registrant information", true, "", "", 1 )]
    [LinkedPage( "Linkage Page", "The page for editing registration linkages", true, "", "", 2 )]
    [LinkedPage( "Calendar Item Page", "The page to view calendar item details", true, "", "", 3 )]
    [LinkedPage( "Group Detail Page", "The page for viewing details about a group", true, "", "", 4 )]
    [LinkedPage( "Content Item Page", "The page for viewing details about a content channel item", true, "", "", 5 )]
    [LinkedPage( "Transaction Detail Page", "The page for viewing details about a payment", true, "", "", 6 )]
    [LinkedPage( "Payment Reminder Page", "The page for manually sending payment reminders.", false, "", "", 7 )]
    [LinkedPage( "Wait List Process Page", "The page for moving a person from the wait list to a full registrant.", true, "", "", 8 )]
    [BooleanField( "Display Discount Codes", "Display the discount code used with a payment", false, "", 9 )]
    public partial class RegistrationInstanceDetail : Rock.Web.UI.RockBlock, IDetailBlock
    {
        #region Fields

        private List<FinancialTransactionDetail> registrationPayments;
        private List<Registration> paymentRegistrations;
        private bool _instanceHasCost = false;
        private Dictionary<int, Location> _homeAddresses = new Dictionary<int, Location>();
        private Dictionary<int, PhoneNumber> _mobilePhoneNumbers = new Dictionary<int, PhoneNumber>();
        private Dictionary<int, PhoneNumber> _homePhoneNumbers = new Dictionary<int, PhoneNumber>();
        private List<int> _waitListOrder = null;
        private bool _isExporting = false;
        
        #endregion

        #region Properties

        /// <summary>
        /// Gets or sets the registrant form fields that were configured as 'Show on Grid' for the registration template
        /// </summary>
        /// <value>
        /// The registrant fields.
        /// </value>
        public List<RegistrantFormField> RegistrantFields { get; set; }

        /// <summary>
        /// Gets or sets the person campus ids.
        /// </summary>
        /// <value>
        /// The person campus ids.
        /// </value>
        private Dictionary<int, List<int>> PersonCampusIds { get; set; }

        /// <summary>
        /// Gets or sets the signed person ids.
        /// </summary>
        /// <value>
        /// The signed person ids.
        /// </value>
        private List<int> Signers { get; set; }

        /// <summary>
        /// Gets or sets the group links.
        /// </summary>
        /// <value>
        /// The group links.
        /// </value>
        private Dictionary<int, string> GroupLinks { get; set; }

        /// <summary>
        /// Gets or sets the active tab.
        /// </summary>
        /// <value>
        /// The active tab.
        /// </value>
        protected string ActiveTab { get; set; }

        #endregion

        #region Base Control Methods

        /// <summary>
        /// Restores the view-state information from a previous user control request that was saved by the <see cref="M:System.Web.UI.UserControl.SaveViewState" /> method.
        /// </summary>
        /// <param name="savedState">An <see cref="T:System.Object" /> that represents the user control state to be restored.</param>
        protected override void LoadViewState( object savedState )
        {
            base.LoadViewState( savedState );

            ActiveTab = ( ViewState["ActiveTab"] as string ) ?? string.Empty;
            RegistrantFields = ViewState["RegistrantFields"] as List<RegistrantFormField>;

            // don't set the values if this is a postback from a grid 'ClearFilter'
            bool setValues = this.Request.Params["__EVENTTARGET"] == null || !this.Request.Params["__EVENTTARGET"].EndsWith( "_lbClearFilter" );

            AddDynamicControls( setValues );
        }

        /// <summary>
        /// Raises the <see cref="E:System.Web.UI.Control.Init" /> event.
        /// </summary>
        /// <param name="e">An <see cref="T:System.EventArgs" /> object that contains the event data.</param>
        protected override void OnInit( EventArgs e )
        {
            base.OnInit( e );

            // NOTE: The 3 Grid Filters had a bug where all were sing the same "Date Range" key in a prior version and they didn't really work quite right, so wipe them out
            fRegistrations.SaveUserPreference( "Date Range", null );
            fRegistrants.SaveUserPreference( "Date Range", null );
            fPayments.SaveUserPreference( "Date Range", null );

            fRegistrations.ApplyFilterClick += fRegistrations_ApplyFilterClick;
            gRegistrations.DataKeyNames = new string[] { "Id" };
            gRegistrations.Actions.ShowAdd = true;
            gRegistrations.Actions.AddClick += gRegistrations_AddClick;
            gRegistrations.RowDataBound += gRegistrations_RowDataBound;
            gRegistrations.GridRebind += gRegistrations_GridRebind;
            gRegistrations.ShowConfirmDeleteDialog = false;

            ddlRegistrantsInGroup.Items.Clear();
            ddlRegistrantsInGroup.Items.Add( new ListItem());
            ddlRegistrantsInGroup.Items.Add( new ListItem( "Yes", "Yes" ) );
            ddlRegistrantsInGroup.Items.Add( new ListItem( "No", "No" ) );

            ddlGroupPlacementsInGroup.Items.Clear();
            ddlGroupPlacementsInGroup.Items.Add( new ListItem() );
            ddlGroupPlacementsInGroup.Items.Add( new ListItem( "Yes", "Yes" ) );
            ddlGroupPlacementsInGroup.Items.Add( new ListItem( "No", "No" ) );

            ddlRegistrantsSignedDocument.Items.Clear();
            ddlRegistrantsSignedDocument.Items.Add( new ListItem() );
            ddlRegistrantsSignedDocument.Items.Add( new ListItem( "Yes", "Yes" ) );
            ddlRegistrantsSignedDocument.Items.Add( new ListItem( "No", "No" ) );

            ddlGroupPlacementsSignedDocument.Items.Clear();
            ddlGroupPlacementsSignedDocument.Items.Add( new ListItem() );
            ddlGroupPlacementsSignedDocument.Items.Add( new ListItem( "Yes", "Yes" ) );
            ddlGroupPlacementsSignedDocument.Items.Add( new ListItem( "No", "No" ) );

            fRegistrants.ApplyFilterClick += fRegistrants_ApplyFilterClick;
            gRegistrants.DataKeyNames = new string[] { "Id" };
            gRegistrants.Actions.ShowAdd = true;
            gRegistrants.Actions.AddClick += gRegistrants_AddClick;
            gRegistrants.RowDataBound += gRegistrants_RowDataBound;
            gRegistrants.GridRebind += gRegistrants_GridRebind;

            fWaitList.ApplyFilterClick += fWaitList_ApplyFilterClick;
            gWaitList.DataKeyNames = new string[] { "Id" };
            gWaitList.Actions.ShowAdd = true;
            gWaitList.Actions.AddClick += gWaitList_AddClick;
            gWaitList.RowDataBound += gWaitList_RowDataBound;
            gWaitList.GridRebind += gWaitList_GridRebind;

            // add button to the wait list action grid
            Button btnProcessWaitlist = new Button();
            btnProcessWaitlist.CssClass = "pull-left margin-l-none btn btn-sm btn-default";
            btnProcessWaitlist.Text = "Move From Wait List";
            btnProcessWaitlist.Click += btnProcessWaitlist_Click;
            gWaitList.Actions.AddCustomActionControl( btnProcessWaitlist );

            fPayments.ApplyFilterClick += fPayments_ApplyFilterClick;
            gPayments.DataKeyNames = new string[] { "Id" };
            gPayments.Actions.ShowAdd = false;
            gPayments.RowDataBound += gPayments_RowDataBound;
            gPayments.GridRebind += gPayments_GridRebind;

            fLinkages.ApplyFilterClick += fLinkages_ApplyFilterClick;
            gLinkages.DataKeyNames = new string[] { "Id" };
            gLinkages.Actions.ShowAdd = true;
            gLinkages.Actions.AddClick += gLinkages_AddClick;
            gLinkages.RowDataBound += gLinkages_RowDataBound;
            gLinkages.GridRebind += gLinkages_GridRebind;

            fGroupPlacements.ApplyFilterClick += fGroupPlacements_ApplyFilterClick;
            gGroupPlacements.DataKeyNames = new string[] { "Id" };
            gGroupPlacements.Actions.ShowAdd = false;
            gGroupPlacements.RowDataBound += gRegistrants_RowDataBound; // Intentionally using same row data bound event as the gRegistrants grid
            gGroupPlacements.GridRebind += gGroupPlacements_GridRebind;

            fFees.ApplyFilterClick += fFees_ApplyFilterClick;
            gFees.GridRebind += gFees_GridRebind;

            fDiscounts.ApplyFilterClick += fDiscounts_ApplyFilterClick;
            gDiscounts.GridRebind += gDiscounts_GridRebind;

            // this event gets fired after block settings are updated. it's nice to repaint the screen if these settings would alter it
            this.BlockUpdated += Block_BlockUpdated;
            this.AddConfigurationUpdateTrigger( upnlContent );

            string deleteScript = @"
    $('a.js-delete-instance').click(function( e ){
        e.preventDefault();
        Rock.dialogs.confirm('Are you sure you want to delete this registration instance? All of the registrations and registrants will also be deleted!', function (result) {
            if (result) {
                if ( $('input.js-instance-has-payments').val() == 'True' ) {
                    Rock.dialogs.confirm('This registration instance also has registrations with payments. Are you sure that you want to delete the instance?<br/><small>(Payments will not be deleted, but they will no longer be associated with a registration.)</small>', function (result) {
                        if (result) {
                            window.location = e.target.href ? e.target.href : e.target.parentElement.href;
                        }
                    });
                } else {
                    window.location = e.target.href ? e.target.href : e.target.parentElement.href;
                }
            }
        });
    });

    $('table.js-grid-registration a.grid-delete-button').click(function( e ){
        e.preventDefault();
        var $hfHasPayments = $(this).closest('tr').find('input.js-has-payments').first();
        Rock.dialogs.confirm('Are you sure you want to delete this registration? All of the registrants will also be deleted!', function (result) {
            if (result) {
                if ( $hfHasPayments.val() == 'True' ) {
                    Rock.dialogs.confirm('This registration also has payments. Are you sure that you want to delete the registration?<br/><small>(Payments will not be deleted, but they will no longer be associated with a registration.)</small>', function (result) {
                        if (result) {
                            window.location = e.target.href ? e.target.href : e.target.parentElement.href;
                        }
                    });
                } else {
                    window.location = e.target.href ? e.target.href : e.target.parentElement.href;
                }
            }
        });
    });
";
            ScriptManager.RegisterStartupScript( btnDelete, btnDelete.GetType(), "deleteInstanceScript", deleteScript, true );
        }

        /// <summary>
        /// Raises the <see cref="E:System.Web.UI.Control.Load" /> event.
        /// </summary>
        /// <param name="e">The <see cref="T:System.EventArgs" /> object that contains the event data.</param>
        protected override void OnLoad( EventArgs e )
        {
            base.OnLoad( e );

            nbPlacementNotifiction.Visible = false;

            if ( !Page.IsPostBack )
            {
                int? tab = PageParameter( "Tab" ).AsIntegerOrNull();
                if ( tab.HasValue )
                {
                    switch ( tab.Value )
                    {
                        case 1:
                            ActiveTab = "lbRegistrations";
                            break;

                        case 2:
                            ActiveTab = "lbRegistrants";
                            break;

                        case 3:
                            ActiveTab = "lbPayments";
                            break;

                        case 4:
                            ActiveTab = "lbLinkage";
                            break;

                        case 5:
                            ActiveTab = "lbGroupPlacement";
                            break;

                        case 6:
                            ActiveTab = "lbFees";
                            break;

                        case 7:
                            ActiveTab = "lbDiscounts";
                            break;
                    }
                }

                ShowDetail();
            }
            else
            {
                SetFollowingOnPostback();
            }
        }

        /// <summary>
        /// Saves any user control view-state changes that have occurred since the last page postback.
        /// </summary>
        /// <returns>
        /// Returns the user control's current view state. If there is no view state associated with the control, it returns null.
        /// </returns>
        protected override object SaveViewState()
        {
            ViewState["RegistrantFields"] = RegistrantFields;
            ViewState["ActiveTab"] = ActiveTab;

            return base.SaveViewState();
        }

        /// <summary>
        /// Gets the bread crumbs.
        /// </summary>
        /// <param name="pageReference">The page reference.</param>
        /// <returns></returns>
        public override List<BreadCrumb> GetBreadCrumbs( PageReference pageReference )
        {
            var breadCrumbs = new List<BreadCrumb>();

            int? registrationInstanceId = PageParameter( pageReference, "RegistrationInstanceId" ).AsIntegerOrNull();
            if ( registrationInstanceId.HasValue )
            {
                RegistrationInstance registrationInstance = GetRegistrationInstance( registrationInstanceId.Value );
                if ( registrationInstance != null )
                {
                    breadCrumbs.Add( new BreadCrumb( registrationInstance.ToString(), pageReference ) );
                    return breadCrumbs;
                }
            }

            breadCrumbs.Add( new BreadCrumb( "New Registration Instance", pageReference ) );
            return breadCrumbs;
        }

        /// <summary>
        /// Handles the BlockUpdated event of the control.
        /// </summary>
        /// <param name="sender">The source of the event.</param>
        /// <param name="e">The <see cref="EventArgs"/> instance containing the event data.</param>
        protected void Block_BlockUpdated( object sender, EventArgs e )
        {
        }

        #endregion

        #region Events

        #region Main Form Events

        /// <summary>
        /// Handles the Click event of the btnEdit control.
        /// </summary>
        /// <param name="sender">The source of the event.</param>
        /// <param name="e">The <see cref="EventArgs"/> instance containing the event data.</param>
        protected void btnEdit_Click( object sender, EventArgs e )
        {
            using ( var rockContext = new RockContext() )
            {
                var registrationInstance = new RegistrationInstanceService( rockContext ).Get( hfRegistrationInstanceId.Value.AsInteger() );

                ShowEditDetails( registrationInstance, rockContext );
            }
        }

        /// <summary>
        /// Handles the Click event of the btnDelete control.
        /// </summary>
        /// <param name="sender">The source of the event.</param>
        /// <param name="e">The <see cref="EventArgs"/> instance containing the event data.</param>
        protected void btnDelete_Click( object sender, EventArgs e )
        {
            using ( var rockContext = new RockContext() )
            {
                var service = new RegistrationInstanceService( rockContext );
                var registrationInstance = service.Get( hfRegistrationInstanceId.Value.AsInteger() );

                if ( registrationInstance != null )
                {
                    int registrationTemplateId = registrationInstance.RegistrationTemplateId;

                    if ( UserCanEdit ||
                         registrationInstance.IsAuthorized( Authorization.EDIT, CurrentPerson ) ||
                         registrationInstance.IsAuthorized( Authorization.ADMINISTRATE, this.CurrentPerson ) )
                    {
                        rockContext.WrapTransaction( () =>
                        {
                            new RegistrationService( rockContext ).DeleteRange( registrationInstance.Registrations );
                            service.Delete( registrationInstance );
                            rockContext.SaveChanges();
                        } );

                        var qryParams = new Dictionary<string, string> { { "RegistrationTemplateId", registrationTemplateId.ToString() } };
                        NavigateToParentPage( qryParams );
                    }
                    else
                    {
                        mdDeleteWarning.Show( "You are not authorized to delete this registration instance.", ModalAlertType.Information );
                        return;
                    }
                }
            }
        }

        /// <summary>
        /// Handles the Click event of the btnPreview control.
        /// </summary>
        /// <param name="sender">The source of the event.</param>
        /// <param name="e">The <see cref="EventArgs"/> instance containing the event data.</param>
        protected void btnPreview_Click( object sender, EventArgs e )
        {
        }

        /// <summary>
        /// Handles the Click event of the btnSendPaymentReminder control.
        /// </summary>
        /// <param name="sender">The source of the event.</param>
        /// <param name="e">The <see cref="EventArgs"/> instance containing the event data.</param>
        protected void btnSendPaymentReminder_Click( object sender, EventArgs e )
        {
            Dictionary<string, string> queryParms = new Dictionary<string, string>();
            queryParms.Add( "RegistrationInstanceId", PageParameter( "RegistrationInstanceId" ) );
            NavigateToLinkedPage( "PaymentReminderPage", queryParms );
        }

        /// <summary>
        /// Handles the Click event of the btnSave control.
        /// </summary>
        /// <param name="sender">The source of the event.</param>
        /// <param name="e">The <see cref="EventArgs"/> instance containing the event data.</param>
        protected void btnSave_Click( object sender, EventArgs e )
        {
            RegistrationInstance instance = null;

            bool newInstance = false;

            using ( var rockContext = new RockContext() )
            {
                var service = new RegistrationInstanceService( rockContext );

                int? registrationInstanceId = hfRegistrationInstanceId.Value.AsIntegerOrNull();
                if ( registrationInstanceId.HasValue )
                {
                    instance = service.Get( registrationInstanceId.Value );
                }

                if ( instance == null )
                {
                    instance = new RegistrationInstance();
                    instance.RegistrationTemplateId = PageParameter( "RegistrationTemplateId" ).AsInteger();
                    service.Add( instance );
                    newInstance = true;
                }

                rieDetails.GetValue( instance );

                if ( !Page.IsValid )
                {
                    return;
                }

                rockContext.SaveChanges();
            }

            if ( newInstance )
            {
                var qryParams = new Dictionary<string, string>();
                qryParams.Add( "RegistrationTemplateId", PageParameter( "RegistrationTemplateId" ) );
                qryParams.Add( "RegistrationInstanceId", instance.Id.ToString() );
                NavigateToCurrentPage( qryParams );
            }
            else
            {
                // Reload instance and show readonly view
                using ( var rockContext = new RockContext() )
                {
                    instance = new RegistrationInstanceService( rockContext ).Get( instance.Id );
                    ShowReadonlyDetails( instance );
                }

                // show send payment reminder link
                if ( !string.IsNullOrWhiteSpace( GetAttributeValue( "PaymentReminderPage" ) ) && ( ( instance.RegistrationTemplate.SetCostOnInstance.HasValue && instance.RegistrationTemplate.SetCostOnInstance == true && instance.Cost.HasValue && instance.Cost.Value > 0 ) || instance.RegistrationTemplate.Cost > 0 ) )
                {
                    btnSendPaymentReminder.Visible = true;
                }
                else
                {
                    btnSendPaymentReminder.Visible = false;
                }
            }
        }

        /// <summary>
        /// Handles the Click event of the btnCancel control.
        /// </summary>
        /// <param name="sender">The source of the event.</param>
        /// <param name="e">The <see cref="EventArgs"/> instance containing the event data.</param>
        protected void btnCancel_Click( object sender, EventArgs e )
        {
            if ( hfRegistrationInstanceId.Value.Equals( "0" ) )
            {
                var qryParams = new Dictionary<string, string>();

                int? parentTemplateId = PageParameter( "RegistrationTemplateId" ).AsIntegerOrNull();
                if ( parentTemplateId.HasValue )
                {
                    qryParams["RegistrationTemplateId"] = parentTemplateId.ToString();
                }

                // Cancelling on Add.  Return to Grid
                NavigateToParentPage( qryParams );
            }
            else
            {
                // Cancelling on Edit.  Return to Details
                using ( var rockContext = new RockContext() )
                {
                    RegistrationInstanceService service = new RegistrationInstanceService( rockContext );
                    RegistrationInstance item = service.Get( int.Parse( hfRegistrationInstanceId.Value ) );
                    ShowReadonlyDetails( item );
                }
            }
        }

        /// <summary>
        /// Handles the Click event of the lbTab control.
        /// </summary>
        /// <param name="sender">The source of the event.</param>
        /// <param name="e">The <see cref="EventArgs"/> instance containing the event data.</param>
        protected void lbTab_Click( object sender, EventArgs e )
        {
            LinkButton lb = sender as LinkButton;
            if ( lb != null )
            {
                ActiveTab = lb.ID;
                ShowTab();
            }
        }

        protected void lbTemplate_Click( object sender, EventArgs e )
        {
            var qryParams = new Dictionary<string, string>();
            using ( var rockContext = new RockContext() )
            {
                var service = new RegistrationInstanceService( rockContext );
                var registrationInstance = service.Get( hfRegistrationInstanceId.Value.AsInteger() );
                if ( registrationInstance != null )
                {
                    qryParams.Add( "RegistrationTemplateId", registrationInstance.RegistrationTemplateId.ToString() );
                }
            }

            NavigateToParentPage( qryParams );
        }

        #endregion

        #region Registration Tab Events

        /// <summary>
        /// Handles the ApplyFilterClick event of the fRegistrations control.
        /// </summary>
        /// <param name="sender">The source of the event.</param>
        /// <param name="e">The <see cref="EventArgs"/> instance containing the event data.</param>
        protected void fRegistrations_ApplyFilterClick( object sender, EventArgs e )
        {
            fRegistrations.SaveUserPreference( "Registrations Date Range", "Registration Date Range", sdrpRegistrationDateRange.DelimitedValues );
            fRegistrations.SaveUserPreference( "Payment Status", ddlRegistrationPaymentStatus.SelectedValue );
            fRegistrations.SaveUserPreference( "RegisteredBy First Name", tbRegistrationRegisteredByFirstName.Text );
            fRegistrations.SaveUserPreference( "RegisteredBy Last Name", tbRegistrationRegisteredByLastName.Text );
            fRegistrations.SaveUserPreference( "Registrant First Name", tbRegistrationRegistrantFirstName.Text );
            fRegistrations.SaveUserPreference( "Registrant Last Name", tbRegistrationRegistrantLastName.Text );

            BindRegistrationsGrid();
        }

        /// <summary>
        /// Handles the ClearFilterClick event of the fRegistrations control.
        /// </summary>
        /// <param name="sender">The source of the event.</param>
        /// <param name="e">The <see cref="EventArgs"/> instance containing the event data.</param>
        protected void fRegistrations_ClearFilterClick( object sender, EventArgs e )
        {
            fRegistrants.DeleteUserPreferences();
            BindRegistrationsFilter();
        }

        /// <summary>
        /// Fs the registrations_ display filter value.
        /// </summary>
        /// <param name="sender">The sender.</param>
        /// <param name="e">The e.</param>
        protected void fRegistrations_DisplayFilterValue( object sender, GridFilter.DisplayFilterValueArgs e )
        {
            switch ( e.Key )
            {
                case "Registrations Date Range":
                    e.Value = SlidingDateRangePicker.FormatDelimitedValues( e.Value );
                    break;

                case "Payment Status":
                case "RegisteredBy First Name":
                case "RegisteredBy Last Name":
                case "Registrant First Name":
                case "Registrant Last Name":
                    break;
                    
                default:
                   e.Value = string.Empty;
                    break;
            }
        }

        /// <summary>
        /// Handles the GridRebind event of the gRegistrations control.
        /// </summary>
        /// <param name="sender">The source of the event.</param>
        /// <param name="e">The <see cref="EventArgs"/> instance containing the event data.</param>
        protected void gRegistrations_GridRebind( object sender, EventArgs e )
        {
            gRegistrations.ExportTitleName = lReadOnlyTitle.Text + " - Registrations";
            gRegistrations.ExportFilename = gRegistrations.ExportFilename ?? lReadOnlyTitle.Text + "Registrations";
            BindRegistrationsGrid();
        }

        /// <summary>
        /// Handles the RowDataBound event of the gRegistrations control.
        /// </summary>
        /// <param name="sender">The source of the event.</param>
        /// <param name="e">The <see cref="GridViewRowEventArgs"/> instance containing the event data.</param>
        protected void gRegistrations_RowDataBound( object sender, GridViewRowEventArgs e )
        {
            var registration = e.Row.DataItem as Registration;
            if ( registration != null )
            {
                // Set the processor value
                var lRegisteredBy = e.Row.FindControl( "lRegisteredBy" ) as Literal;
                if ( lRegisteredBy != null )
                {
                    if ( registration.PersonAlias != null && registration.PersonAlias.Person != null )
                    {
                        lRegisteredBy.Text = registration.PersonAlias.Person.FullNameReversed;
                    }
                    else
                    {
                        lRegisteredBy.Text = string.Format( "{0}, {1}", registration.LastName, registration.FirstName );
                    }
                }

                string registrantNames = string.Empty;
                if ( registration.Registrants != null && registration.Registrants.Any() )
                {
                    var registrants = registration.Registrants
                        .Where( r =>
                            r.PersonAlias != null &&
                            r.PersonAlias.Person != null )
                        .OrderBy( r => r.PersonAlias.Person.NickName )
                        .ThenBy( r => r.PersonAlias.Person.LastName )
                        .ToList();

                    registrantNames = registrants
                        .Select( r => r.OnWaitList ? r.PersonAlias.Person.NickName + " " + r.PersonAlias.Person.LastName + " <span class='label label-warning'>WL</span>" : r.PersonAlias.Person.NickName + " " + r.PersonAlias.Person.LastName )
                        .ToList()
                        .AsDelimited( "<br/>" );
                }

                // Set the Registrants
                var lRegistrants = e.Row.FindControl( "lRegistrants" ) as Literal;
                if ( lRegistrants != null )
                {
                    lRegistrants.Text = registrantNames;
                }

                var payments = registrationPayments.Where( p => p.EntityId == registration.Id );
                bool hasPayments = payments.Any();
                decimal totalPaid = hasPayments ? payments.Select( p => p.Amount ).DefaultIfEmpty().Sum() : 0.0m;

                var hfHasPayments = e.Row.FindControl( "hfHasPayments" ) as HiddenFieldWithClass;
                if ( hfHasPayments != null )
                {
                    hfHasPayments.Value = hasPayments.ToString();
                }

                // Set the Cost
                decimal discountedCost = registration.DiscountedCost;
                var lCost = e.Row.FindControl( "lCost" ) as Label;
                if ( lCost != null )
                {
                    lCost.Visible = _instanceHasCost || discountedCost > 0.0M;
                    lCost.Text = discountedCost.FormatAsCurrency();
                }

                var discountCode = registration.DiscountCode;
                var lDiscount = e.Row.FindControl( "lDiscount" ) as Label;
                if ( lDiscount != null )
                {
                    lDiscount.Visible = _instanceHasCost && !string.IsNullOrEmpty( discountCode );
                    lDiscount.Text = discountCode;
                }

                var lBalance = e.Row.FindControl( "lBalance" ) as Label;
                if ( lBalance != null )
                {
                    decimal balanceDue = registration.DiscountedCost - totalPaid;
                    lBalance.Visible = _instanceHasCost || discountedCost > 0.0M;
                    lBalance.Text = balanceDue.FormatAsCurrency();
                    if ( balanceDue > 0.0m )
                    {
                        lBalance.AddCssClass( "label-danger" );
                        lBalance.RemoveCssClass( "label-warning" );
                        lBalance.RemoveCssClass( "label-success" );
                    }
                    else if ( balanceDue < 0.0m )
                    {
                        lBalance.RemoveCssClass( "label-danger" );
                        lBalance.AddCssClass( "label-warning" );
                        lBalance.RemoveCssClass( "label-success" );
                    }
                    else
                    {
                        lBalance.RemoveCssClass( "label-danger" );
                        lBalance.RemoveCssClass( "label-warning" );
                        lBalance.AddCssClass( "label-success" );
                    }
                }
            }
        }

        /// <summary>
        /// Handles the AddClick event of the gRegistrations control.
        /// </summary>
        /// <param name="sender">The source of the event.</param>
        /// <param name="e">The <see cref="EventArgs"/> instance containing the event data.</param>
        /// <exception cref="System.NotImplementedException"></exception>
        protected void gRegistrations_AddClick( object sender, EventArgs e )
        {
            NavigateToLinkedPage( "RegistrationPage", "RegistrationId", 0, "RegistrationInstanceId", hfRegistrationInstanceId.ValueAsInt() );
        }

        /// <summary>
        /// Handles the Delete event of the gRegistrations control.
        /// </summary>
        /// <param name="sender">The source of the event.</param>
        /// <param name="e">The <see cref="RowEventArgs"/> instance containing the event data.</param>
        protected void gRegistrations_Delete( object sender, RowEventArgs e )
        {
            using ( var rockContext = new RockContext() )
            {
                var registrationService = new RegistrationService( rockContext );
                var registration = registrationService.Get( e.RowKeyId );
                if ( registration != null )
                {
                    int registrationInstanceId = registration.RegistrationInstanceId;

                    if ( !UserCanEdit &&
                        !registration.IsAuthorized( "Register", CurrentPerson ) &&
                        !registration.IsAuthorized( Authorization.EDIT, this.CurrentPerson ) &&
                        !registration.IsAuthorized( Authorization.ADMINISTRATE, this.CurrentPerson ) )
                    {
                        mdDeleteWarning.Show( "You are not authorized to delete this registration.", ModalAlertType.Information );
                        return;
                    }

                    string errorMessage;
                    if ( !registrationService.CanDelete( registration, out errorMessage ) )
                    {
                        mdRegistrationsGridWarning.Show( errorMessage, ModalAlertType.Information );
                        return;
                    }

                    var changes = new History.HistoryChangeList();
                    changes.AddChange( History.HistoryVerb.Delete, History.HistoryChangeType.Record, "Registration" );

                    rockContext.WrapTransaction( () =>
                    {
                        HistoryService.SaveChanges(
                            rockContext,
                            typeof( Registration ),
                            Rock.SystemGuid.Category.HISTORY_EVENT_REGISTRATION.AsGuid(),
                            registration.Id,
                            changes );

                        registrationService.Delete( registration );
                        rockContext.SaveChanges();
                    } );

                    SetHasPayments( registrationInstanceId, rockContext );
                }
            }

            BindRegistrationsGrid();
        }

        /// <summary>
        /// Handles the RowSelected event of the gRegistrations control.
        /// </summary>
        /// <param name="sender">The source of the event.</param>
        /// <param name="e">The <see cref="RowEventArgs"/> instance containing the event data.</param>
        protected void gRegistrations_RowSelected( object sender, RowEventArgs e )
        {
            NavigateToLinkedPage( "RegistrationPage", "RegistrationId", e.RowKeyId );
        }

        #endregion

        #region Registrant Tab Events

        /// <summary>
        /// Handles the ApplyFilterClick event of the fRegistrants control.
        /// </summary>
        /// <param name="sender">The source of the event.</param>
        /// <param name="e">The <see cref="EventArgs"/> instance containing the event data.</param>
        protected void fRegistrants_ApplyFilterClick( object sender, EventArgs e )
        {
            fRegistrants.SaveUserPreference( "Registrants Date Range", "Registration Date Range",  sdrpRegistrantsRegistrantDateRange.DelimitedValues );
            fRegistrants.SaveUserPreference( "First Name", tbRegistrantsRegistrantFirstName.Text );
            fRegistrants.SaveUserPreference( "Last Name", tbRegistrantsRegistrantLastName.Text );
            fRegistrants.SaveUserPreference( "In Group", ddlRegistrantsInGroup.SelectedValue );
            fRegistrants.SaveUserPreference( "Signed Document", ddlRegistrantsSignedDocument.SelectedValue );

            if ( RegistrantFields != null )
            {
                foreach ( var field in RegistrantFields )
                {
                    if ( field.FieldSource == RegistrationFieldSource.PersonField && field.PersonFieldType.HasValue )
                    {
                        switch ( field.PersonFieldType.Value )
                        {
                            case RegistrationPersonFieldType.Campus:
                                var ddlCampus = phRegistrantsRegistrantFormFieldFilters.FindControl( "ddlRegistrantsCampus" ) as RockDropDownList;
                                if ( ddlCampus != null )
                                {
                                    fRegistrants.SaveUserPreference( "Home Campus", ddlCampus.SelectedValue );
                                }

                                break;

                            case RegistrationPersonFieldType.Email:
                                var tbEmailFilter = phRegistrantsRegistrantFormFieldFilters.FindControl( "tbRegistrantsEmailFilter" ) as RockTextBox;
                                if ( tbEmailFilter != null )
                                {
                                    fRegistrants.SaveUserPreference( "Email", tbEmailFilter.Text );
                                }

                                break;

                            case RegistrationPersonFieldType.Birthdate:
                                var drpBirthdateFilter = phRegistrantsRegistrantFormFieldFilters.FindControl( "drpRegistrantsBirthdateFilter" ) as DateRangePicker;
                                if ( drpBirthdateFilter != null )
                                {
                                    fRegistrants.SaveUserPreference( "Birthdate Range", drpBirthdateFilter.DelimitedValues );
                                }

                                break;

                            case RegistrationPersonFieldType.Grade:
                                var gpGradeFilter = phRegistrantsRegistrantFormFieldFilters.FindControl( "gpRegistrantsGradeFilter" ) as GradePicker;
                                if ( gpGradeFilter != null )
                                {
                                    int? gradeOffset = gpGradeFilter.SelectedValueAsInt( false );
                                    fRegistrants.SaveUserPreference( "Grade", gradeOffset.HasValue ? gradeOffset.Value.ToString() : string.Empty );
                                }

                                break;
                                
                            case RegistrationPersonFieldType.Gender:
                                var ddlGenderFilter = phRegistrantsRegistrantFormFieldFilters.FindControl( "ddlRegistrantsGenderFilter" ) as RockDropDownList;
                                if ( ddlGenderFilter != null )
                                {
                                    fRegistrants.SaveUserPreference( "Gender", ddlGenderFilter.SelectedValue );
                                }

                                break;

                            case RegistrationPersonFieldType.MaritalStatus:
                                var ddlMaritalStatusFilter = phRegistrantsRegistrantFormFieldFilters.FindControl( "ddlRegistrantsMaritalStatusFilter" ) as RockDropDownList;
                                if ( ddlMaritalStatusFilter != null )
                                {
                                    fRegistrants.SaveUserPreference( "Marital Status", ddlMaritalStatusFilter.SelectedValue );
                                }

                                break;
                                
                            case RegistrationPersonFieldType.MobilePhone:
                                var tbMobilePhoneFilter = phRegistrantsRegistrantFormFieldFilters.FindControl( "tbRegistrantsMobilePhoneFilter" ) as RockTextBox;
                                if ( tbMobilePhoneFilter != null )
                                {
                                    fRegistrants.SaveUserPreference( "Cell Phone", "Cell Phone", tbMobilePhoneFilter.Text );
                                }

                                break;

                            case RegistrationPersonFieldType.HomePhone:
                                var tbRegistrantsMobilePhoneFilter = phRegistrantsRegistrantFormFieldFilters.FindControl( "tbRegistrantsMobilePhoneFilter" ) as RockTextBox;
                                if ( tbRegistrantsMobilePhoneFilter != null )
                                {
                                    fRegistrants.SaveUserPreference( "Home Phone", tbRegistrantsMobilePhoneFilter.Text );
                                }

                                break;
                        }
                    }

                    if ( field.Attribute != null )
                    {
                        var attribute = field.Attribute;
                        var filterControl = phRegistrantsRegistrantFormFieldFilters.FindControl( "filterRegistrants_" + attribute.Id.ToString() );
                        if ( filterControl != null )
                        {
                            try
                            {
                                var values = attribute.FieldType.Field.GetFilterValues( filterControl, field.Attribute.QualifierValues, Rock.Reporting.FilterMode.SimpleFilter );
                                fRegistrants.SaveUserPreference( attribute.Key, attribute.Name, attribute.FieldType.Field.GetFilterValues( filterControl, attribute.QualifierValues, Rock.Reporting.FilterMode.SimpleFilter ).ToJson() );
                            }
                            catch
                            {
                            }
                        }
                    }
                }
            }

            BindRegistrantsGrid();
        }

        /// <summary>
        /// Handles the ClearFilterClick event of the fRegistrants control.
        /// </summary>
        /// <param name="sender">The source of the event.</param>
        /// <param name="e">The <see cref="EventArgs"/> instance containing the event data.</param>
        protected void fRegistrants_ClearFilterClick( object sender, EventArgs e )
        {
            fRegistrants.DeleteUserPreferences();

            foreach ( var control in phRegistrantsRegistrantFormFieldFilters.ControlsOfTypeRecursive<Control>().Where( a => a.ID != null && a.ID.StartsWith( "filter" ) && a.ID.Contains( "_" ) ) )
            {
                var attributeId = control.ID.Split( '_' )[1].AsInteger();
                var attribute = CacheAttribute.Get( attributeId );
                if ( attribute != null )
                {
                    attribute.FieldType.Field.SetFilterValues( control, attribute.QualifierValues, new List<string>() );
                }
            }

            if ( RegistrantFields != null )
            {
                foreach ( var field in RegistrantFields )
                {
                    if ( field.FieldSource == RegistrationFieldSource.PersonField && field.PersonFieldType.HasValue )
                    {
                        switch ( field.PersonFieldType.Value )
                        {
                            case RegistrationPersonFieldType.Campus:
                                var ddlCampus = phRegistrantsRegistrantFormFieldFilters.FindControl( "ddlRegistrantsCampus" ) as RockDropDownList;
                                if ( ddlCampus != null )
                                {
                                    ddlCampus.SetValue( ( Guid? ) null );
                                }

                                break;

                            case RegistrationPersonFieldType.Email:
                                var tbEmailFilter = phRegistrantsRegistrantFormFieldFilters.FindControl( "tbRegistrantsEmailFilter" ) as RockTextBox;
                                if ( tbEmailFilter != null )
                                {
                                    tbEmailFilter.Text = string.Empty;
                                }

                                break;

                            case RegistrationPersonFieldType.Birthdate:
                                var drpBirthdateFilter = phRegistrantsRegistrantFormFieldFilters.FindControl( "drpRegistrantsBirthdateFilter" ) as DateRangePicker;
                                if ( drpBirthdateFilter != null )
                                {
                                    drpBirthdateFilter.LowerValue = null;
                                    drpBirthdateFilter.UpperValue = null;
                                }

                                break;

                            case RegistrationPersonFieldType.Grade:
                                var gpGradeFilter = phRegistrantsRegistrantFormFieldFilters.FindControl( "gpRegistrantsGradeFilter" ) as GradePicker;
                                if ( gpGradeFilter != null )
                                {
                                    gpGradeFilter.SetValue( ( Guid? ) null );
                                }

                                break;
                                
                            case RegistrationPersonFieldType.Gender:
                                var ddlGenderFilter = phRegistrantsRegistrantFormFieldFilters.FindControl( "ddlRegistrantsGenderFilter" ) as RockDropDownList;
                                if ( ddlGenderFilter != null )
                                {
                                    ddlGenderFilter.SetValue( ( Guid? ) null );
                                }

                                break;

                            case RegistrationPersonFieldType.MaritalStatus:
                                var ddlMaritalStatusFilter = phRegistrantsRegistrantFormFieldFilters.FindControl( "ddlRegistrantsMaritalStatusFilter" ) as RockDropDownList;
                                if ( ddlMaritalStatusFilter != null )
                                {
                                    ddlMaritalStatusFilter.SetValue( ( Guid? ) null );
                                }

                                break;
                                
                            case RegistrationPersonFieldType.MobilePhone:
                                var tbMobilePhoneFilter = phRegistrantsRegistrantFormFieldFilters.FindControl( "tbRegistrantsMobilePhoneFilter" ) as RockTextBox;
                                if ( tbMobilePhoneFilter != null )
                                {
                                    tbMobilePhoneFilter.Text = string.Empty;
                                }

                                break;

                            case RegistrationPersonFieldType.HomePhone:
                                var tbRegistrantsHomePhoneFilter = phRegistrantsRegistrantFormFieldFilters.FindControl( "tbRegistrantsHomePhoneFilter" ) as RockTextBox;
                                if ( tbRegistrantsHomePhoneFilter != null )
                                {
                                    tbRegistrantsHomePhoneFilter.Text = string.Empty;
                                }

                                break;
                        }
                    }
                }
            }

            BindRegistrantsFilter( null );
        }

        /// <summary>
        /// Fs the registrants_ display filter value.
        /// </summary>
        /// <param name="sender">The sender.</param>
        /// <param name="e">The e.</param>
        protected void fRegistrants_DisplayFilterValue( object sender, GridFilter.DisplayFilterValueArgs e )
        {
            if ( RegistrantFields != null )
            {
                var attribute = RegistrantFields
                    .Where( a =>
                        a.Attribute != null &&
                        a.Attribute.Key == e.Key )
                    .Select( a => a.Attribute )
                    .FirstOrDefault();

                if ( attribute != null )
                {
                    try
                    {
                        var values = JsonConvert.DeserializeObject<List<string>>( e.Value );
                        e.Value = attribute.FieldType.Field.FormatFilterValues( attribute.QualifierValues, values );
                        return;
                    }
                    catch
                    {
                    }
                }
            }

            switch ( e.Key )
            {
                case "Registrants Date Range":
                    e.Value = SlidingDateRangePicker.FormatDelimitedValues( e.Value );
                    break;
                    
                case "Birthdate Range":
                    // The value might either be from a SlidingDateRangePicker or a DateRangePicker, so try both
                    var storedValue = e.Value;
                    e.Value = SlidingDateRangePicker.FormatDelimitedValues( storedValue );
                    if ( e.Value.IsNullOrWhiteSpace() )
                    {
                        e.Value = DateRangePicker.FormatDelimitedValues( storedValue );
                    }

                    break;
                    
                case "Grade":
                    e.Value = Person.GradeFormattedFromGradeOffset( e.Value.AsIntegerOrNull() );
                    break;
                    
                case "First Name":
                case "Last Name":
                case "Email":
                case "Signed Document":
                case "Home Phone":
                case "Cell Phone":
                    break;
                    
                case "Gender":
                    var gender = e.Value.ConvertToEnumOrNull<Gender>();
                    e.Value = gender.HasValue ? gender.ConvertToString() : string.Empty;
                    break;
                    
                case "Campus":
                    int? campusId = e.Value.AsIntegerOrNull();
                    if ( campusId.HasValue )
                    {
                        var campus = CacheCampus.Get( campusId.Value );
                        e.Value = campus != null ? campus.Name : string.Empty;
                    }
                    else
                    {
                        e.Value = string.Empty;
                    }

                    break;
                    
                case "Marital Status":
                    int? dvId = e.Value.AsIntegerOrNull();
                    if ( dvId.HasValue )
                    {
                        var maritalStatus = CacheDefinedValue.Get( dvId.Value );
                        e.Value = maritalStatus != null ? maritalStatus.Value : string.Empty;
                    }
                    else
                    {
                        e.Value = string.Empty;
                    }

                    break;
                    
                case "In Group":
                        e.Value = e.Value;
                        break;

                default:
                        e.Value = string.Empty;
                        break;
            }
        }

        /// <summary>
        /// Handles the GridRebind event of the gRegistrants control.
        /// </summary>
        /// <param name="sender">The source of the event.</param>
        /// <param name="e">The <see cref="EventArgs"/> instance containing the event data.</param>
        protected void gRegistrants_GridRebind( object sender, GridRebindEventArgs e )
        {
            gRegistrants.ExportTitleName = lReadOnlyTitle.Text + " - Registrants";
            gRegistrants.ExportFilename = gRegistrants.ExportFilename ?? lReadOnlyTitle.Text + "Registrants";
            BindRegistrantsGrid( e.IsExporting );
        }

        /// <summary>
        /// Handles the RowDataBound event of the gRegistrants control.
        /// </summary>
        /// <param name="sender">The source of the event.</param>
        /// <param name="e">The <see cref="GridViewRowEventArgs"/> instance containing the event data.</param>
        private void gRegistrants_RowDataBound( object sender, GridViewRowEventArgs e )
        {
            var registrant = e.Row.DataItem as RegistrationRegistrant;
            if ( registrant != null )
            {
                // Set the registrant name value
                var lRegistrant = e.Row.FindControl( "lRegistrant" ) as Literal;
                if ( lRegistrant != null )
                {
                    if ( registrant.PersonAlias != null && registrant.PersonAlias.Person != null )
                    {
                        lRegistrant.Text = registrant.PersonAlias.Person.FullNameReversed +
                            ( Signers != null && !Signers.Contains( registrant.PersonAlias.PersonId ) ? " <i class='fa fa-pencil-square-o text-danger'></i>" : string.Empty );
                    }
                    else
                    {
                        lRegistrant.Text = string.Empty;
                    }
                }

                // Set the Group Name
                if ( registrant.GroupMember != null && GroupLinks.ContainsKey( registrant.GroupMember.GroupId ) )
                {
                    var lGroup = e.Row.FindControl( "lGroup" ) as Literal;
                    if ( lGroup != null )
                    {
                        lGroup.Text = GroupLinks[registrant.GroupMember.GroupId];
                    }
                }

                // Set the campus
                var lCampus = e.Row.FindControl( "lRegistrantsCampus" ) as Literal;
                
                // if it's null, try looking for the "lGroupPlacementsCampus" control since this RowDataBound event is shared between
                // two different grids.
                if ( lCampus == null )
                {
                    lCampus = e.Row.FindControl( "lGroupPlacementsCampus" ) as Literal;
                }
                
                if ( lCampus != null && PersonCampusIds != null )
                {
                    if ( registrant.PersonAlias != null )
                    {
                        if ( PersonCampusIds.ContainsKey( registrant.PersonAlias.PersonId ) )
                        {
                            var campusIds = PersonCampusIds[registrant.PersonAlias.PersonId];
                            if ( campusIds.Any() )
                            {
                                var campusNames = new List<string>();
                                foreach ( int campusId in campusIds )
                                {
                                    var campus = CacheCampus.Get( campusId );
                                    if ( campus != null )
                                    {
                                        campusNames.Add( campus.Name );
                                    }
                                }

                                lCampus.Text = campusNames.AsDelimited( "<br/>" );
                            }
                        }
                    }
                }

                // Set the Fees
                var lFees = e.Row.FindControl( "lFees" ) as Literal;
                if ( lFees != null )
                {
                    if ( registrant.Fees != null && registrant.Fees.Any() )
                    {
                        var feeDesc = new List<string>();
                        foreach ( var fee in registrant.Fees )
                        {
                            feeDesc.Add( string.Format(
                                "{0}{1} ({2})",
                                fee.Quantity > 1 ? fee.Quantity.ToString( "N0" ) + " " : string.Empty,
                                fee.Quantity > 1 ? fee.RegistrationTemplateFee.Name.Pluralize() : fee.RegistrationTemplateFee.Name,
                                fee.Cost.FormatAsCurrency() ) );
                        }

                        lFees.Text = feeDesc.AsDelimited( "<br/>" );
                    }
                }

                if (_homeAddresses.Any() )
                {
                    var location = _homeAddresses[registrant.PersonId.Value];
                    // break up addresses if exporting
                    if ( _isExporting )
                    {
                        var lStreet1 = e.Row.FindControl( "lStreet1" ) as Literal;
                        var lStreet2 = e.Row.FindControl( "lStreet2" ) as Literal;
                        var lCity = e.Row.FindControl( "lCity" ) as Literal;
                        var lState = e.Row.FindControl( "lState" ) as Literal;
                        var lPostalCode = e.Row.FindControl( "lPostalCode" ) as Literal;
                        var lCountry = e.Row.FindControl( "lCountry" ) as Literal;

                        if ( location != null )
                        {
                            lStreet1.Text = location.Street1;
                            lStreet2.Text = location.Street2;
                            lCity.Text = location.City;
                            lState.Text = location.State;
                            lPostalCode.Text = location.PostalCode;
                            lCountry.Text = location.Country;
                        }
                    }
                    else
                    {
                        var addressField = e.Row.FindControl( "lRegistrantsAddress" ) as Literal ?? e.Row.FindControl( "lGroupPlacementsAddress" ) as Literal;
                        if ( addressField != null )
                        {
                            addressField.Text = location != null && location.FormattedAddress.IsNotNullOrWhitespace() ? location.FormattedAddress : string.Empty;
                        }
                    }
                }

                if (_mobilePhoneNumbers.Any())
                {
                    var mobileNumber = _mobilePhoneNumbers[registrant.PersonId.Value];
                    var mobileField = e.Row.FindControl( "lRegistrantsMobile" ) as Literal ?? e.Row.FindControl( "lGroupPlacementsMobile" ) as Literal;
                    if ( mobileField != null)
                    {
                        if (mobileNumber == null || mobileNumber.NumberFormatted.IsNullOrWhiteSpace())
                        {
                            mobileField.Text = string.Empty;
                        }
                        else
                        {
                            mobileField.Text = mobileNumber.IsUnlisted ? "Unlisted" : mobileNumber.NumberFormatted;
                        }
                    }
                    
                }

                if ( _homePhoneNumbers.Any() )
                {
                    var homePhoneNumber = _homePhoneNumbers[registrant.PersonId.Value];
                    var mobileField = e.Row.FindControl( "lRegistrantsHomePhone" ) as Literal ?? e.Row.FindControl( "lGroupPlacementsHomePhone" ) as Literal;
                    if ( mobileField != null )
                    {
                        if ( homePhoneNumber == null || homePhoneNumber.NumberFormatted.IsNullOrWhiteSpace() )
                        {
                            mobileField.Text = string.Empty;
                        }
                        else
                        {
                            mobileField.Text = homePhoneNumber.IsUnlisted ? "Unlisted" : homePhoneNumber.NumberFormatted;
                        }
                    }

                }
            }
        }

        /// <summary>
        /// Handles the AddClick event of the gRegistrants control.
        /// </summary>
        /// <param name="sender">The source of the event.</param>
        /// <param name="e">The <see cref="EventArgs"/> instance containing the event data.</param>
        /// <exception cref="System.NotImplementedException"></exception>
        private void gRegistrants_AddClick( object sender, EventArgs e )
        {
            NavigateToLinkedPage( "RegistrationPage", "RegistrationId", 0, "RegistrationInstanceId", hfRegistrationInstanceId.ValueAsInt() );
        }

        /// <summary>
        /// Handles the RowSelected event of the gRegistrants control.
        /// </summary>
        /// <param name="sender">The source of the event.</param>
        /// <param name="e">The <see cref="RowEventArgs"/> instance containing the event data.</param>
        protected void gRegistrants_RowSelected( object sender, RowEventArgs e )
        {
            using ( var rockContext = new RockContext() )
            {
                var registrantService = new RegistrationRegistrantService( rockContext );
                var registrant = registrantService.Get( e.RowKeyId );
                if ( registrant != null )
                {
                    var qryParams = new Dictionary<string, string>();
                    qryParams.Add( "RegistrationId", registrant.RegistrationId.ToString() );
                    string url = LinkedPageUrl( "RegistrationPage", qryParams );
                    url += "#" + e.RowKeyValue;
                    Response.Redirect( url, false );
                }
            }
        }

        /// <summary>
        /// Handles the Delete event of the gRegistrants control.
        /// </summary>
        /// <param name="sender">The source of the event.</param>
        /// <param name="e">The <see cref="RowEventArgs"/> instance containing the event data.</param>
        protected void gRegistrants_Delete( object sender, RowEventArgs e )
        {
            using ( var rockContext = new RockContext() )
            {
                var registrantService = new RegistrationRegistrantService( rockContext );
                var registrant = registrantService.Get( e.RowKeyId );
                if ( registrant != null )
                {
                    string errorMessage;
                    if ( !registrantService.CanDelete( registrant, out errorMessage ) )
                    {
                        mdRegistrantsGridWarning.Show( errorMessage, ModalAlertType.Information );
                        return;
                    }

                    registrantService.Delete( registrant );
                    rockContext.SaveChanges();
                }
            }

            BindRegistrantsGrid();
        }

        #endregion

        #region Payment Tab Events

        /// <summary>
        /// Handles the ApplyFilterClick event of the fPayments control.
        /// </summary>
        /// <param name="sender">The source of the event.</param>
        /// <param name="e">The <see cref="EventArgs"/> instance containing the event data.</param>
        protected void fPayments_ApplyFilterClick( object sender, EventArgs e )
        {
            fPayments.SaveUserPreference( "Payments Date Range", "Transaction Date Range", sdrpPaymentDateRange.DelimitedValues );

            BindPaymentsGrid();
        }

        /// <summary>
        /// Handles the ClearFilterClick event of the fPayments control.
        /// </summary>
        /// <param name="sender">The source of the event.</param>
        /// <param name="e">The <see cref="EventArgs"/> instance containing the event data.</param>
        protected void fPayments_ClearFilterClick( object sender, EventArgs e )
        {
            fPayments.DeleteUserPreferences();
            BindPaymentsFilter();
        }

        /// <summary>
        /// Fs the payments_ display filter value.
        /// </summary>
        /// <param name="sender">The sender.</param>
        /// <param name="e">The e.</param>
        protected void fPayments_DisplayFilterValue( object sender, GridFilter.DisplayFilterValueArgs e )
        {
            switch ( e.Key )
            {
                case "Payments Date Range":
                    {
                        e.Value = SlidingDateRangePicker.FormatDelimitedValues( e.Value );
                        break;
                    }

                default:
                    {
                        e.Value = string.Empty;
                        break;
                    }
            }
        }

        /// <summary>
        /// Handles the RowSelected event of the gPayments control.
        /// </summary>
        /// <param name="sender">The source of the event.</param>
        /// <param name="e">The <see cref="RowEventArgs"/> instance containing the event data.</param>
        protected void gPayments_RowSelected( object sender, RowEventArgs e )
        {
            NavigateToLinkedPage( "TransactionDetailPage", "transactionId", e.RowKeyId );
        }

        /// <summary>
        /// Handles the GridRebind event of the gPayments control.
        /// </summary>
        /// <param name="sender">The source of the event.</param>
        /// <param name="e">The <see cref="EventArgs"/> instance containing the event data.</param>
        protected void gPayments_GridRebind( object sender, EventArgs e )
        {
            gPayments.ExportTitleName = lReadOnlyTitle.Text + " - Registration Payments";
            gPayments.ExportFilename = gPayments.ExportFilename ?? lReadOnlyTitle.Text + "RegistrationPayments";
            BindPaymentsGrid();
        }

        /// <summary>
        /// Handles the RowDataBound event of the gPayments control.
        /// </summary>
        /// <param name="sender">The source of the event.</param>
        /// <param name="e">The <see cref="GridViewRowEventArgs"/> instance containing the event data.</param>
        private void gPayments_RowDataBound( object sender, GridViewRowEventArgs e )
        {
            var transaction = e.Row.DataItem as FinancialTransaction;
            var lRegistrar = e.Row.FindControl( "lRegistrar" ) as Literal;
            var lRegistrants = e.Row.FindControl( "lRegistrants" ) as Literal;

            if ( transaction != null && lRegistrar != null && lRegistrants != null )
            {
                var registrars = new List<string>();
                var registrants = new List<string>();

                var registrationIds = transaction.TransactionDetails.Select( d => d.EntityId ).ToList();
                foreach ( var registration in paymentRegistrations
                    .Where( r => registrationIds.Contains( r.Id ) ) )
                {
                    if ( registration.PersonAlias != null && registration.PersonAlias.Person != null )
                    {
                        var qryParams = new Dictionary<string, string>();
                        qryParams.Add( "RegistrationId", registration.Id.ToString() );
                        string url = LinkedPageUrl( "RegistrationPage", qryParams );
                        registrars.Add( string.Format( "<a href='{0}'>{1}</a>", url, registration.PersonAlias.Person.FullName ) );

                        foreach ( var registrant in registration.Registrants )
                        {
                            if ( registrant.PersonAlias != null && registrant.PersonAlias.Person != null )
                            {
                                registrants.Add( registrant.PersonAlias.Person.FullName );
                            }
                        }
                    }
                }

                lRegistrar.Text = registrars.AsDelimited( "<br/>" );
                lRegistrants.Text = registrants.AsDelimited( "<br/>" );
            }
        }

        #endregion

        #region Fee Tab Events

        protected void fFees_DisplayFilterValue( object sender, GridFilter.DisplayFilterValueArgs e )
        {
            switch ( e.Key )
            {
                case "FeeDateRange":
                    e.Value = SlidingDateRangePicker.FormatDelimitedValues( e.Value );
                    break;

                case "FeeName":
                    break;

                case "FeeOptions":
                    var values = new List<string>();
                    foreach ( string value in e.Value.Split( ';' ) )
                    {
                        var item = cblFeeOptions.Items.FindByValue( value );
                        if ( item != null )
                        {
                            values.Add( item.Text );
                        }
                    }

                    e.Value = values.AsDelimited( ", " );
                    break;

                default:
                    e.Value = string.Empty;
                    break;
            }
        }

        /// <summary>
        /// Handles the ClearFilterCick event of the fFees control.
        /// </summary>
        /// <param name="sender">The source of the event.</param>
        /// <param name="e">The <see cref="EventArgs"/> instance containing the event data.</param>
        protected void fFees_ClearFilterCick( object sender, EventArgs e )
        {
            fFees.DeleteUserPreferences();
            BindFeesFilter();
        }

        protected void fFees_ApplyFilterClick( object sender, EventArgs e )
        {
            fFees.SaveUserPreference( "FeeDateRange", "Fee Date Range", sdrpFeeDateRange.DelimitedValues );
            fFees.SaveUserPreference( "FeeName", "Fee Name", ddlFeeName.SelectedItem.Text );
            fFees.SaveUserPreference( "FeeOptions", "Fee Options", cblFeeOptions.SelectedValues.AsDelimited( ";" ) );

            BindFeesGrid();
        }

        protected void ddlFeeName_SelectedIndexChanged( object sender, EventArgs e )
        {
            if ( ddlFeeName.SelectedIndex > 0 )
            {
                Populate_cblFeeOptions();
                cblFeeOptions.Visible = true;
            }
        }

        #endregion

        #region Discount Tab Events

        protected void fDiscounts_DisplayFilterValue( object sender, GridFilter.DisplayFilterValueArgs e)
        {
            switch ( e.Key )
            {
                case "DiscountDateRange":
                    e.Value = SlidingDateRangePicker.FormatDelimitedValues( e.Value );
                    break;

                case "DiscountCode":
                    // If that discount code is not in the list, don't show it anymore.
                    if ( ddlDiscountCode.Items.FindByText( e.Value ) == null )
                    {
                        e.Value = string.Empty;
                    }
                    break;

                case "DiscountCodeSearch":
                    break;

                default:
                    e.Value = string.Empty;
                    break;
            }
        }

        protected void fDiscounts_ClearFilterClick( object sender, EventArgs e )
        {
            fDiscounts.DeleteUserPreferences();
            tbDiscountCodeSearch.Enabled = true;
            BindDiscountsFilter();
        }

        protected void fDiscounts_ApplyFilterClick( object sender, EventArgs e )
        {
            fDiscounts.SaveUserPreference( "DiscountDateRange", "Discount Date Range", sdrpDiscountDateRange.DelimitedValues );
            fDiscounts.SaveUserPreference( "DiscountCode", "Discount Code", ddlDiscountCode.SelectedItem.Text );
            fDiscounts.SaveUserPreference( "DiscountCodeSearch", "Discount Code Search", tbDiscountCodeSearch.Text );

            BindDiscountsGrid();
        }

        protected void ddlDiscountCode_SelectedIndexChanged( object sender, EventArgs e )
        {
            tbDiscountCodeSearch.Enabled = ddlDiscountCode.SelectedIndex == 0 ? true : false;
        }

        #endregion

        #region Linkage Tab Events

        /// <summary>
        /// Handles the ApplyFilterClick event of the fLinkages control.
        /// </summary>
        /// <param name="sender">The source of the event.</param>
        /// <param name="e">The <see cref="EventArgs"/> instance containing the event data.</param>
        protected void fLinkages_ApplyFilterClick( object sender, EventArgs e )
        {
            fLinkages.SaveUserPreference( "Campus", cblCampus.SelectedValues.AsDelimited( ";" ) );

            BindLinkagesGrid();
        }

        /// <summary>
        /// Handles the ClearFilterClick event of the fLinkages control.
        /// </summary>
        /// <param name="sender">The source of the event.</param>
        /// <param name="e">The <see cref="EventArgs"/> instance containing the event data.</param>
        protected void fLinkages_ClearFilterClick( object sender, EventArgs e )
        {
            fLinkages.DeleteUserPreferences();
            BindLinkagesFilter();
        }

        /// <summary>
        /// Fs the campusEventItems_ display filter value.
        /// </summary>
        /// <param name="sender">The sender.</param>
        /// <param name="e">The e.</param>
        protected void fLinkages_DisplayFilterValue( object sender, GridFilter.DisplayFilterValueArgs e )
        {
            switch ( e.Key )
            {
                case "Campus":
                    var values = new List<string>();
                    foreach ( string value in e.Value.Split( ';' ) )
                    {
                        var item = cblCampus.Items.FindByValue( value );
                        if ( item != null )
                        {
                            values.Add( item.Text );
                        }
                    }

                    e.Value = values.AsDelimited( ", " );
                    break;

                default:
                    e.Value = string.Empty;
                    break;
            }
        }

        /// <summary>
        /// Handles the GridRebind event of the gLinkages control.
        /// </summary>
        /// <param name="sender">The source of the event.</param>
        /// <param name="e">The <see cref="EventArgs"/> instance containing the event data.</param>
        protected void gLinkages_GridRebind( object sender, EventArgs e )
        {
            gLinkages.ExportTitleName = lReadOnlyTitle.Text + " - Registration Linkages";
            gLinkages.ExportTitleName = gLinkages.ExportTitleName ?? lReadOnlyTitle.Text + "RegistrationLinkages";
            BindLinkagesGrid();
        }

        /// <summary>
        /// Handles the RowDataBound event of the gLinkages control.
        /// </summary>
        /// <param name="sender">The source of the event.</param>
        /// <param name="e">The <see cref="GridViewRowEventArgs"/> instance containing the event data.</param>
        protected void gLinkages_RowDataBound( object sender, GridViewRowEventArgs e )
        {
            if ( e.Row.RowType == DataControlRowType.DataRow )
            {
                var eventItemOccurrenceGroupMap = e.Row.DataItem as EventItemOccurrenceGroupMap;
                if ( eventItemOccurrenceGroupMap != null && eventItemOccurrenceGroupMap.EventItemOccurrence != null )
                {
                    if ( eventItemOccurrenceGroupMap.EventItemOccurrence.EventItem != null )
                    {
                        var lCalendarItem = e.Row.FindControl( "lCalendarItem" ) as Literal;
                        if ( lCalendarItem != null )
                        {
                            var calendarItems = new List<string>();
                            foreach ( var calendarItem in eventItemOccurrenceGroupMap.EventItemOccurrence.EventItem.EventCalendarItems )
                            {
                                if ( calendarItem.EventItem != null && calendarItem.EventCalendar != null )
                                {
                                    var qryParams = new Dictionary<string, string>();
                                    qryParams.Add( "EventCalendarId", calendarItem.EventCalendarId.ToString() );
                                    qryParams.Add( "EventItemId", calendarItem.EventItem.Id.ToString() );
                                    calendarItems.Add( string.Format( 
                                        "<a href='{0}'>{1}</a> ({2})",
                                        LinkedPageUrl( "CalendarItemPage", qryParams ),
                                        calendarItem.EventItem.Name,
                                        calendarItem.EventCalendar.Name ) );
                                }
                            }

                            lCalendarItem.Text = calendarItems.AsDelimited( "<br/>" );
                        }

                        if ( eventItemOccurrenceGroupMap.EventItemOccurrence.ContentChannelItems.Any() )
                        {
                            var lContentItem = e.Row.FindControl( "lContentItem" ) as Literal;
                            if ( lContentItem != null )
                            {
                                var contentItems = new List<string>();
                                foreach ( var contentItem in eventItemOccurrenceGroupMap.EventItemOccurrence.ContentChannelItems
                                    .Where( c => c.ContentChannelItem != null )
                                    .Select( c => c.ContentChannelItem ) )
                                {
                                    var qryParams = new Dictionary<string, string>();
                                    qryParams.Add( "ContentItemId", contentItem.Id.ToString() );
                                    contentItems.Add( string.Format( "<a href='{0}'>{1}</a>", LinkedPageUrl( "ContentItemPage", qryParams ), contentItem.Title ) );
                                }

                                lContentItem.Text = contentItems.AsDelimited( "<br/>" );
                            }
                        }
                    }
                }
            }
        }

        /// <summary>
        /// Handles the AddClick event of the gLinkages control.
        /// </summary>
        /// <param name="sender">The source of the event.</param>
        /// <param name="e">The <see cref="EventArgs"/> instance containing the event data.</param>
        /// <exception cref="System.NotImplementedException"></exception>
        protected void gLinkages_AddClick( object sender, EventArgs e )
        {
            NavigateToLinkedPage( "LinkagePage", "LinkageId", 0, "RegistrationInstanceId", hfRegistrationInstanceId.ValueAsInt() );
        }

        /// <summary>
        /// Handles the Edit event of the gLinkages control.
        /// </summary>
        /// <param name="sender">The source of the event.</param>
        /// <param name="e">The <see cref="RowEventArgs"/> instance containing the event data.</param>
        protected void gLinkages_Edit( object sender, RowEventArgs e )
        {
            NavigateToLinkedPage( "LinkagePage", "LinkageId", e.RowKeyId, "RegistrationInstanceId", hfRegistrationInstanceId.ValueAsInt() );
        }

        /// <summary>
        /// Handles the Delete event of the gLinkages control.
        /// </summary>
        /// <param name="sender">The source of the event.</param>
        /// <param name="e">The <see cref="RowEventArgs"/> instance containing the event data.</param>
        protected void gLinkages_Delete( object sender, RowEventArgs e )
        {
            using ( var rockContext = new RockContext() )
            {
                var campusEventItemService = new EventItemOccurrenceGroupMapService( rockContext );
                var campusEventItem = campusEventItemService.Get( e.RowKeyId );
                if ( campusEventItem != null )
                {
                    string errorMessage;
                    if ( !campusEventItemService.CanDelete( campusEventItem, out errorMessage ) )
                    {
                        mdLinkagesGridWarning.Show( errorMessage, ModalAlertType.Information );
                        return;
                    }

                    campusEventItemService.Delete( campusEventItem );
                    rockContext.SaveChanges();
                }
            }

            BindLinkagesGrid();
        }

        #endregion

        #region WaitList Tab Events

        /// <summary>
        /// Handles the RowSelected event of the gWaitList control.
        /// </summary>
        /// <param name="sender">The source of the event.</param>
        /// <param name="e">The <see cref="RowEventArgs"/> instance containing the event data.</param>
        protected void gWaitList_RowSelected( object sender, RowEventArgs e )
        {
            using ( var rockContext = new RockContext() )
            {
                var registrantService = new RegistrationRegistrantService( rockContext );
                var registrant = registrantService.Get( e.RowKeyId );
                if ( registrant != null )
                {
                    var qryParams = new Dictionary<string, string>();
                    qryParams.Add( "RegistrationId", registrant.RegistrationId.ToString() );
                    string url = LinkedPageUrl( "RegistrationPage", qryParams );
                    url += "#" + e.RowKeyValue;
                    Response.Redirect( url, false );
                }
            }
        }

        /// <summary>
        /// Handles the Click event of the btnProcessWaitlist control.
        /// </summary>
        /// <param name="sender">The source of the event.</param>
        /// <param name="e">The <see cref="EventArgs"/> instance containing the event data.</param>
        private void btnProcessWaitlist_Click( object sender, EventArgs e )
        {
            // create entity set with selected individuals
            var keys = gWaitList.SelectedKeys.ToList();
            if ( keys.Any() )
            {
                var entitySet = new Rock.Model.EntitySet();
                entitySet.EntityTypeId = Rock.Cache.CacheEntityType.Get<Rock.Model.RegistrationRegistrant>().Id;
                entitySet.ExpireDateTime = RockDateTime.Now.AddMinutes( 20 );

                foreach ( var key in keys )
                {
                    try
                    {
                        var item = new Rock.Model.EntitySetItem();
                        item.EntityId = (int)key;
                        entitySet.Items.Add( item );
                    }
                    catch
                    {
                        // ignore
                    }
                }

                if ( entitySet.Items.Any() )
                {
                    var rockContext = new RockContext();
                    var service = new Rock.Model.EntitySetService( rockContext );
                    service.Add( entitySet );
                    rockContext.SaveChanges();

                    // redirect to the waitlist page
                    Dictionary<string, string> queryParms = new Dictionary<string, string>();
                    queryParms.Add( "WaitListSetId", entitySet.Id.ToString() );
                    NavigateToLinkedPage( "WaitListProcessPage", queryParms );
                }
            }
        }

        /// <summary>
        /// Handles the AddClick event of the gWaitList control.
        /// </summary>
        /// <param name="sender">The source of the event.</param>
        /// <param name="e">The <see cref="EventArgs"/> instance containing the event data.</param>
        /// <exception cref="System.NotImplementedException"></exception>
        private void gWaitList_AddClick( object sender, EventArgs e )
        {
            NavigateToLinkedPage( "RegistrationPage", "RegistrationId", 0, "RegistrationInstanceId", hfRegistrationInstanceId.ValueAsInt() );
        }

        /// <summary>
        /// Handles the ApplyFilterClick event of the fWaitList control.
        /// </summary>
        /// <param name="sender">The source of the event.</param>
        /// <param name="e">The <see cref="EventArgs"/> instance containing the event data.</param>
        protected void fWaitList_ApplyFilterClick( object sender, EventArgs e )
        {
            fWaitList.SaveUserPreference( "WL-Date Range", "Date Range", drpWaitListDateRange.DelimitedValues );
            fWaitList.SaveUserPreference( "WL-First Name", "First Name", tbWaitListFirstName.Text );
            fWaitList.SaveUserPreference( "WL-Last Name", "Last Name", tbWaitListLastName.Text );

            if ( RegistrantFields != null )
            {
                foreach ( var field in RegistrantFields )
                {
                    if ( field.FieldSource == RegistrationFieldSource.PersonField && field.PersonFieldType.HasValue )
                    {
                        switch ( field.PersonFieldType.Value )
                        {
                            case RegistrationPersonFieldType.Campus:
                                var ddlCampus = phWaitListFormFieldFilters.FindControl( "ddlWaitlistCampus" ) as RockDropDownList;
                                if ( ddlCampus != null )
                                {
                                    fWaitList.SaveUserPreference( "WL-Home Campus", "Home Campus", ddlCampus.SelectedValue );
                                }

                                break;

                            case RegistrationPersonFieldType.Email:
                                var tbEmailFilter = phWaitListFormFieldFilters.FindControl( "tbWaitlistEmailFilter" ) as RockTextBox;
                                if ( tbEmailFilter != null )
                                {
                                    fWaitList.SaveUserPreference( "WL-Email", "Email", tbEmailFilter.Text );
                                }

                                break;

                            case RegistrationPersonFieldType.Birthdate:
                                var drpBirthdateFilter = phWaitListFormFieldFilters.FindControl( "drpWaitlistBirthdateFilter" ) as DateRangePicker;
                                if ( drpBirthdateFilter != null )
                                {
                                    fWaitList.SaveUserPreference( "WL-Birthdate Range", "Birthdate Range", drpBirthdateFilter.DelimitedValues );
                                }

                                break;

                            case RegistrationPersonFieldType.Grade:
                                var gpGradeFilter = phWaitListFormFieldFilters.FindControl( "gpWaitlistGradeFilter" ) as GradePicker;
                                if ( gpGradeFilter != null )
                                {
                                    int? gradeOffset = gpGradeFilter.SelectedValueAsInt( false );
                                    fWaitList.SaveUserPreference( "WL-Grade", "Grade", gradeOffset.HasValue ? gradeOffset.Value.ToString() : string.Empty );
                                }

                                break;
                                
                            case RegistrationPersonFieldType.Gender:
                                var ddlGenderFilter = phWaitListFormFieldFilters.FindControl( "ddlWaitlistGenderFilter" ) as RockDropDownList;
                                if ( ddlGenderFilter != null )
                                {
                                    fWaitList.SaveUserPreference( "WL-Gender", "Gender", ddlGenderFilter.SelectedValue );
                                }

                                break;

                            case RegistrationPersonFieldType.MaritalStatus:
                                var ddlMaritalStatusFilter = phWaitListFormFieldFilters.FindControl( "ddlWaitlistMaritalStatusFilter" ) as RockDropDownList;
                                if ( ddlMaritalStatusFilter != null )
                                {
                                    fWaitList.SaveUserPreference( "WL-Marital Status", "Marital Status", ddlMaritalStatusFilter.SelectedValue );
                                }

                                break;
                                
                            case RegistrationPersonFieldType.MobilePhone:
                                var tbMobilePhoneFilter = phWaitListFormFieldFilters.FindControl( "tbWaitlistMobilePhoneFilter" ) as RockTextBox;
                                if ( tbMobilePhoneFilter != null )
                                {
                                    fWaitList.SaveUserPreference( "WL-Phone", "Cell Phone", tbMobilePhoneFilter.Text );
                                }

                                break;

                            case RegistrationPersonFieldType.HomePhone:
                                var tbWaitlistHomePhoneFilter = phWaitListFormFieldFilters.FindControl( "tbWaitlistHomePhoneFilter" ) as RockTextBox;
                                if ( tbWaitlistHomePhoneFilter != null )
                                {
                                    fWaitList.SaveUserPreference( "WL-HomePhone", "Home Phone", tbWaitlistHomePhoneFilter.Text );
                                }

                                break;
                        }
                    }

                    if ( field.Attribute != null )
                    {
                        var attribute = field.Attribute;
                        var filterControl = phWaitListFormFieldFilters.FindControl( "filterWaitlist_" + attribute.Id.ToString() );
                        if ( filterControl != null )
                        {
                            try
                            {
                                var values = attribute.FieldType.Field.GetFilterValues( filterControl, field.Attribute.QualifierValues, Rock.Reporting.FilterMode.SimpleFilter );
                                fWaitList.SaveUserPreference( "WL-" + attribute.Key, attribute.Name, attribute.FieldType.Field.GetFilterValues( filterControl, attribute.QualifierValues, Rock.Reporting.FilterMode.SimpleFilter ).ToJson() );
                            }
                            catch
                            {
                            }
                        }
                    }
                }
            }

            BindWaitListGrid();
        }

        /// <summary>
        /// Handles the ClearFilterClick event of the fWaitList control.
        /// </summary>
        /// <param name="sender">The source of the event.</param>
        /// <param name="e">The <see cref="EventArgs"/> instance containing the event data.</param>
        protected void fWaitList_ClearFilterClick( object sender, EventArgs e )
        {
            fWaitList.DeleteUserPreferences();

            foreach ( var control in phWaitListFormFieldFilters.ControlsOfTypeRecursive<Control>().Where( a => a.ID != null && a.ID.StartsWith( "filter" ) && a.ID.Contains( "_" ) ) )
            {
                var attributeId = control.ID.Split( '_' )[1].AsInteger();
                var attribute = CacheAttribute.Get( attributeId );
                if ( attribute != null )
                {
                    attribute.FieldType.Field.SetFilterValues( control, attribute.QualifierValues, new List<string>() );
                }
            }

            if ( RegistrantFields != null )
            {
                foreach ( var field in RegistrantFields )
                {
                    if ( field.FieldSource == RegistrationFieldSource.PersonField && field.PersonFieldType.HasValue )
                    {
                        switch ( field.PersonFieldType.Value )
                        {
                            case RegistrationPersonFieldType.Campus:
                                var ddlCampus = phWaitListFormFieldFilters.FindControl( "ddlWaitlistCampus" ) as RockDropDownList;
                                if ( ddlCampus != null )
                                {
                                    ddlCampus.SetValue( ( Guid? ) null );
                                }

                                break;

                            case RegistrationPersonFieldType.Email:
                                var tbEmailFilter = phWaitListFormFieldFilters.FindControl( "tbWaitlistEmailFilter" ) as RockTextBox;
                                if ( tbEmailFilter != null )
                                {
                                    tbEmailFilter.Text = string.Empty;
                                }

                                break;

                            case RegistrationPersonFieldType.Birthdate:
                                var drpBirthdateFilter = phWaitListFormFieldFilters.FindControl( "drpWaitlistBirthdateFilter" ) as DateRangePicker;
                                if ( drpBirthdateFilter != null )
                                {
                                    drpBirthdateFilter.UpperValue = null;
                                    drpBirthdateFilter.LowerValue = null;
                                }

                                break;

                            case RegistrationPersonFieldType.Grade:
                                var gpGradeFilter = phWaitListFormFieldFilters.FindControl( "gpWaitlistGradeFilter" ) as GradePicker;
                                if ( gpGradeFilter != null )
                                {
                                    gpGradeFilter.SetValue( ( Guid? ) null );
                                }

                                break;
                                
                            case RegistrationPersonFieldType.Gender:
                                var ddlGenderFilter = phWaitListFormFieldFilters.FindControl( "ddlWaitlistGenderFilter" ) as RockDropDownList;
                                if ( ddlGenderFilter != null )
                                {
                                    ddlGenderFilter.SetValue( ( Guid? ) null );
                                }

                                break;

                            case RegistrationPersonFieldType.MaritalStatus:
                                var ddlMaritalStatusFilter = phWaitListFormFieldFilters.FindControl( "ddlWaitlistMaritalStatusFilter" ) as RockDropDownList;
                                if ( ddlMaritalStatusFilter != null )
                                {
                                    ddlMaritalStatusFilter.SetValue( ( Guid? ) null );
                                }

                                break;
                                
                            case RegistrationPersonFieldType.MobilePhone:
                                var tbMobilePhoneFilter = phWaitListFormFieldFilters.FindControl( "tbWaitlistMobilePhoneFilter" ) as RockTextBox;
                                if ( tbMobilePhoneFilter != null )
                                {
                                    tbMobilePhoneFilter.Text = string.Empty;
                                }

                                break;

                            case RegistrationPersonFieldType.HomePhone:
                                var tbWaitlistHomePhoneFilter = phWaitListFormFieldFilters.FindControl( "tbWaitlistHomePhoneFilter" ) as RockTextBox;
                                if ( tbWaitlistHomePhoneFilter != null )
                                {
                                    tbWaitlistHomePhoneFilter.Text = string.Empty;
                                }

                                break;
                        }
                    }
                }
            }

            BindWaitListFilter( null );
        }

        /// <summary>
        /// fs the wait list_ display filter value.
        /// </summary>
        /// <param name="sender">The sender.</param>
        /// <param name="e">The e.</param>
        protected void fWaitList_DisplayFilterValue( object sender, GridFilter.DisplayFilterValueArgs e )
        {
            if ( e.Key.StartsWith( "WL-" ) )
            {
                var key = e.Key.Remove( 0, 3 );

                if ( RegistrantFields != null )
                {
                    var attribute = RegistrantFields
                        .Where( a =>
                            a.Attribute != null &&
                            a.Attribute.Key == key )
                        .Select( a => a.Attribute )
                        .FirstOrDefault();

                    if ( attribute != null )
                    {
                        try
                        {
                            var values = JsonConvert.DeserializeObject<List<string>>( e.Value );
                            e.Value = attribute.FieldType.Field.FormatFilterValues( attribute.QualifierValues, values );
                            return;
                        }
                        catch
                        {
                        }
                    }
                }

                switch ( key )
                {
                    case "Date Range":
                    case "Birthdate Range":
                        // The value might either be from a SlidingDateRangePicker or a DateRangePicker, so try both
                        var storedValue = e.Value;
                        e.Value = SlidingDateRangePicker.FormatDelimitedValues( storedValue );
                        if ( e.Value.IsNullOrWhiteSpace() )
                        {
                            e.Value = DateRangePicker.FormatDelimitedValues( storedValue );
                        }

                        break;
                        
                    case "Grade":
                        e.Value = Person.GradeFormattedFromGradeOffset( e.Value.AsIntegerOrNull() );
                        break;
                        
                    case "First Name":
                    case "Last Name":
                    case "Email":
                    case "Cell Phone":
                    case "Home Phone":
                    case "Signed Document":
                        break;
                        
                    case "Gender":
                        var gender = e.Value.ConvertToEnumOrNull<Gender>();
                        e.Value = gender.HasValue ? gender.ConvertToString() : string.Empty;
                        break;
                        
                    case "Campus":
                        int? campusId = e.Value.AsIntegerOrNull();
                        if ( campusId.HasValue )
                        {
                            var campus = CacheCampus.Get( campusId.Value );
                            e.Value = campus != null ? campus.Name : string.Empty;
                        }
                        else
                        {
                            e.Value = string.Empty;
                        }

                        break;
                        
                    case "Marital Status":
                        int? dvId = e.Value.AsIntegerOrNull();
                        if ( dvId.HasValue )
                        {
                            var maritalStatus = CacheDefinedValue.Get( dvId.Value );
                            e.Value = maritalStatus != null ? maritalStatus.Value : string.Empty;
                        }
                        else
                        {
                            e.Value = string.Empty;
                        }

                        break;
                        
                    case "In Group":
                        e.Value = e.Value;
                        break;

                    default:
                        e.Value = string.Empty;
                        break;
                }
            }
            else
            {
                e.Value = string.Empty;
            }
        }

        /// <summary>
        /// Handles the GridRebind event of the gWaitList control.
        /// </summary>
        /// <param name="sender">The source of the event.</param>
        /// <param name="e">The <see cref="GridRebindEventArgs"/> instance containing the event data.</param>
        private void gWaitList_GridRebind( object sender, GridRebindEventArgs e )
        {
            gWaitList.ExportTitleName = lReadOnlyTitle.Text + " - Registration Wait List";
            gWaitList.ExportFilename = gWaitList.ExportFilename ?? lReadOnlyTitle.Text + " - Registration Wait List";
            BindWaitListGrid( e.IsExporting );
        }

        /// <summary>
        /// Handles the RowDataBound event of the gWaitList control.
        /// </summary>
        /// <param name="sender">The source of the event.</param>
        /// <param name="e">The <see cref="GridViewRowEventArgs"/> instance containing the event data.</param>
        private void gWaitList_RowDataBound( object sender, GridViewRowEventArgs e )
        {
            var registrant = e.Row.DataItem as RegistrationRegistrant;
            if ( registrant != null )
            {
                // Set the wait list individual name value
                var lWaitListIndividual = e.Row.FindControl( "lWaitListIndividual" ) as Literal;
                if ( lWaitListIndividual != null )
                {
                    if ( registrant.PersonAlias != null && registrant.PersonAlias.Person != null )
                    {
                        lWaitListIndividual.Text = registrant.PersonAlias.Person.FullNameReversed;
                    }
                    else
                    {
                        lWaitListIndividual.Text = string.Empty;
                    }
                }

                var lWaitListOrder = e.Row.FindControl( "lWaitListOrder" ) as Literal;
                if ( lWaitListOrder != null )
                {
                    lWaitListOrder.Text = ( _waitListOrder.IndexOf( registrant.Id ) + 1 ).ToString();
                }

                // Set the campus
                var lCampus = e.Row.FindControl( "lWaitlistCampus" ) as Literal;
                if ( lCampus != null && PersonCampusIds != null )
                {
                    if ( registrant.PersonAlias != null )
                    {
                        if ( PersonCampusIds.ContainsKey( registrant.PersonAlias.PersonId ) )
                        {
                            var campusIds = PersonCampusIds[registrant.PersonAlias.PersonId];
                            if ( campusIds.Any() )
                            {
                                var campusNames = new List<string>();
                                foreach ( int campusId in campusIds )
                                {
                                    var campus = CacheCampus.Get( campusId );
                                    if ( campus != null )
                                    {
                                        campusNames.Add( campus.Name );
                                    }
                                }

                                lCampus.Text = campusNames.AsDelimited( "<br/>" );
                            }
                        }
                    }
                }

                var lAddress = e.Row.FindControl( "lWaitlistAddress" ) as Literal;
                if ( lAddress != null && _homeAddresses.Count() > 0 )
                {
                    var location = _homeAddresses[registrant.PersonId.Value];
                    lAddress.Text = location != null && location.FormattedAddress.IsNotNullOrWhitespace() ? location.FormattedAddress : string.Empty;
                }


                var mobileField = e.Row.FindControl( "lWaitlistMobile" ) as Literal;
                if ( mobileField != null )
                {

                    var homePhoneNumber = _homePhoneNumbers[registrant.PersonId.Value];
                    if ( homePhoneNumber == null || homePhoneNumber.NumberFormatted.IsNullOrWhiteSpace() )
                    {
                        mobileField.Text = string.Empty;
                    }
                    else
                    {
                        mobileField.Text = homePhoneNumber.IsUnlisted ? "Unlisted" : homePhoneNumber.NumberFormatted;
                    }
                }

                var homePhoneField = e.Row.FindControl( "lWaitlistHomePhone" ) as Literal;
                if ( homePhoneField != null )
                {

                    var homePhoneNumber = _homePhoneNumbers[registrant.PersonId.Value];
                    if ( homePhoneNumber == null || homePhoneNumber.NumberFormatted.IsNullOrWhiteSpace() )
                    {
                        homePhoneField.Text = string.Empty;
                    }
                    else
                    {
                        homePhoneField.Text = homePhoneNumber.IsUnlisted ? "Unlisted" : homePhoneNumber.NumberFormatted;
                    }
                }
            }
        }

        #endregion

        #region Group Placement Tab Events

        /// <summary>
        /// Handles the GridRebind event of the gGroupPlacements control.
        /// </summary>
        /// <param name="sender">The source of the event.</param>
        /// <param name="e">The <see cref="EventArgs"/> instance containing the event data.</param>
        protected void gGroupPlacements_GridRebind( object sender, GridRebindEventArgs e )
        {
            gGroupPlacements.ExportTitleName = lReadOnlyTitle.Text + " - Registration Group Placements";
            gGroupPlacements.ExportFilename = gGroupPlacements.ExportFilename ?? lReadOnlyTitle.Text + "RegistrationGroupPlacements";
            BindGroupPlacementGrid( e.IsExporting );
        }

        /// <summary>
        /// Handles the SelectItem event of the gpGroupPlacementParentGroup control.
        /// </summary>
        /// <param name="sender">The source of the event.</param>
        /// <param name="e">The <see cref="EventArgs"/> instance containing the event data.</param>
        protected void gpGroupPlacementParentGroup_SelectItem( object sender, EventArgs e )
        {
            int? parentGroupId = gpGroupPlacementParentGroup.SelectedValueAsInt();

            SetUserPreference(
                string.Format( "ParentGroup_{0}_{1}", BlockId, hfRegistrationInstanceId.Value ),
                parentGroupId.HasValue ? parentGroupId.Value.ToString() : string.Empty,
                true );

            var groupPickerField = gGroupPlacements.Columns.OfType<GroupPickerField>().FirstOrDefault();
            if ( groupPickerField != null )
            {
                groupPickerField.RootGroupId = parentGroupId;
            }

            BindGroupPlacementGrid();
        }

        /// <summary>
        /// Handles the Click event of the lbPlaceInGroup control.
        /// </summary>
        /// <param name="sender">The source of the event.</param>
        /// <param name="e">The <see cref="EventArgs"/> instance containing the event data.</param>
        protected void lbPlaceInGroup_Click( object sender, EventArgs e )
        {
            var col = gGroupPlacements.Columns.OfType<GroupPickerField>().FirstOrDefault();
            if ( col != null )
            {
                var placements = new Dictionary<int, List<int>>();

                var colIndex = gGroupPlacements.GetColumnIndex( col ).ToString();
                foreach ( GridViewRow row in gGroupPlacements.Rows )
                {
                    GroupPicker gp = row.FindControl( "groupPicker_" + colIndex.ToString() ) as GroupPicker;
                    if ( gp != null )
                    {
                        int? groupId = gp.SelectedValueAsInt();
                        if ( groupId.HasValue )
                        {
                            int registrantId = ( int ) gGroupPlacements.DataKeys[row.RowIndex].Value;
                            placements.AddOrIgnore( groupId.Value, new List<int>() );
                            placements[groupId.Value].Add( registrantId );
                        }
                    }
                }

                using ( var rockContext = new RockContext() )
                {
                    try
                    {
                        rockContext.WrapTransaction( () =>
                        {
                            var groupMemberService = new GroupMemberService( rockContext );

                            // Get all the registrants that were selected
                            var registrantIds = placements.SelectMany( p => p.Value ).ToList();
                            var registrants = new RegistrationRegistrantService( rockContext )
                                .Queryable( "PersonAlias" ).AsNoTracking()
                                .Where( r => registrantIds.Contains( r.Id ) )
                                .ToList();

                            // Get any groups that were selected
                            var groupIds = placements.Keys.ToList();
                            foreach ( var group in new GroupService( rockContext )
                                .Queryable( "GroupType" ).AsNoTracking()
                                .Where( g => groupIds.Contains( g.Id ) ) )
                            {
                                foreach ( int registrantId in placements[group.Id] )
                                {
                                    int? roleId = group.GroupType.DefaultGroupRoleId;
                                    if ( !roleId.HasValue )
                                    {
                                        roleId = group.GroupType.Roles
                                            .OrderBy( r => r.Order )
                                            .Select( r => r.Id )
                                            .FirstOrDefault();
                                    }

                                    var registrant = registrants.FirstOrDefault( r => r.Id == registrantId );
                                    if ( registrant != null && roleId.HasValue && roleId.Value > 0 )
                                    {
                                        var groupMember = groupMemberService.Queryable().AsNoTracking()
                                            .FirstOrDefault( m =>
                                                m.PersonId == registrant.PersonAlias.PersonId &&
                                                m.GroupId == group.Id &&
                                                m.GroupRoleId == roleId.Value );
                                        if ( groupMember == null )
                                        {
                                            groupMember = new GroupMember();
                                            groupMember.PersonId = registrant.PersonAlias.PersonId;
                                            groupMember.GroupId = group.Id;
                                            groupMember.GroupRoleId = roleId.Value;
                                            groupMember.GroupMemberStatus = GroupMemberStatus.Active;

                                            if ( !groupMember.IsValidGroupMember( rockContext ) )
                                            {
                                                throw new Exception( string.Format( 
                                                    "Placing '{0}' in the '{1}' group is not valid for the following reason: {2}",
                                                    registrant.Person.FullName,
                                                    group.Name,
                                                    groupMember.ValidationResults.Select( a => a.ErrorMessage ).ToList().AsDelimited( "<br />" ) ) );
                                            }

                                            groupMemberService.Add( groupMember );

                                            if ( cbSetGroupAttributes.Checked )
                                            {
                                                registrant.LoadAttributes( rockContext );
                                                groupMember.LoadAttributes( rockContext );
                                                foreach ( var attr in groupMember.Attributes.Where( m => registrant.Attributes.Keys.Contains( m.Key ) ) )
                                                {
                                                    groupMember.SetAttributeValue( attr.Key, registrant.GetAttributeValue( attr.Key ) );
                                                }
                                            }
                                            
                                            rockContext.SaveChanges();
                                            groupMember.SaveAttributeValues( rockContext );
                                        }
                                    }
                                }
                            }
                        } );

                        nbPlacementNotifiction.NotificationBoxType = NotificationBoxType.Success;
                        nbPlacementNotifiction.Text = "Registrants were successfully placed in the selected groups.";
                        nbPlacementNotifiction.Visible = true;
                    }
                    catch ( Exception ex )
                    {
                        nbPlacementNotifiction.NotificationBoxType = NotificationBoxType.Danger;
                        nbPlacementNotifiction.Text = ex.Message;
                        nbPlacementNotifiction.Visible = true;
                    }
                }
            }

            BindGroupPlacementGrid();
        }

        #endregion

        #endregion

        #region Methods

        #region Main Form Methods

        /// <summary>
        /// Gets the registration instance.
        /// </summary>
        /// <param name="registrationInstanceId">The registration instance identifier.</param>
        /// <param name="rockContext">The rock context.</param>
        /// <returns></returns>
        private RegistrationInstance GetRegistrationInstance( int registrationInstanceId, RockContext rockContext = null )
        {
            string key = string.Format( "RegistrationInstance:{0}", registrationInstanceId );
            RegistrationInstance registrationInstance = RockPage.GetSharedItem( key ) as RegistrationInstance;
            if ( registrationInstance == null )
            {
                rockContext = rockContext ?? new RockContext();
                registrationInstance = new RegistrationInstanceService( rockContext )
                    .Queryable( "RegistrationTemplate,Account,RegistrationTemplate.Forms.Fields" )
                    .AsNoTracking()
                    .FirstOrDefault( i => i.Id == registrationInstanceId );
                RockPage.SaveSharedItem( key, registrationInstance );
            }

            return registrationInstance;
        }

        public void ShowDetail( int itemId )
        {
            throw new NotImplementedException();
        }

        /// <summary>
        /// Shows the detail.
        /// </summary>
        private void ShowDetail()
        {
            int? registrationInstanceId = PageParameter( "RegistrationInstanceId" ).AsIntegerOrNull();
            int? parentTemplateId = PageParameter( "RegistrationTemplateId" ).AsIntegerOrNull();

            if ( !registrationInstanceId.HasValue )
            {
                pnlDetails.Visible = false;
                return;
            }

            using ( var rockContext = new RockContext() )
            {
                RegistrationInstance registrationInstance = null;
                if ( registrationInstanceId.HasValue )
                {
                    registrationInstance = GetRegistrationInstance( registrationInstanceId.Value, rockContext );
                }

                if ( registrationInstance == null )
                {
                    registrationInstance = new RegistrationInstance();
                    registrationInstance.Id = 0;
                    registrationInstance.IsActive = true;
                    registrationInstance.RegistrationTemplateId = parentTemplateId ?? 0;

                    Guid? accountGuid = GetAttributeValue( "DefaultAccount" ).AsGuidOrNull();
                    if ( accountGuid.HasValue )
                    {
                        var account = new FinancialAccountService( rockContext ).Get( accountGuid.Value );
                        registrationInstance.AccountId = account != null ? account.Id : 0;
                    }
                }

                if ( registrationInstance.RegistrationTemplate == null && registrationInstance.RegistrationTemplateId > 0 )
                {
                    registrationInstance.RegistrationTemplate = new RegistrationTemplateService( rockContext )
                        .Get( registrationInstance.RegistrationTemplateId );
                }

                hlType.Visible = registrationInstance.RegistrationTemplate != null;
                hlType.Text = registrationInstance.RegistrationTemplate != null ? registrationInstance.RegistrationTemplate.Name : string.Empty;

                lWizardTemplateName.Text = hlType.Text;

                pnlDetails.Visible = true;
                hfRegistrationInstanceId.Value = registrationInstance.Id.ToString();
                hfRegistrationTemplateId.Value = registrationInstance.RegistrationTemplateId.ToString();
                SetHasPayments( registrationInstance.Id, rockContext );

                FollowingsHelper.SetFollowing( registrationInstance, pnlFollowing, this.CurrentPerson );

                // render UI based on Authorized
                bool readOnly = false;

                bool canEdit = UserCanEdit ||
                    registrationInstance.IsAuthorized( Authorization.EDIT, CurrentPerson ) ||
                    registrationInstance.IsAuthorized( Authorization.ADMINISTRATE, CurrentPerson );

                nbEditModeMessage.Text = string.Empty;

                // User must have 'Edit' rights to block, or 'Edit' or 'Administrate' rights to instance
                if ( !canEdit )
                {
                    readOnly = true;
                    nbEditModeMessage.Heading = "Information";
                    nbEditModeMessage.Text = EditModeMessage.NotAuthorizedToEdit( RegistrationInstance.FriendlyTypeName );
                }

                if ( readOnly )
                {
                    btnEdit.Visible = false;
                    btnDelete.Visible = false;

                    bool allowRegistrationEdit = registrationInstance.IsAuthorized( "Register", CurrentPerson );
                    gRegistrations.Actions.ShowAdd = allowRegistrationEdit;
                    gRegistrations.IsDeleteEnabled = allowRegistrationEdit;

                    ShowReadonlyDetails( registrationInstance, false );
                }
                else
                {
                    btnEdit.Visible = true;
                    btnDelete.Visible = true;

                    if ( registrationInstance.Id > 0 )
                    {
                        ShowReadonlyDetails( registrationInstance, false );
                    }
                    else
                    {
                        ShowEditDetails( registrationInstance, rockContext );
                    }
                }

                // show send payment reminder link
                if ( !string.IsNullOrWhiteSpace( GetAttributeValue( "PaymentReminderPage" ) ) && ( ( registrationInstance.RegistrationTemplate.SetCostOnInstance.HasValue && registrationInstance.RegistrationTemplate.SetCostOnInstance == true && registrationInstance.Cost.HasValue && registrationInstance.Cost.Value > 0 ) || registrationInstance.RegistrationTemplate.Cost > 0 ) )
                {
                    btnSendPaymentReminder.Visible = true;
                }
                else
                {
                    btnSendPaymentReminder.Visible = false;
                }

                LoadRegistrantFormFields( registrationInstance );
                BindRegistrationsFilter();
                BindRegistrantsFilter( registrationInstance );
                BindWaitListFilter( registrationInstance );
                BindGroupPlacementsFilter( registrationInstance );
                BindLinkagesFilter();
                BindFeesFilter();
                BindDiscountsFilter();
                AddDynamicControls( true );

                // do the ShowTab now since it may depend on DynamicControls and Filter Bindings
                ShowTab();
            }
        }

        /// <summary>
        /// Sets the following on postback.
        /// </summary>
        private void SetFollowingOnPostback()
        {
            int? registrationInstanceId = PageParameter( "RegistrationInstanceId" ).AsIntegerOrNull();
            if ( registrationInstanceId.HasValue )
            {
                using ( var rockContext = new RockContext() )
                {
                    RegistrationInstance registrationInstance = GetRegistrationInstance( registrationInstanceId.Value, rockContext );
                    if ( registrationInstance != null )
                    {
                        FollowingsHelper.SetFollowing( registrationInstance, pnlFollowing, this.CurrentPerson );
                    }
                }
            }
        }

        /// <summary>
        /// Shows the edit details.
        /// </summary>
        /// <param name="RegistrationTemplate">The registration template.</param>
        /// <param name="rockContext">The rock context.</param>
        private void ShowEditDetails( RegistrationInstance instance, RockContext rockContext )
        {
            if ( instance.Id == 0 )
            {
                lReadOnlyTitle.Text = ActionTitle.Add( RegistrationInstance.FriendlyTypeName ).FormatAsHtmlTitle();
                hlInactive.Visible = false;
                lWizardInstanceName.Text = "New Instance";
            }
            else
            {
                lWizardInstanceName.Text = instance.Name;
            }

            pdAuditDetails.Visible = false;
            SetEditMode( true );

            rieDetails.SetValue( instance );
        }

        /// <summary>
        /// Shows the readonly details.
        /// </summary>
        /// <param name="registrationInstance">The registration template.</param>
        /// <param name="setTab">if set to <c>true</c> [set tab].</param>
        private void ShowReadonlyDetails( RegistrationInstance registrationInstance, bool setTab = true )
        {
            SetEditMode( false );

            pdAuditDetails.SetEntity( registrationInstance, ResolveRockUrl( "~" ) );

            hfRegistrationInstanceId.SetValue( registrationInstance.Id );

            lReadOnlyTitle.Text = registrationInstance.Name.FormatAsHtmlTitle();
            hlInactive.Visible = registrationInstance.IsActive == false;

            lWizardInstanceName.Text = registrationInstance.Name;
            lName.Text = registrationInstance.Name;

            if ( registrationInstance.RegistrationTemplate.SetCostOnInstance ?? false )
            {
                lCost.Text = registrationInstance.Cost.FormatAsCurrency();
                lMinimumInitialPayment.Visible = registrationInstance.MinimumInitialPayment.HasValue;
                lMinimumInitialPayment.Text = registrationInstance.MinimumInitialPayment.HasValue ? registrationInstance.MinimumInitialPayment.Value.FormatAsCurrency() : string.Empty;
            }
            else
            {
                lCost.Visible = false;
                lMinimumInitialPayment.Visible = false;
            }

            lAccount.Visible = registrationInstance.Account != null;
            lAccount.Text = registrationInstance.Account != null ? registrationInstance.Account.Name : string.Empty;

            lMaxAttendees.Visible = registrationInstance.MaxAttendees > 0;
            lMaxAttendees.Text = registrationInstance.MaxAttendees.ToString( "N0" );
            lWorkflowType.Text = registrationInstance.RegistrationWorkflowType != null ?
                registrationInstance.RegistrationWorkflowType.Name : string.Empty;
            lWorkflowType.Visible = !string.IsNullOrWhiteSpace( lWorkflowType.Text );

            lStartDate.Text = registrationInstance.StartDateTime.HasValue ?
                registrationInstance.StartDateTime.Value.ToShortDateString() : string.Empty;
            lStartDate.Visible = registrationInstance.StartDateTime.HasValue;
            lEndDate.Text = registrationInstance.EndDateTime.HasValue ?
            registrationInstance.EndDateTime.Value.ToShortDateString() : string.Empty;
            lEndDate.Visible = registrationInstance.EndDateTime.HasValue;

            lDetails.Visible = !string.IsNullOrWhiteSpace( registrationInstance.Details );
            lDetails.Text = registrationInstance.Details;

            liGroupPlacement.Visible = registrationInstance.RegistrationTemplate.AllowGroupPlacement;

            liWaitList.Visible = registrationInstance.RegistrationTemplate.WaitListEnabled;

            int? groupId = GetUserPreference( string.Format( "ParentGroup_{0}_{1}", BlockId, registrationInstance.Id ) ).AsIntegerOrNull();
            if ( groupId.HasValue )
            {
                using ( var rockContext = new RockContext() )
                {
                    var group = new GroupService( rockContext ).Get( groupId.Value );
                    if ( group != null )
                    {
                        gpGroupPlacementParentGroup.SetValue( group );
                    }
                }
            }

            if ( setTab )
            {
                ShowTab();
            }
        }

        /// <summary>
        /// Sets the edit mode.
        /// </summary>
        /// <param name="editable">if set to <c>true</c> [editable].</param>
        private void SetEditMode( bool editable )
        {
            pnlEditDetails.Visible = editable;
            fieldsetViewDetails.Visible = !editable;
            pnlTabs.Visible = !editable;
        }

        /// <summary>
        /// Shows the tab.
        /// </summary>
        private void ShowTab()
        {
            liRegistrations.RemoveCssClass( "active" );
            pnlRegistrations.Visible = false;

            liRegistrants.RemoveCssClass( "active" );
            pnlRegistrants.Visible = false;

            liPayments.RemoveCssClass( "active" );
            pnlPayments.Visible = false;

            liFees.RemoveCssClass( "active" );
            pnlFees.Visible = false;

            liDiscounts.RemoveCssClass( "active" );
            pnlDiscounts.Visible = false;

            liLinkage.RemoveCssClass( "active" );
            pnlLinkages.Visible = false;

            liWaitList.RemoveCssClass( "active" );
            pnlWaitList.Visible = false;

            liGroupPlacement.RemoveCssClass( "active" );
            pnlGroupPlacement.Visible = false;

            switch ( ActiveTab ?? string.Empty )
            {
                case "lbRegistrants":
                    liRegistrants.AddCssClass( "active" );
                    pnlRegistrants.Visible = true;
                    BindRegistrantsGrid();
                    break;

                case "lbPayments":
                    liPayments.AddCssClass( "active" );
                    pnlPayments.Visible = true;
                    BindPaymentsGrid();
                    break;

                case "lbFees":
                    liFees.AddCssClass( "active" );
                    pnlFees.Visible = true;
                    BindFeesGrid();
                    break;

                case "lbDiscounts":
                    liDiscounts.AddCssClass( "active" );
                    pnlDiscounts.Visible = true;
                    BindDiscountsGrid();
                    break;

                case "lbLinkage":
                    liLinkage.AddCssClass( "active" );
                    pnlLinkages.Visible = true;
                    BindLinkagesGrid();
                    break;

                case "lbGroupPlacement":
                    liGroupPlacement.AddCssClass( "active" );
                    pnlGroupPlacement.Visible = true;
                    cbSetGroupAttributes.Checked = true;
                    BindGroupPlacementGrid();
                    break;

                case "lbWaitList":
                    liWaitList.AddCssClass( "active" );
                    pnlWaitList.Visible = true;
                    BindWaitListGrid();
                    break;

                default:
                    liRegistrations.AddCssClass( "active" );
                    pnlRegistrations.Visible = true;
                    BindRegistrationsGrid();
                    break;
            }
        }

        /// <summary>
        /// Sets whether the registration has payments.
        /// </summary>
        /// <param name="registrationInstanceId">The registration instance identifier.</param>
        /// <param name="rockContext">The rock context.</param>
        private void SetHasPayments( int registrationInstanceId, RockContext rockContext )
        {
            var registrationIdQry = new RegistrationService( rockContext )
                .Queryable().AsNoTracking()
                .Where( r =>
                    r.RegistrationInstanceId == registrationInstanceId &&
                    !r.IsTemporary )
                .Select( r => r.Id );

            var registrationEntityType = CacheEntityType.Get( typeof( Rock.Model.Registration ) );
            hfHasPayments.Value = new FinancialTransactionDetailService( rockContext )
                .Queryable().AsNoTracking()
                .Where( d =>
                    d.EntityTypeId.HasValue &&
                    d.EntityId.HasValue &&
                    d.EntityTypeId.Value == registrationEntityType.Id &&
                    registrationIdQry.Contains( d.EntityId.Value ) )
                .Any().ToString();
        }

        #endregion

        #region Registration Tab

        /// <summary>
        /// Binds the registrations filter.
        /// </summary>
        private void BindRegistrationsFilter()
        {
            fRegistrations.UserPreferenceKeyPrefix = string.Format( "{0}-", hfRegistrationTemplateId.Value );

            sdrpRegistrationDateRange.DelimitedValues = fRegistrations.GetUserPreference( "Registrations Date Range" );
            ddlRegistrationPaymentStatus.SetValue( fRegistrations.GetUserPreference( "Payment Status" ) );
            tbRegistrationRegisteredByFirstName.Text = fRegistrations.GetUserPreference( "Registered By First Name" );
            tbRegistrationRegisteredByLastName.Text = fRegistrations.GetUserPreference( "Registered By Last Name" );
            tbRegistrationRegistrantFirstName.Text = fRegistrations.GetUserPreference( "Registrant First Name" );
            tbRegistrationRegistrantLastName.Text = fRegistrations.GetUserPreference( "Registrant Last Name" );
        }

        /// <summary>
        /// Binds the registrations grid.
        /// </summary>
        private void BindRegistrationsGrid()
        {
            int? instanceId = hfRegistrationInstanceId.Value.AsIntegerOrNull();
            if ( instanceId.HasValue && instanceId > 0)
            {
                using ( var rockContext = new RockContext() )
                {
                    var registrationEntityType = CacheEntityType.Get( typeof( Rock.Model.Registration ) );

                    var instance = new RegistrationInstanceService( rockContext ).Get( instanceId.Value );
                    if ( instance != null )
                    {
                        decimal cost = instance.RegistrationTemplate.Cost;
                        if ( instance.RegistrationTemplate.SetCostOnInstance ?? false )
                        {
                            cost = instance.Cost ?? 0.0m;
                        }

                        _instanceHasCost = cost > 0.0m;
                    }

                    var qry = new RegistrationService( rockContext )
                        .Queryable( "PersonAlias.Person,Registrants.PersonAlias.Person,Registrants.Fees.RegistrationTemplateFee" )
                        .AsNoTracking()
                        .Where( r =>
                            r.RegistrationInstanceId == instanceId.Value &&
                            !r.IsTemporary );

                    var dateRange = SlidingDateRangePicker.CalculateDateRangeFromDelimitedValues( sdrpRegistrationDateRange.DelimitedValues );

                    if ( dateRange.Start.HasValue )
                    {
                        qry = qry.Where( r =>
                            r.CreatedDateTime.HasValue &&
                            r.CreatedDateTime.Value >= dateRange.Start.Value );
                    }

                    if ( dateRange.End.HasValue )
                    {
                        qry = qry.Where( r =>
                            r.CreatedDateTime.HasValue &&
                            r.CreatedDateTime.Value < dateRange.End.Value );
                    }

                    if ( !string.IsNullOrWhiteSpace( tbRegistrationRegisteredByFirstName.Text ) )
                    {
                        string pfname = tbRegistrationRegisteredByFirstName.Text;
                        qry = qry.Where( r =>
                            r.FirstName.StartsWith( pfname ) ||
                            r.PersonAlias.Person.NickName.StartsWith( pfname ) ||
                            r.PersonAlias.Person.FirstName.StartsWith( pfname ) );
                    }

                    if ( !string.IsNullOrWhiteSpace( tbRegistrationRegisteredByLastName.Text ) )
                    {
                        string plname = tbRegistrationRegisteredByLastName.Text;
                        qry = qry.Where( r =>
                            r.LastName.StartsWith( plname ) ||
                            r.PersonAlias.Person.LastName.StartsWith( plname ) );
                    }

                    if ( !string.IsNullOrWhiteSpace( tbRegistrationRegistrantFirstName.Text ) )
                    {
                        string rfname = tbRegistrationRegistrantFirstName.Text;
                        qry = qry.Where( r =>
                            r.Registrants.Any( p =>
                                p.PersonAlias.Person.NickName.StartsWith( rfname ) ||
                                p.PersonAlias.Person.FirstName.StartsWith( rfname ) ) );
                    }

                    if ( !string.IsNullOrWhiteSpace( tbRegistrationRegistrantLastName.Text ) )
                    {
                        string rlname = tbRegistrationRegistrantLastName.Text;
                        qry = qry.Where( r =>
                            r.Registrants.Any( p =>
                                p.PersonAlias.Person.LastName.StartsWith( rlname ) ) );
                    }

                    // If filtering on payment status, need to do some sub-querying...
                    if ( ddlRegistrationPaymentStatus.SelectedValue != string.Empty && registrationEntityType != null )
                    {
                        // Get all the registrant costs
                        var rCosts = new Dictionary<int, decimal>();
                        qry.ToList()
                            .Select( r => new
                            {
                                RegistrationId = r.Id,
                                DiscountCosts = r.Registrants.Sum( p => (decimal?) p.DiscountedCost( r.DiscountPercentage, r.DiscountAmount) ) ?? 0.0m,
                            } ).ToList()
                            .ForEach( c =>
                                rCosts.AddOrReplace( c.RegistrationId, c.DiscountCosts ) );

                        var rPayments = new Dictionary<int, decimal>();
                        new FinancialTransactionDetailService( rockContext )
                            .Queryable().AsNoTracking()
                            .Where( d =>
                                d.EntityTypeId.HasValue &&
                                d.EntityId.HasValue &&
                                d.EntityTypeId.Value == registrationEntityType.Id &&
                                rCosts.Keys.Contains( d.EntityId.Value ) )
                            .Select( d => new
                            {
                                RegistrationId = d.EntityId.Value,
                                Payment = d.Amount
                            } )
                            .ToList()
                            .GroupBy( d => d.RegistrationId )
                            .Select( d => new
                            {
                                RegistrationId = d.Key,
                                Payments = d.Sum( p => p.Payment )
                            } )
                            .ToList()
                            .ForEach( p => rPayments.AddOrReplace( p.RegistrationId, p.Payments ) );

                        var rPmtSummary = rCosts
                            .Join(
                                rPayments,
                                c => c.Key,
                                p => p.Key, 
                                ( c, p ) => new
                                {
                                    RegistrationId = c.Key,
                                    Costs = c.Value,
                                    Payments = p.Value
                                } )
                            .ToList();

                        var ids = new List<int>();

                        if ( ddlRegistrationPaymentStatus.SelectedValue == "Paid in Full" )
                        {
                            ids = rPmtSummary
                                .Where( r => r.Costs <= r.Payments )
                                .Select( r => r.RegistrationId )
                                .ToList();
                        }
                        else
                        {
                            ids = rPmtSummary
                                .Where( r => r.Costs > r.Payments )
                                .Select( r => r.RegistrationId )
                                .ToList();
                        }

                        qry = qry.Where( r => ids.Contains( r.Id ) );
                    }

                    SortProperty sortProperty = gRegistrations.SortProperty;
                    if ( sortProperty != null )
                    {
                        // If sorting by Total Cost or Balance Due, the database query needs to be run first without ordering,
                        // and then ordering needs to be done in memory since TotalCost and BalanceDue are not databae fields.
                        if ( sortProperty.Property == "TotalCost" )
                        {
                            if ( sortProperty.Direction == SortDirection.Ascending )
                            {
                                gRegistrations.SetLinqDataSource( qry.ToList().OrderBy( r => r.TotalCost ).AsQueryable() );
                            }
                            else
                            {
                                gRegistrations.SetLinqDataSource( qry.ToList().OrderByDescending( r => r.TotalCost ).AsQueryable() );
                            }
                        }
                        else if ( sortProperty.Property == "BalanceDue" )
                        {
                            if ( sortProperty.Direction == SortDirection.Ascending )
                            {
                                gRegistrations.SetLinqDataSource( qry.ToList().OrderBy( r => r.BalanceDue ).AsQueryable() );
                            }
                            else
                            {
                                gRegistrations.SetLinqDataSource( qry.ToList().OrderByDescending( r => r.BalanceDue ).AsQueryable() );
                            }
                        }
                        else
                        {
                            gRegistrations.SetLinqDataSource( qry.Sort( sortProperty ) );
                        }
                    }
                    else
                    {
                        gRegistrations.SetLinqDataSource( qry.OrderByDescending( r => r.CreatedDateTime ) );
                    }

                    // Get all the payments for any registrations being displayed on the current page.
                    // This is used in the RowDataBound event but queried now so that each row does
                    // not have to query for the data.
                    var currentPageRegistrations = gRegistrations.DataSource as List<Registration>;
                    if ( currentPageRegistrations != null && registrationEntityType != null )
                    {
                        var registrationIds = currentPageRegistrations
                            .Select( r => r.Id )
                            .ToList();

                        registrationPayments = new FinancialTransactionDetailService( rockContext )
                            .Queryable().AsNoTracking()
                            .Where( d =>
                                d.EntityTypeId.HasValue &&
                                d.EntityId.HasValue &&
                                d.EntityTypeId.Value == registrationEntityType.Id &&
                                registrationIds.Contains( d.EntityId.Value ) )
                            .ToList();
                    }

                    var discountCodeHeader = gRegistrations.GetColumnByHeaderText( "Discount Code" );
                    if ( discountCodeHeader != null )
                    {
                        discountCodeHeader.Visible = GetAttributeValue( "DisplayDiscountCodes" ).AsBoolean();
                    }

                    gRegistrations.DataBind();
                }
            }
        }

        #endregion

        #region Registrants Tab

        /// <summary>
        /// Binds the registrants filter.
        /// </summary>
        private void BindRegistrantsFilter( RegistrationInstance instance )
        {
            fRegistrants.UserPreferenceKeyPrefix = string.Format( "{0}-", hfRegistrationTemplateId.Value );
            sdrpRegistrantsRegistrantDateRange.DelimitedValues = fRegistrants.GetUserPreference( "Registrants Date Range" );
            tbRegistrantsRegistrantFirstName.Text = fRegistrants.GetUserPreference( "First Name" );
            tbRegistrantsRegistrantLastName.Text = fRegistrants.GetUserPreference( "Last Name" );
            ddlRegistrantsInGroup.SetValue( fRegistrants.GetUserPreference( "In Group" ) );

            ddlRegistrantsSignedDocument.SetValue( fRegistrants.GetUserPreference( "Signed Document" ) );
            ddlRegistrantsSignedDocument.Visible = instance != null && instance.RegistrationTemplate != null && instance.RegistrationTemplate.RequiredSignatureDocumentTemplateId.HasValue;
        }

        /// <summary>
        /// Binds the registrants grid.
        /// </summary>
        private void BindRegistrantsGrid( bool isExporting = false )
        {
            _isExporting = isExporting;
            int? instanceId = hfRegistrationInstanceId.Value.AsIntegerOrNull();
            if ( instanceId.HasValue )
            {
                using ( var rockContext = new RockContext() )
                {
                    var registrationInstance = new RegistrationInstanceService( rockContext ).Get( instanceId.Value );

                    if ( registrationInstance != null &&
                        registrationInstance.RegistrationTemplate != null &&
                        registrationInstance.RegistrationTemplate.RequiredSignatureDocumentTemplateId.HasValue )
                    {
                        Signers = new SignatureDocumentService( rockContext )
                            .Queryable().AsNoTracking()
                            .Where( d =>
                                d.SignatureDocumentTemplateId == registrationInstance.RegistrationTemplate.RequiredSignatureDocumentTemplateId.Value &&
                                d.Status == SignatureDocumentStatus.Signed &&
                                d.BinaryFileId.HasValue &&
                                d.AppliesToPersonAlias != null )
                            .OrderByDescending( d => d.LastStatusDate )
                            .Select( d => d.AppliesToPersonAlias.PersonId )
                            .ToList();
                    }

                    // Start query for registrants
                    var qry = new RegistrationRegistrantService( rockContext )
                    .Queryable( "PersonAlias.Person.PhoneNumbers.NumberTypeValue,Fees.RegistrationTemplateFee,GroupMember.Group" ).AsNoTracking()
                    .Where( r =>
                        r.Registration.RegistrationInstanceId == instanceId.Value &&
                        r.PersonAlias != null &&
                        r.PersonAlias.Person != null &&
                        r.OnWaitList == false );

                    // Filter by daterange
                    var dateRange = SlidingDateRangePicker.CalculateDateRangeFromDelimitedValues( sdrpRegistrantsRegistrantDateRange.DelimitedValues );
                    if ( dateRange.Start.HasValue )
                    {
                        qry = qry.Where( r =>
                            r.CreatedDateTime.HasValue &&
                            r.CreatedDateTime.Value >= dateRange.Start.Value );
                    }

                    if ( dateRange.End.HasValue )
                    {
                        qry = qry.Where( r =>
                            r.CreatedDateTime.HasValue &&
                            r.CreatedDateTime.Value < dateRange.End.Value );
                    }

                    // Filter by first name
                    if ( !string.IsNullOrWhiteSpace( tbRegistrantsRegistrantFirstName.Text ) )
                    {
                        string rfname = tbRegistrantsRegistrantFirstName.Text;
                        qry = qry.Where( r =>
                            r.PersonAlias.Person.NickName.StartsWith( rfname ) ||
                            r.PersonAlias.Person.FirstName.StartsWith( rfname ) );
                    }

                    // Filter by last name
                    if ( !string.IsNullOrWhiteSpace( tbRegistrantsRegistrantLastName.Text ) )
                    {
                        string rlname = tbRegistrantsRegistrantLastName.Text;
                        qry = qry.Where( r =>
                            r.PersonAlias.Person.LastName.StartsWith( rlname ) );
                    }

                    // Filter by signed documents
                    if ( Signers != null )
                    {
                        if ( ddlRegistrantsSignedDocument.SelectedValue.AsBooleanOrNull() == true )
                        {
                            qry = qry.Where( r => Signers.Contains( r.PersonAlias.PersonId ) );
                        }
                        else if ( ddlRegistrantsSignedDocument.SelectedValue.AsBooleanOrNull() == false )
                        {
                            qry = qry.Where( r => !Signers.Contains( r.PersonAlias.PersonId ) );
                        }
                    }

                    if ( ddlRegistrantsInGroup.SelectedValue.AsBooleanOrNull() == true )
                    {
                        qry = qry.Where( r => r.GroupMemberId.HasValue );
                    }
                    else if ( ddlRegistrantsInGroup.SelectedValue.AsBooleanOrNull() == false )
                    {
                        qry = qry.Where( r => !r.GroupMemberId.HasValue );
                    }

                    bool preloadCampusValues = false;
                    var registrantAttributes = new List<CacheAttribute>();
                    var personAttributes = new List<CacheAttribute>();
                    var groupMemberAttributes = new List<CacheAttribute>();
                    var registrantAttributeIds = new List<int>();
                    var personAttributesIds = new List<int>();
                    var groupMemberAttributesIds = new List<int>();


                    var personIds = qry.Select( r => r.PersonAlias.PersonId ).Distinct().ToList();

                    if ( isExporting || RegistrantFields != null && RegistrantFields.Any(f => f.PersonFieldType != null && f.PersonFieldType == RegistrationPersonFieldType.Address) )
                    {
                        _homeAddresses = Person.GetHomeLocations( personIds );
                    }

                    if ( RegistrantFields != null )
                    {
                        SetPhoneDictionary( rockContext, personIds );

                        // Filter by any selected
                        foreach ( var personFieldType in RegistrantFields
                            .Where( f =>
                                f.FieldSource == RegistrationFieldSource.PersonField &&
                                f.PersonFieldType.HasValue )
                            .Select( f => f.PersonFieldType.Value ) )
                        {
                            switch ( personFieldType )
                            {
                                case RegistrationPersonFieldType.Campus:
                                    preloadCampusValues = true;

                                    var ddlCampus = phRegistrantsRegistrantFormFieldFilters.FindControl( "ddlRegistrantsCampus" ) as RockDropDownList;
                                    if ( ddlCampus != null )
                                    {
                                        var campusId = ddlCampus.SelectedValue.AsIntegerOrNull();
                                        if ( campusId.HasValue )
                                        {
                                            var familyGroupTypeGuid = Rock.SystemGuid.GroupType.GROUPTYPE_FAMILY.AsGuid();
                                            qry = qry.Where( r =>
                                                r.PersonAlias.Person.Members.Any( m =>
                                                    m.Group.GroupType.Guid == familyGroupTypeGuid &&
                                                    m.Group.CampusId.HasValue &&
                                                    m.Group.CampusId.Value == campusId ) );
                                        }
                                    }

                                    break;

                                case RegistrationPersonFieldType.Email:
                                    var tbEmailFilter = phRegistrantsRegistrantFormFieldFilters.FindControl( "tbRegistrantsEmailFilter" ) as RockTextBox;
                                    if ( tbEmailFilter != null && !string.IsNullOrWhiteSpace( tbEmailFilter.Text ) )
                                    {
                                        qry = qry.Where( r =>
                                            r.PersonAlias.Person.Email != null &&
                                            r.PersonAlias.Person.Email.Contains( tbEmailFilter.Text ) );
                                    }

                                    break;

                                case RegistrationPersonFieldType.Birthdate:
                                    var drpBirthdateFilter = phRegistrantsRegistrantFormFieldFilters.FindControl( "drpRegistrantsBirthdateFilter" ) as DateRangePicker;
                                    if ( drpBirthdateFilter != null )
                                    {
                                        if ( drpBirthdateFilter.LowerValue.HasValue )
                                        {
                                            qry = qry.Where( r =>
                                                r.PersonAlias.Person.BirthDate.HasValue &&
                                                r.PersonAlias.Person.BirthDate.Value >= drpBirthdateFilter.LowerValue.Value );
                                        }

                                        if ( drpBirthdateFilter.UpperValue.HasValue )
                                        {
                                            qry = qry.Where( r =>
                                                r.PersonAlias.Person.BirthDate.HasValue &&
                                                r.PersonAlias.Person.BirthDate.Value <= drpBirthdateFilter.UpperValue.Value );
                                        }
                                    }

                                    break;

                                case RegistrationPersonFieldType.Grade:
                                    var gpGradeFilter = phRegistrantsRegistrantFormFieldFilters.FindControl( "gpRegistrantsGradeFilter" ) as GradePicker;
                                    if ( gpGradeFilter != null )
                                    {
                                        int? graduationYear = Person.GraduationYearFromGradeOffset( gpGradeFilter.SelectedValueAsInt( false ) );
                                        if ( graduationYear.HasValue )
                                        {
                                            qry = qry.Where( r =>
                                                r.PersonAlias.Person.GraduationYear.HasValue &&
                                                r.PersonAlias.Person.GraduationYear == graduationYear.Value );
                                        }
                                    }

                                    break;

                                case RegistrationPersonFieldType.Gender:
                                    var ddlGenderFilter = phRegistrantsRegistrantFormFieldFilters.FindControl( "ddlRegistrantsGenderFilter" ) as RockDropDownList;
                                    if ( ddlGenderFilter != null )
                                    {
                                        var gender = ddlGenderFilter.SelectedValue.ConvertToEnumOrNull<Gender>();
                                        if ( gender.HasValue )
                                        {
                                            qry = qry.Where( r =>
                                                r.PersonAlias.Person.Gender == gender );
                                        }
                                    }

                                    break;

                                case RegistrationPersonFieldType.MaritalStatus:
                                    var ddlMaritalStatusFilter = phRegistrantsRegistrantFormFieldFilters.FindControl( "ddlRegistrantsMaritalStatusFilter" ) as RockDropDownList;
                                    if ( ddlMaritalStatusFilter != null )
                                    {
                                        var maritalStatusId = ddlMaritalStatusFilter.SelectedValue.AsIntegerOrNull();
                                        if ( maritalStatusId.HasValue )
                                        {
                                            qry = qry.Where( r =>
                                                r.PersonAlias.Person.MaritalStatusValueId.HasValue &&
                                                r.PersonAlias.Person.MaritalStatusValueId.Value == maritalStatusId.Value );
                                        }
                                    }

                                    break;

                                case RegistrationPersonFieldType.MobilePhone:
                                    var tbMobilePhoneFilter = phRegistrantsRegistrantFormFieldFilters.FindControl( "tbRegistrantsMobilePhoneFilter" ) as RockTextBox;
                                    if ( tbMobilePhoneFilter != null && !string.IsNullOrWhiteSpace( tbMobilePhoneFilter.Text ) )
                                    {
                                        string numericPhone = tbMobilePhoneFilter.Text.AsNumeric();
                                        if ( !string.IsNullOrEmpty( numericPhone ) )
                                        {
                                            var phoneNumberPersonIdQry = new PhoneNumberService( rockContext )
                                                .Queryable()
                                                .Where( a => a.Number.Contains( numericPhone ) )
                                                .Select( a => a.PersonId );

                                            qry = qry.Where( r => phoneNumberPersonIdQry.Contains( r.PersonAlias.PersonId ) );
                                        }
                                    }

                                    break;

                                case RegistrationPersonFieldType.HomePhone:
                                    var tbRegistrantsHomePhoneFilter = phRegistrantsRegistrantFormFieldFilters.FindControl( "tbRegistrantsHomePhoneFilter" ) as RockTextBox;
                                    if ( tbRegistrantsHomePhoneFilter != null && !string.IsNullOrWhiteSpace( tbRegistrantsHomePhoneFilter.Text ) )
                                    {
                                        string numericPhone = tbRegistrantsHomePhoneFilter.Text.AsNumeric();
                                        if ( !string.IsNullOrEmpty( numericPhone ) )
                                        {
                                            var phoneNumberPersonIdQry = new PhoneNumberService( rockContext )
                                                .Queryable()
                                                .Where( a => a.Number.Contains( numericPhone ) )
                                                .Select( a => a.PersonId );

                                            qry = qry.Where( r => phoneNumberPersonIdQry.Contains( r.PersonAlias.PersonId ) );
                                        }
                                    }

                                    break;
                            }
                        }

                        // Get all the registrant attributes selected to be on grid
                        registrantAttributes = RegistrantFields
                            .Where( f =>
                                f.Attribute != null &&
                                f.FieldSource == RegistrationFieldSource.RegistrationAttribute )
                            .Select( f => f.Attribute )
                            .ToList();
                        registrantAttributeIds = registrantAttributes.Select( a => a.Id ).Distinct().ToList();

                        // Filter query by any configured registrant attribute filters
                        if ( registrantAttributes != null && registrantAttributes.Any() )
                        {
                            var attributeValueService = new AttributeValueService( rockContext );
                            var parameterExpression = attributeValueService.ParameterExpression;
                            foreach ( var attribute in registrantAttributes )
                            {
                                var filterControl = phRegistrantsRegistrantFormFieldFilters.FindControl( "filterRegistrants_" + attribute.Id.ToString() );
                                if ( filterControl == null )
                                {
                                    continue;
                                }

                                var filterValues = attribute.FieldType.Field.GetFilterValues( filterControl, attribute.QualifierValues, Rock.Reporting.FilterMode.SimpleFilter );
                                var filterIsDefault = attribute.FieldType.Field.IsEqualToValue( filterValues, attribute.DefaultValue );
                                var expression = attribute.FieldType.Field.AttributeFilterExpression( attribute.QualifierValues, filterValues, parameterExpression );
                                if ( expression == null )
                                {
                                    continue;
                                }

                                var attributeValues = attributeValueService
                                                      .Queryable()
                                                      .Where( v => v.Attribute.Id == attribute.Id );

                                var filteredAttributeValues = attributeValues.Where( parameterExpression, expression, null );

                                if ( filterIsDefault )
                                {
                                    qry = qry.Where( w =>
                                         !attributeValues.Any( v => v.EntityId == w.Id ) ||
                                         filteredAttributeValues.Select( v => v.EntityId ).Contains( w.Id ) );
                                }
                                else
                                {
                                    qry = qry.Where( w =>
                                        filteredAttributeValues.Select( v => v.EntityId ).Contains( w.Id ) );
                                }
                            }
                        }

                        // Get all the person attributes selected to be on grid
                        personAttributes = RegistrantFields
                            .Where( f =>
                                f.Attribute != null &&
                                f.FieldSource == RegistrationFieldSource.PersonAttribute )
                            .Select( f => f.Attribute )
                            .ToList();
                        personAttributesIds = personAttributes.Select( a => a.Id ).Distinct().ToList();

                        // Filter query by any configured person attribute filters
                        if ( personAttributes != null && personAttributes.Any() )
                        {
                            var attributeValueService = new AttributeValueService( rockContext );
                            var parameterExpression = attributeValueService.ParameterExpression;
                            foreach ( var attribute in personAttributes )
                            {
                                var filterControl = phRegistrantsRegistrantFormFieldFilters.FindControl( "filterRegistrants_" + attribute.Id.ToString() );
                                if ( filterControl == null )
                                {
                                    continue;
                                }

                                var filterValues = attribute.FieldType.Field.GetFilterValues( filterControl, attribute.QualifierValues, Rock.Reporting.FilterMode.SimpleFilter );
                                var filterIsDefault = attribute.FieldType.Field.IsEqualToValue( filterValues, attribute.DefaultValue );
                                var expression = attribute.FieldType.Field.AttributeFilterExpression( attribute.QualifierValues, filterValues, parameterExpression );
                                if ( expression == null )
                                {
                                    continue;
                                }

                                var attributeValues = attributeValueService
                                    .Queryable()
                                    .Where( v => v.Attribute.Id == attribute.Id );

                                var filteredAttributeValues = attributeValues.Where( parameterExpression, expression, null );

                                if ( filterIsDefault )
                                {
                                    qry = qry.Where( w =>
                                         !attributeValues.Any( v => v.EntityId == w.PersonAlias.PersonId ) ||
                                         filteredAttributeValues.Select( v => v.EntityId ).Contains( w.PersonAlias.PersonId ) );
                                }
                                else
                                {
                                    qry = qry.Where( w =>
                                        filteredAttributeValues.Select( v => v.EntityId ).Contains( w.PersonAlias.PersonId ) );
                                }
                            }
                        }

                        // Get all the group member attributes selected to be on grid
                        groupMemberAttributes = RegistrantFields
                            .Where( f =>
                                f.Attribute != null &&
                                f.FieldSource == RegistrationFieldSource.GroupMemberAttribute )
                            .Select( f => f.Attribute )
                            .ToList();
                        groupMemberAttributesIds = groupMemberAttributes.Select( a => a.Id ).Distinct().ToList();

                        // Filter query by any configured person attribute filters
                        if ( groupMemberAttributes != null && groupMemberAttributes.Any() )
                        {
                            var attributeValueService = new AttributeValueService( rockContext );
                            var parameterExpression = attributeValueService.ParameterExpression;
                            foreach ( var attribute in groupMemberAttributes )
                            {
                                var filterControl = phRegistrantsRegistrantFormFieldFilters.FindControl( "filterRegistrants_" + attribute.Id.ToString() );
                                if ( filterControl == null )
                                {
                                    continue;
                                }

                                var filterValues = attribute.FieldType.Field.GetFilterValues( filterControl, attribute.QualifierValues, Rock.Reporting.FilterMode.SimpleFilter );
                                var filterIsDefault = attribute.FieldType.Field.IsEqualToValue( filterValues, attribute.DefaultValue );
                                var expression = attribute.FieldType.Field.AttributeFilterExpression( attribute.QualifierValues, filterValues, parameterExpression );
                                if ( expression == null )
                                {
                                    continue;
                                }

                                var attributeValues = attributeValueService
                                    .Queryable()
                                    .Where( v => v.Attribute.Id == attribute.Id );

                                var filteredAttributeValues = attributeValues.Where( parameterExpression, expression, null );

                                if ( filterIsDefault )
                                {
                                    qry = qry.Where( r => r.GroupMemberId.HasValue &&
                                         ( !attributeValues.Any( v => v.EntityId == r.GroupMemberId.Value ) ||
                                            filteredAttributeValues.Select( v => v.EntityId ).Contains( r.GroupMemberId.Value ) ) );
                                }
                                else
                                {
                                    qry = qry.Where( r =>
                                        r.GroupMemberId.HasValue &&
                                        filteredAttributeValues
                                            .Select( v => v.EntityId )
                                            .Contains( r.GroupMemberId.Value ) );
                                }

                                qry = qry.Where( r => r.GroupMemberId.HasValue && attributeValues.Select( v => v.EntityId ).Contains( r.GroupMemberId.Value ) );
                            }
                        }
                    }

                    // Sort the query
                    IOrderedQueryable<RegistrationRegistrant> orderedQry = null;
                    SortProperty sortProperty = gRegistrants.SortProperty;
                    if ( sortProperty != null )
                    {
                        orderedQry = qry.Sort( sortProperty );
                    }
                    else
                    {
                        orderedQry = qry
                            .OrderBy( r => r.PersonAlias.Person.LastName )
                            .ThenBy( r => r.PersonAlias.Person.NickName );
                    }

                    // increase the timeout just in case. A complex filter on the grid might slow things down
                    rockContext.Database.CommandTimeout = 180;

                    // Set the grids LinqDataSource which will run query and set results for current page
                    gRegistrants.SetLinqDataSource<RegistrationRegistrant>( orderedQry );

                    if ( RegistrantFields != null )
                    {
                        // Get the query results for the current page
                        var currentPageRegistrants = gRegistrants.DataSource as List<RegistrationRegistrant>;
                        if ( currentPageRegistrants != null )
                        {
                            // Get all the registrant ids in current page of query results
                            var registrantIds = currentPageRegistrants
                                .Select( r => r.Id )
                                .Distinct()
                                .ToList();

                            // Get all the person ids in current page of query results
                            var currentPagePersonIds = currentPageRegistrants
                                .Select( r => r.PersonAlias.PersonId )
                                .Distinct()
                                .ToList();

                            // Get all the group member ids and the group id in current page of query results
                            var groupMemberIds = new List<int>();
                            GroupLinks = new Dictionary<int, string>();
                            foreach ( var groupMember in currentPageRegistrants
                                .Where( m =>
                                    m.GroupMember != null &&
                                    m.GroupMember.Group != null )
                                .Select( m => m.GroupMember ) )
                            {
                                groupMemberIds.Add( groupMember.Id );

                                string linkedPageUrl = LinkedPageUrl( "GroupDetailPage", new Dictionary<string, string> { { "GroupId", groupMember.GroupId.ToString() } } );
                                GroupLinks.AddOrIgnore(
                                    groupMember.GroupId,
                                    isExporting ? groupMember.Group.Name : string.Format( "<a href='{0}'>{1}</a>", linkedPageUrl, groupMember.Group.Name ) );
                            }

                            // If the campus column was selected to be displayed on grid, preload all the people's
                            // campuses so that the databind does not need to query each row
                            if ( preloadCampusValues )
                            {
                                PersonCampusIds = new Dictionary<int, List<int>>();

                                Guid familyGroupTypeGuid = Rock.SystemGuid.GroupType.GROUPTYPE_FAMILY.AsGuid();
                                foreach ( var personCampusList in new GroupMemberService( rockContext )
                                    .Queryable().AsNoTracking()
                                    .Where( m =>
                                        m.Group.GroupType.Guid == familyGroupTypeGuid &&
                                        currentPagePersonIds.Contains( m.PersonId ) )
                                    .GroupBy( m => m.PersonId )
                                    .Select( m => new
                                    {
                                        PersonId = m.Key,
                                        CampusIds = m
                                            .Where( g => g.Group.CampusId.HasValue )
                                            .Select( g => g.Group.CampusId.Value )
                                            .ToList()
                                    } ) )
                                {
                                    PersonCampusIds.Add( personCampusList.PersonId, personCampusList.CampusIds );
                                }
                            }

                            // If there are any attributes that were selected to be displayed, we're going
                            // to try and read all attribute values in one query and then put them into a
                            // custom grid ObjectList property so that the AttributeField columns don't need
                            // to do the LoadAttributes and querying of values for each row/column
                            if ( personAttributesIds.Any() || groupMemberAttributesIds.Any() || registrantAttributeIds.Any() )
                            {
                                // Query the attribute values for all rows and attributes
                                var attributeValues = new AttributeValueService( rockContext )
                                    .Queryable( "Attribute" ).AsNoTracking()
                                    .Where( v =>
                                        v.EntityId.HasValue &&
                                        (
                                            (
                                                personAttributesIds.Contains( v.AttributeId ) &&
                                                currentPagePersonIds.Contains( v.EntityId.Value )
                                            ) ||
                                            (
                                                groupMemberAttributesIds.Contains( v.AttributeId ) &&
                                                groupMemberIds.Contains( v.EntityId.Value )
                                            ) ||
                                            (
                                                registrantAttributeIds.Contains( v.AttributeId ) &&
                                                registrantIds.Contains( v.EntityId.Value )
                                            )
                                        ) ).ToList();

                                // Get the attributes to add to each row's object
                                var attributes = new Dictionary<string, CacheAttribute>();
                                RegistrantFields
                                        .Where( f => f.Attribute != null )
                                        .Select( f => f.Attribute )
                                        .ToList()
                                    .ForEach( a => attributes
                                        .Add( a.Id.ToString() + a.Key, a ) );

                                // Initialize the grid's object list
                                gRegistrants.ObjectList = new Dictionary<string, object>();

                                // Loop through each of the current page's registrants and build an attribute
                                // field object for storing attributes and the values for each of the registrants
                                foreach ( var registrant in currentPageRegistrants )
                                {
                                    // Create a row attribute object
                                    var attributeFieldObject = new AttributeFieldObject();

                                    // Add the attributes to the attribute object
                                    attributeFieldObject.Attributes = attributes;

                                    // Add any person attribute values to object
                                    attributeValues
                                        .Where( v =>
                                            personAttributesIds.Contains( v.AttributeId ) &&
                                            v.EntityId.Value == registrant.PersonAlias.PersonId )
                                        .ToList()
                                        .ForEach( v => attributeFieldObject.AttributeValues
                                            .Add( v.AttributeId.ToString() + v.Attribute.Key, new CacheAttributeValue( v ) ) );

                                    // Add any group member attribute values to object
                                    if ( registrant.GroupMemberId.HasValue )
                                    {
                                        attributeValues
                                            .Where( v =>
                                                groupMemberAttributesIds.Contains( v.AttributeId ) &&
                                                v.EntityId.Value == registrant.GroupMemberId.Value )
                                            .ToList()
                                            .ForEach( v => attributeFieldObject.AttributeValues
                                                .Add( v.AttributeId.ToString() + v.Attribute.Key, new CacheAttributeValue( v ) ) );
                                    }

                                    // Add any registrant attribute values to object
                                    attributeValues
                                        .Where( v =>
                                            registrantAttributeIds.Contains( v.AttributeId ) &&
                                            v.EntityId.Value == registrant.Id )
                                        .ToList()
                                        .ForEach( v => attributeFieldObject.AttributeValues
                                            .Add( v.AttributeId.ToString() + v.Attribute.Key, new CacheAttributeValue( v ) ) );

                                    // Add row attribute object to grid's object list
                                    gRegistrants.ObjectList.Add( registrant.Id.ToString(), attributeFieldObject );
                                }
                            }
                        }
                    }

                    gRegistrants.DataBind();
                }
            }
        }

        private void SetPhoneDictionary( RockContext rockContext, List<int> personIds )
        {
            if ( RegistrantFields.Any( f => f.PersonFieldType != null && f.PersonFieldType == RegistrationPersonFieldType.MobilePhone ) )
            {
                var phoneNumberService = new PhoneNumberService( rockContext );
                foreach ( var personId in personIds )
                {
                    _mobilePhoneNumbers[personId] = phoneNumberService.GetNumberByPersonIdAndType( personId, Rock.SystemGuid.DefinedValue.PERSON_PHONE_TYPE_MOBILE );
                }
            }

            if ( RegistrantFields.Any( f => f.PersonFieldType != null && f.PersonFieldType == RegistrationPersonFieldType.HomePhone ) )
            {
                var phoneNumberService = new PhoneNumberService( rockContext );
                foreach ( var personId in personIds )
                {
                    _homePhoneNumbers[personId] = phoneNumberService.GetNumberByPersonIdAndType( personId, Rock.SystemGuid.DefinedValue.PERSON_PHONE_TYPE_HOME );
                }
            }
        }

        /// <summary>
        /// Gets all of the form fields that were configured as 'Show on Grid' for the registration template
        /// </summary>
        /// <param name="registrationInstance">The registration instance.</param>
        private void LoadRegistrantFormFields( RegistrationInstance registrationInstance )
        {
            RegistrantFields = new List<RegistrantFormField>();

            if ( registrationInstance != null )
            {
                foreach ( var form in registrationInstance.RegistrationTemplate.Forms )
                {
                    foreach ( var formField in form.Fields
                        .Where( f => f.IsGridField )
                        .OrderBy( f => f.Order ) )
                    {
                        if ( formField.FieldSource == RegistrationFieldSource.PersonField )
                        {
                            if ( formField.PersonFieldType != RegistrationPersonFieldType.FirstName &&
                                formField.PersonFieldType != RegistrationPersonFieldType.LastName )
                            {
                                RegistrantFields.Add(
                                    new RegistrantFormField
                                    {
                                        FieldSource = formField.FieldSource,
                                        PersonFieldType = formField.PersonFieldType
                                    } );
                            }
                        }
                        else
                        {
                            RegistrantFields.Add(
                                new RegistrantFormField
                                {
                                    FieldSource = formField.FieldSource,
                                    Attribute = CacheAttribute.Get( formField.AttributeId.Value )
                                } );
                        }
                    }
                }
            }
        }

        private void ClearGrid(Grid grid )
        {
            // Remove any of the dynamic person fields
            var dynamicColumns = new List<string> {
                "PersonAlias.Person.BirthDate",
            };
            foreach ( var column in grid.Columns
                .OfType<BoundField>()
                .Where( c => dynamicColumns.Contains( c.DataField ) )
                .ToList() )
            {
                grid.Columns.Remove( column );
            }

            // Remove any of the dynamic attribute fields
            foreach ( var column in grid.Columns
                .OfType<AttributeField>()
                .ToList() )
            {
                grid.Columns.Remove( column );
            }

            // Remove the fees field
            foreach ( var column in grid.Columns
                .OfType<TemplateField>()
                .Where( c => c.HeaderText == "Fees" )
                .ToList() )
            {
                grid.Columns.Remove( column );
            }

            // Remove the delete field
            foreach ( var column in grid.Columns
                .OfType<DeleteField>()
                .ToList() )
            {
                grid.Columns.Remove( column );
            }

            // Remove the delete field
            foreach ( var column in grid.Columns
                .OfType<GroupPickerField>()
                .ToList() )
            {
                grid.Columns.Remove( column );
            }
        }

        /// <summary>
        /// Adds the filter controls and grid columns for all of the registration template's form fields
        /// that were configured to 'Show on Grid'
        /// </summary>
        private void AddDynamicControls( bool setValues )
        {
            phRegistrantsRegistrantFormFieldFilters.Controls.Clear();
            phGroupPlacementsFormFieldFilters.Controls.Clear();
            phWaitListFormFieldFilters.Controls.Clear();

            ClearGrid( gGroupPlacements );
            ClearGrid( gRegistrants );
            ClearGrid( gWaitList );

            string dataFieldExpression = string.Empty;

            if ( RegistrantFields != null )
            {
                foreach ( var field in RegistrantFields )
                {
                    if ( field.FieldSource == RegistrationFieldSource.PersonField && field.PersonFieldType.HasValue )
                    {
                        switch ( field.PersonFieldType.Value )
                        {
                            case RegistrationPersonFieldType.Campus:
                                var ddlRegistrantsCampus = new RockDropDownList();
                                ddlRegistrantsCampus.ID = "ddlRegistrantsCampus";
                                ddlRegistrantsCampus.Label = "Home Campus";
                                ddlRegistrantsCampus.DataValueField = "Id";
                                ddlRegistrantsCampus.DataTextField = "Name";
                                ddlRegistrantsCampus.DataSource = CacheCampus.All();
                                ddlRegistrantsCampus.DataBind();
                                ddlRegistrantsCampus.Items.Insert( 0, new ListItem( string.Empty, string.Empty ) );

                                if ( setValues )
                                {
                                    ddlRegistrantsCampus.SetValue( fRegistrants.GetUserPreference( "Home Campus" ) );
                                }

                                phRegistrantsRegistrantFormFieldFilters.Controls.Add( ddlRegistrantsCampus );

                                var ddlGroupPlacementsCampus = new RockDropDownList();
                                ddlGroupPlacementsCampus.ID = "ddlGroupPlacementsCampus";
                                ddlGroupPlacementsCampus.Label = "Home Campus";
                                ddlGroupPlacementsCampus.DataValueField = "Id";
                                ddlGroupPlacementsCampus.DataTextField = "Name";
                                ddlGroupPlacementsCampus.DataSource = CacheCampus.All();
                                ddlGroupPlacementsCampus.DataBind();
                                ddlGroupPlacementsCampus.Items.Insert( 0, new ListItem( string.Empty, string.Empty ) );

                                if ( setValues )
                                {
                                    ddlGroupPlacementsCampus.SetValue( fGroupPlacements.GetUserPreference( "GroupPlacements-Home Campus" ) );
                                }

                                phGroupPlacementsFormFieldFilters.Controls.Add( ddlGroupPlacementsCampus );

                                var ddlWaitListCampus = new RockDropDownList();
                                ddlWaitListCampus.ID = "ddlWaitlistCampus";
                                ddlWaitListCampus.Label = "Home Campus";
                                ddlWaitListCampus.DataValueField = "Id";
                                ddlWaitListCampus.DataTextField = "Name";
                                ddlWaitListCampus.DataSource = CacheCampus.All();
                                ddlWaitListCampus.DataBind();
                                ddlWaitListCampus.Items.Insert( 0, new ListItem( string.Empty, string.Empty ) );
                                ddlWaitListCampus.SetValue( fRegistrants.GetUserPreference( "WL-Home Campus" ) );
                                phWaitListFormFieldFilters.Controls.Add( ddlWaitListCampus );

                                var templateField = new RockLiteralField();
                                templateField.ID = "lRegistrantsCampus";
                                templateField.HeaderText = "Campus";
                                gRegistrants.Columns.Add( templateField );

                                var templateField2 = new RockLiteralField();
                                templateField2.ID = "lGroupPlacementsCampus";
                                templateField2.HeaderText = "Campus";
                                gGroupPlacements.Columns.Add( templateField2 );

                                var templateField3 = new RockLiteralField();
                                templateField3.ID = "lWaitlistCampus";
                                templateField3.HeaderText = "Campus";
                                gWaitList.Columns.Add( templateField3 );

                                break;

                            case RegistrationPersonFieldType.Email:
                                var tbRegistrantsEmailFilter = new RockTextBox();
                                tbRegistrantsEmailFilter.ID = "tbRegistrantsEmailFilter";
                                tbRegistrantsEmailFilter.Label = "Email";

                                if ( setValues )
                                {
                                    tbRegistrantsEmailFilter.Text = fRegistrants.GetUserPreference( "Email" );
                                }

                                phRegistrantsRegistrantFormFieldFilters.Controls.Add( tbRegistrantsEmailFilter );

                                var tbGroupPlacementsEmailFilter = new RockTextBox();
                                tbGroupPlacementsEmailFilter.ID = "tbGroupPlacementsEmailFilter";
                                tbGroupPlacementsEmailFilter.Label = "Email";

                                if ( setValues )
                                {
                                    tbGroupPlacementsEmailFilter.Text = fGroupPlacements.GetUserPreference( "Email" );
                                }

                                phGroupPlacementsFormFieldFilters.Controls.Add( tbGroupPlacementsEmailFilter );

                                var tbWaitlistEmailFilter = new RockTextBox();
                                tbWaitlistEmailFilter.ID = "tbWaitlistEmailFilter";
                                tbWaitlistEmailFilter.Label = "Email";
                                tbWaitlistEmailFilter.Text = fRegistrants.GetUserPreference( "WL-Email" );
                                phWaitListFormFieldFilters.Controls.Add( tbWaitlistEmailFilter );

                                dataFieldExpression = "PersonAlias.Person.Email";
                                var emailField = new RockBoundField();
                                emailField.DataField = dataFieldExpression;
                                emailField.HeaderText = "Email";
                                emailField.SortExpression = dataFieldExpression;
                                gRegistrants.Columns.Add( emailField );

                                var emailField2 = new RockBoundField();
                                emailField2.DataField = dataFieldExpression;
                                emailField2.HeaderText = "Email";
                                emailField2.SortExpression = dataFieldExpression;
                                gGroupPlacements.Columns.Add( emailField2 );

                                var emailField3 = new RockBoundField();
                                emailField3.DataField = dataFieldExpression;
                                emailField3.HeaderText = "Email";
                                emailField3.SortExpression = dataFieldExpression;
                                gWaitList.Columns.Add( emailField3 );

                                break;

                            case RegistrationPersonFieldType.Birthdate:
                                var drpRegistrantsBirthdateFilter = new DateRangePicker();
                                drpRegistrantsBirthdateFilter.ID = "drpRegistrantsBirthdateFilter";
                                drpRegistrantsBirthdateFilter.Label = "Birthdate Range";

                                if ( setValues )
                                {
                                    drpRegistrantsBirthdateFilter.DelimitedValues = fRegistrants.GetUserPreference( "Birthdate Range" );
                                }

                                phRegistrantsRegistrantFormFieldFilters.Controls.Add( drpRegistrantsBirthdateFilter );

                                var drpGroupPlacementsBirthdateFilter = new DateRangePicker();
                                drpGroupPlacementsBirthdateFilter.ID = "drpGroupPlacementsBirthdateFilter";
                                drpGroupPlacementsBirthdateFilter.Label = "Birthdate Range";

                                if ( setValues )
                                {
                                    drpGroupPlacementsBirthdateFilter.DelimitedValues = fGroupPlacements.GetUserPreference( "GroupPlacements-Birthdate Range" );
                                }

                                phGroupPlacementsFormFieldFilters.Controls.Add( drpGroupPlacementsBirthdateFilter );

                                var drpWaitlistBirthdateFilter = new DateRangePicker();
                                drpWaitlistBirthdateFilter.ID = "drpWaitlistBirthdateFilter";
                                drpWaitlistBirthdateFilter.Label = "Birthdate Range";
                                drpWaitlistBirthdateFilter.DelimitedValues = fRegistrants.GetUserPreference( "WL-Birthdate Range" );
                                phWaitListFormFieldFilters.Controls.Add( drpWaitlistBirthdateFilter );

                                dataFieldExpression = "PersonAlias.Person.BirthDate";
                                var birthdateField = new DateField();
                                birthdateField.DataField = dataFieldExpression;
                                birthdateField.HeaderText = "Birthdate";
                                birthdateField.IncludeAge = true;
                                birthdateField.SortExpression = dataFieldExpression;
                                gRegistrants.Columns.Add( birthdateField );

                                var birthdateField2 = new DateField();
                                birthdateField2.DataField = dataFieldExpression;
                                birthdateField2.HeaderText = "Birthdate";
                                birthdateField2.IncludeAge = true;
                                birthdateField2.SortExpression = dataFieldExpression;
                                gGroupPlacements.Columns.Add( birthdateField2 );

                                var birthdateField3 = new DateField();
                                birthdateField3.DataField = dataFieldExpression;
                                birthdateField3.HeaderText = "Birthdate";
                                birthdateField3.IncludeAge = true;
                                birthdateField3.SortExpression = dataFieldExpression;
                                gWaitList.Columns.Add( birthdateField3 );

                                break;

                            case RegistrationPersonFieldType.Grade:
                                var gpRegistrantsGradeFilter = new GradePicker();
                                gpRegistrantsGradeFilter.ID = "gpRegistrantsGradeFilter";
                                gpRegistrantsGradeFilter.Label = "Grade";
                                gpRegistrantsGradeFilter.UseAbbreviation = true;
                                gpRegistrantsGradeFilter.UseGradeOffsetAsValue = true;
                                gpRegistrantsGradeFilter.CssClass = "input-width-md";
                                    
                                // Since 12th grade is the 0 Value, we need to handle the "no user preference" differently
                                // by not calling SetValue otherwise it will select 12th grade.
                                if ( setValues )
                                {
                                    var registrantsGradeUserPreference = fRegistrants.GetUserPreference( "Grade" ).AsIntegerOrNull();
                                    if ( registrantsGradeUserPreference != null )
                                    {
                                        gpRegistrantsGradeFilter.SetValue( registrantsGradeUserPreference );
                                    }
                                }

                                phRegistrantsRegistrantFormFieldFilters.Controls.Add( gpRegistrantsGradeFilter );

                                var gpGroupPlacementsGradeFilter = new GradePicker();
                                gpGroupPlacementsGradeFilter.ID = "gpGroupPlacementsGradeFilter";
                                gpGroupPlacementsGradeFilter.Label = "Grade";
                                gpGroupPlacementsGradeFilter.UseAbbreviation = true;
                                gpGroupPlacementsGradeFilter.UseGradeOffsetAsValue = true;
                                gpGroupPlacementsGradeFilter.CssClass = "input-width-md";

                                // Since 12th grade is the 0 Value, we need to handle the "no user preference" differently
                                // by not calling SetValue otherwise it will select 12th grade.
                                if ( setValues )
                                {
                                    var groupPlacementsGradeUserPreference = fGroupPlacements.GetUserPreference( "GroupPlacements-Grade" ).AsIntegerOrNull();
                                    if ( groupPlacementsGradeUserPreference != null )
                                    {
                                        gpGroupPlacementsGradeFilter.SetValue( groupPlacementsGradeUserPreference );
                                    }
                                }

                                phGroupPlacementsFormFieldFilters.Controls.Add( gpGroupPlacementsGradeFilter );

                                var gpWaitlistGradeFilter = new GradePicker();
                                gpWaitlistGradeFilter.ID = "gpWaitlistGradeFilter";
                                gpWaitlistGradeFilter.Label = "Grade";
                                gpWaitlistGradeFilter.UseAbbreviation = true;
                                gpWaitlistGradeFilter.UseGradeOffsetAsValue = true;
                                gpWaitlistGradeFilter.CssClass = "input-width-md";
                                var wlGradeUserPreference = fRegistrants.GetUserPreference( "WL-Grade" ).AsIntegerOrNull();
                                if ( wlGradeUserPreference != null )
                                {
                                    gpWaitlistGradeFilter.SetValue( wlGradeUserPreference );
                                }

                                phWaitListFormFieldFilters.Controls.Add( gpWaitlistGradeFilter );

                                // 2017-01-13 as discussed, changing this to Grade but keeping the sort based on grad year
                                dataFieldExpression = "PersonAlias.Person.GradeFormatted";
                                var gradeField = new RockBoundField();
                                gradeField.DataField = dataFieldExpression;
                                gradeField.HeaderText = "Grade";
                                gradeField.SortExpression = "PersonAlias.Person.GraduationYear";
                                gRegistrants.Columns.Add( gradeField );

                                var gradeField2 = new RockBoundField();
                                gradeField2.DataField = dataFieldExpression;
                                gradeField2.HeaderText = "Grade";
                                gGroupPlacements.Columns.Add( gradeField2 );

                                var gradeField3 = new RockBoundField();
                                gradeField3.DataField = dataFieldExpression;
                                gradeField3.HeaderText = "Grade";
                                gWaitList.Columns.Add( gradeField3 );

                                break;

                            case RegistrationPersonFieldType.Gender:
                                var ddlRegistrantsGenderFilter = new RockDropDownList();
                                ddlRegistrantsGenderFilter.BindToEnum<Gender>( true );
                                ddlRegistrantsGenderFilter.ID = "ddlRegistrantsGenderFilter";
                                ddlRegistrantsGenderFilter.Label = "Gender";

                                if ( setValues )
                                {
                                    ddlRegistrantsGenderFilter.SetValue( fRegistrants.GetUserPreference( "Gender" ) );
                                }

                                phRegistrantsRegistrantFormFieldFilters.Controls.Add( ddlRegistrantsGenderFilter );

                                var ddlGroupPlacementsGenderFilter = new RockDropDownList();
                                ddlGroupPlacementsGenderFilter.BindToEnum<Gender>( true );
                                ddlGroupPlacementsGenderFilter.ID = "ddlGroupPlacementsGenderFilter";
                                ddlGroupPlacementsGenderFilter.Label = "Gender";

                                if ( setValues )
                                {
                                    ddlGroupPlacementsGenderFilter.SetValue( fGroupPlacements.GetUserPreference( "GroupPlacements-Gender" ) );
                                }

                                phGroupPlacementsFormFieldFilters.Controls.Add( ddlGroupPlacementsGenderFilter );

                                var ddlWaitlistGenderFilter = new RockDropDownList();
                                ddlWaitlistGenderFilter.BindToEnum<Gender>( true );
                                ddlWaitlistGenderFilter.ID = "ddlWaitlistGenderFilter";
                                ddlWaitlistGenderFilter.Label = "Gender";
                                ddlWaitlistGenderFilter.SetValue( fWaitList.GetUserPreference( "WL-Gender" ) );
                                phWaitListFormFieldFilters.Controls.Add( ddlWaitlistGenderFilter );

                                dataFieldExpression = "PersonAlias.Person.Gender";
                                var genderField = new EnumField();
                                genderField.DataField = dataFieldExpression;
                                genderField.HeaderText = "Gender";
                                genderField.SortExpression = dataFieldExpression;
                                gRegistrants.Columns.Add( genderField );

                                var genderField2 = new EnumField();
                                genderField2.DataField = dataFieldExpression;
                                genderField2.HeaderText = "Gender";
                                genderField2.SortExpression = dataFieldExpression;
                                gGroupPlacements.Columns.Add( genderField2 );

                                var genderField3 = new EnumField();
                                genderField3.DataField = dataFieldExpression;
                                genderField3.HeaderText = "Gender";
                                genderField3.SortExpression = dataFieldExpression;
                                gWaitList.Columns.Add( genderField3 );

                                break;

                            case RegistrationPersonFieldType.MaritalStatus:
                                var ddlRegistrantsMaritalStatusFilter = new RockDropDownList();
                                ddlRegistrantsMaritalStatusFilter.BindToDefinedType( CacheDefinedType.Get( Rock.SystemGuid.DefinedType.PERSON_MARITAL_STATUS.AsGuid() ), true );
                                ddlRegistrantsMaritalStatusFilter.ID = "ddlRegistrantsMaritalStatusFilter";
                                ddlRegistrantsMaritalStatusFilter.Label = "Marital Status";

                                if ( setValues )
                                {
                                    ddlRegistrantsMaritalStatusFilter.SetValue( fRegistrants.GetUserPreference( "Marital Status" ) );
                                }

                                phRegistrantsRegistrantFormFieldFilters.Controls.Add( ddlRegistrantsMaritalStatusFilter );

                                var ddlGroupPlacementsMaritalStatusFilter = new RockDropDownList();
                                ddlGroupPlacementsMaritalStatusFilter.BindToDefinedType( CacheDefinedType.Get( Rock.SystemGuid.DefinedType.PERSON_MARITAL_STATUS.AsGuid() ), true );
                                ddlGroupPlacementsMaritalStatusFilter.ID = "ddlGroupPlacementsMaritalStatusFilter";
                                ddlGroupPlacementsMaritalStatusFilter.Label = "Marital Status";

                                if ( setValues )
                                {
                                    ddlGroupPlacementsMaritalStatusFilter.SetValue( fGroupPlacements.GetUserPreference( "GroupPlacements-Marital Status" ) );
                                }

                                phGroupPlacementsFormFieldFilters.Controls.Add( ddlGroupPlacementsMaritalStatusFilter );

                                var ddlWaitlistMaritalStatusFilter = new RockDropDownList();
                                ddlWaitlistMaritalStatusFilter.BindToDefinedType( CacheDefinedType.Get( Rock.SystemGuid.DefinedType.PERSON_MARITAL_STATUS.AsGuid() ), true );
                                ddlWaitlistMaritalStatusFilter.ID = "ddlWaitlistMaritalStatusFilter";
                                ddlWaitlistMaritalStatusFilter.Label = "Marital Status";
                                ddlWaitlistMaritalStatusFilter.SetValue( fRegistrants.GetUserPreference( "WL-Marital Status" ) );
                                phWaitListFormFieldFilters.Controls.Add( ddlWaitlistMaritalStatusFilter );

                                dataFieldExpression = "PersonAlias.Person.MaritalStatusValue.Value";
                                var maritalStatusField = new RockBoundField();
                                maritalStatusField.DataField = dataFieldExpression;
                                maritalStatusField.HeaderText = "MaritalStatus";
                                maritalStatusField.SortExpression = dataFieldExpression;
                                gRegistrants.Columns.Add( maritalStatusField );

                                var maritalStatusField2 = new RockBoundField();
                                maritalStatusField2.DataField = dataFieldExpression;
                                maritalStatusField2.HeaderText = "MaritalStatus";
                                maritalStatusField2.SortExpression = dataFieldExpression;
                                gGroupPlacements.Columns.Add( maritalStatusField2 );

                                var maritalStatusField3 = new RockBoundField();
                                maritalStatusField3.DataField = dataFieldExpression;
                                maritalStatusField3.HeaderText = "MaritalStatus";
                                maritalStatusField3.SortExpression = dataFieldExpression;
                                gWaitList.Columns.Add( maritalStatusField3 );

                                break;

                            case RegistrationPersonFieldType.MobilePhone:
                                // Per discussion this should not have "Phone" appended to the end if it's missing.
                                var mobileLabel = CacheDefinedValue.Get( Rock.SystemGuid.DefinedValue.PERSON_PHONE_TYPE_MOBILE ).Value;

                                var tbRegistrantsMobilePhoneFilter = new RockTextBox();
                                tbRegistrantsMobilePhoneFilter.ID = "tbRegistrantsMobilePhoneFilter";
                                tbRegistrantsMobilePhoneFilter.Label = mobileLabel;

                                if ( setValues )
                                {
                                    tbRegistrantsMobilePhoneFilter.Text = fRegistrants.GetUserPreference( "Cell Phone" );
                                }

                                phRegistrantsRegistrantFormFieldFilters.Controls.Add( tbRegistrantsMobilePhoneFilter );

                                var tbGroupPlacementsMobilePhoneFilter = new RockTextBox();
                                tbGroupPlacementsMobilePhoneFilter.ID = "tbGroupPlacementsMobilePhoneFilter";
                                tbGroupPlacementsMobilePhoneFilter.Label = mobileLabel;

                                if ( setValues )
                                {
                                    tbGroupPlacementsMobilePhoneFilter.Text = fGroupPlacements.GetUserPreference( "GroupPlacements-Phone" );
                                }

                                phGroupPlacementsFormFieldFilters.Controls.Add( tbGroupPlacementsMobilePhoneFilter );

                                var tbWaitlistMobilePhoneFilter = new RockTextBox();
                                tbWaitlistMobilePhoneFilter.ID = "tbWaitlistMobilePhoneFilter";
                                tbWaitlistMobilePhoneFilter.Label = mobileLabel;
                                tbWaitlistMobilePhoneFilter.Text = fRegistrants.GetUserPreference( "WL-Phone" );
                                phWaitListFormFieldFilters.Controls.Add( tbWaitlistMobilePhoneFilter );

                                var phoneNumbersField = new RockLiteralField();
                                phoneNumbersField.ID = "lRegistrantsMobile";
                                phoneNumbersField.HeaderText = mobileLabel;
                                gRegistrants.Columns.Add( phoneNumbersField );

                                var phoneNumbersField2 = new RockLiteralField();
                                phoneNumbersField2.ID = "lGroupPlacementsMobile";
                                phoneNumbersField2.HeaderText = mobileLabel;
                                gGroupPlacements.Columns.Add( phoneNumbersField2 );

                                var phoneNumbersField3 = new RockLiteralField();
                                phoneNumbersField3.ID = "lWaitlistMobile";
                                phoneNumbersField3.HeaderText = mobileLabel;
                                gWaitList.Columns.Add( phoneNumbersField3 );

                                break;

                            case RegistrationPersonFieldType.HomePhone:
                                // Per discussion this should not have "Phone" appended to the end if it's missing.
                                var homePhoneLabel = CacheDefinedValue.Get( Rock.SystemGuid.DefinedValue.PERSON_PHONE_TYPE_HOME ).Value;

                                var tbRegistrantsHomePhoneFilter = new RockTextBox();
                                tbRegistrantsHomePhoneFilter.ID = "tbRegistrantsHomePhoneFilter";
                                tbRegistrantsHomePhoneFilter.Label = homePhoneLabel;

                                if ( setValues )
                                {
                                    tbRegistrantsHomePhoneFilter.Text = fRegistrants.GetUserPreference( "Home Phone" );
                                }

                                phRegistrantsRegistrantFormFieldFilters.Controls.Add( tbRegistrantsHomePhoneFilter );

                                var tbGroupPlacementsHomePhoneFilter = new RockTextBox();
                                tbGroupPlacementsHomePhoneFilter.ID = "tbGroupPlacementsHomePhoneFilter";
                                tbGroupPlacementsHomePhoneFilter.Label = homePhoneLabel;

                                if ( setValues )
                                {
                                    tbGroupPlacementsHomePhoneFilter.Text = fGroupPlacements.GetUserPreference( "GroupPlacements-HomePhone" );
                                }

                                phGroupPlacementsFormFieldFilters.Controls.Add( tbGroupPlacementsHomePhoneFilter );

                                var tbWaitlistHomePhoneFilter = new RockTextBox();
                                tbWaitlistHomePhoneFilter.ID = "tbWaitlistHomePhoneFilter";
                                tbWaitlistHomePhoneFilter.Label = homePhoneLabel;
                                tbWaitlistHomePhoneFilter.Text = fRegistrants.GetUserPreference( "WL-HomePhone" );
                                phWaitListFormFieldFilters.Controls.Add( tbWaitlistHomePhoneFilter );

                                var homePhoneNumbersField = new RockLiteralField();
                                homePhoneNumbersField.ID = "lRegistrantsHomePhone";
                                homePhoneNumbersField.HeaderText = homePhoneLabel;
                                gRegistrants.Columns.Add( homePhoneNumbersField );

                                var homePhoneNumbersField2 = new RockLiteralField();
                                homePhoneNumbersField2.ID = "lGroupPlacementsHomePhone";
                                homePhoneNumbersField2.HeaderText = homePhoneLabel;
                                gGroupPlacements.Columns.Add( homePhoneNumbersField2 );

                                var homePhoneNumbersField3 = new RockLiteralField();
                                homePhoneNumbersField3.ID = "lWaitlistHomePhone";
                                homePhoneNumbersField3.HeaderText = homePhoneLabel;
                                gWaitList.Columns.Add( homePhoneNumbersField3 );

                                break;

                            case RegistrationPersonFieldType.Address:
                                var addressField = new RockLiteralField();
                                addressField.ID = "lRegistrantsAddress";
                                addressField.HeaderText = "Address";
                                // There are specific Street1, Street2, City, etc. fields included instead
                                addressField.ExcelExportBehavior = ExcelExportBehavior.NeverInclude;
                                gRegistrants.Columns.Add( addressField );

                                var addressField2 = new RockLiteralField();
                                addressField2.ID = "lGroupPlacementsAddress";
                                addressField2.HeaderText = "Address";
                                gGroupPlacements.Columns.Add( addressField2 );

                                var addressField3 = new RockLiteralField();
                                addressField3.ID = "lWaitlistAddress";
                                addressField3.HeaderText = "Address";
                                gWaitList.Columns.Add( addressField3 );
                                break;
                        }
                    }
                    else if ( field.Attribute != null )
                    {
                        var attribute = field.Attribute;

                        // add dynamic filter to registrant grid
                        var registrantsControl = attribute.FieldType.Field.FilterControl( attribute.QualifierValues, "filterRegistrants_" + attribute.Id.ToString(), false, Rock.Reporting.FilterMode.SimpleFilter );
                        if ( registrantsControl != null )
                        {
                            if ( registrantsControl is IRockControl )
                            {
                                var rockControl = (IRockControl) registrantsControl;
                                rockControl.Label = attribute.Name;
                                rockControl.Help = attribute.Description;
                                phRegistrantsRegistrantFormFieldFilters.Controls.Add( registrantsControl );
                            }
                            else
                            {
                                var wrapper = new RockControlWrapper();
                                wrapper.ID = registrantsControl.ID + "_wrapper";
                                wrapper.Label = attribute.Name;
                                wrapper.Controls.Add( registrantsControl );
                                phRegistrantsRegistrantFormFieldFilters.Controls.Add( wrapper );
                            }

                            if ( setValues )
                            {
                                string savedValue = fRegistrants.GetUserPreference( attribute.Key );
                                if ( !string.IsNullOrWhiteSpace( savedValue ) )
                                {
                                    try
                                    {
                                        var values = JsonConvert.DeserializeObject<List<string>>( savedValue );
                                        attribute.FieldType.Field.SetFilterValues( registrantsControl, attribute.QualifierValues, values );
                                    }
                                    catch
                                    {
                                    }
                                }
                            }
                        }

                        // add dynamic filter to registrant grid
                        var groupPlacementsControl = attribute.FieldType.Field.FilterControl( attribute.QualifierValues, "filterGroupPlacements_" + attribute.Id.ToString(), false, Rock.Reporting.FilterMode.SimpleFilter );
                        if ( groupPlacementsControl != null )
                        {
                            if ( groupPlacementsControl is IRockControl )
                            {
                                var rockControl = ( IRockControl ) groupPlacementsControl;
                                rockControl.Label = attribute.Name;
                                rockControl.Help = attribute.Description;
                                phGroupPlacementsFormFieldFilters.Controls.Add( groupPlacementsControl );
                            }
                            else
                            {
                                var wrapper = new RockControlWrapper();
                                wrapper.ID = groupPlacementsControl.ID + "_wrapper";
                                wrapper.Label = attribute.Name;
                                wrapper.Controls.Add( groupPlacementsControl );
                                phGroupPlacementsFormFieldFilters.Controls.Add( wrapper );
                            }

                            if ( setValues )
                            {
                                string savedValue = fRegistrants.GetUserPreference( "GroupPlacements-" + attribute.Key );
                                if ( !string.IsNullOrWhiteSpace( savedValue ) )
                                {
                                    try
                                    {
                                        var values = JsonConvert.DeserializeObject<List<string>>( savedValue );
                                        attribute.FieldType.Field.SetFilterValues( groupPlacementsControl, attribute.QualifierValues, values );
                                    }
                                    catch
                                    {
                                    }
                                }
                            }
                        }

                        // add dynamic filter to wait list grid
                        var waitListControl = attribute.FieldType.Field.FilterControl( attribute.QualifierValues, "filterWaitList_" + attribute.Id.ToString(), false, Rock.Reporting.FilterMode.SimpleFilter );
                        if ( waitListControl != null )
                        {
                            if ( waitListControl is IRockControl )
                            {
                                var rockControl2 = (IRockControl)waitListControl;
                                rockControl2.Label = attribute.Name;
                                rockControl2.Help = attribute.Description;
                                phWaitListFormFieldFilters.Controls.Add( waitListControl );
                            }
                            else
                            {
                                var wrapper2 = new RockControlWrapper();
                                wrapper2.ID = waitListControl.ID + "_wrapper";
                                wrapper2.Label = attribute.Name;
                                wrapper2.Controls.Add( waitListControl );
                                phWaitListFormFieldFilters.Controls.Add( wrapper2 );
                            }

                            string savedValue = fWaitList.GetUserPreference( "WL-" + attribute.Key );
                            if ( !string.IsNullOrWhiteSpace( savedValue ) )
                            {
                                try
                                {
                                    var values = JsonConvert.DeserializeObject<List<string>>( savedValue );
                                    attribute.FieldType.Field.SetFilterValues( waitListControl, attribute.QualifierValues, values );
                                }
                                catch
                                {
                                }
                            }
                        }

                        dataFieldExpression = attribute.Id.ToString() + attribute.Key;
                        bool columnExists = gRegistrants.Columns.OfType<AttributeField>().FirstOrDefault( a => a.DataField.Equals( dataFieldExpression ) ) != null;
                        if ( !columnExists )
                        {
                            AttributeField boundField = new AttributeField();
                            boundField.DataField = dataFieldExpression;
                            boundField.AttributeId = attribute.Id;
                            boundField.HeaderText = attribute.Name;

                            AttributeField boundField2 = new AttributeField();
                            boundField2.DataField = dataFieldExpression;
                            boundField2.AttributeId = attribute.Id;
                            boundField2.HeaderText = attribute.Name;

                            AttributeField boundField3 = new AttributeField();
                            boundField3.DataField = dataFieldExpression;
                            boundField3.AttributeId = attribute.Id;
                            boundField3.HeaderText = attribute.Name;

                            var attributeCache = Rock.Cache.CacheAttribute.Get( attribute.Id );
                            if ( attributeCache != null )
                            {
                                boundField.ItemStyle.HorizontalAlign = attributeCache.FieldType.Field.AlignValue;
                                boundField2.ItemStyle.HorizontalAlign = attributeCache.FieldType.Field.AlignValue;
                                boundField3.ItemStyle.HorizontalAlign = attributeCache.FieldType.Field.AlignValue;
                            }

                            gRegistrants.Columns.Add( boundField );

                            gGroupPlacements.Columns.Add( boundField2 );

                            gWaitList.Columns.Add( boundField3 );
                        }
                    }
                }
            }

            // Add fee column
            var feeField = new RockLiteralField();
            feeField.ID = "lFees";
            feeField.HeaderText = "Fees";
            gRegistrants.Columns.Add( feeField );

            var deleteField = new DeleteField();
            gRegistrants.Columns.Add( deleteField );
            deleteField.Click += gRegistrants_Delete;

            var groupPickerField = new GroupPickerField();
            groupPickerField.HeaderText = "Group";
            groupPickerField.RootGroupId = gpGroupPlacementParentGroup.SelectedValueAsInt();
            gGroupPlacements.Columns.Add( groupPickerField );
        }

        #endregion

        #region Payments Tab

        /// <summary>
        /// Binds the payments filter.
        /// </summary>
        private void BindPaymentsFilter()
        {
            fPayments.UserPreferenceKeyPrefix = string.Format( "{0}-", hfRegistrationTemplateId.Value );
            sdrpPaymentDateRange.DelimitedValues = fPayments.GetUserPreference( "Payments Date Range" );
        }

        /// <summary>
        /// Binds the payments grid.
        /// </summary>
        private void BindPaymentsGrid()
        {
            int? instanceId = hfRegistrationInstanceId.Value.AsIntegerOrNull();
            if ( instanceId.HasValue )
            {
                using ( var rockContext = new RockContext() )
                {
                    var currencyTypes = new Dictionary<int, string>();
                    var creditCardTypes = new Dictionary<int, string>();

                    // If configured for a registration and registration is null, return
                    int registrationEntityTypeId = CacheEntityType.Get( typeof( Rock.Model.Registration ) ).Id;

                    // Get all the registrations for this instance
                    paymentRegistrations = new RegistrationService( rockContext )
                        .Queryable( "PersonAlias.Person,Registrants.PersonAlias.Person" ).AsNoTracking()
                        .Where( r =>
                            r.RegistrationInstanceId == instanceId.Value &&
                            !r.IsTemporary )
                        .ToList();

                    // Get the Registration Ids
                    var registrationIds = paymentRegistrations
                        .Select( r => r.Id )
                        .ToList();

                    // Get all the transactions relate to these registrations
                    var qry = new FinancialTransactionService( rockContext )
                        .Queryable().AsNoTracking()
                        .Where( t => t.TransactionDetails
                            .Any( d =>
                                d.EntityTypeId.HasValue &&
                                d.EntityTypeId.Value == registrationEntityTypeId &&
                                d.EntityId.HasValue &&
                                registrationIds.Contains( d.EntityId.Value ) ) );

                    // Date Range
                    var dateRange = SlidingDateRangePicker.CalculateDateRangeFromDelimitedValues( sdrpPaymentDateRange.DelimitedValues );

                    if ( dateRange.Start.HasValue )
                    {
                        qry = qry.Where( r =>
                            r.TransactionDateTime >= dateRange.Start.Value );
                    }

                    if ( dateRange.End.HasValue )
                    {
                        qry = qry.Where( r =>
                            r.TransactionDateTime < dateRange.End.Value );
                    }

                    SortProperty sortProperty = gPayments.SortProperty;
                    if ( sortProperty != null )
                    {
                        if ( sortProperty.Property == "TotalAmount" )
                        {
                            if ( sortProperty.Direction == SortDirection.Ascending )
                            {
                                qry = qry.OrderBy( t => t.TransactionDetails.Sum( d => (decimal?)d.Amount ) ?? 0.00M );
                            }
                            else
                            {
                                qry = qry.OrderByDescending( t => t.TransactionDetails.Sum( d => (decimal?)d.Amount ) ?? 0.0M );
                            }
                        }
                        else
                        {
                            qry = qry.Sort( sortProperty );
                        }
                    }
                    else
                    {
                        qry = qry.OrderByDescending( t => t.TransactionDateTime ).ThenByDescending( t => t.Id );
                    }

                    gPayments.SetLinqDataSource( qry.AsNoTracking() );
                    gPayments.DataBind();
                }
            }
        }

        #endregion

        #region Fees Tab

        /// <summary>
        /// Binds the fees filter.
        /// </summary>
        private void BindFeesFilter()
        {
            sdrpFeeDateRange.DelimitedValues = fFees.GetUserPreference( "FeeDateRange");
            Populate_ddlFeeName();
            ddlFeeName.SelectedIndex = ddlFeeName.Items.IndexOf(ddlFeeName.Items.FindByText(fFees.GetUserPreference( "FeeName" ) ) );
            Populate_cblFeeOptions();
        }

        /// <summary>
        /// Binds the fees grid.
        /// </summary>
        private void BindFeesGrid()
        {
            int? instanceId = hfRegistrationInstanceId.Value.AsIntegerOrNull();
            if ( instanceId == null || instanceId == 0 )
            {
                return;
            }
            
            RegistrationTemplateFeeService registrationTemplateFeeService = new RegistrationTemplateFeeService( new RockContext() );
            var data = registrationTemplateFeeService.GetRegistrationTemplateFeeReport( (int)instanceId );

            // Add Date Range
            var dateRange = SlidingDateRangePicker.CalculateDateRangeFromDelimitedValues( sdrpFeeDateRange.DelimitedValues );
            if ( dateRange.Start.HasValue )
            {
                data = data.Where( r => r.RegistrationDate >= dateRange.Start.Value );
            }

            if ( dateRange.End.HasValue )
            {
                data = data.Where( r => r.RegistrationDate < dateRange.End.Value );
            }

            // Fee Name
            if (ddlFeeName.SelectedIndex > 0 )
            {
                data = data.Where( r => r.FeeName == ddlFeeName.SelectedItem.Text );
            }

            // Fee Options
            if ( cblFeeOptions.SelectedValues.Count > 0 )
            {
                data = data.Where( r => cblFeeOptions.SelectedValues.Contains( r.Option ) );
            }

            SortProperty sortProperty = gFees.SortProperty;
            if ( sortProperty != null )
            {
                data = data.AsQueryable().Sort( sortProperty ).ToList();
            }
            else
            {
                data = data.OrderByDescending( f => f.RegistrationDate ).ToList();
            }

            gFees.DataSource = data;
            gFees.DataBind();
        }

        /// <summary>
        /// Handles the GridRebind event of the gFees control.
        /// </summary>
        /// <param name="sender">The source of the event.</param>
        /// <param name="e">The <see cref="GridRebindEventArgs"/> instance containing the event data.</param>
        protected void gFees_GridRebind( object sender, GridRebindEventArgs e )
        {
            gFees.ExportTitleName = lReadOnlyTitle.Text + " - Registration Fees";
            gFees.ExportFilename = gFees.ExportFilename ?? lReadOnlyTitle.Text + "RegistrationFees";
            BindFeesGrid();
        }

        /// <summary>
        /// Populates ddlFeeName with the name of the DDL fee.
        /// </summary>
        private void Populate_ddlFeeName()
        {
            int? instanceId = hfRegistrationInstanceId.Value.AsIntegerOrNull();
            if ( instanceId == null || instanceId == 0 )
            {
                return;
            }

            var rockContext = new RockContext();
            var registrationInstanceService = new RegistrationInstanceService( rockContext );
            var templateId = registrationInstanceService.Get( ( int ) instanceId ).RegistrationTemplateId;

            var registrationTemplateFeeService = new RegistrationTemplateFeeService( new RockContext() );
            var templateFees = registrationTemplateFeeService.Queryable().Where( f => f.RegistrationTemplateId == templateId ).ToList();

            ddlFeeName.Items.Add( new ListItem() );
            foreach ( var templateFee in templateFees )
            {
                ddlFeeName.Items.Add( new ListItem( templateFee.Name, templateFee.Id.ToString() ) );
            }
        }

        /// <summary>
        /// Populates cblFeeOptions with fee options.
        /// </summary>
        private void Populate_cblFeeOptions()
        {
            cblFeeOptions.Items.Clear();

            string feeId = ddlFeeName.SelectedValue;
            if ( feeId.IsNotNullOrWhitespace() )
            {
                var registrationTemplateFeeService = new RegistrationTemplateFeeService( new RockContext() );
                var fees = registrationTemplateFeeService.GetParsedFeeOptionsWithoutCost( feeId.AsInteger() );

                foreach ( var fee in fees )
                {
                    cblFeeOptions.Items.Add( new ListItem( fee, fee ) );
                }

                string feeOptionValues = fFees.GetUserPreference( "FeeOptions" );
                if ( !string.IsNullOrWhiteSpace( feeOptionValues ) )
                {
                    cblFeeOptions.SetValues( feeOptionValues.Split( ';' ).ToList() );
                }
                
                cblFeeOptions.Visible = true;
            }
        }

        #endregion

        #region Discounts Tab
        
        private void BindDiscountsFilter()
        {
            sdrpDiscountDateRange.DelimitedValues = fDiscounts.GetUserPreference( "DiscountDateRange" );
            Populate_ddlDiscountCode();
            ddlDiscountCode.SelectedIndex = ddlDiscountCode.Items.IndexOf( ddlDiscountCode.Items.FindByText( fDiscounts.GetUserPreference( "DiscountCode" ) ) );
            tbDiscountCodeSearch.Text = fDiscounts.GetUserPreference( "DiscountCodeSearch" );
        }

        private void BindDiscountsGrid()
        {
            int? instanceId = hfRegistrationInstanceId.Value.AsIntegerOrNull();
            if ( instanceId == null || instanceId == 0 )
            {
                return;
            }

            RegistrationTemplateDiscountService registrationTemplateDiscountService = new RegistrationTemplateDiscountService( new RockContext() );
            var data = registrationTemplateDiscountService.GetRegistrationInstanceDiscountCodeReport( ( int ) instanceId );

            // Add Date Range
            var dateRange = SlidingDateRangePicker.CalculateDateRangeFromDelimitedValues( sdrpDiscountDateRange.DelimitedValues );
            if ( dateRange.Start.HasValue )
            {
                data = data.Where( r => r.RegistrationDate >= dateRange.Start.Value );
            }

            if ( dateRange.End.HasValue )
            {
                data = data.Where( r => r.RegistrationDate < dateRange.End.Value );
            }

            // Discount code, use ddl if one is selected, otherwise try the search box.
            if ( ddlDiscountCode.SelectedIndex > 0 )
            {
                data = data.Where( r => r.DiscountCode == ddlDiscountCode.SelectedItem.Text );
            }
            else if ( tbDiscountCodeSearch.Text.IsNotNullOrWhitespace() )
            {
                System.Text.RegularExpressions.Regex regex = new System.Text.RegularExpressions.Regex( tbDiscountCodeSearch.Text.ToLower() );
                data = data.Where( r => regex.IsMatch( r.DiscountCode.ToLower()) );
            }

            var results = data.ToList();

            SortProperty sortProperty = gDiscounts.SortProperty;
            if ( sortProperty != null )
            {
                results = results.AsQueryable().Sort( sortProperty ).ToList();
            }
            else
            {
                results = results.OrderByDescending( d => d.RegistrationDate ).ToList();
            }

            
            gDiscounts.DataSource = results;
            gDiscounts.DataBind();

            PopulateTotals( results );
        }

        protected void gDiscounts_GridRebind( object sender, GridRebindEventArgs e)
        {
            gDiscounts.ExportTitleName = lReadOnlyTitle.Text + " - Discount Codes";
            gDiscounts.ExportFilename = gDiscounts.ExportFilename ?? lReadOnlyTitle.Text + "DiscountCodes";
            BindDiscountsGrid();
        }

        private void PopulateTotals( List<TemplateDiscountReport> report )
        {
            lTotalTotalCost.Text = string.Format( CacheGlobalAttributes.Value( "CurrencySymbol" ) + "{0:#,##0.00}", report.Sum( r => r.TotalCost ) );
            lTotalDiscountQualifiedCost.Text = string.Format( CacheGlobalAttributes.Value( "CurrencySymbol" ) + "{0:#,##0.00}", report.Sum( r => r.DiscountQualifiedCost ) );
            lTotalDiscounts.Text = string.Format( CacheGlobalAttributes.Value( "CurrencySymbol" ) + "{0:#,##0.00}", report.Sum( r => r.TotalDiscount ) );
            lTotalRegistrationCost.Text = string.Format( CacheGlobalAttributes.Value( "CurrencySymbol" ) + "{0:#,##0.00}", report.Sum( r => r.RegistrationCost ) );
            lTotalRegistrations.Text = report.Count().ToString();
            lTotalRegistrants.Text = report.Sum( r => r.RegistrantCount ).ToString();
        }

        protected void Populate_ddlDiscountCode()
        {
            int? instanceId = hfRegistrationInstanceId.Value.AsIntegerOrNull();
            if ( instanceId == null || instanceId == 0 )
            {
                return;
            }
            
            var discountService = new RegistrationTemplateDiscountService( new RockContext() );
            var discountCodes = discountService.GetDiscountsForRegistrationInstance( instanceId ).AsNoTracking().OrderBy( d => d.Code ).ToList();

            ddlDiscountCode.Items.Clear();
            ddlDiscountCode.Items.Add( new ListItem() );
            foreach ( var discountCode in discountCodes )
            {
                ddlDiscountCode.Items.Add( new ListItem( discountCode.Code, discountCode.Id.ToString() ) );
            }
        }

        #endregion

        #region Wait List Tab

        /// <summary>
        /// Binds the wait list filter.
        /// </summary>
        /// <param name="instance">The instance.</param>
        private void BindWaitListFilter( RegistrationInstance instance )
        {
            fWaitList.UserPreferenceKeyPrefix = string.Format( "{0}-", hfRegistrationTemplateId.Value );
            drpWaitListDateRange.DelimitedValues = fWaitList.GetUserPreference( "WL-Date Range" );
            tbWaitListFirstName.Text = fWaitList.GetUserPreference( "WL-First Name" );
            tbWaitListLastName.Text = fWaitList.GetUserPreference( "WL-Last Name" );
        }

        /// <summary>
        /// Binds the wait list grid.
        /// </summary>
        /// <param name="isExporting">if set to <c>true</c> [is exporting].</param>
        private void BindWaitListGrid( bool isExporting = false )
        {
            _isExporting = isExporting;
            int? instanceId = hfRegistrationInstanceId.Value.AsIntegerOrNull();
            if ( instanceId.HasValue )
            {
                using ( var rockContext = new RockContext() )
                {
                    var registrationInstance = new RegistrationInstanceService( rockContext ).Get( instanceId.Value );

                    _waitListOrder = new RegistrationRegistrantService( rockContext ).Queryable().Where( r =>
                                            r.Registration.RegistrationInstanceId == instanceId.Value &&
                                            r.PersonAlias != null &&
                                            r.PersonAlias.Person != null &&
                                            r.OnWaitList )
                                        .OrderBy( r => r.CreatedDateTime )
                                        .Select( r => r.Id ).ToList();

                    // Start query for registrants
                    var qry = new RegistrationRegistrantService( rockContext )
                    .Queryable( "PersonAlias.Person.PhoneNumbers.NumberTypeValue,Fees.RegistrationTemplateFee" ).AsNoTracking()
                    .Where( r =>
                        r.Registration.RegistrationInstanceId == instanceId.Value &&
                        r.PersonAlias != null &&
                        r.PersonAlias.Person != null &&
                        r.OnWaitList );

                    // Filter by daterange
                    if ( drpWaitListDateRange.LowerValue.HasValue )
                    {
                        qry = qry.Where( r =>
                            r.CreatedDateTime.HasValue &&
                            r.CreatedDateTime.Value >= drpWaitListDateRange.LowerValue.Value );
                    }

                    if ( drpWaitListDateRange.UpperValue.HasValue )
                    {
                        qry = qry.Where( r =>
                            r.CreatedDateTime.HasValue &&
                            r.CreatedDateTime.Value <= drpWaitListDateRange.UpperValue.Value );
                    }

                    // Filter by first name
                    if ( !string.IsNullOrWhiteSpace( tbWaitListFirstName.Text ) )
                    {
                        string rfname = tbWaitListFirstName.Text;
                        qry = qry.Where( r =>
                            r.PersonAlias.Person.NickName.StartsWith( rfname ) ||
                            r.PersonAlias.Person.FirstName.StartsWith( rfname ) );
                    }

                    // Filter by last name
                    if ( !string.IsNullOrWhiteSpace( tbWaitListLastName.Text ) )
                    {
                        string rlname = tbWaitListLastName.Text;
                        qry = qry.Where( r =>
                            r.PersonAlias.Person.LastName.StartsWith( rlname ) );
                    }

                    var personIds = qry.Select( r => r.PersonAlias.PersonId ).Distinct().ToList();
                    if ( isExporting || RegistrantFields != null && RegistrantFields.Any( f => f.PersonFieldType != null && f.PersonFieldType == RegistrationPersonFieldType.Address ))
                    {
                        _homeAddresses = Person.GetHomeLocations( personIds );
                    }

                    SetPhoneDictionary( rockContext, personIds );

                    bool preloadCampusValues = false;
                    var registrantAttributes = new List<CacheAttribute>();
                    var personAttributes = new List<CacheAttribute>();
                    var groupMemberAttributes = new List<CacheAttribute>();
                    var registrantAttributeIds = new List<int>();
                    var personAttributesIds = new List<int>();
                    var groupMemberAttributesIds = new List<int>();

                    if ( RegistrantFields != null )
                    {
                        // Filter by any selected
                        foreach ( var personFieldType in RegistrantFields
                            .Where( f =>
                                f.FieldSource == RegistrationFieldSource.PersonField &&
                                f.PersonFieldType.HasValue )
                            .Select( f => f.PersonFieldType.Value ) )
                        {
                            switch ( personFieldType )
                            {
                                case RegistrationPersonFieldType.Campus:
                                    preloadCampusValues = true;

                                    var ddlCampus = phWaitListFormFieldFilters.FindControl( "ddlWaitlistCampus" ) as RockDropDownList;
                                    if ( ddlCampus != null )
                                    {
                                        var campusId = ddlCampus.SelectedValue.AsIntegerOrNull();
                                        if ( campusId.HasValue )
                                        {
                                            var familyGroupTypeGuid = Rock.SystemGuid.GroupType.GROUPTYPE_FAMILY.AsGuid();
                                            qry = qry.Where( r =>
                                                r.PersonAlias.Person.Members.Any( m =>
                                                    m.Group.GroupType.Guid == familyGroupTypeGuid &&
                                                    m.Group.CampusId.HasValue &&
                                                    m.Group.CampusId.Value == campusId ) );
                                        }
                                    }

                                    break;

                                case RegistrationPersonFieldType.Email:
                                    var tbEmailFilter = phWaitListFormFieldFilters.FindControl( "tbWaitlistEmailFilter" ) as RockTextBox;
                                    if ( tbEmailFilter != null && !string.IsNullOrWhiteSpace( tbEmailFilter.Text ) )
                                    {
                                        qry = qry.Where( r =>
                                            r.PersonAlias.Person.Email != null &&
                                            r.PersonAlias.Person.Email.Contains( tbEmailFilter.Text ) );
                                    }

                                    break;

                                case RegistrationPersonFieldType.Birthdate:
                                    var drpBirthdateFilter = phWaitListFormFieldFilters.FindControl( "drpWaitlistBirthdateFilter" ) as DateRangePicker;
                                    if ( drpBirthdateFilter != null )
                                    {
                                        if ( drpBirthdateFilter.LowerValue.HasValue )
                                        {
                                            qry = qry.Where( r =>
                                                r.PersonAlias.Person.BirthDate.HasValue &&
                                                r.PersonAlias.Person.BirthDate.Value >= drpBirthdateFilter.LowerValue.Value );
                                        }

                                        if ( drpBirthdateFilter.UpperValue.HasValue )
                                        {
                                            qry = qry.Where( r =>
                                                r.PersonAlias.Person.BirthDate.HasValue &&
                                                r.PersonAlias.Person.BirthDate.Value <= drpBirthdateFilter.UpperValue.Value );
                                        }
                                    }

                                    break;

                                case RegistrationPersonFieldType.Grade:
                                    var gpGradeFilter = phWaitListFormFieldFilters.FindControl( "gpWaitlistGradeFilter" ) as GradePicker;
                                    if ( gpGradeFilter != null )
                                    {
                                        int? graduationYear = Person.GraduationYearFromGradeOffset( gpGradeFilter.SelectedValueAsInt( false ) );
                                        if ( graduationYear.HasValue )
                                        {
                                            qry = qry.Where( r =>
                                                r.PersonAlias.Person.GraduationYear.HasValue &&
                                                r.PersonAlias.Person.GraduationYear == graduationYear.Value );
                                        }
                                    }

                                    break;

                                case RegistrationPersonFieldType.Gender:
                                    var ddlGenderFilter = phWaitListFormFieldFilters.FindControl( "ddlWaitlistGenderFilter" ) as RockDropDownList;
                                    if ( ddlGenderFilter != null )
                                    {
                                        var gender = ddlGenderFilter.SelectedValue.ConvertToEnumOrNull<Gender>();
                                        if ( gender.HasValue )
                                        {
                                            qry = qry.Where( r =>
                                                r.PersonAlias.Person.Gender == gender );
                                        }
                                    }

                                    break;

                                case RegistrationPersonFieldType.MaritalStatus:
                                    var ddlMaritalStatusFilter = phWaitListFormFieldFilters.FindControl( "ddlWaitlistMaritalStatusFilter" ) as RockDropDownList;
                                    if ( ddlMaritalStatusFilter != null )
                                    {
                                        var maritalStatusId = ddlMaritalStatusFilter.SelectedValue.AsIntegerOrNull();
                                        if ( maritalStatusId.HasValue )
                                        {
                                            qry = qry.Where( r =>
                                                r.PersonAlias.Person.MaritalStatusValueId.HasValue &&
                                                r.PersonAlias.Person.MaritalStatusValueId.Value == maritalStatusId.Value );
                                        }
                                    }

                                    break;
                                   
                                case RegistrationPersonFieldType.MobilePhone:
                                    var tbMobilePhoneFilter = phWaitListFormFieldFilters.FindControl( "tbWaitlistMobilePhoneFilter" ) as RockTextBox;
                                    if ( tbMobilePhoneFilter != null && !string.IsNullOrWhiteSpace( tbMobilePhoneFilter.Text ) )
                                    {
                                        string numericPhone = tbMobilePhoneFilter.Text.AsNumeric();

                                        if ( !string.IsNullOrEmpty( numericPhone ) )
                                        {
                                            var phoneNumberPersonIdQry = new PhoneNumberService( rockContext )
                                                .Queryable()
                                                .Where( a => a.Number.Contains( numericPhone ) )
                                                .Select( a => a.PersonId );

                                            qry = qry.Where( r => phoneNumberPersonIdQry.Contains( r.PersonAlias.PersonId ) );
                                        }
                                    }

                                    break;

                                case RegistrationPersonFieldType.HomePhone:
                                    var tbWaitlistHomePhoneFilter = phWaitListFormFieldFilters.FindControl( "tbWaitlistHomePhoneFilter" ) as RockTextBox;
                                    if ( tbWaitlistHomePhoneFilter != null && !string.IsNullOrWhiteSpace( tbWaitlistHomePhoneFilter.Text ) )
                                    {
                                        string numericPhone = tbWaitlistHomePhoneFilter.Text.AsNumeric();

                                        if ( !string.IsNullOrEmpty( numericPhone ) )
                                        {
                                            var phoneNumberPersonIdQry = new PhoneNumberService( rockContext )
                                                .Queryable()
                                                .Where( a => a.Number.Contains( numericPhone ) )
                                                .Select( a => a.PersonId );

                                            qry = qry.Where( r => phoneNumberPersonIdQry.Contains( r.PersonAlias.PersonId ) );
                                        }
                                    }

                                    break;
                            }
                        }

                        // Get all the registrant attributes selected to be on grid
                        registrantAttributes = RegistrantFields
                            .Where( f =>
                                f.Attribute != null &&
                                f.FieldSource == RegistrationFieldSource.RegistrationAttribute )
                            .Select( f => f.Attribute )
                            .ToList();
                        registrantAttributeIds = registrantAttributes.Select( a => a.Id ).Distinct().ToList();

                        // Filter query by any configured registrant attribute filters
                        if ( registrantAttributes != null && registrantAttributes.Any() )
                        {
                            var attributeValueService = new AttributeValueService( rockContext );
                            var parameterExpression = attributeValueService.ParameterExpression;
                            foreach ( var attribute in registrantAttributes )
                            {
                                var filterControl = phWaitListFormFieldFilters.FindControl( "filterWaitlist_" + attribute.Id.ToString() );
                                if ( filterControl == null )
                                {
                                    continue;
                                }

                                var filterValues = attribute.FieldType.Field.GetFilterValues( filterControl, attribute.QualifierValues, Rock.Reporting.FilterMode.SimpleFilter );
                                var filterIsDefault = attribute.FieldType.Field.IsEqualToValue( filterValues, attribute.DefaultValue );
                                var expression = attribute.FieldType.Field.AttributeFilterExpression( attribute.QualifierValues, filterValues, parameterExpression );
                                if ( expression == null )
                                {
                                    continue;
                                }

                                var attributeValues = attributeValueService
                                    .Queryable()
                                    .Where( v => v.Attribute.Id == attribute.Id );

                                var filteredAttributeValues = attributeValues.Where( parameterExpression, expression, null );

                                if ( filterIsDefault )
                                {
                                    qry = qry.Where( w =>
                                         !attributeValues.Any( v => v.EntityId == w.Id ) ||
                                         filteredAttributeValues.Select( v => v.EntityId ).Contains( w.Id ) );
                                }
                                else
                                {
                                    qry = qry.Where( w =>
                                        filteredAttributeValues.Select( v => v.EntityId ).Contains( w.Id ) );
                                }
                            }
                        }

                        // Get all the person attributes selected to be on grid
                        personAttributes = RegistrantFields
                            .Where( f =>
                                f.Attribute != null &&
                                f.FieldSource == RegistrationFieldSource.PersonAttribute )
                            .Select( f => f.Attribute )
                            .ToList();
                        personAttributesIds = personAttributes.Select( a => a.Id ).Distinct().ToList();

                        // Filter query by any configured person attribute filters
                        if ( personAttributes != null && personAttributes.Any() )
                        {
                            var attributeValueService = new AttributeValueService( rockContext );
                            var parameterExpression = attributeValueService.ParameterExpression;
                            foreach ( var attribute in personAttributes )
                            {
                                var filterControl = phWaitListFormFieldFilters.FindControl( "filterWaitlist_" + attribute.Id.ToString() );
                                if ( filterControl == null )
                                {
                                    continue;
                                }

                                var filterValues = attribute.FieldType.Field.GetFilterValues( filterControl, attribute.QualifierValues, Rock.Reporting.FilterMode.SimpleFilter );
                                var filterIsDefault = attribute.FieldType.Field.IsEqualToValue( filterValues, attribute.DefaultValue );
                                var expression = attribute.FieldType.Field.AttributeFilterExpression( attribute.QualifierValues, filterValues, parameterExpression );
                                if ( expression == null )
                                {
                                    continue;
                                }

                                var attributeValues = attributeValueService
                                    .Queryable()
                                    .Where( v => v.Attribute.Id == attribute.Id );

                                var filteredAttributeValues = attributeValues.Where( parameterExpression, expression, null );

                                if ( filterIsDefault )
                                {
                                    qry = qry.Where( w =>
                                         !attributeValues.Any( v => v.EntityId == w.PersonAlias.PersonId ) ||
                                         filteredAttributeValues.Select( v => v.EntityId ).Contains( w.PersonAlias.PersonId ) );
                                }
                                else
                                {
                                    qry = qry.Where( w =>
                                        filteredAttributeValues.Select( v => v.EntityId ).Contains( w.PersonAlias.PersonId ) );
                                }
                            }
                        }

                        // Get all the group member attributes selected to be on grid
                        groupMemberAttributes = RegistrantFields
                            .Where( f =>
                                f.Attribute != null &&
                                f.FieldSource == RegistrationFieldSource.GroupMemberAttribute )
                            .Select( f => f.Attribute )
                            .ToList();
                        groupMemberAttributesIds = groupMemberAttributes.Select( a => a.Id ).Distinct().ToList();

                        // Filter query by any configured person attribute filters
                        if ( groupMemberAttributes != null && groupMemberAttributes.Any() )
                        {
                            var attributeValueService = new AttributeValueService( rockContext );
                            var parameterExpression = attributeValueService.ParameterExpression;
                            foreach ( var attribute in groupMemberAttributes )
                            {
                                var filterControl = phWaitListFormFieldFilters.FindControl( "filterWaitlist_" + attribute.Id.ToString() );
                                if ( filterControl == null )
                                {
                                    continue;
                                }

                                var filterValues = attribute.FieldType.Field.GetFilterValues( filterControl, attribute.QualifierValues, Rock.Reporting.FilterMode.SimpleFilter );
                                var filterIsDefault = attribute.FieldType.Field.IsEqualToValue( filterValues, attribute.DefaultValue );
                                var expression = attribute.FieldType.Field.AttributeFilterExpression( attribute.QualifierValues, filterValues, parameterExpression );
                                if ( expression == null )
                                {
                                    continue;
                                }

                                var attributeValues = attributeValueService
                                    .Queryable()
                                    .Where( v => v.Attribute.Id == attribute.Id );

                                var filteredAttributeValues = attributeValues.Where( parameterExpression, expression, null );

                                if ( filterIsDefault )
                                {
                                    qry = qry.Where( w => w.GroupMemberId.HasValue &&
                                         ( !attributeValues.Any( v => v.EntityId == w.GroupMemberId.Value ) || filteredAttributeValues.Select( v => v.EntityId ).Contains( w.GroupMemberId.Value ) ) );
                                }
                                else
                                {
                                    qry = qry.Where( w => w.GroupMemberId.HasValue &&
                                        filteredAttributeValues.Select( v => v.EntityId ).Contains( w.GroupMemberId.Value ) );
                                }
                            }
                        }
                    }

                    // Sort the query
                    IOrderedQueryable<RegistrationRegistrant> orderedQry = null;
                    SortProperty sortProperty = gWaitList.SortProperty;
                    if ( sortProperty != null )
                    {
                        orderedQry = qry.Sort( sortProperty );
                    }
                    else
                    {
                        orderedQry = qry
                            .OrderBy( r => r.Id );
                    }

                    // increase the timeout just in case. A complex filter on the grid might slow things down
                    rockContext.Database.CommandTimeout = 180;

                    // Set the grids LinqDataSource which will run query and set results for current page
                    gWaitList.SetLinqDataSource<RegistrationRegistrant>( orderedQry );

                    if ( RegistrantFields != null )
                    {
                        // Get the query results for the current page
                        var currentPageRegistrants = gWaitList.DataSource as List<RegistrationRegistrant>;
                        if ( currentPageRegistrants != null )
                        {
                            // Get all the registrant ids in current page of query results
                            var registrantIds = currentPageRegistrants
                                .Select( r => r.Id )
                                .Distinct()
                                .ToList();

                            // Get all the person ids in current page of query results
                            var currentPagePersonIds = currentPageRegistrants
                                .Select( r => r.PersonAlias.PersonId )
                                .Distinct()
                                .ToList();

                            // Get all the group member ids and the group id in current page of query results
                            var groupMemberIds = new List<int>();
                            GroupLinks = new Dictionary<int, string>();
                            foreach ( var groupMember in currentPageRegistrants
                                .Where( m =>
                                    m.GroupMember != null &&
                                    m.GroupMember.Group != null )
                                .Select( m => m.GroupMember ) )
                            {
                                groupMemberIds.Add( groupMember.Id );
                                string linkedPageUrl = LinkedPageUrl( "GroupDetailPage", new Dictionary<string, string> { { "GroupId", groupMember.GroupId.ToString() } } );
                                GroupLinks.AddOrIgnore( groupMember.GroupId, isExporting ? groupMember.Group.Name : string.Format( "<a href='{0}'>{1}</a>", linkedPageUrl, groupMember.Group.Name ) );
                            }

                            // If the campus column was selected to be displayed on grid, preload all the people's
                            // campuses so that the databind does not need to query each row
                            if ( preloadCampusValues )
                            {
                                PersonCampusIds = new Dictionary<int, List<int>>();

                                Guid familyGroupTypeGuid = Rock.SystemGuid.GroupType.GROUPTYPE_FAMILY.AsGuid();
                                foreach ( var personCampusList in new GroupMemberService( rockContext )
                                    .Queryable().AsNoTracking()
                                    .Where( m =>
                                        m.Group.GroupType.Guid == familyGroupTypeGuid &&
                                        currentPagePersonIds.Contains( m.PersonId ) )
                                    .GroupBy( m => m.PersonId )
                                    .Select( m => new
                                    {
                                        PersonId = m.Key,
                                        CampusIds = m
                                            .Where( g => g.Group.CampusId.HasValue )
                                            .Select( g => g.Group.CampusId.Value )
                                            .ToList()
                                    } ) )
                                {
                                    PersonCampusIds.Add( personCampusList.PersonId, personCampusList.CampusIds );
                                }
                            }

                            // If there are any attributes that were selected to be displayed, we're going
                            // to try and read all attribute values in one query and then put them into a
                            // custom grid ObjectList property so that the AttributeField columns don't need
                            // to do the LoadAttributes and querying of values for each row/column
                            if ( personAttributesIds.Any() || groupMemberAttributesIds.Any() || registrantAttributeIds.Any() )
                            {
                                // Query the attribute values for all rows and attributes
                                var attributeValues = new AttributeValueService( rockContext )
                                    .Queryable( "Attribute" ).AsNoTracking()
                                    .Where( v =>
                                        v.EntityId.HasValue &&
                                        (
                                            (
                                                personAttributesIds.Contains( v.AttributeId ) &&
                                                currentPagePersonIds.Contains( v.EntityId.Value )
                                            ) ||
                                            (
                                                groupMemberAttributesIds.Contains( v.AttributeId ) &&
                                                groupMemberIds.Contains( v.EntityId.Value )
                                            ) ||
                                            (
                                                registrantAttributeIds.Contains( v.AttributeId ) &&
                                                registrantIds.Contains( v.EntityId.Value )
                                            )
                                        ) ).ToList();

                                // Get the attributes to add to each row's object
                                var attributes = new Dictionary<string, CacheAttribute>();
                                RegistrantFields
                                        .Where( f => f.Attribute != null )
                                        .Select( f => f.Attribute )
                                        .ToList()
                                    .ForEach( a => attributes
                                        .Add( a.Id.ToString() + a.Key, a ) );

                                // Initialize the grid's object list
                                gWaitList.ObjectList = new Dictionary<string, object>();

                                // Loop through each of the current page's registrants and build an attribute
                                // field object for storing attributes and the values for each of the registrants
                                foreach ( var registrant in currentPageRegistrants )
                                {
                                    // Create a row attribute object
                                    var attributeFieldObject = new AttributeFieldObject();

                                    // Add the attributes to the attribute object
                                    attributeFieldObject.Attributes = attributes;

                                    // Add any person attribute values to object
                                    attributeValues
                                        .Where( v =>
                                            personAttributesIds.Contains( v.AttributeId ) &&
                                            v.EntityId.Value == registrant.PersonAlias.PersonId )
                                        .ToList()
                                        .ForEach( v => attributeFieldObject.AttributeValues
                                            .Add( v.AttributeId.ToString() + v.Attribute.Key, new CacheAttributeValue( v ) ) );

                                    // Add any group member attribute values to object
                                    if ( registrant.GroupMemberId.HasValue )
                                    {
                                        attributeValues
                                            .Where( v =>
                                                groupMemberAttributesIds.Contains( v.AttributeId ) &&
                                                v.EntityId.Value == registrant.GroupMemberId.Value )
                                            .ToList()
                                            .ForEach( v => attributeFieldObject.AttributeValues
                                                .Add( v.AttributeId.ToString() + v.Attribute.Key, new CacheAttributeValue( v ) ) );
                                    }

                                    // Add any registrant attribute values to object
                                    attributeValues
                                        .Where( v =>
                                            registrantAttributeIds.Contains( v.AttributeId ) &&
                                            v.EntityId.Value == registrant.Id )
                                        .ToList()
                                        .ForEach( v => attributeFieldObject.AttributeValues
                                            .Add( v.AttributeId.ToString() + v.Attribute.Key, new CacheAttributeValue( v ) ) );

                                    // Add row attribute object to grid's object list
                                    gWaitList.ObjectList.Add( registrant.Id.ToString(), attributeFieldObject );
                                }
                            }
                        }
                    }

                    gWaitList.DataBind();
                }
            }
        }

        #endregion

        #region Linkages Tab

            /// <summary>
            /// Binds the registrations filter.
            /// </summary>
        private void BindLinkagesFilter()
        {
            fLinkages.UserPreferenceKeyPrefix = string.Format( "{0}-", hfRegistrationTemplateId.Value );
            cblCampus.DataSource = CacheCampus.All();
            cblCampus.DataBind();
            string campusValue = fLinkages.GetUserPreference( "Campus" );
            if ( !string.IsNullOrWhiteSpace( campusValue ) )
            {
                cblCampus.SetValues( campusValue.Split( ';' ).ToList() );
            }
        }

        /// <summary>
        /// Binds the registrations grid.
        /// </summary>
        private void BindLinkagesGrid()
        {
            int? instanceId = hfRegistrationInstanceId.Value.AsIntegerOrNull();
            if ( instanceId.HasValue )
            {
                var groupCol = gLinkages.Columns[2] as HyperLinkField;
                groupCol.DataNavigateUrlFormatString = LinkedPageUrl( "GroupDetailPage" ) + "?GroupID={0}";

                using ( var rockContext = new RockContext() )
                {
                    var qry = new EventItemOccurrenceGroupMapService( rockContext )
                        .Queryable( "EventItemOccurrence.EventItem.EventCalendarItems.EventCalendar,EventItemOccurrence.ContentChannelItems.ContentChannelItem,Group" )
                        .AsNoTracking()
                        .Where( r => r.RegistrationInstanceId == instanceId.Value );

                    List<int> campusIds = cblCampus.SelectedValuesAsInt;
                    if ( campusIds.Any() )
                    {
                        qry = qry
                            .Where( l =>
                                l.EventItemOccurrence != null &&
                                (
                                    !l.EventItemOccurrence.CampusId.HasValue ||
                                    campusIds.Contains( l.EventItemOccurrence.CampusId.Value )
                                ) );
                    }

                    IOrderedQueryable<EventItemOccurrenceGroupMap> orderedQry = null;
                    SortProperty sortProperty = gLinkages.SortProperty;
                    if ( sortProperty != null )
                    {
                        orderedQry = qry.Sort( sortProperty );
                    }
                    else
                    {
                        orderedQry = qry.OrderByDescending( r => r.CreatedDateTime );
                    }

                    gLinkages.SetLinqDataSource( orderedQry );
                    gLinkages.DataBind();
                }
            }
        }

        #endregion

        #region Group Placement Tab

        /// <summary>
        /// Binds the group placement grid.
        /// </summary>
        /// <param name="isExporting">if set to <c>true</c> [is exporting].</param>
        private void BindGroupPlacementGrid( bool isExporting = false )
        {
            _isExporting = isExporting;
            int? parentGroupId = gpGroupPlacementParentGroup.SelectedValueAsInt();
            int? instanceId = hfRegistrationInstanceId.Value.AsIntegerOrNull();
            if ( instanceId.HasValue )
            {
                using ( var rockContext = new RockContext() )
                {
                    // Start query for registrants
                    var qry = new RegistrationRegistrantService( rockContext )
                        .Queryable( "PersonAlias.Person.PhoneNumbers.NumberTypeValue,Fees.RegistrationTemplateFee,GroupMember.Group" ).AsNoTracking()
                        .Where( r =>
                            r.Registration.RegistrationInstanceId == instanceId.Value &&
                            r.PersonAlias != null &&
                            r.OnWaitList == false &&
                            r.PersonAlias.Person != null );

                    if ( parentGroupId.HasValue )
                    {
                        var validGroupIds = new GroupService( rockContext ).GetAllDescendents( parentGroupId.Value )
                            .Select( g => g.Id )
                            .ToList();

                        var existingPeopleInGroups = new GroupMemberService( rockContext )
                            .Queryable().AsNoTracking()
                            .Where( m => validGroupIds.Contains( m.GroupId ) && m.Group.IsActive && m.GroupMemberStatus == GroupMemberStatus.Active )
                            .Select( m => m.PersonId )
                            .ToList();

                        qry = qry.Where( r => !existingPeopleInGroups.Contains( r.PersonAlias.PersonId ) );
                    }

                    // Filter by daterange
                    var dateRange = SlidingDateRangePicker.CalculateDateRangeFromDelimitedValues( sdrpRegistrationDateRange.DelimitedValues );

                    if ( dateRange.Start.HasValue )
                    {
                        qry = qry.Where( r =>
                            r.CreatedDateTime.HasValue &&
                            r.CreatedDateTime.Value >= dateRange.Start.Value );
                    }

                    if ( dateRange.End.HasValue )
                    {
                        qry = qry.Where( r =>
                            r.CreatedDateTime.HasValue &&
                            r.CreatedDateTime.Value < dateRange.End.Value );
                    }

                    // Filter by first name
                    if ( !string.IsNullOrWhiteSpace( tbGroupPlacementsFirstName.Text ) )
                    {
                        string rfname = tbGroupPlacementsFirstName.Text;
                        qry = qry.Where( r =>
                            r.PersonAlias.Person.NickName.StartsWith( rfname ) ||
                            r.PersonAlias.Person.FirstName.StartsWith( rfname ) );
                    }

                    // Filter by last name
                    if ( !string.IsNullOrWhiteSpace( tbGroupPlacementsLastName.Text ) )
                    {
                        string rlname = tbGroupPlacementsLastName.Text;
                        qry = qry.Where( r =>
                            r.PersonAlias.Person.LastName.StartsWith( rlname ) );
                    }

                    var personIds = qry.Select( r => r.PersonAlias.PersonId ).Distinct().ToList();
                    if ( isExporting || RegistrantFields != null && RegistrantFields.Any( f => f.PersonFieldType == RegistrationPersonFieldType.Address ) )
                    {
                        _homeAddresses = Person.GetHomeLocations( personIds );
                    }
                    SetPhoneDictionary( rockContext, personIds );

                    bool preloadCampusValues = false;
                    var registrantAttributes = new List<CacheAttribute>();
                    var personAttributes = new List<CacheAttribute>();
                    var groupMemberAttributes = new List<CacheAttribute>();
                    var registrantAttributeIds = new List<int>();
                    var personAttributesIds = new List<int>();
                    var groupMemberAttributesIds = new List<int>();

                    if ( RegistrantFields != null )
                    {
                        // Filter by any selected
                        foreach ( var personFieldType in RegistrantFields
                            .Where( f =>
                                f.FieldSource == RegistrationFieldSource.PersonField &&
                                f.PersonFieldType.HasValue )
                            .Select( f => f.PersonFieldType.Value ) )
                        {
                            switch ( personFieldType )
                            {
                                case RegistrationPersonFieldType.Campus:
                                    preloadCampusValues = true;

                                    var ddlCampus = phGroupPlacementsFormFieldFilters.FindControl( "ddlGroupPlacementsCampus" ) as RockDropDownList;
                                    if ( ddlCampus != null )
                                    {
                                        var campusId = ddlCampus.SelectedValue.AsIntegerOrNull();
                                        if ( campusId.HasValue )
                                        {
                                            var familyGroupTypeGuid = Rock.SystemGuid.GroupType.GROUPTYPE_FAMILY.AsGuid();
                                            qry = qry.Where( r =>
                                                r.PersonAlias.Person.Members.Any( m =>
                                                    m.Group.GroupType.Guid == familyGroupTypeGuid &&
                                                    m.Group.CampusId.HasValue &&
                                                    m.Group.CampusId.Value == campusId ) );
                                        }
                                    }

                                    break;

                                case RegistrationPersonFieldType.Email:
                                    var tbEmailFilter = phGroupPlacementsFormFieldFilters.FindControl( "tbGroupPlacementsEmailFilter" ) as RockTextBox;
                                    if ( tbEmailFilter != null && !string.IsNullOrWhiteSpace( tbEmailFilter.Text ) )
                                    {
                                        qry = qry.Where( r =>
                                            r.PersonAlias.Person.Email != null &&
                                            r.PersonAlias.Person.Email.Contains( tbEmailFilter.Text ) );
                                    }

                                    break;

                                case RegistrationPersonFieldType.Birthdate:
                                    var drpBirthdateFilter = phGroupPlacementsFormFieldFilters.FindControl( "drpGroupPlacementsBirthdateFilter" ) as DateRangePicker;
                                    if ( drpBirthdateFilter != null )
                                    {
                                        if ( drpBirthdateFilter.LowerValue.HasValue )
                                        {
                                            qry = qry.Where( r =>
                                                r.PersonAlias.Person.BirthDate.HasValue &&
                                                r.PersonAlias.Person.BirthDate.Value >= drpBirthdateFilter.LowerValue.Value );
                                        }

                                        if ( drpBirthdateFilter.UpperValue.HasValue )
                                        {
                                            qry = qry.Where( r =>
                                                r.PersonAlias.Person.BirthDate.HasValue &&
                                                r.PersonAlias.Person.BirthDate.Value <= drpBirthdateFilter.UpperValue.Value );
                                        }
                                    }

                                    break;

                                case RegistrationPersonFieldType.Grade:
                                    var gpGradeFilter = phGroupPlacementsFormFieldFilters.FindControl( "gpGroupPlacementsGradeFilter" ) as GradePicker;
                                    if ( gpGradeFilter != null )
                                    {
                                        int? graduationYear = Person.GraduationYearFromGradeOffset( gpGradeFilter.SelectedValueAsInt( false ) );
                                        if ( graduationYear.HasValue )
                                        {
                                            qry = qry.Where( r =>
                                                r.PersonAlias.Person.GraduationYear.HasValue &&
                                                r.PersonAlias.Person.GraduationYear == graduationYear.Value );
                                        }
                                    }

                                    break;

                                case RegistrationPersonFieldType.Gender:
                                    var ddlGenderFilter = phGroupPlacementsFormFieldFilters.FindControl( "ddlGroupPlacementsGenderFilter" ) as RockDropDownList;
                                    if ( ddlGenderFilter != null )
                                    {
                                        var gender = ddlGenderFilter.SelectedValue.ConvertToEnumOrNull<Gender>();
                                        if ( gender.HasValue )
                                        {
                                            qry = qry.Where( r =>
                                                r.PersonAlias.Person.Gender == gender );
                                        }
                                    }

                                    break;

                                case RegistrationPersonFieldType.MaritalStatus:
                                    var ddlMaritalStatusFilter = phGroupPlacementsFormFieldFilters.FindControl( "ddlGroupPlacementsMaritalStatusFilter" ) as RockDropDownList;
                                    if ( ddlMaritalStatusFilter != null )
                                    {
                                        var maritalStatusId = ddlMaritalStatusFilter.SelectedValue.AsIntegerOrNull();
                                        if ( maritalStatusId.HasValue )
                                        {
                                            qry = qry.Where( r =>
                                                r.PersonAlias.Person.MaritalStatusValueId.HasValue &&
                                                r.PersonAlias.Person.MaritalStatusValueId.Value == maritalStatusId.Value );
                                        }
                                    }

                                    break;
                                    
                                case RegistrationPersonFieldType.MobilePhone:
                                    var tbMobilePhoneFilter = phGroupPlacementsFormFieldFilters.FindControl( "tbGroupPlacementsMobilePhoneFilter" ) as RockTextBox;
                                    if ( tbMobilePhoneFilter != null && !string.IsNullOrWhiteSpace( tbMobilePhoneFilter.Text ) )
                                    {
                                        string numericPhone = tbMobilePhoneFilter.Text.AsNumeric();

                                        if ( !string.IsNullOrEmpty( numericPhone ) )
                                        {
                                            var phoneNumberPersonIdQry = new PhoneNumberService( rockContext )
                                                .Queryable()
                                                .Where( a => a.Number.Contains( numericPhone ) )
                                                .Select( a => a.PersonId );

                                            qry = qry.Where( r => phoneNumberPersonIdQry.Contains( r.PersonAlias.PersonId ) );
                                        }
                                    }

                                    break;

                                case RegistrationPersonFieldType.HomePhone:
                                    var tbGroupPlacementsHomePhoneFilter = phGroupPlacementsFormFieldFilters.FindControl( "tbGroupPlacementsHomePhoneFilter" ) as RockTextBox;
                                    if ( tbGroupPlacementsHomePhoneFilter != null && !string.IsNullOrWhiteSpace( tbGroupPlacementsHomePhoneFilter.Text ) )
                                    {
                                        string numericPhone = tbGroupPlacementsHomePhoneFilter.Text.AsNumeric();

                                        if ( !string.IsNullOrEmpty( numericPhone ) )
                                        {
                                            var phoneNumberPersonIdQry = new PhoneNumberService( rockContext )
                                                .Queryable()
                                                .Where( a => a.Number.Contains( numericPhone ) )
                                                .Select( a => a.PersonId );

                                            qry = qry.Where( r => phoneNumberPersonIdQry.Contains( r.PersonAlias.PersonId ) );
                                        }
                                    }

                                    break;
                            }
                        }

                        // Get all the registrant attributes selected to be on grid
                        registrantAttributes = RegistrantFields
                            .Where( f =>
                                f.Attribute != null &&
                                f.FieldSource == RegistrationFieldSource.RegistrationAttribute )
                            .Select( f => f.Attribute )
                            .ToList();
                        registrantAttributeIds = registrantAttributes.Select( a => a.Id ).Distinct().ToList();

                        // Filter query by any configured registrant attribute filters
                        if ( registrantAttributes != null && registrantAttributes.Any() )
                        {
                            var attributeValueService = new AttributeValueService( rockContext );
                            var parameterExpression = attributeValueService.ParameterExpression;
                            foreach ( var attribute in registrantAttributes )
                            {
                                var filterControl = phGroupPlacementsFormFieldFilters.FindControl( "filterGroupPlacements_" + attribute.Id.ToString() );
                                if ( filterControl == null )
                                {
                                    continue;
                                }
                                
                                var filterValues = attribute.FieldType.Field.GetFilterValues( filterControl, attribute.QualifierValues, Rock.Reporting.FilterMode.SimpleFilter );
                                var filterIsDefault = attribute.FieldType.Field.IsEqualToValue( filterValues, attribute.DefaultValue );
                                var expression = attribute.FieldType.Field.AttributeFilterExpression( attribute.QualifierValues, filterValues, parameterExpression );
                                if ( expression == null )
                                {
                                    continue;
                                }

                                var attributeValues = attributeValueService
                                    .Queryable()
                                    .Where( v => v.Attribute.Id == attribute.Id );

                                var filteredAttributeValues = attributeValues.Where( parameterExpression, expression, null );

                                if ( filterIsDefault )
                                {
                                    qry = qry.Where( w =>
                                         !attributeValues.Any( v => v.EntityId == w.Id ) ||
                                         filteredAttributeValues.Select( v => v.EntityId ).Contains( w.Id ) );
                                }
                                else
                                {
                                    qry = qry.Where( w =>
                                        filteredAttributeValues.Select( v => v.EntityId ).Contains( w.Id ) );
                                }
                            }
                        }

                        // Get all the person attributes selected to be on grid
                        personAttributes = RegistrantFields
                            .Where( f =>
                                f.Attribute != null &&
                                f.FieldSource == RegistrationFieldSource.PersonAttribute )
                            .Select( f => f.Attribute )
                            .ToList();
                        personAttributesIds = personAttributes.Select( a => a.Id ).Distinct().ToList();

                        // Filter query by any configured person attribute filters
                        if ( personAttributes != null && personAttributes.Any() )
                        {
                            var attributeValueService = new AttributeValueService( rockContext );
                            var parameterExpression = attributeValueService.ParameterExpression;
                            foreach ( var attribute in personAttributes )
                            {
                                var filterControl = phGroupPlacementsFormFieldFilters.FindControl( "filterGroupPlacements_" + attribute.Id.ToString() );
                                if ( filterControl == null )
                                {
                                    continue;
                                }

                                var filterValues = attribute.FieldType.Field.GetFilterValues( filterControl, attribute.QualifierValues, Rock.Reporting.FilterMode.SimpleFilter );
                                var filterIsDefault = attribute.FieldType.Field.IsEqualToValue( filterValues, attribute.DefaultValue );
                                var expression = attribute.FieldType.Field.AttributeFilterExpression( attribute.QualifierValues, filterValues, parameterExpression );
                                if ( expression == null )
                                {
                                    continue;
                                }

                                var attributeValues = attributeValueService
                                    .Queryable()
                                    .Where( v => v.Attribute.Id == attribute.Id );

                                var filteredAttributeValues = attributeValues.Where( parameterExpression, expression, null );

                                if ( filterIsDefault )
                                {
                                    qry = qry.Where( w =>
                                         !attributeValues.Any( v => v.EntityId == w.PersonAlias.PersonId ) ||
                                         filteredAttributeValues.Select( v => v.EntityId ).Contains( w.PersonAlias.PersonId ) );
                                }
                                else
                                {
                                    qry = qry.Where( w =>
                                        filteredAttributeValues.Select( v => v.EntityId ).Contains( w.PersonAlias.PersonId ) );
                                }
                            }
                        }

                        // Get all the group member attributes selected to be on grid
                        groupMemberAttributes = RegistrantFields
                            .Where( f =>
                                f.Attribute != null &&
                                f.FieldSource == RegistrationFieldSource.GroupMemberAttribute )
                            .Select( f => f.Attribute )
                            .ToList();
                        groupMemberAttributesIds = groupMemberAttributes.Select( a => a.Id ).Distinct().ToList();

                        // Filter query by any configured person attribute filters
                        if ( groupMemberAttributes != null && groupMemberAttributes.Any() )
                        {
                            var attributeValueService = new AttributeValueService( rockContext );
                            var parameterExpression = attributeValueService.ParameterExpression;
                            foreach ( var attribute in groupMemberAttributes )
                            {
                                var filterControl = phGroupPlacementsFormFieldFilters.FindControl( "filterGroupPlacements_" + attribute.Id.ToString() );
                                if ( filterControl == null )
                                {
                                    continue;
                                }

                                var filterValues = attribute.FieldType.Field.GetFilterValues( filterControl, attribute.QualifierValues, Rock.Reporting.FilterMode.SimpleFilter );
                                var filterIsDefault = attribute.FieldType.Field.IsEqualToValue( filterValues, attribute.DefaultValue );
                                var expression = attribute.FieldType.Field.AttributeFilterExpression( attribute.QualifierValues, filterValues, parameterExpression );

                                if ( expression == null )
                                {
                                    continue;
                                }

                                var attributeValues = attributeValueService
                                    .Queryable()
                                    .Where( v => v.Attribute.Id == attribute.Id );

                                var filteredAttributeValues = attributeValues.Where( parameterExpression, expression, null );

                                if ( filterIsDefault )
                                {
                                    qry = qry.Where( w => w.GroupMemberId.HasValue &&
                                        (!attributeValues.Any( v => v.EntityId == w.GroupMemberId.Value ) ||
                                            filteredAttributeValues.Select( v => v.EntityId ).Contains( w.GroupMemberId.Value ) ) );
                                }
                                else
                                {
                                    qry = qry.Where( w => w.GroupMemberId.HasValue &&
                                        filteredAttributeValues.Select( v => v.EntityId ).Contains( w.GroupMemberId.Value ) );
                                }                               
                            }
                        }
                    }

                    // Sort the query
                    IOrderedQueryable<RegistrationRegistrant> orderedQry = null;
                    SortProperty sortProperty = gGroupPlacements.SortProperty;
                    if ( sortProperty != null )
                    {
                        orderedQry = qry.Sort( sortProperty );
                    }
                    else
                    {
                        orderedQry = qry
                            .OrderBy( r => r.PersonAlias.Person.LastName )
                            .ThenBy( r => r.PersonAlias.Person.NickName );
                    }

                    // Set the grids LinqDataSource which will run query and set results for current page
                    gGroupPlacements.SetLinqDataSource<RegistrationRegistrant>( orderedQry );

                    if ( RegistrantFields != null )
                    {
                        // Get the query results for the current page
                        var currentPageRegistrants = gGroupPlacements.DataSource as List<RegistrationRegistrant>;
                        if ( currentPageRegistrants != null )
                        {
                            // Get all the registrant ids in current page of query results
                            var registrantIds = currentPageRegistrants
                                .Select( r => r.Id )
                                .Distinct()
                                .ToList();

                            // Get all the person ids in current page of query results
                            var currentPagePersonIds = currentPageRegistrants
                                .Select( r => r.PersonAlias.PersonId )
                                .Distinct()
                                .ToList();

                            // Get all the group member ids and the group id in current page of query results
                            var groupMemberIds = new List<int>();
                            GroupLinks = new Dictionary<int, string>();
                            foreach ( var groupMember in currentPageRegistrants
                                .Where( m =>
                                    m.GroupMember != null &&
                                    m.GroupMember.Group != null )
                                .Select( m => m.GroupMember ) )
                            {
                                groupMemberIds.Add( groupMember.Id );
                                string linkedPageUrl = LinkedPageUrl( "GroupDetailPage", new Dictionary<string, string> { { "GroupId", groupMember.GroupId.ToString() } } );
                                GroupLinks.AddOrIgnore( groupMember.GroupId, isExporting ? groupMember.Group.Name : string.Format( "<a href='{0}'>{1}</a>", linkedPageUrl, groupMember.Group.Name ) );
                            }

                            // If the campus column was selected to be displayed on grid, preload all the people's
                            // campuses so that the databind does not need to query each row
                            if ( preloadCampusValues )
                            {
                                PersonCampusIds = new Dictionary<int, List<int>>();

                                Guid familyGroupTypeGuid = Rock.SystemGuid.GroupType.GROUPTYPE_FAMILY.AsGuid();
                                foreach ( var personCampusList in new GroupMemberService( rockContext )
                                    .Queryable().AsNoTracking()
                                    .Where( m =>
                                        m.Group.GroupType.Guid == familyGroupTypeGuid &&
                                        currentPagePersonIds.Contains( m.PersonId ) )
                                    .GroupBy( m => m.PersonId )
                                    .Select( m => new
                                    {
                                        PersonId = m.Key,
                                        CampusIds = m
                                            .Where( g => g.Group.CampusId.HasValue )
                                            .Select( g => g.Group.CampusId.Value )
                                            .ToList()
                                    } ) )
                                {
                                    PersonCampusIds.Add( personCampusList.PersonId, personCampusList.CampusIds );
                                }
                            }

                            // If there are any attributes that were selected to be displayed, we're going
                            // to try and read all attribute values in one query and then put them into a
                            // custom grid ObjectList property so that the AttributeField columns don't need
                            // to do the LoadAttributes and querying of values for each row/column
                            if ( personAttributesIds.Any() || groupMemberAttributesIds.Any() || registrantAttributeIds.Any() )
                            {
                                // Query the attribute values for all rows and attributes
                                var attributeValues = new AttributeValueService( rockContext )
                                    .Queryable( "Attribute" ).AsNoTracking()
                                    .Where( v =>
                                        v.EntityId.HasValue &&
                                        (
                                            (
                                                personAttributesIds.Contains( v.AttributeId ) &&
                                                currentPagePersonIds.Contains( v.EntityId.Value )
                                            ) ||
                                            (
                                                groupMemberAttributesIds.Contains( v.AttributeId ) &&
                                                groupMemberIds.Contains( v.EntityId.Value )
                                            ) ||
                                            (
                                                registrantAttributeIds.Contains( v.AttributeId ) &&
                                                registrantIds.Contains( v.EntityId.Value )
                                            )
                                        ) ).ToList();

                                // Get the attributes to add to each row's object
                                var attributes = new Dictionary<string, CacheAttribute>();
                                RegistrantFields
                                        .Where( f => f.Attribute != null )
                                        .Select( f => f.Attribute )
                                        .ToList()
                                    .ForEach( a => attributes
                                        .Add( a.Id.ToString() + a.Key, a ) );

                                // Initialize the grid's object list
                                gGroupPlacements.ObjectList = new Dictionary<string, object>();

                                // Loop through each of the current page's registrants and build an attribute
                                // field object for storing attributes and the values for each of the registrants
                                foreach ( var registrant in currentPageRegistrants )
                                {
                                    // Create a row attribute object
                                    var attributeFieldObject = new AttributeFieldObject();

                                    // Add the attributes to the attribute object
                                    attributeFieldObject.Attributes = attributes;

                                    // Add any person attribute values to object
                                    attributeValues
                                        .Where( v =>
                                            personAttributesIds.Contains( v.AttributeId ) &&
                                            v.EntityId.Value == registrant.PersonAlias.PersonId )
                                        .ToList()
                                        .ForEach( v => attributeFieldObject.AttributeValues
                                            .Add( v.AttributeId.ToString() + v.Attribute.Key, new CacheAttributeValue( v ) ) );

                                    // Add any group member attribute values to object
                                    if ( registrant.GroupMemberId.HasValue )
                                    {
                                        attributeValues
                                            .Where( v =>
                                                groupMemberAttributesIds.Contains( v.AttributeId ) &&
                                                v.EntityId.Value == registrant.GroupMemberId.Value )
                                            .ToList()
                                            .ForEach( v => attributeFieldObject.AttributeValues
                                                .Add( v.AttributeId.ToString() + v.Attribute.Key, new CacheAttributeValue( v ) ) );
                                    }

                                    // Add any registrant attribute values to object
                                    attributeValues
                                        .Where( v =>
                                            registrantAttributeIds.Contains( v.AttributeId ) &&
                                            v.EntityId.Value == registrant.Id )
                                        .ToList()
                                        .ForEach( v => attributeFieldObject.AttributeValues
                                            .Add( v.AttributeId.ToString() + v.Attribute.Key, new CacheAttributeValue( v ) ) );

                                    // Add row attribute object to grid's object list
                                    gGroupPlacements.ObjectList.Add( registrant.Id.ToString(), attributeFieldObject );
                                }
                            }
                        }
                    }

                    gGroupPlacements.DataBind();
                }
            }
        }

        /// <summary>
        /// Handles the ApplyFilterClick event of the fGroupPlacements control.
        /// </summary>
        /// <param name="sender">The source of the event.</param>
        /// <param name="e">The <see cref="EventArgs"/> instance containing the event data.</param>
        protected void fGroupPlacements_ApplyFilterClick( object sender, EventArgs e )
        {
            fGroupPlacements.SaveUserPreference( "GroupPlacements-Date Range", "Date Range", sdrpGroupPlacementsDateRange.DelimitedValues );
            fGroupPlacements.SaveUserPreference( "GroupPlacements-First Name", "First Name",  tbGroupPlacementsFirstName.Text );
            fGroupPlacements.SaveUserPreference( "GroupPlacements-Last Name", "Last Name", tbGroupPlacementsLastName.Text );
            fGroupPlacements.SaveUserPreference( "GroupPlacements-In Group", "In Group", ddlGroupPlacementsInGroup.SelectedValue );
            fGroupPlacements.SaveUserPreference( "GroupPlacements-Signed Document", "Signed Document", ddlGroupPlacementsSignedDocument.SelectedValue );

            if ( RegistrantFields != null )
            {
                foreach ( var field in RegistrantFields )
                {
                    if ( field.FieldSource == RegistrationFieldSource.PersonField && field.PersonFieldType.HasValue )
                    {
                        switch ( field.PersonFieldType.Value )
                        {
                            case RegistrationPersonFieldType.Campus:
                                var ddlCampus = phGroupPlacementsFormFieldFilters.FindControl( "ddlGroupPlacementsCampus" ) as RockDropDownList;
                                if ( ddlCampus != null )
                                {
                                    fGroupPlacements.SaveUserPreference( "GroupPlacements-Home Campus", "Home Campus", ddlCampus.SelectedValue );
                                }

                                break;

                            case RegistrationPersonFieldType.Email:
                                var tbEmailFilter = phGroupPlacementsFormFieldFilters.FindControl( "tbGroupPlacementsEmailFilter" ) as RockTextBox;
                                if ( tbEmailFilter != null )
                                {
                                    fGroupPlacements.SaveUserPreference( "GroupPlacements-Email", "Email", tbEmailFilter.Text );
                                }

                                break;

                            case RegistrationPersonFieldType.Birthdate:
                                var drpBirthdateFilter = phGroupPlacementsFormFieldFilters.FindControl( "drpGroupPlacementsBirthdateFilter" ) as DateRangePicker;
                                if ( drpBirthdateFilter != null )
                                {
                                    fGroupPlacements.SaveUserPreference( "GroupPlacements-Birthdate Range", "Birthdate Range", drpBirthdateFilter.DelimitedValues );
                                }

                                break;

                            case RegistrationPersonFieldType.Grade:
                                var gpGradeFilter = phGroupPlacementsFormFieldFilters.FindControl( "gpGroupPlacementsGradeFilter" ) as GradePicker;
                                if ( gpGradeFilter != null )
                                {
                                    int? gradeOffset = gpGradeFilter.SelectedValueAsInt( false );
                                    fGroupPlacements.SaveUserPreference( "GroupPlacements-Grade", "Grade", gradeOffset.HasValue ? gradeOffset.Value.ToString() : string.Empty );
                                }

                                break;
                                
                            case RegistrationPersonFieldType.Gender:
                                var ddlGenderFilter = phGroupPlacementsFormFieldFilters.FindControl( "ddlGroupPlacementsGenderFilter" ) as RockDropDownList;
                                if ( ddlGenderFilter != null )
                                {
                                    fGroupPlacements.SaveUserPreference( "GroupPlacements-Gender", "Gender", ddlGenderFilter.SelectedValue );
                                }

                                break;

                            case RegistrationPersonFieldType.MaritalStatus:
                                var ddlMaritalStatusFilter = phGroupPlacementsFormFieldFilters.FindControl( "ddlGroupPlacementsMaritalStatusFilter" ) as RockDropDownList;
                                if ( ddlMaritalStatusFilter != null )
                                {
                                    fGroupPlacements.SaveUserPreference( "GroupPlacements-Marital Status", "Marital Status", ddlMaritalStatusFilter.SelectedValue );
                                }

                                break;
                                
                            case RegistrationPersonFieldType.MobilePhone:
                                var tbMobilePhoneFilter = phGroupPlacementsFormFieldFilters.FindControl( "tbGroupPlacementsMobilePhoneFilter" ) as RockTextBox;
                                if ( tbMobilePhoneFilter != null )
                                {
                                    fGroupPlacements.SaveUserPreference( "GroupPlacements-Phone", "Cell Phone", tbMobilePhoneFilter.Text );
                                }

                                break;

                            case RegistrationPersonFieldType.HomePhone:
                                var tbGroupPlacementsHomePhoneFilter = phGroupPlacementsFormFieldFilters.FindControl( "tbGroupPlacementsHomePhoneFilter" ) as RockTextBox;
                                if ( tbGroupPlacementsHomePhoneFilter != null )
                                {
                                    fGroupPlacements.SaveUserPreference( "GroupPlacements-HomePhone", "Home Phone", tbGroupPlacementsHomePhoneFilter.Text );
                                }

                                break;
                        }
                    }

                    if ( field.Attribute != null )
                    {
                        var attribute = field.Attribute;
                        var filterControl = phGroupPlacementsFormFieldFilters.FindControl( "filterGroupPlacements_" + attribute.Id.ToString() );
                        if ( filterControl != null )
                        {
                            try
                            {
                                var values = attribute.FieldType.Field.GetFilterValues( filterControl, field.Attribute.QualifierValues, Rock.Reporting.FilterMode.SimpleFilter );
                                fGroupPlacements.SaveUserPreference( "GroupPlacements-" + attribute.Key, attribute.Name, attribute.FieldType.Field.GetFilterValues( filterControl, attribute.QualifierValues, Rock.Reporting.FilterMode.SimpleFilter ).ToJson() );
                            }
                            catch
                            {
                            }
                        }
                    }
                }
            }

            BindGroupPlacementGrid();
        }

        /// <summary>
        /// Handles the ClearFilterClick event of the fGroupPlacements control.
        /// </summary>
        /// <param name="sender">The source of the event.</param>
        /// <param name="e">The <see cref="EventArgs"/> instance containing the event data.</param>
        protected void fGroupPlacements_ClearFilterClick( object sender, EventArgs e )
        {
            fGroupPlacements.DeleteUserPreferences();

            foreach ( var control in phGroupPlacementsFormFieldFilters.ControlsOfTypeRecursive<Control>().Where(a => a.ID != null && a.ID.StartsWith( "filter" ) && a.ID.Contains("_") ))
            {
                var attributeId = control.ID.Split('_')[1].AsInteger();
                var attribute = CacheAttribute.Get( attributeId );
                if ( attribute != null )
                {
                    attribute.FieldType.Field.SetFilterValues( control, attribute.QualifierValues, new List<string>() );
                }
            }

            if ( RegistrantFields != null )
            {
                foreach ( var field in RegistrantFields )
                {
                    if ( field.FieldSource == RegistrationFieldSource.PersonField && field.PersonFieldType.HasValue )
                    {
                        switch ( field.PersonFieldType.Value )
                        {
                            case RegistrationPersonFieldType.Campus:
                                var ddlCampus = phGroupPlacementsFormFieldFilters.FindControl( "ddlGroupPlacementsCampus" ) as RockDropDownList;
                                if ( ddlCampus != null )
                                {
                                    ddlCampus.SetValue( ( Guid? ) null );
                                }

                                break;

                            case RegistrationPersonFieldType.Email:
                                var tbEmailFilter = phGroupPlacementsFormFieldFilters.FindControl( "tbGroupPlacementsEmailFilter" ) as RockTextBox;
                                if ( tbEmailFilter != null )
                                {
                                    tbEmailFilter.Text = string.Empty;
                                }

                                break;

                            case RegistrationPersonFieldType.Birthdate:
                                var drpBirthdateFilter = phGroupPlacementsFormFieldFilters.FindControl( "drpGroupPlacementsBirthdateFilter" ) as DateRangePicker;
                                if ( drpBirthdateFilter != null )
                                {
                                    drpBirthdateFilter.LowerValue = null;
                                    drpBirthdateFilter.UpperValue = null;
                                }

                                break;

                            case RegistrationPersonFieldType.Grade:
                                var gpGradeFilter = phGroupPlacementsFormFieldFilters.FindControl( "gpGroupPlacementsGradeFilter" ) as GradePicker;
                                if ( gpGradeFilter != null )
                                {
                                    gpGradeFilter.SetValue( ( Guid? ) null );
                                }

                                break;
                                
                            case RegistrationPersonFieldType.Gender:
                                var ddlGenderFilter = phGroupPlacementsFormFieldFilters.FindControl( "ddlGroupPlacementsGenderFilter" ) as RockDropDownList;
                                if ( ddlGenderFilter != null )
                                {
                                    ddlGenderFilter.SetValue( ( Guid? ) null );
                                }

                                break;

                            case RegistrationPersonFieldType.MaritalStatus:
                                var ddlMaritalStatusFilter = phGroupPlacementsFormFieldFilters.FindControl( "ddlGroupPlacementsMaritalStatusFilter" ) as RockDropDownList;
                                if ( ddlMaritalStatusFilter != null )
                                {
                                    ddlMaritalStatusFilter.SetValue( ( Guid? ) null );
                                }

                                break;
                                
                            case RegistrationPersonFieldType.MobilePhone:
                                var tbMobilePhoneFilter = phGroupPlacementsFormFieldFilters.FindControl( "tbGroupPlacementsMobilePhoneFilter" ) as RockTextBox;
                                if ( tbMobilePhoneFilter != null )
                                {
                                    tbMobilePhoneFilter.Text = string.Empty;
                                }

                                break;

                            case RegistrationPersonFieldType.HomePhone:
                                var tbGroupPlacementsHomePhoneFilter = phGroupPlacementsFormFieldFilters.FindControl( "tbGroupPlacementsHomePhoneFilter" ) as RockTextBox;
                                if ( tbGroupPlacementsHomePhoneFilter != null )
                                {
                                    tbGroupPlacementsHomePhoneFilter.Text = string.Empty;
                                }

                                break;
                        }
                    }
                }
            }

            BindGroupPlacementsFilter( null );
        }

        /// <summary>
        /// fs the group placements display filter value.
        /// </summary>
        /// <param name="sender">The sender.</param>
        /// <param name="e">The e.</param>
        protected void fGroupPlacements_DisplayFilterValue( object sender, GridFilter.DisplayFilterValueArgs e )
        {
            if ( e.Key.StartsWith( "GroupPlacements-" ) )
            {
                var key = e.Key.Remove( 0, "GroupPlacements-".Length );

                if ( RegistrantFields != null )
                {
                    var attribute = RegistrantFields
                        .Where( a =>
                            a.Attribute != null &&
                            a.Attribute.Key == key )
                        .Select( a => a.Attribute )
                        .FirstOrDefault();

                    if ( attribute != null )
                    {
                        try
                        {
                            var values = JsonConvert.DeserializeObject<List<string>>( e.Value );
                            e.Value = attribute.FieldType.Field.FormatFilterValues( attribute.QualifierValues, values );
                            return;
                        }
                        catch
                        {
                        }
                    }
                }

                switch ( key )
                {
                    case "Date Range":
                    case "Birthdate Range":
                        // The value might either be from a SlidingDateRangePicker or a DateRangePicker, so try both
                        var storedValue = e.Value;
                        e.Value = SlidingDateRangePicker.FormatDelimitedValues( storedValue );
                        if ( e.Value.IsNullOrWhiteSpace() )
                        {
                            e.Value = DateRangePicker.FormatDelimitedValues( storedValue );
                        }

                        break;

                    case "Grade":
                        e.Value = Person.GradeFormattedFromGradeOffset( e.Value.AsIntegerOrNull() );
                        break;
                        
                    case "First Name":
                    case "Last Name":
                    case "Email":
                    case "Home Phone":
                    case "Signed Document":
                        break;

                    case "Gender":
                        var gender = e.Value.ConvertToEnumOrNull<Gender>();
                        e.Value = gender.HasValue ? gender.ConvertToString() : string.Empty;
                        break;
                        
                    case "Campus":
                        int? campusId = e.Value.AsIntegerOrNull();
                        if ( campusId.HasValue )
                        {
                            var campus = CacheCampus.Get( campusId.Value );
                            e.Value = campus != null ? campus.Name : string.Empty;
                        }
                        else
                        {
                            e.Value = string.Empty;
                        }

                        break;
                        
                    case "Marital Status":
                        int? dvId = e.Value.AsIntegerOrNull();
                        if ( dvId.HasValue )
                        {
                            var maritalStatus = CacheDefinedValue.Get( dvId.Value );
                            e.Value = maritalStatus != null ? maritalStatus.Value : string.Empty;
                        }
                        else
                        {
                            e.Value = string.Empty;
                        }

                        break;
                        
                    case "In Group":
                        e.Value = e.Value;
                        break;
                        
                    default:
                        e.Value = string.Empty;
                        break;
                }
            }
            else
            {
                e.Value = string.Empty;
            }
        }

        /// <summary>
        /// Binds the group placements filter.
        /// </summary>
        /// <param name="instance">The instance.</param>
        private void BindGroupPlacementsFilter( RegistrationInstance instance )
        {
            fGroupPlacements.UserPreferenceKeyPrefix = string.Format( "{0}-", hfRegistrationTemplateId.Value );
            sdrpGroupPlacementsDateRange.DelimitedValues = fGroupPlacements.GetUserPreference( "GroupPlacements-Date Range" );
            tbGroupPlacementsFirstName.Text = fGroupPlacements.GetUserPreference( "GroupPlacements-First Name" );
            tbGroupPlacementsLastName.Text = fGroupPlacements.GetUserPreference( "GroupPlacements-Last Name" );
            ddlGroupPlacementsInGroup.SetValue( fGroupPlacements.GetUserPreference( "GroupPlacements-In Group" ) );

            ddlGroupPlacementsSignedDocument.SetValue( fGroupPlacements.GetUserPreference( "GroupPlacements-Signed Document" ) );
            ddlGroupPlacementsSignedDocument.Visible = instance != null && instance.RegistrationTemplate != null && instance.RegistrationTemplate.RequiredSignatureDocumentTemplateId.HasValue;
        }

        #endregion

        #endregion

        #region Helper Classes

        /// <summary>
        /// Helper class for tracking registration form fields
        /// </summary>
        [Serializable]
        public class RegistrantFormField
        {
            /// <summary>
            /// Gets or sets the field source.
            /// </summary>
            /// <value>
            /// The field source.
            /// </value>
            public RegistrationFieldSource FieldSource { get; set; }

            /// <summary>
            /// Gets or sets the type of the person field.
            /// </summary>
            /// <value>
            /// The type of the person field.
            /// </value>
            public RegistrationPersonFieldType? PersonFieldType { get; set; }

            /// <summary>
            /// Gets or sets the attribute.
            /// </summary>
            /// <value>
            /// The attribute.
            /// </value>
            public CacheAttribute Attribute { get; set; }
        }

        #endregion
    }
=======
﻿// <copyright>
// Copyright by the Spark Development Network
//
// Licensed under the Rock Community License (the "License");
// you may not use this file except in compliance with the License.
// You may obtain a copy of the License at
//
// http://www.rockrms.com/license
//
// Unless required by applicable law or agreed to in writing, software
// distributed under the License is distributed on an "AS IS" BASIS,
// WITHOUT WARRANTIES OR CONDITIONS OF ANY KIND, either express or implied.
// See the License for the specific language governing permissions and
// limitations under the License.
// </copyright>

using System;
using System.Collections.Generic;
using System.ComponentModel;
using System.Data.Entity;
using System.Linq;
using System.Web.UI;
using System.Web.UI.WebControls;

using Newtonsoft.Json;

using Rock;
using Rock.Attribute;
using Rock.Constants;
using Rock.Data;
using Rock.Model;
using Rock.Security;
using Rock.Web;
using Rock.Web.Cache;
using Rock.Web.UI;
using Rock.Web.UI.Controls;

namespace RockWeb.Blocks.Event
{
    /// <summary>
    /// Template block for developers to use to start a new block.
    /// </summary>
    [DisplayName( "Registration Instance Detail" )]
    [Category( "Event" )]
    [Description( "Template block for editing an event registration instance." )]
    [AccountField( "Default Account", "The default account to use for new registration instances", false, "2A6F9E5F-6859-44F1-AB0E-CE9CF6B08EE5", "", 0 )]
    [LinkedPage( "Registration Page", "The page for editing registration and registrant information", true, "", "", 1 )]
    [LinkedPage( "Linkage Page", "The page for editing registration linkages", true, "", "", 2 )]
    [LinkedPage( "Calendar Item Page", "The page to view calendar item details", true, "", "", 3 )]
    [LinkedPage( "Group Detail Page", "The page for viewing details about a group", true, "", "", 4 )]
    [LinkedPage( "Content Item Page", "The page for viewing details about a content channel item", true, "", "", 5 )]
    [LinkedPage( "Transaction Detail Page", "The page for viewing details about a payment", true, "", "", 6 )]
    [LinkedPage( "Payment Reminder Page", "The page for manually sending payment reminders.", false, "", "", 7 )]
    [LinkedPage( "Wait List Process Page", "The page for moving a person from the wait list to a full registrant.", true, "", "", 8 )]
    [BooleanField( "Display Discount Codes", "Display the discount code used with a payment", false, "", 9 )]
    public partial class RegistrationInstanceDetail : Rock.Web.UI.RockBlock, IDetailBlock
    {
        #region Fields

        private List<FinancialTransactionDetail> registrationPayments;
        private List<Registration> paymentRegistrations;
        private bool _instanceHasCost = false;
        private Dictionary<int, Location> _homeAddresses = new Dictionary<int, Location>();
        private List<int> _waitListOrder = null;
        private bool _isExporting = false;
        
        #endregion

        #region Properties

        /// <summary>
        /// Gets or sets the registrant form fields that were configured as 'Show on Grid' for the registration template
        /// </summary>
        /// <value>
        /// The registrant fields.
        /// </value>
        public List<RegistrantFormField> RegistrantFields { get; set; }

        /// <summary>
        /// Gets or sets the person campus ids.
        /// </summary>
        /// <value>
        /// The person campus ids.
        /// </value>
        private Dictionary<int, List<int>> PersonCampusIds { get; set; }

        /// <summary>
        /// Gets or sets the signed person ids.
        /// </summary>
        /// <value>
        /// The signed person ids.
        /// </value>
        private List<int> Signers { get; set; }

        /// <summary>
        /// Gets or sets the group links.
        /// </summary>
        /// <value>
        /// The group links.
        /// </value>
        private Dictionary<int, string> GroupLinks { get; set; }

        /// <summary>
        /// Gets or sets the active tab.
        /// </summary>
        /// <value>
        /// The active tab.
        /// </value>
        protected string ActiveTab { get; set; }

        #endregion

        #region Base Control Methods

        /// <summary>
        /// Restores the view-state information from a previous user control request that was saved by the <see cref="M:System.Web.UI.UserControl.SaveViewState" /> method.
        /// </summary>
        /// <param name="savedState">An <see cref="T:System.Object" /> that represents the user control state to be restored.</param>
        protected override void LoadViewState( object savedState )
        {
            base.LoadViewState( savedState );

            ActiveTab = ( ViewState["ActiveTab"] as string ) ?? string.Empty;
            RegistrantFields = ViewState["RegistrantFields"] as List<RegistrantFormField>;

            // don't set the values if this is a postback from a grid 'ClearFilter'
            bool setValues = this.Request.Params["__EVENTTARGET"] == null || !this.Request.Params["__EVENTTARGET"].EndsWith( "_lbClearFilter" );

            AddDynamicControls( setValues );
        }

        /// <summary>
        /// Raises the <see cref="E:System.Web.UI.Control.Init" /> event.
        /// </summary>
        /// <param name="e">An <see cref="T:System.EventArgs" /> object that contains the event data.</param>
        protected override void OnInit( EventArgs e )
        {
            base.OnInit( e );

            // NOTE: The 3 Grid Filters had a bug where all were sing the same "Date Range" key in a prior version and they didn't really work quite right, so wipe them out
            fRegistrations.SaveUserPreference( "Date Range", null );
            fRegistrants.SaveUserPreference( "Date Range", null );
            fPayments.SaveUserPreference( "Date Range", null );

            fRegistrations.ApplyFilterClick += fRegistrations_ApplyFilterClick;
            gRegistrations.DataKeyNames = new string[] { "Id" };
            gRegistrations.Actions.ShowAdd = true;
            gRegistrations.Actions.AddClick += gRegistrations_AddClick;
            gRegistrations.RowDataBound += gRegistrations_RowDataBound;
            gRegistrations.GridRebind += gRegistrations_GridRebind;
            gRegistrations.ShowConfirmDeleteDialog = false;

            ddlRegistrantsInGroup.Items.Clear();
            ddlRegistrantsInGroup.Items.Add( new ListItem());
            ddlRegistrantsInGroup.Items.Add( new ListItem( "Yes", "Yes" ) );
            ddlRegistrantsInGroup.Items.Add( new ListItem( "No", "No" ) );

            ddlGroupPlacementsInGroup.Items.Clear();
            ddlGroupPlacementsInGroup.Items.Add( new ListItem() );
            ddlGroupPlacementsInGroup.Items.Add( new ListItem( "Yes", "Yes" ) );
            ddlGroupPlacementsInGroup.Items.Add( new ListItem( "No", "No" ) );

            ddlRegistrantsSignedDocument.Items.Clear();
            ddlRegistrantsSignedDocument.Items.Add( new ListItem() );
            ddlRegistrantsSignedDocument.Items.Add( new ListItem( "Yes", "Yes" ) );
            ddlRegistrantsSignedDocument.Items.Add( new ListItem( "No", "No" ) );

            ddlGroupPlacementsSignedDocument.Items.Clear();
            ddlGroupPlacementsSignedDocument.Items.Add( new ListItem() );
            ddlGroupPlacementsSignedDocument.Items.Add( new ListItem( "Yes", "Yes" ) );
            ddlGroupPlacementsSignedDocument.Items.Add( new ListItem( "No", "No" ) );

            fRegistrants.ApplyFilterClick += fRegistrants_ApplyFilterClick;
            gRegistrants.DataKeyNames = new string[] { "Id" };
            gRegistrants.Actions.ShowAdd = true;
            gRegistrants.Actions.AddClick += gRegistrants_AddClick;
            gRegistrants.RowDataBound += gRegistrants_RowDataBound;
            gRegistrants.GridRebind += gRegistrants_GridRebind;

            fWaitList.ApplyFilterClick += fWaitList_ApplyFilterClick;
            gWaitList.DataKeyNames = new string[] { "Id" };
            gWaitList.Actions.ShowAdd = true;
            gWaitList.Actions.AddClick += gWaitList_AddClick;
            gWaitList.RowDataBound += gWaitList_RowDataBound;
            gWaitList.GridRebind += gWaitList_GridRebind;

            // add button to the wait list action grid
            Button btnProcessWaitlist = new Button();
            btnProcessWaitlist.CssClass = "pull-left margin-l-none btn btn-sm btn-default";
            btnProcessWaitlist.Text = "Move From Wait List";
            btnProcessWaitlist.Click += btnProcessWaitlist_Click;
            gWaitList.Actions.AddCustomActionControl( btnProcessWaitlist );

            fPayments.ApplyFilterClick += fPayments_ApplyFilterClick;
            gPayments.DataKeyNames = new string[] { "Id" };
            gPayments.Actions.ShowAdd = false;
            gPayments.RowDataBound += gPayments_RowDataBound;
            gPayments.GridRebind += gPayments_GridRebind;

            fLinkages.ApplyFilterClick += fLinkages_ApplyFilterClick;
            gLinkages.DataKeyNames = new string[] { "Id" };
            gLinkages.Actions.ShowAdd = true;
            gLinkages.Actions.AddClick += gLinkages_AddClick;
            gLinkages.RowDataBound += gLinkages_RowDataBound;
            gLinkages.GridRebind += gLinkages_GridRebind;

            fGroupPlacements.ApplyFilterClick += fGroupPlacements_ApplyFilterClick;
            gGroupPlacements.DataKeyNames = new string[] { "Id" };
            gGroupPlacements.Actions.ShowAdd = false;
            gGroupPlacements.RowDataBound += gRegistrants_RowDataBound; // Intentionally using same row data bound event as the gRegistrants grid
            gGroupPlacements.GridRebind += gGroupPlacements_GridRebind;

            fFees.ApplyFilterClick += fFees_ApplyFilterClick;
            gFees.GridRebind += gFees_GridRebind;

            fDiscounts.ApplyFilterClick += fDiscounts_ApplyFilterClick;
            gDiscounts.GridRebind += gDiscounts_GridRebind;

            // this event gets fired after block settings are updated. it's nice to repaint the screen if these settings would alter it
            this.BlockUpdated += Block_BlockUpdated;
            this.AddConfigurationUpdateTrigger( upnlContent );

            string deleteScript = @"
    $('a.js-delete-instance').click(function( e ){
        e.preventDefault();
        Rock.dialogs.confirm('Are you sure you want to delete this registration instance? All of the registrations and registrants will also be deleted!', function (result) {
            if (result) {
                if ( $('input.js-instance-has-payments').val() == 'True' ) {
                    Rock.dialogs.confirm('This registration instance also has registrations with payments. Are you sure that you want to delete the instance?<br/><small>(Payments will not be deleted, but they will no longer be associated with a registration.)</small>', function (result) {
                        if (result) {
                            window.location = e.target.href ? e.target.href : e.target.parentElement.href;
                        }
                    });
                } else {
                    window.location = e.target.href ? e.target.href : e.target.parentElement.href;
                }
            }
        });
    });

    $('table.js-grid-registration a.grid-delete-button').click(function( e ){
        e.preventDefault();
        var $hfHasPayments = $(this).closest('tr').find('input.js-has-payments').first();
        Rock.dialogs.confirm('Are you sure you want to delete this registration? All of the registrants will also be deleted!', function (result) {
            if (result) {
                if ( $hfHasPayments.val() == 'True' ) {
                    Rock.dialogs.confirm('This registration also has payments. Are you sure that you want to delete the registration?<br/><small>(Payments will not be deleted, but they will no longer be associated with a registration.)</small>', function (result) {
                        if (result) {
                            window.location = e.target.href ? e.target.href : e.target.parentElement.href;
                        }
                    });
                } else {
                    window.location = e.target.href ? e.target.href : e.target.parentElement.href;
                }
            }
        });
    });
";
            ScriptManager.RegisterStartupScript( btnDelete, btnDelete.GetType(), "deleteInstanceScript", deleteScript, true );
        }

        /// <summary>
        /// Raises the <see cref="E:System.Web.UI.Control.Load" /> event.
        /// </summary>
        /// <param name="e">The <see cref="T:System.EventArgs" /> object that contains the event data.</param>
        protected override void OnLoad( EventArgs e )
        {
            base.OnLoad( e );

            nbPlacementNotifiction.Visible = false;

            if ( !Page.IsPostBack )
            {
                int? tab = PageParameter( "Tab" ).AsIntegerOrNull();
                if ( tab.HasValue )
                {
                    switch ( tab.Value )
                    {
                        case 1:
                            ActiveTab = "lbRegistrations";
                            break;

                        case 2:
                            ActiveTab = "lbRegistrants";
                            break;

                        case 3:
                            ActiveTab = "lbPayments";
                            break;

                        case 4:
                            ActiveTab = "lbLinkage";
                            break;

                        case 5:
                            ActiveTab = "lbGroupPlacement";
                            break;

                        case 6:
                            ActiveTab = "lbFees";
                            break;

                        case 7:
                            ActiveTab = "lbDiscounts";
                            break;
                    }
                }

                ShowDetail();
            }
            else
            {
                SetFollowingOnPostback();
            }
        }

        /// <summary>
        /// Saves any user control view-state changes that have occurred since the last page postback.
        /// </summary>
        /// <returns>
        /// Returns the user control's current view state. If there is no view state associated with the control, it returns null.
        /// </returns>
        protected override object SaveViewState()
        {
            ViewState["RegistrantFields"] = RegistrantFields;
            ViewState["ActiveTab"] = ActiveTab;

            return base.SaveViewState();
        }

        /// <summary>
        /// Gets the bread crumbs.
        /// </summary>
        /// <param name="pageReference">The page reference.</param>
        /// <returns></returns>
        public override List<BreadCrumb> GetBreadCrumbs( PageReference pageReference )
        {
            var breadCrumbs = new List<BreadCrumb>();

            int? registrationInstanceId = PageParameter( pageReference, "RegistrationInstanceId" ).AsIntegerOrNull();
            if ( registrationInstanceId.HasValue )
            {
                RegistrationInstance registrationInstance = GetRegistrationInstance( registrationInstanceId.Value );
                if ( registrationInstance != null )
                {
                    breadCrumbs.Add( new BreadCrumb( registrationInstance.ToString(), pageReference ) );
                    return breadCrumbs;
                }
            }

            breadCrumbs.Add( new BreadCrumb( "New Registration Instance", pageReference ) );
            return breadCrumbs;
        }

        /// <summary>
        /// Handles the BlockUpdated event of the control.
        /// </summary>
        /// <param name="sender">The source of the event.</param>
        /// <param name="e">The <see cref="EventArgs"/> instance containing the event data.</param>
        protected void Block_BlockUpdated( object sender, EventArgs e )
        {
        }

        #endregion

        #region Events

        #region Main Form Events

        /// <summary>
        /// Handles the Click event of the btnEdit control.
        /// </summary>
        /// <param name="sender">The source of the event.</param>
        /// <param name="e">The <see cref="EventArgs"/> instance containing the event data.</param>
        protected void btnEdit_Click( object sender, EventArgs e )
        {
            using ( var rockContext = new RockContext() )
            {
                var registrationInstance = new RegistrationInstanceService( rockContext ).Get( hfRegistrationInstanceId.Value.AsInteger() );

                ShowEditDetails( registrationInstance, rockContext );
            }
        }

        /// <summary>
        /// Handles the Click event of the btnDelete control.
        /// </summary>
        /// <param name="sender">The source of the event.</param>
        /// <param name="e">The <see cref="EventArgs"/> instance containing the event data.</param>
        protected void btnDelete_Click( object sender, EventArgs e )
        {
            using ( var rockContext = new RockContext() )
            {
                var service = new RegistrationInstanceService( rockContext );
                var registrationInstance = service.Get( hfRegistrationInstanceId.Value.AsInteger() );

                if ( registrationInstance != null )
                {
                    int registrationTemplateId = registrationInstance.RegistrationTemplateId;

                    if ( UserCanEdit ||
                         registrationInstance.IsAuthorized( Authorization.EDIT, CurrentPerson ) ||
                         registrationInstance.IsAuthorized( Authorization.ADMINISTRATE, this.CurrentPerson ) )
                    {
                        rockContext.WrapTransaction( () =>
                        {
                            new RegistrationService( rockContext ).DeleteRange( registrationInstance.Registrations );
                            service.Delete( registrationInstance );
                            rockContext.SaveChanges();
                        } );

                        var qryParams = new Dictionary<string, string> { { "RegistrationTemplateId", registrationTemplateId.ToString() } };
                        NavigateToParentPage( qryParams );
                    }
                    else
                    {
                        mdDeleteWarning.Show( "You are not authorized to delete this registration instance.", ModalAlertType.Information );
                        return;
                    }
                }
            }
        }

        /// <summary>
        /// Handles the Click event of the btnPreview control.
        /// </summary>
        /// <param name="sender">The source of the event.</param>
        /// <param name="e">The <see cref="EventArgs"/> instance containing the event data.</param>
        protected void btnPreview_Click( object sender, EventArgs e )
        {
        }

        /// <summary>
        /// Handles the Click event of the btnSendPaymentReminder control.
        /// </summary>
        /// <param name="sender">The source of the event.</param>
        /// <param name="e">The <see cref="EventArgs"/> instance containing the event data.</param>
        protected void btnSendPaymentReminder_Click( object sender, EventArgs e )
        {
            Dictionary<string, string> queryParms = new Dictionary<string, string>();
            queryParms.Add( "RegistrationInstanceId", PageParameter( "RegistrationInstanceId" ) );
            NavigateToLinkedPage( "PaymentReminderPage", queryParms );
        }

        /// <summary>
        /// Handles the Click event of the btnSave control.
        /// </summary>
        /// <param name="sender">The source of the event.</param>
        /// <param name="e">The <see cref="EventArgs"/> instance containing the event data.</param>
        protected void btnSave_Click( object sender, EventArgs e )
        {
            RegistrationInstance instance = null;

            bool newInstance = false;

            using ( var rockContext = new RockContext() )
            {
                var service = new RegistrationInstanceService( rockContext );

                int? registrationInstanceId = hfRegistrationInstanceId.Value.AsIntegerOrNull();
                if ( registrationInstanceId.HasValue )
                {
                    instance = service.Get( registrationInstanceId.Value );
                }

                if ( instance == null )
                {
                    instance = new RegistrationInstance();
                    instance.RegistrationTemplateId = PageParameter( "RegistrationTemplateId" ).AsInteger();
                    service.Add( instance );
                    newInstance = true;
                }

                rieDetails.GetValue( instance );

                if ( !Page.IsValid )
                {
                    return;
                }

                rockContext.SaveChanges();
            }

            if ( newInstance )
            {
                var qryParams = new Dictionary<string, string>();
                qryParams.Add( "RegistrationTemplateId", PageParameter( "RegistrationTemplateId" ) );
                qryParams.Add( "RegistrationInstanceId", instance.Id.ToString() );
                NavigateToCurrentPage( qryParams );
            }
            else
            {
                // Reload instance and show readonly view
                using ( var rockContext = new RockContext() )
                {
                    instance = new RegistrationInstanceService( rockContext ).Get( instance.Id );
                    ShowReadonlyDetails( instance );
                }

                // show send payment reminder link
                if ( !string.IsNullOrWhiteSpace( GetAttributeValue( "PaymentReminderPage" ) ) && ( ( instance.RegistrationTemplate.SetCostOnInstance.HasValue && instance.RegistrationTemplate.SetCostOnInstance == true && instance.Cost.HasValue && instance.Cost.Value > 0 ) || instance.RegistrationTemplate.Cost > 0 ) )
                {
                    btnSendPaymentReminder.Visible = true;
                }
                else
                {
                    btnSendPaymentReminder.Visible = false;
                }
            }
        }

        /// <summary>
        /// Handles the Click event of the btnCancel control.
        /// </summary>
        /// <param name="sender">The source of the event.</param>
        /// <param name="e">The <see cref="EventArgs"/> instance containing the event data.</param>
        protected void btnCancel_Click( object sender, EventArgs e )
        {
            if ( hfRegistrationInstanceId.Value.Equals( "0" ) )
            {
                var qryParams = new Dictionary<string, string>();

                int? parentTemplateId = PageParameter( "RegistrationTemplateId" ).AsIntegerOrNull();
                if ( parentTemplateId.HasValue )
                {
                    qryParams["RegistrationTemplateId"] = parentTemplateId.ToString();
                }

                // Cancelling on Add.  Return to Grid
                NavigateToParentPage( qryParams );
            }
            else
            {
                // Cancelling on Edit.  Return to Details
                using ( var rockContext = new RockContext() )
                {
                    RegistrationInstanceService service = new RegistrationInstanceService( rockContext );
                    RegistrationInstance item = service.Get( int.Parse( hfRegistrationInstanceId.Value ) );
                    ShowReadonlyDetails( item );
                }
            }
        }

        /// <summary>
        /// Handles the Click event of the lbTab control.
        /// </summary>
        /// <param name="sender">The source of the event.</param>
        /// <param name="e">The <see cref="EventArgs"/> instance containing the event data.</param>
        protected void lbTab_Click( object sender, EventArgs e )
        {
            LinkButton lb = sender as LinkButton;
            if ( lb != null )
            {
                ActiveTab = lb.ID;
                ShowTab();
            }
        }

        protected void lbTemplate_Click( object sender, EventArgs e )
        {
            var qryParams = new Dictionary<string, string>();
            using ( var rockContext = new RockContext() )
            {
                var service = new RegistrationInstanceService( rockContext );
                var registrationInstance = service.Get( hfRegistrationInstanceId.Value.AsInteger() );
                if ( registrationInstance != null )
                {
                    qryParams.Add( "RegistrationTemplateId", registrationInstance.RegistrationTemplateId.ToString() );
                }
            }

            NavigateToParentPage( qryParams );
        }

        #endregion

        #region Registration Tab Events

        /// <summary>
        /// Handles the ApplyFilterClick event of the fRegistrations control.
        /// </summary>
        /// <param name="sender">The source of the event.</param>
        /// <param name="e">The <see cref="EventArgs"/> instance containing the event data.</param>
        protected void fRegistrations_ApplyFilterClick( object sender, EventArgs e )
        {
            fRegistrations.SaveUserPreference( "Registrations Date Range", "Registration Date Range", sdrpRegistrationDateRange.DelimitedValues );
            fRegistrations.SaveUserPreference( "Payment Status", ddlRegistrationPaymentStatus.SelectedValue );
            fRegistrations.SaveUserPreference( "RegisteredBy First Name", tbRegistrationRegisteredByFirstName.Text );
            fRegistrations.SaveUserPreference( "RegisteredBy Last Name", tbRegistrationRegisteredByLastName.Text );
            fRegistrations.SaveUserPreference( "Registrant First Name", tbRegistrationRegistrantFirstName.Text );
            fRegistrations.SaveUserPreference( "Registrant Last Name", tbRegistrationRegistrantLastName.Text );

            BindRegistrationsGrid();
        }

        /// <summary>
        /// Handles the ClearFilterClick event of the fRegistrations control.
        /// </summary>
        /// <param name="sender">The source of the event.</param>
        /// <param name="e">The <see cref="EventArgs"/> instance containing the event data.</param>
        protected void fRegistrations_ClearFilterClick( object sender, EventArgs e )
        {
            fRegistrants.DeleteUserPreferences();
            BindRegistrationsFilter();
        }

        /// <summary>
        /// Fs the registrations_ display filter value.
        /// </summary>
        /// <param name="sender">The sender.</param>
        /// <param name="e">The e.</param>
        protected void fRegistrations_DisplayFilterValue( object sender, GridFilter.DisplayFilterValueArgs e )
        {
            switch ( e.Key )
            {
                case "Registrations Date Range":
                    e.Value = SlidingDateRangePicker.FormatDelimitedValues( e.Value );
                    break;

                case "Payment Status":
                case "RegisteredBy First Name":
                case "RegisteredBy Last Name":
                case "Registrant First Name":
                case "Registrant Last Name":
                    break;
                    
                default:
                   e.Value = string.Empty;
                    break;
            }
        }

        /// <summary>
        /// Handles the GridRebind event of the gRegistrations control.
        /// </summary>
        /// <param name="sender">The source of the event.</param>
        /// <param name="e">The <see cref="EventArgs"/> instance containing the event data.</param>
        protected void gRegistrations_GridRebind( object sender, EventArgs e )
        {
            gRegistrations.ExportTitleName = lReadOnlyTitle.Text + " - Registrations";
            gRegistrations.ExportFilename = gRegistrations.ExportFilename ?? lReadOnlyTitle.Text + "Registrations";
            BindRegistrationsGrid();
        }

        /// <summary>
        /// Handles the RowDataBound event of the gRegistrations control.
        /// </summary>
        /// <param name="sender">The source of the event.</param>
        /// <param name="e">The <see cref="GridViewRowEventArgs"/> instance containing the event data.</param>
        protected void gRegistrations_RowDataBound( object sender, GridViewRowEventArgs e )
        {
            var registration = e.Row.DataItem as Registration;
            if ( registration != null )
            {
                // Set the processor value
                var lRegisteredBy = e.Row.FindControl( "lRegisteredBy" ) as Literal;
                if ( lRegisteredBy != null )
                {
                    if ( registration.PersonAlias != null && registration.PersonAlias.Person != null )
                    {
                        lRegisteredBy.Text = registration.PersonAlias.Person.FullNameReversed;
                    }
                    else
                    {
                        lRegisteredBy.Text = string.Format( "{0}, {1}", registration.LastName, registration.FirstName );
                    }
                }

                string registrantNames = string.Empty;
                if ( registration.Registrants != null && registration.Registrants.Any() )
                {
                    var registrants = registration.Registrants
                        .Where( r =>
                            r.PersonAlias != null &&
                            r.PersonAlias.Person != null )
                        .OrderBy( r => r.PersonAlias.Person.NickName )
                        .ThenBy( r => r.PersonAlias.Person.LastName )
                        .ToList();

                    registrantNames = registrants
                        .Select( r => r.OnWaitList ? r.PersonAlias.Person.NickName + " " + r.PersonAlias.Person.LastName + " <span class='label label-warning'>WL</span>" : r.PersonAlias.Person.NickName + " " + r.PersonAlias.Person.LastName )
                        .ToList()
                        .AsDelimited( "<br/>" );
                }

                // Set the Registrants
                var lRegistrants = e.Row.FindControl( "lRegistrants" ) as Literal;
                if ( lRegistrants != null )
                {
                    lRegistrants.Text = registrantNames;
                }

                var payments = registrationPayments.Where( p => p.EntityId == registration.Id );
                bool hasPayments = payments.Any();
                decimal totalPaid = hasPayments ? payments.Select( p => p.Amount ).DefaultIfEmpty().Sum() : 0.0m;

                var hfHasPayments = e.Row.FindControl( "hfHasPayments" ) as HiddenFieldWithClass;
                if ( hfHasPayments != null )
                {
                    hfHasPayments.Value = hasPayments.ToString();
                }

                // Set the Cost
                decimal discountedCost = registration.DiscountedCost;
                var lCost = e.Row.FindControl( "lCost" ) as Label;
                if ( lCost != null )
                {
                    lCost.Visible = _instanceHasCost || discountedCost > 0.0M;
                    lCost.Text = discountedCost.FormatAsCurrency();
                }

                var discountCode = registration.DiscountCode;
                var lDiscount = e.Row.FindControl( "lDiscount" ) as Label;
                if ( lDiscount != null )
                {
                    lDiscount.Visible = _instanceHasCost && !string.IsNullOrEmpty( discountCode );
                    lDiscount.Text = discountCode;
                }

                var lBalance = e.Row.FindControl( "lBalance" ) as Label;
                if ( lBalance != null )
                {
                    decimal balanceDue = registration.DiscountedCost - totalPaid;
                    lBalance.Visible = _instanceHasCost || discountedCost > 0.0M;
                    lBalance.Text = balanceDue.FormatAsCurrency();
                    if ( balanceDue > 0.0m )
                    {
                        lBalance.AddCssClass( "label-danger" );
                        lBalance.RemoveCssClass( "label-warning" );
                        lBalance.RemoveCssClass( "label-success" );
                    }
                    else if ( balanceDue < 0.0m )
                    {
                        lBalance.RemoveCssClass( "label-danger" );
                        lBalance.AddCssClass( "label-warning" );
                        lBalance.RemoveCssClass( "label-success" );
                    }
                    else
                    {
                        lBalance.RemoveCssClass( "label-danger" );
                        lBalance.RemoveCssClass( "label-warning" );
                        lBalance.AddCssClass( "label-success" );
                    }
                }
            }
        }

        /// <summary>
        /// Handles the AddClick event of the gRegistrations control.
        /// </summary>
        /// <param name="sender">The source of the event.</param>
        /// <param name="e">The <see cref="EventArgs"/> instance containing the event data.</param>
        /// <exception cref="System.NotImplementedException"></exception>
        protected void gRegistrations_AddClick( object sender, EventArgs e )
        {
            NavigateToLinkedPage( "RegistrationPage", "RegistrationId", 0, "RegistrationInstanceId", hfRegistrationInstanceId.ValueAsInt() );
        }

        /// <summary>
        /// Handles the Delete event of the gRegistrations control.
        /// </summary>
        /// <param name="sender">The source of the event.</param>
        /// <param name="e">The <see cref="RowEventArgs"/> instance containing the event data.</param>
        protected void gRegistrations_Delete( object sender, RowEventArgs e )
        {
            using ( var rockContext = new RockContext() )
            {
                var registrationService = new RegistrationService( rockContext );
                var registration = registrationService.Get( e.RowKeyId );
                if ( registration != null )
                {
                    int registrationInstanceId = registration.RegistrationInstanceId;

                    if ( !UserCanEdit &&
                        !registration.IsAuthorized( "Register", CurrentPerson ) &&
                        !registration.IsAuthorized( Authorization.EDIT, this.CurrentPerson ) &&
                        !registration.IsAuthorized( Authorization.ADMINISTRATE, this.CurrentPerson ) )
                    {
                        mdDeleteWarning.Show( "You are not authorized to delete this registration.", ModalAlertType.Information );
                        return;
                    }

                    string errorMessage;
                    if ( !registrationService.CanDelete( registration, out errorMessage ) )
                    {
                        mdRegistrationsGridWarning.Show( errorMessage, ModalAlertType.Information );
                        return;
                    }

                    var changes = new History.HistoryChangeList();
                    changes.AddChange( History.HistoryVerb.Delete, History.HistoryChangeType.Record, "Registration" );

                    rockContext.WrapTransaction( () =>
                    {
                        HistoryService.SaveChanges(
                            rockContext,
                            typeof( Registration ),
                            Rock.SystemGuid.Category.HISTORY_EVENT_REGISTRATION.AsGuid(),
                            registration.Id,
                            changes );

                        registrationService.Delete( registration );
                        rockContext.SaveChanges();
                    } );

                    SetHasPayments( registrationInstanceId, rockContext );
                }
            }

            BindRegistrationsGrid();
        }

        /// <summary>
        /// Handles the RowSelected event of the gRegistrations control.
        /// </summary>
        /// <param name="sender">The source of the event.</param>
        /// <param name="e">The <see cref="RowEventArgs"/> instance containing the event data.</param>
        protected void gRegistrations_RowSelected( object sender, RowEventArgs e )
        {
            NavigateToLinkedPage( "RegistrationPage", "RegistrationId", e.RowKeyId );
        }

        #endregion

        #region Registrant Tab Events

        /// <summary>
        /// Handles the ApplyFilterClick event of the fRegistrants control.
        /// </summary>
        /// <param name="sender">The source of the event.</param>
        /// <param name="e">The <see cref="EventArgs"/> instance containing the event data.</param>
        protected void fRegistrants_ApplyFilterClick( object sender, EventArgs e )
        {
            fRegistrants.SaveUserPreference( "Registrants Date Range", "Registration Date Range",  sdrpRegistrantsRegistrantDateRange.DelimitedValues );
            fRegistrants.SaveUserPreference( "First Name", tbRegistrantsRegistrantFirstName.Text );
            fRegistrants.SaveUserPreference( "Last Name", tbRegistrantsRegistrantLastName.Text );
            fRegistrants.SaveUserPreference( "In Group", ddlRegistrantsInGroup.SelectedValue );
            fRegistrants.SaveUserPreference( "Signed Document", ddlRegistrantsSignedDocument.SelectedValue );

            if ( RegistrantFields != null )
            {
                foreach ( var field in RegistrantFields )
                {
                    if ( field.FieldSource == RegistrationFieldSource.PersonField && field.PersonFieldType.HasValue )
                    {
                        switch ( field.PersonFieldType.Value )
                        {
                            case RegistrationPersonFieldType.Campus:
                                var ddlCampus = phRegistrantsRegistrantFormFieldFilters.FindControl( "ddlRegistrantsCampus" ) as RockDropDownList;
                                if ( ddlCampus != null )
                                {
                                    fRegistrants.SaveUserPreference( "Home Campus", ddlCampus.SelectedValue );
                                }

                                break;

                            case RegistrationPersonFieldType.Email:
                                var tbEmailFilter = phRegistrantsRegistrantFormFieldFilters.FindControl( "tbRegistrantsEmailFilter" ) as RockTextBox;
                                if ( tbEmailFilter != null )
                                {
                                    fRegistrants.SaveUserPreference( "Email", tbEmailFilter.Text );
                                }

                                break;

                            case RegistrationPersonFieldType.Birthdate:
                                var drpBirthdateFilter = phRegistrantsRegistrantFormFieldFilters.FindControl( "drpRegistrantsBirthdateFilter" ) as DateRangePicker;
                                if ( drpBirthdateFilter != null )
                                {
                                    fRegistrants.SaveUserPreference( "Birthdate Range", drpBirthdateFilter.DelimitedValues );
                                }

                                break;

                            case RegistrationPersonFieldType.Grade:
                                var gpGradeFilter = phRegistrantsRegistrantFormFieldFilters.FindControl( "gpRegistrantsGradeFilter" ) as GradePicker;
                                if ( gpGradeFilter != null )
                                {
                                    int? gradeOffset = gpGradeFilter.SelectedValueAsInt( false );
                                    fRegistrants.SaveUserPreference( "Grade", gradeOffset.HasValue ? gradeOffset.Value.ToString() : string.Empty );
                                }

                                break;
                                
                            case RegistrationPersonFieldType.Gender:
                                var ddlGenderFilter = phRegistrantsRegistrantFormFieldFilters.FindControl( "ddlRegistrantsGenderFilter" ) as RockDropDownList;
                                if ( ddlGenderFilter != null )
                                {
                                    fRegistrants.SaveUserPreference( "Gender", ddlGenderFilter.SelectedValue );
                                }

                                break;

                            case RegistrationPersonFieldType.MaritalStatus:
                                var ddlMaritalStatusFilter = phRegistrantsRegistrantFormFieldFilters.FindControl( "ddlRegistrantsMaritalStatusFilter" ) as RockDropDownList;
                                if ( ddlMaritalStatusFilter != null )
                                {
                                    fRegistrants.SaveUserPreference( "Marital Status", ddlMaritalStatusFilter.SelectedValue );
                                }

                                break;
                                
                            case RegistrationPersonFieldType.MobilePhone:
                                var tbPhoneFilter = phRegistrantsRegistrantFormFieldFilters.FindControl( "tbRegistrantsPhoneFilter" ) as RockTextBox;
                                if ( tbPhoneFilter != null )
                                {
                                    fRegistrants.SaveUserPreference( "Phone", tbPhoneFilter.Text );
                                }

                                break;
                        }
                    }

                    if ( field.Attribute != null )
                    {
                        var attribute = field.Attribute;
                        var filterControl = phRegistrantsRegistrantFormFieldFilters.FindControl( "filterRegistrants_" + attribute.Id.ToString() );
                        if ( filterControl != null )
                        {
                            try
                            {
                                var values = attribute.FieldType.Field.GetFilterValues( filterControl, field.Attribute.QualifierValues, Rock.Reporting.FilterMode.SimpleFilter );
                                fRegistrants.SaveUserPreference( attribute.Key, attribute.Name, attribute.FieldType.Field.GetFilterValues( filterControl, attribute.QualifierValues, Rock.Reporting.FilterMode.SimpleFilter ).ToJson() );
                            }
                            catch
                            {
                            }
                        }
                    }
                }
            }

            BindRegistrantsGrid();
        }

        /// <summary>
        /// Handles the ClearFilterClick event of the fRegistrants control.
        /// </summary>
        /// <param name="sender">The source of the event.</param>
        /// <param name="e">The <see cref="EventArgs"/> instance containing the event data.</param>
        protected void fRegistrants_ClearFilterClick( object sender, EventArgs e )
        {
            fRegistrants.DeleteUserPreferences();

            foreach ( var control in phRegistrantsRegistrantFormFieldFilters.ControlsOfTypeRecursive<Control>().Where( a => a.ID != null && a.ID.StartsWith( "filter" ) && a.ID.Contains( "_" ) ) )
            {
                var attributeId = control.ID.Split( '_' )[1].AsInteger();
                var attribute = AttributeCache.Get( attributeId );
                if ( attribute != null )
                {
                    attribute.FieldType.Field.SetFilterValues( control, attribute.QualifierValues, new List<string>() );
                }
            }

            if ( RegistrantFields != null )
            {
                foreach ( var field in RegistrantFields )
                {
                    if ( field.FieldSource == RegistrationFieldSource.PersonField && field.PersonFieldType.HasValue )
                    {
                        switch ( field.PersonFieldType.Value )
                        {
                            case RegistrationPersonFieldType.Campus:
                                var ddlCampus = phRegistrantsRegistrantFormFieldFilters.FindControl( "ddlRegistrantsCampus" ) as RockDropDownList;
                                if ( ddlCampus != null )
                                {
                                    ddlCampus.SetValue( ( Guid? ) null );
                                }

                                break;

                            case RegistrationPersonFieldType.Email:
                                var tbEmailFilter = phRegistrantsRegistrantFormFieldFilters.FindControl( "tbRegistrantsEmailFilter" ) as RockTextBox;
                                if ( tbEmailFilter != null )
                                {
                                    tbEmailFilter.Text = string.Empty;
                                }

                                break;

                            case RegistrationPersonFieldType.Birthdate:
                                var drpBirthdateFilter = phRegistrantsRegistrantFormFieldFilters.FindControl( "drpRegistrantsBirthdateFilter" ) as DateRangePicker;
                                if ( drpBirthdateFilter != null )
                                {
                                    drpBirthdateFilter.LowerValue = null;
                                    drpBirthdateFilter.UpperValue = null;
                                }

                                break;

                            case RegistrationPersonFieldType.Grade:
                                var gpGradeFilter = phRegistrantsRegistrantFormFieldFilters.FindControl( "gpRegistrantsGradeFilter" ) as GradePicker;
                                if ( gpGradeFilter != null )
                                {
                                    gpGradeFilter.SetValue( ( Guid? ) null );
                                }

                                break;
                                
                            case RegistrationPersonFieldType.Gender:
                                var ddlGenderFilter = phRegistrantsRegistrantFormFieldFilters.FindControl( "ddlRegistrantsGenderFilter" ) as RockDropDownList;
                                if ( ddlGenderFilter != null )
                                {
                                    ddlGenderFilter.SetValue( ( Guid? ) null );
                                }

                                break;

                            case RegistrationPersonFieldType.MaritalStatus:
                                var ddlMaritalStatusFilter = phRegistrantsRegistrantFormFieldFilters.FindControl( "ddlRegistrantsMaritalStatusFilter" ) as RockDropDownList;
                                if ( ddlMaritalStatusFilter != null )
                                {
                                    ddlMaritalStatusFilter.SetValue( ( Guid? ) null );
                                }

                                break;
                                
                            case RegistrationPersonFieldType.MobilePhone:
                                var tbPhoneFilter = phRegistrantsRegistrantFormFieldFilters.FindControl( "tbRegistrantsPhoneFilter" ) as RockTextBox;
                                if ( tbPhoneFilter != null )
                                {
                                    tbPhoneFilter.Text = string.Empty;
                                }

                                break;
                        }
                    }
                }
            }

            BindRegistrantsFilter( null );
        }

        /// <summary>
        /// Fs the registrants_ display filter value.
        /// </summary>
        /// <param name="sender">The sender.</param>
        /// <param name="e">The e.</param>
        protected void fRegistrants_DisplayFilterValue( object sender, GridFilter.DisplayFilterValueArgs e )
        {
            if ( RegistrantFields != null )
            {
                var attribute = RegistrantFields
                    .Where( a =>
                        a.Attribute != null &&
                        a.Attribute.Key == e.Key )
                    .Select( a => a.Attribute )
                    .FirstOrDefault();

                if ( attribute != null )
                {
                    try
                    {
                        var values = JsonConvert.DeserializeObject<List<string>>( e.Value );
                        e.Value = attribute.FieldType.Field.FormatFilterValues( attribute.QualifierValues, values );
                        return;
                    }
                    catch
                    {
                    }
                }
            }

            switch ( e.Key )
            {
                case "Registrants Date Range":
                    e.Value = SlidingDateRangePicker.FormatDelimitedValues( e.Value );
                    break;
                    
                case "Birthdate Range":
                    // The value might either be from a SlidingDateRangePicker or a DateRangePicker, so try both
                    var storedValue = e.Value;
                    e.Value = SlidingDateRangePicker.FormatDelimitedValues( storedValue );
                    if ( e.Value.IsNullOrWhiteSpace() )
                    {
                        e.Value = DateRangePicker.FormatDelimitedValues( storedValue );
                    }

                    break;
                    
                case "Grade":
                    e.Value = Person.GradeFormattedFromGradeOffset( e.Value.AsIntegerOrNull() );
                    break;
                    
                case "First Name":
                case "Last Name":
                case "Email":
                case "Phone":
                case "Signed Document":
                    break;
                    
                case "Gender":
                    var gender = e.Value.ConvertToEnumOrNull<Gender>();
                    e.Value = gender.HasValue ? gender.ConvertToString() : string.Empty;
                    break;
                    
                case "Campus":
                    int? campusId = e.Value.AsIntegerOrNull();
                    if ( campusId.HasValue )
                    {
                        var campus = CampusCache.Get( campusId.Value );
                        e.Value = campus != null ? campus.Name : string.Empty;
                    }
                    else
                    {
                        e.Value = string.Empty;
                    }

                    break;
                    
                case "Marital Status":
                    int? dvId = e.Value.AsIntegerOrNull();
                    if ( dvId.HasValue )
                    {
                        var maritalStatus = DefinedValueCache.Get( dvId.Value );
                        e.Value = maritalStatus != null ? maritalStatus.Value : string.Empty;
                    }
                    else
                    {
                        e.Value = string.Empty;
                    }

                    break;
                    
                case "In Group":
                        e.Value = e.Value;
                        break;

                default:
                        e.Value = string.Empty;
                        break;
            }
        }

        /// <summary>
        /// Handles the GridRebind event of the gRegistrants control.
        /// </summary>
        /// <param name="sender">The source of the event.</param>
        /// <param name="e">The <see cref="EventArgs"/> instance containing the event data.</param>
        protected void gRegistrants_GridRebind( object sender, GridRebindEventArgs e )
        {
            gRegistrants.ExportTitleName = lReadOnlyTitle.Text + " - Registrants";
            gRegistrants.ExportFilename = gRegistrants.ExportFilename ?? lReadOnlyTitle.Text + "Registrants";
            BindRegistrantsGrid( e.IsExporting );
        }

        /// <summary>
        /// Handles the RowDataBound event of the gRegistrants control.
        /// </summary>
        /// <param name="sender">The source of the event.</param>
        /// <param name="e">The <see cref="GridViewRowEventArgs"/> instance containing the event data.</param>
        private void gRegistrants_RowDataBound( object sender, GridViewRowEventArgs e )
        {
            var registrant = e.Row.DataItem as RegistrationRegistrant;
            if ( registrant != null )
            {
                // Set the registrant name value
                var lRegistrant = e.Row.FindControl( "lRegistrant" ) as Literal;
                if ( lRegistrant != null )
                {
                    if ( registrant.PersonAlias != null && registrant.PersonAlias.Person != null )
                    {
                        lRegistrant.Text = registrant.PersonAlias.Person.FullNameReversed +
                            ( Signers != null && !Signers.Contains( registrant.PersonAlias.PersonId ) ? " <i class='fa fa-pencil-square-o text-danger'></i>" : string.Empty );
                    }
                    else
                    {
                        lRegistrant.Text = string.Empty;
                    }
                }

                // Set the Group Name
                if ( registrant.GroupMember != null && GroupLinks.ContainsKey( registrant.GroupMember.GroupId ) )
                {
                    var lGroup = e.Row.FindControl( "lGroup" ) as Literal;
                    if ( lGroup != null )
                    {
                        lGroup.Text = GroupLinks[registrant.GroupMember.GroupId];
                    }
                }

                // Set the campus
                var lCampus = e.Row.FindControl( "lRegistrantsCampus" ) as Literal;
                
                // if it's null, try looking for the "lGroupPlacementsCampus" control since this RowDataBound event is shared between
                // two different grids.
                if ( lCampus == null )
                {
                    lCampus = e.Row.FindControl( "lGroupPlacementsCampus" ) as Literal;
                }
                
                if ( lCampus != null && PersonCampusIds != null )
                {
                    if ( registrant.PersonAlias != null )
                    {
                        if ( PersonCampusIds.ContainsKey( registrant.PersonAlias.PersonId ) )
                        {
                            var campusIds = PersonCampusIds[registrant.PersonAlias.PersonId];
                            if ( campusIds.Any() )
                            {
                                var campusNames = new List<string>();
                                foreach ( int campusId in campusIds )
                                {
                                    var campus = CampusCache.Get( campusId );
                                    if ( campus != null )
                                    {
                                        campusNames.Add( campus.Name );
                                    }
                                }

                                lCampus.Text = campusNames.AsDelimited( "<br/>" );
                            }
                        }
                    }
                }

                // Set the Fees
                var lFees = e.Row.FindControl( "lFees" ) as Literal;
                if ( lFees != null )
                {
                    if ( registrant.Fees != null && registrant.Fees.Any() )
                    {
                        var feeDesc = new List<string>();
                        foreach ( var fee in registrant.Fees )
                        {
                            feeDesc.Add( string.Format(
                                "{0}{1} ({2})",
                                fee.Quantity > 1 ? fee.Quantity.ToString( "N0" ) + " " : string.Empty,
                                fee.Quantity > 1 ? fee.RegistrationTemplateFee.Name.Pluralize() : fee.RegistrationTemplateFee.Name,
                                fee.Cost.FormatAsCurrency() ) );
                        }

                        lFees.Text = feeDesc.AsDelimited( "<br/>" );
                    }
                }

                // add addresses if exporting
                if (_homeAddresses.Count > 0 )
                {
                    var location = _homeAddresses[registrant.PersonId.Value];
                    if ( _isExporting )
                    {
                        var lStreet1 = e.Row.FindControl( "lStreet1" ) as Literal;
                        var lStreet2 = e.Row.FindControl( "lStreet2" ) as Literal;
                        var lCity = e.Row.FindControl( "lCity" ) as Literal;
                        var lState = e.Row.FindControl( "lState" ) as Literal;
                        var lPostalCode = e.Row.FindControl( "lPostalCode" ) as Literal;
                        var lCountry = e.Row.FindControl( "lCountry" ) as Literal;

                        if ( location != null )
                        {
                            lStreet1.Text = location.Street1;
                            lStreet2.Text = location.Street2;
                            lCity.Text = location.City;
                            lState.Text = location.State;
                            lPostalCode.Text = location.PostalCode;
                            lCountry.Text = location.Country;
                        }
                    }
                    else
                    {
                        var addressField = e.Row.FindControl( "lRegistrantsAddress" ) as Literal ?? e.Row.FindControl( "lGroupPlacementsAddress" ) as Literal;
                        if ( addressField != null )
                        {
                            addressField.Text = location != null && location.FormattedAddress.IsNotNullOrWhitespace() ? location.FormattedAddress : string.Empty;
                        }
                    }
                }
            }
        }

        /// <summary>
        /// Handles the AddClick event of the gRegistrants control.
        /// </summary>
        /// <param name="sender">The source of the event.</param>
        /// <param name="e">The <see cref="EventArgs"/> instance containing the event data.</param>
        /// <exception cref="System.NotImplementedException"></exception>
        private void gRegistrants_AddClick( object sender, EventArgs e )
        {
            NavigateToLinkedPage( "RegistrationPage", "RegistrationId", 0, "RegistrationInstanceId", hfRegistrationInstanceId.ValueAsInt() );
        }

        /// <summary>
        /// Handles the RowSelected event of the gRegistrants control.
        /// </summary>
        /// <param name="sender">The source of the event.</param>
        /// <param name="e">The <see cref="RowEventArgs"/> instance containing the event data.</param>
        protected void gRegistrants_RowSelected( object sender, RowEventArgs e )
        {
            using ( var rockContext = new RockContext() )
            {
                var registrantService = new RegistrationRegistrantService( rockContext );
                var registrant = registrantService.Get( e.RowKeyId );
                if ( registrant != null )
                {
                    var qryParams = new Dictionary<string, string>();
                    qryParams.Add( "RegistrationId", registrant.RegistrationId.ToString() );
                    string url = LinkedPageUrl( "RegistrationPage", qryParams );
                    url += "#" + e.RowKeyValue;
                    Response.Redirect( url, false );
                }
            }
        }

        /// <summary>
        /// Handles the Delete event of the gRegistrants control.
        /// </summary>
        /// <param name="sender">The source of the event.</param>
        /// <param name="e">The <see cref="RowEventArgs"/> instance containing the event data.</param>
        protected void gRegistrants_Delete( object sender, RowEventArgs e )
        {
            using ( var rockContext = new RockContext() )
            {
                var registrantService = new RegistrationRegistrantService( rockContext );
                var registrant = registrantService.Get( e.RowKeyId );
                if ( registrant != null )
                {
                    string errorMessage;
                    if ( !registrantService.CanDelete( registrant, out errorMessage ) )
                    {
                        mdRegistrantsGridWarning.Show( errorMessage, ModalAlertType.Information );
                        return;
                    }

                    registrantService.Delete( registrant );
                    rockContext.SaveChanges();
                }
            }

            BindRegistrantsGrid();
        }

        #endregion

        #region Payment Tab Events

        /// <summary>
        /// Handles the ApplyFilterClick event of the fPayments control.
        /// </summary>
        /// <param name="sender">The source of the event.</param>
        /// <param name="e">The <see cref="EventArgs"/> instance containing the event data.</param>
        protected void fPayments_ApplyFilterClick( object sender, EventArgs e )
        {
            fPayments.SaveUserPreference( "Payments Date Range", "Transaction Date Range", sdrpPaymentDateRange.DelimitedValues );

            BindPaymentsGrid();
        }

        /// <summary>
        /// Handles the ClearFilterClick event of the fPayments control.
        /// </summary>
        /// <param name="sender">The source of the event.</param>
        /// <param name="e">The <see cref="EventArgs"/> instance containing the event data.</param>
        protected void fPayments_ClearFilterClick( object sender, EventArgs e )
        {
            fPayments.DeleteUserPreferences();
            BindPaymentsFilter();
        }

        /// <summary>
        /// Fs the payments_ display filter value.
        /// </summary>
        /// <param name="sender">The sender.</param>
        /// <param name="e">The e.</param>
        protected void fPayments_DisplayFilterValue( object sender, GridFilter.DisplayFilterValueArgs e )
        {
            switch ( e.Key )
            {
                case "Payments Date Range":
                    {
                        e.Value = SlidingDateRangePicker.FormatDelimitedValues( e.Value );
                        break;
                    }

                default:
                    {
                        e.Value = string.Empty;
                        break;
                    }
            }
        }

        /// <summary>
        /// Handles the RowSelected event of the gPayments control.
        /// </summary>
        /// <param name="sender">The source of the event.</param>
        /// <param name="e">The <see cref="RowEventArgs"/> instance containing the event data.</param>
        protected void gPayments_RowSelected( object sender, RowEventArgs e )
        {
            NavigateToLinkedPage( "TransactionDetailPage", "transactionId", e.RowKeyId );
        }

        /// <summary>
        /// Handles the GridRebind event of the gPayments control.
        /// </summary>
        /// <param name="sender">The source of the event.</param>
        /// <param name="e">The <see cref="EventArgs"/> instance containing the event data.</param>
        protected void gPayments_GridRebind( object sender, EventArgs e )
        {
            gPayments.ExportTitleName = lReadOnlyTitle.Text + " - Registration Payments";
            gPayments.ExportFilename = gPayments.ExportFilename ?? lReadOnlyTitle.Text + "RegistrationPayments";
            BindPaymentsGrid();
        }

        /// <summary>
        /// Handles the RowDataBound event of the gPayments control.
        /// </summary>
        /// <param name="sender">The source of the event.</param>
        /// <param name="e">The <see cref="GridViewRowEventArgs"/> instance containing the event data.</param>
        private void gPayments_RowDataBound( object sender, GridViewRowEventArgs e )
        {
            var transaction = e.Row.DataItem as FinancialTransaction;
            var lRegistrar = e.Row.FindControl( "lRegistrar" ) as Literal;
            var lRegistrants = e.Row.FindControl( "lRegistrants" ) as Literal;

            if ( transaction != null && lRegistrar != null && lRegistrants != null )
            {
                var registrars = new List<string>();
                var registrants = new List<string>();

                var registrationIds = transaction.TransactionDetails.Select( d => d.EntityId ).ToList();
                foreach ( var registration in paymentRegistrations
                    .Where( r => registrationIds.Contains( r.Id ) ) )
                {
                    if ( registration.PersonAlias != null && registration.PersonAlias.Person != null )
                    {
                        var qryParams = new Dictionary<string, string>();
                        qryParams.Add( "RegistrationId", registration.Id.ToString() );
                        string url = LinkedPageUrl( "RegistrationPage", qryParams );
                        registrars.Add( string.Format( "<a href='{0}'>{1}</a>", url, registration.PersonAlias.Person.FullName ) );

                        foreach ( var registrant in registration.Registrants )
                        {
                            if ( registrant.PersonAlias != null && registrant.PersonAlias.Person != null )
                            {
                                registrants.Add( registrant.PersonAlias.Person.FullName );
                            }
                        }
                    }
                }

                lRegistrar.Text = registrars.AsDelimited( "<br/>" );
                lRegistrants.Text = registrants.AsDelimited( "<br/>" );
            }
        }

        #endregion

        #region Fee Tab Events

        protected void fFees_DisplayFilterValue( object sender, GridFilter.DisplayFilterValueArgs e )
        {
            switch ( e.Key )
            {
                case "FeeDateRange":
                    e.Value = SlidingDateRangePicker.FormatDelimitedValues( e.Value );
                    break;

                case "FeeName":
                    break;

                case "FeeOptions":
                    var values = new List<string>();
                    foreach ( string value in e.Value.Split( ';' ) )
                    {
                        var item = cblFeeOptions.Items.FindByValue( value );
                        if ( item != null )
                        {
                            values.Add( item.Text );
                        }
                    }

                    e.Value = values.AsDelimited( ", " );
                    break;

                default:
                    e.Value = string.Empty;
                    break;
            }
        }

        /// <summary>
        /// Handles the ClearFilterCick event of the fFees control.
        /// </summary>
        /// <param name="sender">The source of the event.</param>
        /// <param name="e">The <see cref="EventArgs"/> instance containing the event data.</param>
        protected void fFees_ClearFilterCick( object sender, EventArgs e )
        {
            fFees.DeleteUserPreferences();
            BindFeesFilter();
        }

        protected void fFees_ApplyFilterClick( object sender, EventArgs e )
        {
            fFees.SaveUserPreference( "FeeDateRange", "Fee Date Range", sdrpFeeDateRange.DelimitedValues );
            fFees.SaveUserPreference( "FeeName", "Fee Name", ddlFeeName.SelectedItem.Text );
            fFees.SaveUserPreference( "FeeOptions", "Fee Options", cblFeeOptions.SelectedValues.AsDelimited( ";" ) );

            BindFeesGrid();
        }

        protected void ddlFeeName_SelectedIndexChanged( object sender, EventArgs e )
        {
            if ( ddlFeeName.SelectedIndex > 0 )
            {
                Populate_cblFeeOptions();
                cblFeeOptions.Visible = true;
            }
        }

        #endregion

        #region Discount Tab Events

        protected void fDiscounts_DisplayFilterValue( object sender, GridFilter.DisplayFilterValueArgs e)
        {
            switch ( e.Key )
            {
                case "DiscountDateRange":
                    e.Value = SlidingDateRangePicker.FormatDelimitedValues( e.Value );
                    break;

                case "DiscountCode":
                    // If that discount code is not in the list, don't show it anymore.
                    if ( ddlDiscountCode.Items.FindByText( e.Value ) == null )
                    {
                        e.Value = string.Empty;
                    }
                    break;

                case "DiscountCodeSearch":
                    break;

                default:
                    e.Value = string.Empty;
                    break;
            }
        }

        protected void fDiscounts_ClearFilterClick( object sender, EventArgs e )
        {
            fDiscounts.DeleteUserPreferences();
            tbDiscountCodeSearch.Enabled = true;
            BindDiscountsFilter();
        }

        protected void fDiscounts_ApplyFilterClick( object sender, EventArgs e )
        {
            fDiscounts.SaveUserPreference( "DiscountDateRange", "Discount Date Range", sdrpDiscountDateRange.DelimitedValues );
            fDiscounts.SaveUserPreference( "DiscountCode", "Discount Code", ddlDiscountCode.SelectedItem.Text );
            fDiscounts.SaveUserPreference( "DiscountCodeSearch", "Discount Code Search", tbDiscountCodeSearch.Text );

            BindDiscountsGrid();
        }

        protected void ddlDiscountCode_SelectedIndexChanged( object sender, EventArgs e )
        {
            tbDiscountCodeSearch.Enabled = ddlDiscountCode.SelectedIndex == 0 ? true : false;
        }

        #endregion

        #region Linkage Tab Events

        /// <summary>
        /// Handles the ApplyFilterClick event of the fLinkages control.
        /// </summary>
        /// <param name="sender">The source of the event.</param>
        /// <param name="e">The <see cref="EventArgs"/> instance containing the event data.</param>
        protected void fLinkages_ApplyFilterClick( object sender, EventArgs e )
        {
            fLinkages.SaveUserPreference( "Campus", cblCampus.SelectedValues.AsDelimited( ";" ) );

            BindLinkagesGrid();
        }

        /// <summary>
        /// Handles the ClearFilterClick event of the fLinkages control.
        /// </summary>
        /// <param name="sender">The source of the event.</param>
        /// <param name="e">The <see cref="EventArgs"/> instance containing the event data.</param>
        protected void fLinkages_ClearFilterClick( object sender, EventArgs e )
        {
            fLinkages.DeleteUserPreferences();
            BindLinkagesFilter();
        }

        /// <summary>
        /// Fs the campusEventItems_ display filter value.
        /// </summary>
        /// <param name="sender">The sender.</param>
        /// <param name="e">The e.</param>
        protected void fLinkages_DisplayFilterValue( object sender, GridFilter.DisplayFilterValueArgs e )
        {
            switch ( e.Key )
            {
                case "Campus":
                    var values = new List<string>();
                    foreach ( string value in e.Value.Split( ';' ) )
                    {
                        var item = cblCampus.Items.FindByValue( value );
                        if ( item != null )
                        {
                            values.Add( item.Text );
                        }
                    }

                    e.Value = values.AsDelimited( ", " );
                    break;

                default:
                    e.Value = string.Empty;
                    break;
            }
        }

        /// <summary>
        /// Handles the GridRebind event of the gLinkages control.
        /// </summary>
        /// <param name="sender">The source of the event.</param>
        /// <param name="e">The <see cref="EventArgs"/> instance containing the event data.</param>
        protected void gLinkages_GridRebind( object sender, EventArgs e )
        {
            gLinkages.ExportTitleName = lReadOnlyTitle.Text + " - Registration Linkages";
            gLinkages.ExportTitleName = gLinkages.ExportTitleName ?? lReadOnlyTitle.Text + "RegistrationLinkages";
            BindLinkagesGrid();
        }

        /// <summary>
        /// Handles the RowDataBound event of the gLinkages control.
        /// </summary>
        /// <param name="sender">The source of the event.</param>
        /// <param name="e">The <see cref="GridViewRowEventArgs"/> instance containing the event data.</param>
        protected void gLinkages_RowDataBound( object sender, GridViewRowEventArgs e )
        {
            if ( e.Row.RowType == DataControlRowType.DataRow )
            {
                var eventItemOccurrenceGroupMap = e.Row.DataItem as EventItemOccurrenceGroupMap;
                if ( eventItemOccurrenceGroupMap != null && eventItemOccurrenceGroupMap.EventItemOccurrence != null )
                {
                    if ( eventItemOccurrenceGroupMap.EventItemOccurrence.EventItem != null )
                    {
                        var lCalendarItem = e.Row.FindControl( "lCalendarItem" ) as Literal;
                        if ( lCalendarItem != null )
                        {
                            var calendarItems = new List<string>();
                            foreach ( var calendarItem in eventItemOccurrenceGroupMap.EventItemOccurrence.EventItem.EventCalendarItems )
                            {
                                if ( calendarItem.EventItem != null && calendarItem.EventCalendar != null )
                                {
                                    var qryParams = new Dictionary<string, string>();
                                    qryParams.Add( "EventCalendarId", calendarItem.EventCalendarId.ToString() );
                                    qryParams.Add( "EventItemId", calendarItem.EventItem.Id.ToString() );
                                    calendarItems.Add( string.Format( 
                                        "<a href='{0}'>{1}</a> ({2})",
                                        LinkedPageUrl( "CalendarItemPage", qryParams ),
                                        calendarItem.EventItem.Name,
                                        calendarItem.EventCalendar.Name ) );
                                }
                            }

                            lCalendarItem.Text = calendarItems.AsDelimited( "<br/>" );
                        }

                        if ( eventItemOccurrenceGroupMap.EventItemOccurrence.ContentChannelItems.Any() )
                        {
                            var lContentItem = e.Row.FindControl( "lContentItem" ) as Literal;
                            if ( lContentItem != null )
                            {
                                var contentItems = new List<string>();
                                foreach ( var contentItem in eventItemOccurrenceGroupMap.EventItemOccurrence.ContentChannelItems
                                    .Where( c => c.ContentChannelItem != null )
                                    .Select( c => c.ContentChannelItem ) )
                                {
                                    var qryParams = new Dictionary<string, string>();
                                    qryParams.Add( "ContentItemId", contentItem.Id.ToString() );
                                    contentItems.Add( string.Format( "<a href='{0}'>{1}</a>", LinkedPageUrl( "ContentItemPage", qryParams ), contentItem.Title ) );
                                }

                                lContentItem.Text = contentItems.AsDelimited( "<br/>" );
                            }
                        }
                    }
                }
            }
        }

        /// <summary>
        /// Handles the AddClick event of the gLinkages control.
        /// </summary>
        /// <param name="sender">The source of the event.</param>
        /// <param name="e">The <see cref="EventArgs"/> instance containing the event data.</param>
        /// <exception cref="System.NotImplementedException"></exception>
        protected void gLinkages_AddClick( object sender, EventArgs e )
        {
            NavigateToLinkedPage( "LinkagePage", "LinkageId", 0, "RegistrationInstanceId", hfRegistrationInstanceId.ValueAsInt() );
        }

        /// <summary>
        /// Handles the Edit event of the gLinkages control.
        /// </summary>
        /// <param name="sender">The source of the event.</param>
        /// <param name="e">The <see cref="RowEventArgs"/> instance containing the event data.</param>
        protected void gLinkages_Edit( object sender, RowEventArgs e )
        {
            NavigateToLinkedPage( "LinkagePage", "LinkageId", e.RowKeyId, "RegistrationInstanceId", hfRegistrationInstanceId.ValueAsInt() );
        }

        /// <summary>
        /// Handles the Delete event of the gLinkages control.
        /// </summary>
        /// <param name="sender">The source of the event.</param>
        /// <param name="e">The <see cref="RowEventArgs"/> instance containing the event data.</param>
        protected void gLinkages_Delete( object sender, RowEventArgs e )
        {
            using ( var rockContext = new RockContext() )
            {
                var campusEventItemService = new EventItemOccurrenceGroupMapService( rockContext );
                var campusEventItem = campusEventItemService.Get( e.RowKeyId );
                if ( campusEventItem != null )
                {
                    string errorMessage;
                    if ( !campusEventItemService.CanDelete( campusEventItem, out errorMessage ) )
                    {
                        mdLinkagesGridWarning.Show( errorMessage, ModalAlertType.Information );
                        return;
                    }

                    campusEventItemService.Delete( campusEventItem );
                    rockContext.SaveChanges();
                }
            }

            BindLinkagesGrid();
        }

        #endregion

        #region WaitList Tab Events

        /// <summary>
        /// Handles the RowSelected event of the gWaitList control.
        /// </summary>
        /// <param name="sender">The source of the event.</param>
        /// <param name="e">The <see cref="RowEventArgs"/> instance containing the event data.</param>
        protected void gWaitList_RowSelected( object sender, RowEventArgs e )
        {
            using ( var rockContext = new RockContext() )
            {
                var registrantService = new RegistrationRegistrantService( rockContext );
                var registrant = registrantService.Get( e.RowKeyId );
                if ( registrant != null )
                {
                    var qryParams = new Dictionary<string, string>();
                    qryParams.Add( "RegistrationId", registrant.RegistrationId.ToString() );
                    string url = LinkedPageUrl( "RegistrationPage", qryParams );
                    url += "#" + e.RowKeyValue;
                    Response.Redirect( url, false );
                }
            }
        }

        /// <summary>
        /// Handles the Click event of the btnProcessWaitlist control.
        /// </summary>
        /// <param name="sender">The source of the event.</param>
        /// <param name="e">The <see cref="EventArgs"/> instance containing the event data.</param>
        private void btnProcessWaitlist_Click( object sender, EventArgs e )
        {
            // create entity set with selected individuals
            var keys = gWaitList.SelectedKeys.ToList();
            if ( keys.Any() )
            {
                var entitySet = new Rock.Model.EntitySet();
                entitySet.EntityTypeId = EntityTypeCache.Get<Rock.Model.RegistrationRegistrant>().Id;
                entitySet.ExpireDateTime = RockDateTime.Now.AddMinutes( 20 );

                foreach ( var key in keys )
                {
                    try
                    {
                        var item = new Rock.Model.EntitySetItem();
                        item.EntityId = (int)key;
                        entitySet.Items.Add( item );
                    }
                    catch
                    {
                        // ignore
                    }
                }

                if ( entitySet.Items.Any() )
                {
                    var rockContext = new RockContext();
                    var service = new Rock.Model.EntitySetService( rockContext );
                    service.Add( entitySet );
                    rockContext.SaveChanges();

                    // redirect to the waitlist page
                    Dictionary<string, string> queryParms = new Dictionary<string, string>();
                    queryParms.Add( "WaitListSetId", entitySet.Id.ToString() );
                    NavigateToLinkedPage( "WaitListProcessPage", queryParms );
                }
            }
        }

        /// <summary>
        /// Handles the AddClick event of the gWaitList control.
        /// </summary>
        /// <param name="sender">The source of the event.</param>
        /// <param name="e">The <see cref="EventArgs"/> instance containing the event data.</param>
        /// <exception cref="System.NotImplementedException"></exception>
        private void gWaitList_AddClick( object sender, EventArgs e )
        {
            NavigateToLinkedPage( "RegistrationPage", "RegistrationId", 0, "RegistrationInstanceId", hfRegistrationInstanceId.ValueAsInt() );
        }

        /// <summary>
        /// Handles the ApplyFilterClick event of the fWaitList control.
        /// </summary>
        /// <param name="sender">The source of the event.</param>
        /// <param name="e">The <see cref="EventArgs"/> instance containing the event data.</param>
        protected void fWaitList_ApplyFilterClick( object sender, EventArgs e )
        {
            fWaitList.SaveUserPreference( "WL-Date Range", "Date Range", drpWaitListDateRange.DelimitedValues );
            fWaitList.SaveUserPreference( "WL-First Name", "First Name", tbWaitListFirstName.Text );
            fWaitList.SaveUserPreference( "WL-Last Name", "Last Name", tbWaitListLastName.Text );

            if ( RegistrantFields != null )
            {
                foreach ( var field in RegistrantFields )
                {
                    if ( field.FieldSource == RegistrationFieldSource.PersonField && field.PersonFieldType.HasValue )
                    {
                        switch ( field.PersonFieldType.Value )
                        {
                            case RegistrationPersonFieldType.Campus:
                                var ddlCampus = phWaitListFormFieldFilters.FindControl( "ddlWaitlistCampus" ) as RockDropDownList;
                                if ( ddlCampus != null )
                                {
                                    fWaitList.SaveUserPreference( "WL-Home Campus", "Home Campus", ddlCampus.SelectedValue );
                                }

                                break;

                            case RegistrationPersonFieldType.Email:
                                var tbEmailFilter = phWaitListFormFieldFilters.FindControl( "tbWaitlistEmailFilter" ) as RockTextBox;
                                if ( tbEmailFilter != null )
                                {
                                    fWaitList.SaveUserPreference( "WL-Email", "Email", tbEmailFilter.Text );
                                }

                                break;

                            case RegistrationPersonFieldType.Birthdate:
                                var drpBirthdateFilter = phWaitListFormFieldFilters.FindControl( "drpWaitlistBirthdateFilter" ) as DateRangePicker;
                                if ( drpBirthdateFilter != null )
                                {
                                    fWaitList.SaveUserPreference( "WL-Birthdate Range", "Birthdate Range", drpBirthdateFilter.DelimitedValues );
                                }

                                break;

                            case RegistrationPersonFieldType.Grade:
                                var gpGradeFilter = phWaitListFormFieldFilters.FindControl( "gpWaitlistGradeFilter" ) as GradePicker;
                                if ( gpGradeFilter != null )
                                {
                                    int? gradeOffset = gpGradeFilter.SelectedValueAsInt( false );
                                    fWaitList.SaveUserPreference( "WL-Grade", "Grade", gradeOffset.HasValue ? gradeOffset.Value.ToString() : string.Empty );
                                }

                                break;
                                
                            case RegistrationPersonFieldType.Gender:
                                var ddlGenderFilter = phWaitListFormFieldFilters.FindControl( "ddlWaitlistGenderFilter" ) as RockDropDownList;
                                if ( ddlGenderFilter != null )
                                {
                                    fWaitList.SaveUserPreference( "WL-Gender", "Gender", ddlGenderFilter.SelectedValue );
                                }

                                break;

                            case RegistrationPersonFieldType.MaritalStatus:
                                var ddlMaritalStatusFilter = phWaitListFormFieldFilters.FindControl( "ddlWaitlistMaritalStatusFilter" ) as RockDropDownList;
                                if ( ddlMaritalStatusFilter != null )
                                {
                                    fWaitList.SaveUserPreference( "WL-Marital Status", "Marital Status", ddlMaritalStatusFilter.SelectedValue );
                                }

                                break;
                                
                            case RegistrationPersonFieldType.MobilePhone:
                                var tbPhoneFilter = phWaitListFormFieldFilters.FindControl( "tbWaitlistPhoneFilter" ) as RockTextBox;
                                if ( tbPhoneFilter != null )
                                {
                                    fWaitList.SaveUserPreference( "WL-Phone", "Phone", tbPhoneFilter.Text );
                                }

                                break;
                        }
                    }

                    if ( field.Attribute != null )
                    {
                        var attribute = field.Attribute;
                        var filterControl = phWaitListFormFieldFilters.FindControl( "filterWaitlist_" + attribute.Id.ToString() );
                        if ( filterControl != null )
                        {
                            try
                            {
                                var values = attribute.FieldType.Field.GetFilterValues( filterControl, field.Attribute.QualifierValues, Rock.Reporting.FilterMode.SimpleFilter );
                                fWaitList.SaveUserPreference( "WL-" + attribute.Key, attribute.Name, attribute.FieldType.Field.GetFilterValues( filterControl, attribute.QualifierValues, Rock.Reporting.FilterMode.SimpleFilter ).ToJson() );
                            }
                            catch
                            {
                            }
                        }
                    }
                }
            }

            BindWaitListGrid();
        }

        /// <summary>
        /// Handles the ClearFilterClick event of the fWaitList control.
        /// </summary>
        /// <param name="sender">The source of the event.</param>
        /// <param name="e">The <see cref="EventArgs"/> instance containing the event data.</param>
        protected void fWaitList_ClearFilterClick( object sender, EventArgs e )
        {
            fWaitList.DeleteUserPreferences();

            foreach ( var control in phWaitListFormFieldFilters.ControlsOfTypeRecursive<Control>().Where( a => a.ID != null && a.ID.StartsWith( "filter" ) && a.ID.Contains( "_" ) ) )
            {
                var attributeId = control.ID.Split( '_' )[1].AsInteger();
                var attribute = AttributeCache.Get( attributeId );
                if ( attribute != null )
                {
                    attribute.FieldType.Field.SetFilterValues( control, attribute.QualifierValues, new List<string>() );
                }
            }

            if ( RegistrantFields != null )
            {
                foreach ( var field in RegistrantFields )
                {
                    if ( field.FieldSource == RegistrationFieldSource.PersonField && field.PersonFieldType.HasValue )
                    {
                        switch ( field.PersonFieldType.Value )
                        {
                            case RegistrationPersonFieldType.Campus:
                                var ddlCampus = phWaitListFormFieldFilters.FindControl( "ddlWaitlistCampus" ) as RockDropDownList;
                                if ( ddlCampus != null )
                                {
                                    ddlCampus.SetValue( ( Guid? ) null );
                                }

                                break;

                            case RegistrationPersonFieldType.Email:
                                var tbEmailFilter = phWaitListFormFieldFilters.FindControl( "tbWaitlistEmailFilter" ) as RockTextBox;
                                if ( tbEmailFilter != null )
                                {
                                    tbEmailFilter.Text = string.Empty;
                                }

                                break;

                            case RegistrationPersonFieldType.Birthdate:
                                var drpBirthdateFilter = phWaitListFormFieldFilters.FindControl( "drpWaitlistBirthdateFilter" ) as DateRangePicker;
                                if ( drpBirthdateFilter != null )
                                {
                                    drpBirthdateFilter.UpperValue = null;
                                    drpBirthdateFilter.LowerValue = null;
                                }

                                break;

                            case RegistrationPersonFieldType.Grade:
                                var gpGradeFilter = phWaitListFormFieldFilters.FindControl( "gpWaitlistGradeFilter" ) as GradePicker;
                                if ( gpGradeFilter != null )
                                {
                                    gpGradeFilter.SetValue( ( Guid? ) null );
                                }

                                break;
                                
                            case RegistrationPersonFieldType.Gender:
                                var ddlGenderFilter = phWaitListFormFieldFilters.FindControl( "ddlWaitlistGenderFilter" ) as RockDropDownList;
                                if ( ddlGenderFilter != null )
                                {
                                    ddlGenderFilter.SetValue( ( Guid? ) null );
                                }

                                break;

                            case RegistrationPersonFieldType.MaritalStatus:
                                var ddlMaritalStatusFilter = phWaitListFormFieldFilters.FindControl( "ddlWaitlistMaritalStatusFilter" ) as RockDropDownList;
                                if ( ddlMaritalStatusFilter != null )
                                {
                                    ddlMaritalStatusFilter.SetValue( ( Guid? ) null );
                                }

                                break;
                                
                            case RegistrationPersonFieldType.MobilePhone:
                                var tbPhoneFilter = phWaitListFormFieldFilters.FindControl( "tbWaitlistPhoneFilter" ) as RockTextBox;
                                if ( tbPhoneFilter != null )
                                {
                                    tbPhoneFilter.Text = string.Empty;
                                }

                                break;
                        }
                    }
                }
            }

            BindWaitListFilter( null );
        }

        /// <summary>
        /// fs the wait list_ display filter value.
        /// </summary>
        /// <param name="sender">The sender.</param>
        /// <param name="e">The e.</param>
        protected void fWaitList_DisplayFilterValue( object sender, GridFilter.DisplayFilterValueArgs e )
        {
            if ( e.Key.StartsWith( "WL-" ) )
            {
                var key = e.Key.Remove( 0, 3 );

                if ( RegistrantFields != null )
                {
                    var attribute = RegistrantFields
                        .Where( a =>
                            a.Attribute != null &&
                            a.Attribute.Key == key )
                        .Select( a => a.Attribute )
                        .FirstOrDefault();

                    if ( attribute != null )
                    {
                        try
                        {
                            var values = JsonConvert.DeserializeObject<List<string>>( e.Value );
                            e.Value = attribute.FieldType.Field.FormatFilterValues( attribute.QualifierValues, values );
                            return;
                        }
                        catch
                        {
                        }
                    }
                }

                switch ( key )
                {
                    case "Date Range":
                    case "Birthdate Range":
                        // The value might either be from a SlidingDateRangePicker or a DateRangePicker, so try both
                        var storedValue = e.Value;
                        e.Value = SlidingDateRangePicker.FormatDelimitedValues( storedValue );
                        if ( e.Value.IsNullOrWhiteSpace() )
                        {
                            e.Value = DateRangePicker.FormatDelimitedValues( storedValue );
                        }

                        break;
                        
                    case "Grade":
                        e.Value = Person.GradeFormattedFromGradeOffset( e.Value.AsIntegerOrNull() );
                        break;
                        
                    case "First Name":
                    case "Last Name":
                    case "Email":
                    case "Phone":
                    case "Signed Document":
                        break;
                        
                    case "Gender":
                        var gender = e.Value.ConvertToEnumOrNull<Gender>();
                        e.Value = gender.HasValue ? gender.ConvertToString() : string.Empty;
                        break;
                        
                    case "Campus":
                        int? campusId = e.Value.AsIntegerOrNull();
                        if ( campusId.HasValue )
                        {
                            var campus = CampusCache.Get( campusId.Value );
                            e.Value = campus != null ? campus.Name : string.Empty;
                        }
                        else
                        {
                            e.Value = string.Empty;
                        }

                        break;
                        
                    case "Marital Status":
                        int? dvId = e.Value.AsIntegerOrNull();
                        if ( dvId.HasValue )
                        {
                            var maritalStatus = DefinedValueCache.Get( dvId.Value );
                            e.Value = maritalStatus != null ? maritalStatus.Value : string.Empty;
                        }
                        else
                        {
                            e.Value = string.Empty;
                        }

                        break;
                        
                    case "In Group":
                        e.Value = e.Value;
                        break;

                    default:
                        e.Value = string.Empty;
                        break;
                }
            }
            else
            {
                e.Value = string.Empty;
            }
        }

        /// <summary>
        /// Handles the GridRebind event of the gWaitList control.
        /// </summary>
        /// <param name="sender">The source of the event.</param>
        /// <param name="e">The <see cref="GridRebindEventArgs"/> instance containing the event data.</param>
        private void gWaitList_GridRebind( object sender, GridRebindEventArgs e )
        {
            gWaitList.ExportTitleName = lReadOnlyTitle.Text + " - Registration Wait List";
            gWaitList.ExportFilename = gWaitList.ExportFilename ?? lReadOnlyTitle.Text + " - Registration Wait List";
            BindWaitListGrid( e.IsExporting );
        }

        /// <summary>
        /// Handles the RowDataBound event of the gWaitList control.
        /// </summary>
        /// <param name="sender">The source of the event.</param>
        /// <param name="e">The <see cref="GridViewRowEventArgs"/> instance containing the event data.</param>
        private void gWaitList_RowDataBound( object sender, GridViewRowEventArgs e )
        {
            var registrant = e.Row.DataItem as RegistrationRegistrant;
            if ( registrant != null )
            {
                // Set the wait list individual name value
                var lWaitListIndividual = e.Row.FindControl( "lWaitListIndividual" ) as Literal;
                if ( lWaitListIndividual != null )
                {
                    if ( registrant.PersonAlias != null && registrant.PersonAlias.Person != null )
                    {
                        lWaitListIndividual.Text = registrant.PersonAlias.Person.FullNameReversed;
                    }
                    else
                    {
                        lWaitListIndividual.Text = string.Empty;
                    }
                }

                var lWaitListOrder = e.Row.FindControl( "lWaitListOrder" ) as Literal;
                if ( lWaitListOrder != null )
                {
                    lWaitListOrder.Text = ( _waitListOrder.IndexOf( registrant.Id ) + 1 ).ToString();
                }

                // Set the campus
                var lCampus = e.Row.FindControl( "lWaitlistCampus" ) as Literal;
                if ( lCampus != null && PersonCampusIds != null )
                {
                    if ( registrant.PersonAlias != null )
                    {
                        if ( PersonCampusIds.ContainsKey( registrant.PersonAlias.PersonId ) )
                        {
                            var campusIds = PersonCampusIds[registrant.PersonAlias.PersonId];
                            if ( campusIds.Any() )
                            {
                                var campusNames = new List<string>();
                                foreach ( int campusId in campusIds )
                                {
                                    var campus = CampusCache.Get( campusId );
                                    if ( campus != null )
                                    {
                                        campusNames.Add( campus.Name );
                                    }
                                }

                                lCampus.Text = campusNames.AsDelimited( "<br/>" );
                            }
                        }
                    }
                }

                var lAddress = e.Row.FindControl( "lWaitlistAddress" ) as Literal;
                if ( lAddress != null && _homeAddresses.Count() > 0 )
                {
                    var location = _homeAddresses[registrant.PersonId.Value];
                    lAddress.Text = location != null && location.FormattedAddress.IsNotNullOrWhitespace() ? location.FormattedAddress : string.Empty;
                }
            }
        }

        #endregion

        #region Group Placement Tab Events

        /// <summary>
        /// Handles the GridRebind event of the gGroupPlacements control.
        /// </summary>
        /// <param name="sender">The source of the event.</param>
        /// <param name="e">The <see cref="EventArgs"/> instance containing the event data.</param>
        protected void gGroupPlacements_GridRebind( object sender, GridRebindEventArgs e )
        {
            gGroupPlacements.ExportTitleName = lReadOnlyTitle.Text + " - Registration Group Placements";
            gGroupPlacements.ExportFilename = gGroupPlacements.ExportFilename ?? lReadOnlyTitle.Text + "RegistrationGroupPlacements";
            BindGroupPlacementGrid( e.IsExporting );
        }

        /// <summary>
        /// Handles the SelectItem event of the gpGroupPlacementParentGroup control.
        /// </summary>
        /// <param name="sender">The source of the event.</param>
        /// <param name="e">The <see cref="EventArgs"/> instance containing the event data.</param>
        protected void gpGroupPlacementParentGroup_SelectItem( object sender, EventArgs e )
        {
            int? parentGroupId = gpGroupPlacementParentGroup.SelectedValueAsInt();

            SetUserPreference(
                string.Format( "ParentGroup_{0}_{1}", BlockId, hfRegistrationInstanceId.Value ),
                parentGroupId.HasValue ? parentGroupId.Value.ToString() : string.Empty,
                true );

            var groupPickerField = gGroupPlacements.Columns.OfType<GroupPickerField>().FirstOrDefault();
            if ( groupPickerField != null )
            {
                groupPickerField.RootGroupId = parentGroupId;
            }

            BindGroupPlacementGrid();
        }

        /// <summary>
        /// Handles the Click event of the lbPlaceInGroup control.
        /// </summary>
        /// <param name="sender">The source of the event.</param>
        /// <param name="e">The <see cref="EventArgs"/> instance containing the event data.</param>
        protected void lbPlaceInGroup_Click( object sender, EventArgs e )
        {
            var col = gGroupPlacements.Columns.OfType<GroupPickerField>().FirstOrDefault();
            if ( col != null )
            {
                var placements = new Dictionary<int, List<int>>();

                var colIndex = gGroupPlacements.GetColumnIndex( col ).ToString();
                foreach ( GridViewRow row in gGroupPlacements.Rows )
                {
                    GroupPicker gp = row.FindControl( "groupPicker_" + colIndex.ToString() ) as GroupPicker;
                    if ( gp != null )
                    {
                        int? groupId = gp.SelectedValueAsInt();
                        if ( groupId.HasValue )
                        {
                            int registrantId = ( int ) gGroupPlacements.DataKeys[row.RowIndex].Value;
                            placements.AddOrIgnore( groupId.Value, new List<int>() );
                            placements[groupId.Value].Add( registrantId );
                        }
                    }
                }

                using ( var rockContext = new RockContext() )
                {
                    try
                    {
                        rockContext.WrapTransaction( () =>
                        {
                            var groupMemberService = new GroupMemberService( rockContext );

                            // Get all the registrants that were selected
                            var registrantIds = placements.SelectMany( p => p.Value ).ToList();
                            var registrants = new RegistrationRegistrantService( rockContext )
                                .Queryable( "PersonAlias" ).AsNoTracking()
                                .Where( r => registrantIds.Contains( r.Id ) )
                                .ToList();

                            // Get any groups that were selected
                            var groupIds = placements.Keys.ToList();
                            foreach ( var group in new GroupService( rockContext )
                                .Queryable( "GroupType" ).AsNoTracking()
                                .Where( g => groupIds.Contains( g.Id ) ) )
                            {
                                foreach ( int registrantId in placements[group.Id] )
                                {
                                    int? roleId = group.GroupType.DefaultGroupRoleId;
                                    if ( !roleId.HasValue )
                                    {
                                        roleId = group.GroupType.Roles
                                            .OrderBy( r => r.Order )
                                            .Select( r => r.Id )
                                            .FirstOrDefault();
                                    }

                                    var registrant = registrants.FirstOrDefault( r => r.Id == registrantId );
                                    if ( registrant != null && roleId.HasValue && roleId.Value > 0 )
                                    {
                                        var groupMember = groupMemberService.Queryable().AsNoTracking()
                                            .FirstOrDefault( m =>
                                                m.PersonId == registrant.PersonAlias.PersonId &&
                                                m.GroupId == group.Id &&
                                                m.GroupRoleId == roleId.Value );
                                        if ( groupMember == null )
                                        {
                                            groupMember = new GroupMember();
                                            groupMember.PersonId = registrant.PersonAlias.PersonId;
                                            groupMember.GroupId = group.Id;
                                            groupMember.GroupRoleId = roleId.Value;
                                            groupMember.GroupMemberStatus = GroupMemberStatus.Active;

                                            if ( !groupMember.IsValidGroupMember( rockContext ) )
                                            {
                                                throw new Exception( string.Format( 
                                                    "Placing '{0}' in the '{1}' group is not valid for the following reason: {2}",
                                                    registrant.Person.FullName,
                                                    group.Name,
                                                    groupMember.ValidationResults.Select( a => a.ErrorMessage ).ToList().AsDelimited( "<br />" ) ) );
                                            }

                                            groupMemberService.Add( groupMember );

                                            if ( cbSetGroupAttributes.Checked )
                                            {
                                                registrant.LoadAttributes( rockContext );
                                                groupMember.LoadAttributes( rockContext );
                                                foreach ( var attr in groupMember.Attributes.Where( m => registrant.Attributes.Keys.Contains( m.Key ) ) )
                                                {
                                                    groupMember.SetAttributeValue( attr.Key, registrant.GetAttributeValue( attr.Key ) );
                                                }
                                            }
                                            
                                            rockContext.SaveChanges();
                                            groupMember.SaveAttributeValues( rockContext );
                                        }
                                    }
                                }
                            }
                        } );

                        nbPlacementNotifiction.NotificationBoxType = NotificationBoxType.Success;
                        nbPlacementNotifiction.Text = "Registrants were successfully placed in the selected groups.";
                        nbPlacementNotifiction.Visible = true;
                    }
                    catch ( Exception ex )
                    {
                        nbPlacementNotifiction.NotificationBoxType = NotificationBoxType.Danger;
                        nbPlacementNotifiction.Text = ex.Message;
                        nbPlacementNotifiction.Visible = true;
                    }
                }
            }

            BindGroupPlacementGrid();
        }

        #endregion

        #endregion

        #region Methods

        #region Main Form Methods

        /// <summary>
        /// Gets the registration instance.
        /// </summary>
        /// <param name="registrationInstanceId">The registration instance identifier.</param>
        /// <param name="rockContext">The rock context.</param>
        /// <returns></returns>
        private RegistrationInstance GetRegistrationInstance( int registrationInstanceId, RockContext rockContext = null )
        {
            string key = string.Format( "RegistrationInstance:{0}", registrationInstanceId );
            RegistrationInstance registrationInstance = RockPage.GetSharedItem( key ) as RegistrationInstance;
            if ( registrationInstance == null )
            {
                rockContext = rockContext ?? new RockContext();
                registrationInstance = new RegistrationInstanceService( rockContext )
                    .Queryable( "RegistrationTemplate,Account,RegistrationTemplate.Forms.Fields" )
                    .AsNoTracking()
                    .FirstOrDefault( i => i.Id == registrationInstanceId );
                RockPage.SaveSharedItem( key, registrationInstance );
            }

            return registrationInstance;
        }

        public void ShowDetail( int itemId )
        {
            throw new NotImplementedException();
        }

        /// <summary>
        /// Shows the detail.
        /// </summary>
        private void ShowDetail()
        {
            int? registrationInstanceId = PageParameter( "RegistrationInstanceId" ).AsIntegerOrNull();
            int? parentTemplateId = PageParameter( "RegistrationTemplateId" ).AsIntegerOrNull();

            if ( !registrationInstanceId.HasValue )
            {
                pnlDetails.Visible = false;
                return;
            }

            using ( var rockContext = new RockContext() )
            {
                RegistrationInstance registrationInstance = null;
                if ( registrationInstanceId.HasValue )
                {
                    registrationInstance = GetRegistrationInstance( registrationInstanceId.Value, rockContext );
                }

                if ( registrationInstance == null )
                {
                    registrationInstance = new RegistrationInstance();
                    registrationInstance.Id = 0;
                    registrationInstance.IsActive = true;
                    registrationInstance.RegistrationTemplateId = parentTemplateId ?? 0;

                    Guid? accountGuid = GetAttributeValue( "DefaultAccount" ).AsGuidOrNull();
                    if ( accountGuid.HasValue )
                    {
                        var account = new FinancialAccountService( rockContext ).Get( accountGuid.Value );
                        registrationInstance.AccountId = account != null ? account.Id : 0;
                    }
                }

                if ( registrationInstance.RegistrationTemplate == null && registrationInstance.RegistrationTemplateId > 0 )
                {
                    registrationInstance.RegistrationTemplate = new RegistrationTemplateService( rockContext )
                        .Get( registrationInstance.RegistrationTemplateId );
                }

                hlType.Visible = registrationInstance.RegistrationTemplate != null;
                hlType.Text = registrationInstance.RegistrationTemplate != null ? registrationInstance.RegistrationTemplate.Name : string.Empty;

                lWizardTemplateName.Text = hlType.Text;

                pnlDetails.Visible = true;
                hfRegistrationInstanceId.Value = registrationInstance.Id.ToString();
                hfRegistrationTemplateId.Value = registrationInstance.RegistrationTemplateId.ToString();
                SetHasPayments( registrationInstance.Id, rockContext );

                FollowingsHelper.SetFollowing( registrationInstance, pnlFollowing, this.CurrentPerson );

                // render UI based on Authorized
                bool readOnly = false;

                bool canEdit = UserCanEdit ||
                    registrationInstance.IsAuthorized( Authorization.EDIT, CurrentPerson ) ||
                    registrationInstance.IsAuthorized( Authorization.ADMINISTRATE, CurrentPerson );

                nbEditModeMessage.Text = string.Empty;

                // User must have 'Edit' rights to block, or 'Edit' or 'Administrate' rights to instance
                if ( !canEdit )
                {
                    readOnly = true;
                    nbEditModeMessage.Heading = "Information";
                    nbEditModeMessage.Text = EditModeMessage.NotAuthorizedToEdit( RegistrationInstance.FriendlyTypeName );
                }

                if ( readOnly )
                {
                    btnEdit.Visible = false;
                    btnDelete.Visible = false;

                    bool allowRegistrationEdit = registrationInstance.IsAuthorized( "Register", CurrentPerson );
                    gRegistrations.Actions.ShowAdd = allowRegistrationEdit;
                    gRegistrations.IsDeleteEnabled = allowRegistrationEdit;

                    ShowReadonlyDetails( registrationInstance, false );
                }
                else
                {
                    btnEdit.Visible = true;
                    btnDelete.Visible = true;

                    if ( registrationInstance.Id > 0 )
                    {
                        ShowReadonlyDetails( registrationInstance, false );
                    }
                    else
                    {
                        ShowEditDetails( registrationInstance, rockContext );
                    }
                }

                // show send payment reminder link
                if ( !string.IsNullOrWhiteSpace( GetAttributeValue( "PaymentReminderPage" ) ) && ( ( registrationInstance.RegistrationTemplate.SetCostOnInstance.HasValue && registrationInstance.RegistrationTemplate.SetCostOnInstance == true && registrationInstance.Cost.HasValue && registrationInstance.Cost.Value > 0 ) || registrationInstance.RegistrationTemplate.Cost > 0 ) )
                {
                    btnSendPaymentReminder.Visible = true;
                }
                else
                {
                    btnSendPaymentReminder.Visible = false;
                }

                LoadRegistrantFormFields( registrationInstance );
                BindRegistrationsFilter();
                BindRegistrantsFilter( registrationInstance );
                BindWaitListFilter( registrationInstance );
                BindGroupPlacementsFilter( registrationInstance );
                BindLinkagesFilter();
                BindFeesFilter();
                BindDiscountsFilter();
                AddDynamicControls( true );

                // do the ShowTab now since it may depend on DynamicControls and Filter Bindings
                ShowTab();
            }
        }

        /// <summary>
        /// Sets the following on postback.
        /// </summary>
        private void SetFollowingOnPostback()
        {
            int? registrationInstanceId = PageParameter( "RegistrationInstanceId" ).AsIntegerOrNull();
            if ( registrationInstanceId.HasValue )
            {
                using ( var rockContext = new RockContext() )
                {
                    RegistrationInstance registrationInstance = GetRegistrationInstance( registrationInstanceId.Value, rockContext );
                    if ( registrationInstance != null )
                    {
                        FollowingsHelper.SetFollowing( registrationInstance, pnlFollowing, this.CurrentPerson );
                    }
                }
            }
        }

        /// <summary>
        /// Shows the edit details.
        /// </summary>
        /// <param name="RegistrationTemplate">The registration template.</param>
        /// <param name="rockContext">The rock context.</param>
        private void ShowEditDetails( RegistrationInstance instance, RockContext rockContext )
        {
            if ( instance.Id == 0 )
            {
                lReadOnlyTitle.Text = ActionTitle.Add( RegistrationInstance.FriendlyTypeName ).FormatAsHtmlTitle();
                hlInactive.Visible = false;
                lWizardInstanceName.Text = "New Instance";
            }
            else
            {
                lWizardInstanceName.Text = instance.Name;
            }

            pdAuditDetails.Visible = false;
            SetEditMode( true );

            rieDetails.SetValue( instance );
        }

        /// <summary>
        /// Shows the readonly details.
        /// </summary>
        /// <param name="registrationInstance">The registration template.</param>
        /// <param name="setTab">if set to <c>true</c> [set tab].</param>
        private void ShowReadonlyDetails( RegistrationInstance registrationInstance, bool setTab = true )
        {
            SetEditMode( false );

            pdAuditDetails.SetEntity( registrationInstance, ResolveRockUrl( "~" ) );

            hfRegistrationInstanceId.SetValue( registrationInstance.Id );

            lReadOnlyTitle.Text = registrationInstance.Name.FormatAsHtmlTitle();
            hlInactive.Visible = registrationInstance.IsActive == false;

            lWizardInstanceName.Text = registrationInstance.Name;
            lName.Text = registrationInstance.Name;

            if ( registrationInstance.RegistrationTemplate.SetCostOnInstance ?? false )
            {
                lCost.Text = registrationInstance.Cost.FormatAsCurrency();
                lMinimumInitialPayment.Visible = registrationInstance.MinimumInitialPayment.HasValue;
                lMinimumInitialPayment.Text = registrationInstance.MinimumInitialPayment.HasValue ? registrationInstance.MinimumInitialPayment.Value.FormatAsCurrency() : string.Empty;
            }
            else
            {
                lCost.Visible = false;
                lMinimumInitialPayment.Visible = false;
            }

            lAccount.Visible = registrationInstance.Account != null;
            lAccount.Text = registrationInstance.Account != null ? registrationInstance.Account.Name : string.Empty;

            lMaxAttendees.Visible = registrationInstance.MaxAttendees > 0;
            lMaxAttendees.Text = registrationInstance.MaxAttendees.ToString( "N0" );
            lWorkflowType.Text = registrationInstance.RegistrationWorkflowType != null ?
                registrationInstance.RegistrationWorkflowType.Name : string.Empty;
            lWorkflowType.Visible = !string.IsNullOrWhiteSpace( lWorkflowType.Text );

            lStartDate.Text = registrationInstance.StartDateTime.HasValue ?
                registrationInstance.StartDateTime.Value.ToShortDateString() : string.Empty;
            lStartDate.Visible = registrationInstance.StartDateTime.HasValue;
            lEndDate.Text = registrationInstance.EndDateTime.HasValue ?
            registrationInstance.EndDateTime.Value.ToShortDateString() : string.Empty;
            lEndDate.Visible = registrationInstance.EndDateTime.HasValue;

            lDetails.Visible = !string.IsNullOrWhiteSpace( registrationInstance.Details );
            lDetails.Text = registrationInstance.Details;

            liGroupPlacement.Visible = registrationInstance.RegistrationTemplate.AllowGroupPlacement;

            liWaitList.Visible = registrationInstance.RegistrationTemplate.WaitListEnabled;

            int? groupId = GetUserPreference( string.Format( "ParentGroup_{0}_{1}", BlockId, registrationInstance.Id ) ).AsIntegerOrNull();
            if ( groupId.HasValue )
            {
                using ( var rockContext = new RockContext() )
                {
                    var group = new GroupService( rockContext ).Get( groupId.Value );
                    if ( group != null )
                    {
                        gpGroupPlacementParentGroup.SetValue( group );
                    }
                }
            }

            if ( setTab )
            {
                ShowTab();
            }
        }

        /// <summary>
        /// Sets the edit mode.
        /// </summary>
        /// <param name="editable">if set to <c>true</c> [editable].</param>
        private void SetEditMode( bool editable )
        {
            pnlEditDetails.Visible = editable;
            fieldsetViewDetails.Visible = !editable;
            pnlTabs.Visible = !editable;
        }

        /// <summary>
        /// Shows the tab.
        /// </summary>
        private void ShowTab()
        {
            liRegistrations.RemoveCssClass( "active" );
            pnlRegistrations.Visible = false;

            liRegistrants.RemoveCssClass( "active" );
            pnlRegistrants.Visible = false;

            liPayments.RemoveCssClass( "active" );
            pnlPayments.Visible = false;

            liFees.RemoveCssClass( "active" );
            pnlFees.Visible = false;

            liDiscounts.RemoveCssClass( "active" );
            pnlDiscounts.Visible = false;

            liLinkage.RemoveCssClass( "active" );
            pnlLinkages.Visible = false;

            liWaitList.RemoveCssClass( "active" );
            pnlWaitList.Visible = false;

            liGroupPlacement.RemoveCssClass( "active" );
            pnlGroupPlacement.Visible = false;

            switch ( ActiveTab ?? string.Empty )
            {
                case "lbRegistrants":
                    liRegistrants.AddCssClass( "active" );
                    pnlRegistrants.Visible = true;
                    BindRegistrantsGrid();
                    break;

                case "lbPayments":
                    liPayments.AddCssClass( "active" );
                    pnlPayments.Visible = true;
                    BindPaymentsGrid();
                    break;

                case "lbFees":
                    liFees.AddCssClass( "active" );
                    pnlFees.Visible = true;
                    BindFeesGrid();
                    break;

                case "lbDiscounts":
                    liDiscounts.AddCssClass( "active" );
                    pnlDiscounts.Visible = true;
                    BindDiscountsGrid();
                    break;

                case "lbLinkage":
                    liLinkage.AddCssClass( "active" );
                    pnlLinkages.Visible = true;
                    BindLinkagesGrid();
                    break;

                case "lbGroupPlacement":
                    liGroupPlacement.AddCssClass( "active" );
                    pnlGroupPlacement.Visible = true;
                    cbSetGroupAttributes.Checked = true;
                    BindGroupPlacementGrid();
                    break;

                case "lbWaitList":
                    liWaitList.AddCssClass( "active" );
                    pnlWaitList.Visible = true;
                    BindWaitListGrid();
                    break;

                default:
                    liRegistrations.AddCssClass( "active" );
                    pnlRegistrations.Visible = true;
                    BindRegistrationsGrid();
                    break;
            }
        }

        /// <summary>
        /// Sets whether the registration has payments.
        /// </summary>
        /// <param name="registrationInstanceId">The registration instance identifier.</param>
        /// <param name="rockContext">The rock context.</param>
        private void SetHasPayments( int registrationInstanceId, RockContext rockContext )
        {
            var registrationIdQry = new RegistrationService( rockContext )
                .Queryable().AsNoTracking()
                .Where( r =>
                    r.RegistrationInstanceId == registrationInstanceId &&
                    !r.IsTemporary )
                .Select( r => r.Id );

            var registrationEntityType = EntityTypeCache.Get( typeof( Rock.Model.Registration ) );
            hfHasPayments.Value = new FinancialTransactionDetailService( rockContext )
                .Queryable().AsNoTracking()
                .Where( d =>
                    d.EntityTypeId.HasValue &&
                    d.EntityId.HasValue &&
                    d.EntityTypeId.Value == registrationEntityType.Id &&
                    registrationIdQry.Contains( d.EntityId.Value ) )
                .Any().ToString();
        }

        #endregion

        #region Registration Tab

        /// <summary>
        /// Binds the registrations filter.
        /// </summary>
        private void BindRegistrationsFilter()
        {
            fRegistrations.UserPreferenceKeyPrefix = string.Format( "{0}-", hfRegistrationTemplateId.Value );

            sdrpRegistrationDateRange.DelimitedValues = fRegistrations.GetUserPreference( "Registrations Date Range" );
            ddlRegistrationPaymentStatus.SetValue( fRegistrations.GetUserPreference( "Payment Status" ) );
            tbRegistrationRegisteredByFirstName.Text = fRegistrations.GetUserPreference( "Registered By First Name" );
            tbRegistrationRegisteredByLastName.Text = fRegistrations.GetUserPreference( "Registered By Last Name" );
            tbRegistrationRegistrantFirstName.Text = fRegistrations.GetUserPreference( "Registrant First Name" );
            tbRegistrationRegistrantLastName.Text = fRegistrations.GetUserPreference( "Registrant Last Name" );
        }

        /// <summary>
        /// Binds the registrations grid.
        /// </summary>
        private void BindRegistrationsGrid()
        {
            int? instanceId = hfRegistrationInstanceId.Value.AsIntegerOrNull();
            if ( instanceId.HasValue && instanceId > 0)
            {
                using ( var rockContext = new RockContext() )
                {
                    var registrationEntityType = EntityTypeCache.Get( typeof( Rock.Model.Registration ) );

                    var instance = new RegistrationInstanceService( rockContext ).Get( instanceId.Value );
                    if ( instance != null )
                    {
                        decimal cost = instance.RegistrationTemplate.Cost;
                        if ( instance.RegistrationTemplate.SetCostOnInstance ?? false )
                        {
                            cost = instance.Cost ?? 0.0m;
                        }

                        _instanceHasCost = cost > 0.0m;
                    }

                    var qry = new RegistrationService( rockContext )
                        .Queryable( "PersonAlias.Person,Registrants.PersonAlias.Person,Registrants.Fees.RegistrationTemplateFee" )
                        .AsNoTracking()
                        .Where( r =>
                            r.RegistrationInstanceId == instanceId.Value &&
                            !r.IsTemporary );

                    var dateRange = SlidingDateRangePicker.CalculateDateRangeFromDelimitedValues( sdrpRegistrationDateRange.DelimitedValues );

                    if ( dateRange.Start.HasValue )
                    {
                        qry = qry.Where( r =>
                            r.CreatedDateTime.HasValue &&
                            r.CreatedDateTime.Value >= dateRange.Start.Value );
                    }

                    if ( dateRange.End.HasValue )
                    {
                        qry = qry.Where( r =>
                            r.CreatedDateTime.HasValue &&
                            r.CreatedDateTime.Value < dateRange.End.Value );
                    }

                    if ( !string.IsNullOrWhiteSpace( tbRegistrationRegisteredByFirstName.Text ) )
                    {
                        string pfname = tbRegistrationRegisteredByFirstName.Text;
                        qry = qry.Where( r =>
                            r.FirstName.StartsWith( pfname ) ||
                            r.PersonAlias.Person.NickName.StartsWith( pfname ) ||
                            r.PersonAlias.Person.FirstName.StartsWith( pfname ) );
                    }

                    if ( !string.IsNullOrWhiteSpace( tbRegistrationRegisteredByLastName.Text ) )
                    {
                        string plname = tbRegistrationRegisteredByLastName.Text;
                        qry = qry.Where( r =>
                            r.LastName.StartsWith( plname ) ||
                            r.PersonAlias.Person.LastName.StartsWith( plname ) );
                    }

                    if ( !string.IsNullOrWhiteSpace( tbRegistrationRegistrantFirstName.Text ) )
                    {
                        string rfname = tbRegistrationRegistrantFirstName.Text;
                        qry = qry.Where( r =>
                            r.Registrants.Any( p =>
                                p.PersonAlias.Person.NickName.StartsWith( rfname ) ||
                                p.PersonAlias.Person.FirstName.StartsWith( rfname ) ) );
                    }

                    if ( !string.IsNullOrWhiteSpace( tbRegistrationRegistrantLastName.Text ) )
                    {
                        string rlname = tbRegistrationRegistrantLastName.Text;
                        qry = qry.Where( r =>
                            r.Registrants.Any( p =>
                                p.PersonAlias.Person.LastName.StartsWith( rlname ) ) );
                    }

                    // If filtering on payment status, need to do some sub-querying...
                    if ( ddlRegistrationPaymentStatus.SelectedValue != string.Empty && registrationEntityType != null )
                    {
                        // Get all the registrant costs
                        var rCosts = new Dictionary<int, decimal>();
                        qry.ToList()
                            .Select( r => new
                            {
                                RegistrationId = r.Id,
                                DiscountCosts = r.Registrants.Sum( p => (decimal?) p.DiscountedCost( r.DiscountPercentage, r.DiscountAmount) ) ?? 0.0m,
                            } ).ToList()
                            .ForEach( c =>
                                rCosts.AddOrReplace( c.RegistrationId, c.DiscountCosts ) );

                        var rPayments = new Dictionary<int, decimal>();
                        new FinancialTransactionDetailService( rockContext )
                            .Queryable().AsNoTracking()
                            .Where( d =>
                                d.EntityTypeId.HasValue &&
                                d.EntityId.HasValue &&
                                d.EntityTypeId.Value == registrationEntityType.Id &&
                                rCosts.Keys.Contains( d.EntityId.Value ) )
                            .Select( d => new
                            {
                                RegistrationId = d.EntityId.Value,
                                Payment = d.Amount
                            } )
                            .ToList()
                            .GroupBy( d => d.RegistrationId )
                            .Select( d => new
                            {
                                RegistrationId = d.Key,
                                Payments = d.Sum( p => p.Payment )
                            } )
                            .ToList()
                            .ForEach( p => rPayments.AddOrReplace( p.RegistrationId, p.Payments ) );

                        var rPmtSummary = rCosts
                            .Join(
                                rPayments,
                                c => c.Key,
                                p => p.Key, 
                                ( c, p ) => new
                                {
                                    RegistrationId = c.Key,
                                    Costs = c.Value,
                                    Payments = p.Value
                                } )
                            .ToList();

                        var ids = new List<int>();

                        if ( ddlRegistrationPaymentStatus.SelectedValue == "Paid in Full" )
                        {
                            ids = rPmtSummary
                                .Where( r => r.Costs <= r.Payments )
                                .Select( r => r.RegistrationId )
                                .ToList();
                        }
                        else
                        {
                            ids = rPmtSummary
                                .Where( r => r.Costs > r.Payments )
                                .Select( r => r.RegistrationId )
                                .ToList();
                        }

                        qry = qry.Where( r => ids.Contains( r.Id ) );
                    }

                    SortProperty sortProperty = gRegistrations.SortProperty;
                    if ( sortProperty != null )
                    {
                        // If sorting by Total Cost or Balance Due, the database query needs to be run first without ordering,
                        // and then ordering needs to be done in memory since TotalCost and BalanceDue are not databae fields.
                        if ( sortProperty.Property == "TotalCost" )
                        {
                            if ( sortProperty.Direction == SortDirection.Ascending )
                            {
                                gRegistrations.SetLinqDataSource( qry.ToList().OrderBy( r => r.TotalCost ).AsQueryable() );
                            }
                            else
                            {
                                gRegistrations.SetLinqDataSource( qry.ToList().OrderByDescending( r => r.TotalCost ).AsQueryable() );
                            }
                        }
                        else if ( sortProperty.Property == "BalanceDue" )
                        {
                            if ( sortProperty.Direction == SortDirection.Ascending )
                            {
                                gRegistrations.SetLinqDataSource( qry.ToList().OrderBy( r => r.BalanceDue ).AsQueryable() );
                            }
                            else
                            {
                                gRegistrations.SetLinqDataSource( qry.ToList().OrderByDescending( r => r.BalanceDue ).AsQueryable() );
                            }
                        }
                        else
                        {
                            gRegistrations.SetLinqDataSource( qry.Sort( sortProperty ) );
                        }
                    }
                    else
                    {
                        gRegistrations.SetLinqDataSource( qry.OrderByDescending( r => r.CreatedDateTime ) );
                    }

                    // Get all the payments for any registrations being displayed on the current page.
                    // This is used in the RowDataBound event but queried now so that each row does
                    // not have to query for the data.
                    var currentPageRegistrations = gRegistrations.DataSource as List<Registration>;
                    if ( currentPageRegistrations != null && registrationEntityType != null )
                    {
                        var registrationIds = currentPageRegistrations
                            .Select( r => r.Id )
                            .ToList();

                        registrationPayments = new FinancialTransactionDetailService( rockContext )
                            .Queryable().AsNoTracking()
                            .Where( d =>
                                d.EntityTypeId.HasValue &&
                                d.EntityId.HasValue &&
                                d.EntityTypeId.Value == registrationEntityType.Id &&
                                registrationIds.Contains( d.EntityId.Value ) )
                            .ToList();
                    }

                    var discountCodeHeader = gRegistrations.GetColumnByHeaderText( "Discount Code" );
                    if ( discountCodeHeader != null )
                    {
                        discountCodeHeader.Visible = GetAttributeValue( "DisplayDiscountCodes" ).AsBoolean();
                    }

                    gRegistrations.DataBind();
                }
            }
        }

        #endregion

        #region Registrants Tab

        /// <summary>
        /// Binds the registrants filter.
        /// </summary>
        private void BindRegistrantsFilter( RegistrationInstance instance )
        {
            fRegistrants.UserPreferenceKeyPrefix = string.Format( "{0}-", hfRegistrationTemplateId.Value );
            sdrpRegistrantsRegistrantDateRange.DelimitedValues = fRegistrants.GetUserPreference( "Registrants Date Range" );
            tbRegistrantsRegistrantFirstName.Text = fRegistrants.GetUserPreference( "First Name" );
            tbRegistrantsRegistrantLastName.Text = fRegistrants.GetUserPreference( "Last Name" );
            ddlRegistrantsInGroup.SetValue( fRegistrants.GetUserPreference( "In Group" ) );

            ddlRegistrantsSignedDocument.SetValue( fRegistrants.GetUserPreference( "Signed Document" ) );
            ddlRegistrantsSignedDocument.Visible = instance != null && instance.RegistrationTemplate != null && instance.RegistrationTemplate.RequiredSignatureDocumentTemplateId.HasValue;
        }

        /// <summary>
        /// Binds the registrants grid.
        /// </summary>
        private void BindRegistrantsGrid( bool isExporting = false )
        {
            _isExporting = isExporting;
            int? instanceId = hfRegistrationInstanceId.Value.AsIntegerOrNull();
            if ( instanceId.HasValue )
            {
                using ( var rockContext = new RockContext() )
                {
                    var registrationInstance = new RegistrationInstanceService( rockContext ).Get( instanceId.Value );

                    if ( registrationInstance != null &&
                        registrationInstance.RegistrationTemplate != null &&
                        registrationInstance.RegistrationTemplate.RequiredSignatureDocumentTemplateId.HasValue )
                    {
                        Signers = new SignatureDocumentService( rockContext )
                            .Queryable().AsNoTracking()
                            .Where( d =>
                                d.SignatureDocumentTemplateId == registrationInstance.RegistrationTemplate.RequiredSignatureDocumentTemplateId.Value &&
                                d.Status == SignatureDocumentStatus.Signed &&
                                d.BinaryFileId.HasValue &&
                                d.AppliesToPersonAlias != null )
                            .OrderByDescending( d => d.LastStatusDate )
                            .Select( d => d.AppliesToPersonAlias.PersonId )
                            .ToList();
                    }

                    // Start query for registrants
                    var qry = new RegistrationRegistrantService( rockContext )
                    .Queryable( "PersonAlias.Person.PhoneNumbers.NumberTypeValue,Fees.RegistrationTemplateFee,GroupMember.Group" ).AsNoTracking()
                    .Where( r =>
                        r.Registration.RegistrationInstanceId == instanceId.Value &&
                        r.PersonAlias != null &&
                        r.PersonAlias.Person != null &&
                        r.OnWaitList == false );

                    // Filter by daterange
                    var dateRange = SlidingDateRangePicker.CalculateDateRangeFromDelimitedValues( sdrpRegistrantsRegistrantDateRange.DelimitedValues );
                    if ( dateRange.Start.HasValue )
                    {
                        qry = qry.Where( r =>
                            r.CreatedDateTime.HasValue &&
                            r.CreatedDateTime.Value >= dateRange.Start.Value );
                    }

                    if ( dateRange.End.HasValue )
                    {
                        qry = qry.Where( r =>
                            r.CreatedDateTime.HasValue &&
                            r.CreatedDateTime.Value < dateRange.End.Value );
                    }

                    // Filter by first name
                    if ( !string.IsNullOrWhiteSpace( tbRegistrantsRegistrantFirstName.Text ) )
                    {
                        string rfname = tbRegistrantsRegistrantFirstName.Text;
                        qry = qry.Where( r =>
                            r.PersonAlias.Person.NickName.StartsWith( rfname ) ||
                            r.PersonAlias.Person.FirstName.StartsWith( rfname ) );
                    }

                    // Filter by last name
                    if ( !string.IsNullOrWhiteSpace( tbRegistrantsRegistrantLastName.Text ) )
                    {
                        string rlname = tbRegistrantsRegistrantLastName.Text;
                        qry = qry.Where( r =>
                            r.PersonAlias.Person.LastName.StartsWith( rlname ) );
                    }

                    // Filter by signed documents
                    if ( Signers != null )
                    {
                        if ( ddlRegistrantsSignedDocument.SelectedValue.AsBooleanOrNull() == true )
                        {
                            qry = qry.Where( r => Signers.Contains( r.PersonAlias.PersonId ) );
                        }
                        else if ( ddlRegistrantsSignedDocument.SelectedValue.AsBooleanOrNull() == false )
                        {
                            qry = qry.Where( r => !Signers.Contains( r.PersonAlias.PersonId ) );
                        }
                    }

                    if ( ddlRegistrantsInGroup.SelectedValue.AsBooleanOrNull() == true )
                    {
                        qry = qry.Where( r => r.GroupMemberId.HasValue );
                    }
                    else if ( ddlRegistrantsInGroup.SelectedValue.AsBooleanOrNull() == false )
                    {
                        qry = qry.Where( r => !r.GroupMemberId.HasValue );
                    }

                    bool preloadCampusValues = false;
                    var registrantAttributes = new List<AttributeCache>();
                    var personAttributes = new List<AttributeCache>();
                    var groupMemberAttributes = new List<AttributeCache>();
                    var registrantAttributeIds = new List<int>();
                    var personAttributesIds = new List<int>();
                    var groupMemberAttributesIds = new List<int>();

                    if ( isExporting || RegistrantFields != null && RegistrantFields.Any(f => f.PersonFieldType != null && f.PersonFieldType == RegistrationPersonFieldType.Address) )
                    {
                        // get list of home addresses
                        var personIds = qry.Select( r => r.PersonAlias.PersonId ).ToList();
                        _homeAddresses = Person.GetHomeLocations( personIds );
                    }

                    if ( RegistrantFields != null )
                    {
                        // Filter by any selected
                        foreach ( var personFieldType in RegistrantFields
                            .Where( f =>
                                f.FieldSource == RegistrationFieldSource.PersonField &&
                                f.PersonFieldType.HasValue )
                            .Select( f => f.PersonFieldType.Value ) )
                        {
                            switch ( personFieldType )
                            {
                                case RegistrationPersonFieldType.Campus:
                                    preloadCampusValues = true;

                                    var ddlCampus = phRegistrantsRegistrantFormFieldFilters.FindControl( "ddlRegistrantsCampus" ) as RockDropDownList;
                                    if ( ddlCampus != null )
                                    {
                                        var campusId = ddlCampus.SelectedValue.AsIntegerOrNull();
                                        if ( campusId.HasValue )
                                        {
                                            var familyGroupTypeGuid = Rock.SystemGuid.GroupType.GROUPTYPE_FAMILY.AsGuid();
                                            qry = qry.Where( r =>
                                                r.PersonAlias.Person.Members.Any( m =>
                                                    m.Group.GroupType.Guid == familyGroupTypeGuid &&
                                                    m.Group.CampusId.HasValue &&
                                                    m.Group.CampusId.Value == campusId ) );
                                        }
                                    }

                                    break;

                                case RegistrationPersonFieldType.Email:
                                    var tbEmailFilter = phRegistrantsRegistrantFormFieldFilters.FindControl( "tbRegistrantsEmailFilter" ) as RockTextBox;
                                    if ( tbEmailFilter != null && !string.IsNullOrWhiteSpace( tbEmailFilter.Text ) )
                                    {
                                        qry = qry.Where( r =>
                                            r.PersonAlias.Person.Email != null &&
                                            r.PersonAlias.Person.Email.Contains( tbEmailFilter.Text ) );
                                    }

                                    break;

                                case RegistrationPersonFieldType.Birthdate:
                                    var drpBirthdateFilter = phRegistrantsRegistrantFormFieldFilters.FindControl( "drpRegistrantsBirthdateFilter" ) as DateRangePicker;
                                    if ( drpBirthdateFilter != null )
                                    {
                                        if ( drpBirthdateFilter.LowerValue.HasValue )
                                        {
                                            qry = qry.Where( r =>
                                                r.PersonAlias.Person.BirthDate.HasValue &&
                                                r.PersonAlias.Person.BirthDate.Value >= drpBirthdateFilter.LowerValue.Value );
                                        }

                                        if ( drpBirthdateFilter.UpperValue.HasValue )
                                        {
                                            qry = qry.Where( r =>
                                                r.PersonAlias.Person.BirthDate.HasValue &&
                                                r.PersonAlias.Person.BirthDate.Value <= drpBirthdateFilter.UpperValue.Value );
                                        }
                                    }

                                    break;

                                case RegistrationPersonFieldType.Grade:
                                    var gpGradeFilter = phRegistrantsRegistrantFormFieldFilters.FindControl( "gpRegistrantsGradeFilter" ) as GradePicker;
                                    if ( gpGradeFilter != null )
                                    {
                                        int? graduationYear = Person.GraduationYearFromGradeOffset( gpGradeFilter.SelectedValueAsInt( false ) );
                                        if ( graduationYear.HasValue )
                                        {
                                            qry = qry.Where( r =>
                                                r.PersonAlias.Person.GraduationYear.HasValue &&
                                                r.PersonAlias.Person.GraduationYear == graduationYear.Value );
                                        }
                                    }

                                    break;

                                case RegistrationPersonFieldType.Gender:
                                    var ddlGenderFilter = phRegistrantsRegistrantFormFieldFilters.FindControl( "ddlRegistrantsGenderFilter" ) as RockDropDownList;
                                    if ( ddlGenderFilter != null )
                                    {
                                        var gender = ddlGenderFilter.SelectedValue.ConvertToEnumOrNull<Gender>();
                                        if ( gender.HasValue )
                                        {
                                            qry = qry.Where( r =>
                                                r.PersonAlias.Person.Gender == gender );
                                        }
                                    }

                                    break;

                                case RegistrationPersonFieldType.MaritalStatus:
                                    var ddlMaritalStatusFilter = phRegistrantsRegistrantFormFieldFilters.FindControl( "ddlRegistrantsMaritalStatusFilter" ) as RockDropDownList;
                                    if ( ddlMaritalStatusFilter != null )
                                    {
                                        var maritalStatusId = ddlMaritalStatusFilter.SelectedValue.AsIntegerOrNull();
                                        if ( maritalStatusId.HasValue )
                                        {
                                            qry = qry.Where( r =>
                                                r.PersonAlias.Person.MaritalStatusValueId.HasValue &&
                                                r.PersonAlias.Person.MaritalStatusValueId.Value == maritalStatusId.Value );
                                        }
                                    }

                                    break;
                                    
                                case RegistrationPersonFieldType.MobilePhone:
                                    var tbPhoneFilter = phRegistrantsRegistrantFormFieldFilters.FindControl( "tbRegistrantsPhoneFilter" ) as RockTextBox;
                                    if ( tbPhoneFilter != null && !string.IsNullOrWhiteSpace( tbPhoneFilter.Text ) )
                                    {
                                        string numericPhone = tbPhoneFilter.Text.AsNumeric();
                                        if ( !string.IsNullOrEmpty( numericPhone ) )
                                        {
                                            var phoneNumberPersonIdQry = new PhoneNumberService( rockContext )
                                                .Queryable()
                                                .Where( a => a.Number.Contains( numericPhone ) )
                                                .Select( a => a.PersonId );

                                            qry = qry.Where( r => phoneNumberPersonIdQry.Contains( r.PersonAlias.PersonId ) );
                                        }
                                    }

                                    break;
                            }
                        }

                        // Get all the registrant attributes selected to be on grid
                        registrantAttributes = RegistrantFields
                            .Where( f =>
                                f.Attribute != null &&
                                f.FieldSource == RegistrationFieldSource.RegistrationAttribute )
                            .Select( f => f.Attribute )
                            .ToList();
                        registrantAttributeIds = registrantAttributes.Select( a => a.Id ).Distinct().ToList();

                        // Filter query by any configured registrant attribute filters
                        if ( registrantAttributes != null && registrantAttributes.Any() )
                        {
                            var attributeValueService = new AttributeValueService( rockContext );
                            var parameterExpression = attributeValueService.ParameterExpression;
                            foreach ( var attribute in registrantAttributes )
                            {
                                var filterControl = phRegistrantsRegistrantFormFieldFilters.FindControl( "filterRegistrants_" + attribute.Id.ToString() );
                                if ( filterControl == null )
                                {
                                    continue;
                                }

                                var filterValues = attribute.FieldType.Field.GetFilterValues( filterControl, attribute.QualifierValues, Rock.Reporting.FilterMode.SimpleFilter );
                                var filterIsDefault = attribute.FieldType.Field.IsEqualToValue( filterValues, attribute.DefaultValue );
                                var expression = attribute.FieldType.Field.AttributeFilterExpression( attribute.QualifierValues, filterValues, parameterExpression );
                                if ( expression == null )
                                {
                                    continue;
                                }

                                var attributeValues = attributeValueService
                                                      .Queryable()
                                                      .Where( v => v.Attribute.Id == attribute.Id );

                                var filteredAttributeValues = attributeValues.Where( parameterExpression, expression, null );

                                if ( filterIsDefault )
                                {
                                    qry = qry.Where( w =>
                                         !attributeValues.Any( v => v.EntityId == w.Id ) ||
                                         filteredAttributeValues.Select( v => v.EntityId ).Contains( w.Id ) );
                                }
                                else
                                {
                                    qry = qry.Where( w =>
                                        filteredAttributeValues.Select( v => v.EntityId ).Contains( w.Id ) );
                                }
                            }
                        }

                        // Get all the person attributes selected to be on grid
                        personAttributes = RegistrantFields
                            .Where( f =>
                                f.Attribute != null &&
                                f.FieldSource == RegistrationFieldSource.PersonAttribute )
                            .Select( f => f.Attribute )
                            .ToList();
                        personAttributesIds = personAttributes.Select( a => a.Id ).Distinct().ToList();

                        // Filter query by any configured person attribute filters
                        if ( personAttributes != null && personAttributes.Any() )
                        {
                            var attributeValueService = new AttributeValueService( rockContext );
                            var parameterExpression = attributeValueService.ParameterExpression;
                            foreach ( var attribute in personAttributes )
                            {
                                var filterControl = phRegistrantsRegistrantFormFieldFilters.FindControl( "filterRegistrants_" + attribute.Id.ToString() );
                                if ( filterControl == null )
                                {
                                    continue;
                                }

                                var filterValues = attribute.FieldType.Field.GetFilterValues( filterControl, attribute.QualifierValues, Rock.Reporting.FilterMode.SimpleFilter );
                                var filterIsDefault = attribute.FieldType.Field.IsEqualToValue( filterValues, attribute.DefaultValue );
                                var expression = attribute.FieldType.Field.AttributeFilterExpression( attribute.QualifierValues, filterValues, parameterExpression );
                                if ( expression == null )
                                {
                                    continue;
                                }

                                var attributeValues = attributeValueService
                                    .Queryable()
                                    .Where( v => v.Attribute.Id == attribute.Id );

                                var filteredAttributeValues = attributeValues.Where( parameterExpression, expression, null );

                                if ( filterIsDefault )
                                {
                                    qry = qry.Where( w =>
                                         !attributeValues.Any( v => v.EntityId == w.PersonAlias.PersonId ) ||
                                         filteredAttributeValues.Select( v => v.EntityId ).Contains( w.PersonAlias.PersonId ) );
                                }
                                else
                                {
                                    qry = qry.Where( w =>
                                        filteredAttributeValues.Select( v => v.EntityId ).Contains( w.PersonAlias.PersonId ) );
                                }
                            }
                        }

                        // Get all the group member attributes selected to be on grid
                        groupMemberAttributes = RegistrantFields
                            .Where( f =>
                                f.Attribute != null &&
                                f.FieldSource == RegistrationFieldSource.GroupMemberAttribute )
                            .Select( f => f.Attribute )
                            .ToList();
                        groupMemberAttributesIds = groupMemberAttributes.Select( a => a.Id ).Distinct().ToList();

                        // Filter query by any configured person attribute filters
                        if ( groupMemberAttributes != null && groupMemberAttributes.Any() )
                        {
                            var attributeValueService = new AttributeValueService( rockContext );
                            var parameterExpression = attributeValueService.ParameterExpression;
                            foreach ( var attribute in groupMemberAttributes )
                            {
                                var filterControl = phRegistrantsRegistrantFormFieldFilters.FindControl( "filterRegistrants_" + attribute.Id.ToString() );
                                if ( filterControl == null )
                                {
                                    continue;
                                }

                                var filterValues = attribute.FieldType.Field.GetFilterValues( filterControl, attribute.QualifierValues, Rock.Reporting.FilterMode.SimpleFilter );
                                var filterIsDefault = attribute.FieldType.Field.IsEqualToValue( filterValues, attribute.DefaultValue );
                                var expression = attribute.FieldType.Field.AttributeFilterExpression( attribute.QualifierValues, filterValues, parameterExpression );
                                if ( expression == null )
                                {
                                    continue;
                                }

                                var attributeValues = attributeValueService
                                    .Queryable()
                                    .Where( v => v.Attribute.Id == attribute.Id );

                                var filteredAttributeValues = attributeValues.Where( parameterExpression, expression, null );

                                if ( filterIsDefault )
                                {
                                    qry = qry.Where( r => r.GroupMemberId.HasValue &&
                                         (!attributeValues.Any( v => v.EntityId == r.GroupMemberId.Value ) ||
                                            filteredAttributeValues.Select( v => v.EntityId ).Contains( r.GroupMemberId.Value ) ) );
                                }
                                else
                                {
                                    qry = qry.Where( r =>
                                        r.GroupMemberId.HasValue &&
                                        filteredAttributeValues
                                            .Select( v => v.EntityId )
                                            .Contains( r.GroupMemberId.Value ) );
                                }

                                qry = qry.Where( r => r.GroupMemberId.HasValue && attributeValues.Select( v => v.EntityId ).Contains( r.GroupMemberId.Value ) );
                            }
                        }
                    }

                    // Sort the query
                    IOrderedQueryable<RegistrationRegistrant> orderedQry = null;
                    SortProperty sortProperty = gRegistrants.SortProperty;
                    if ( sortProperty != null )
                    {
                        orderedQry = qry.Sort( sortProperty );
                    }
                    else
                    {
                        orderedQry = qry
                            .OrderBy( r => r.PersonAlias.Person.LastName )
                            .ThenBy( r => r.PersonAlias.Person.NickName );
                    }

                    // increase the timeout just in case. A complex filter on the grid might slow things down
                    rockContext.Database.CommandTimeout = 180;

                    // Set the grids LinqDataSource which will run query and set results for current page
                    gRegistrants.SetLinqDataSource<RegistrationRegistrant>( orderedQry );

                    if ( RegistrantFields != null )
                    {
                        // Get the query results for the current page
                        var currentPageRegistrants = gRegistrants.DataSource as List<RegistrationRegistrant>;
                        if ( currentPageRegistrants != null )
                        {
                            // Get all the registrant ids in current page of query results
                            var registrantIds = currentPageRegistrants
                                .Select( r => r.Id )
                                .Distinct()
                                .ToList();

                            // Get all the person ids in current page of query results
                            var personIds = currentPageRegistrants
                                .Select( r => r.PersonAlias.PersonId )
                                .Distinct()
                                .ToList();

                            // Get all the group member ids and the group id in current page of query results
                            var groupMemberIds = new List<int>();
                            GroupLinks = new Dictionary<int, string>();
                            foreach ( var groupMember in currentPageRegistrants
                                .Where( m =>
                                    m.GroupMember != null &&
                                    m.GroupMember.Group != null )
                                .Select( m => m.GroupMember ) )
                            {
                                groupMemberIds.Add( groupMember.Id );

                                string linkedPageUrl = LinkedPageUrl( "GroupDetailPage", new Dictionary<string, string> { { "GroupId", groupMember.GroupId.ToString() } } );
                                GroupLinks.AddOrIgnore(
                                    groupMember.GroupId,
                                    isExporting ? groupMember.Group.Name : string.Format( "<a href='{0}'>{1}</a>", linkedPageUrl, groupMember.Group.Name ) );
                            }

                            // If the campus column was selected to be displayed on grid, preload all the people's
                            // campuses so that the databind does not need to query each row
                            if ( preloadCampusValues )
                            {
                                PersonCampusIds = new Dictionary<int, List<int>>();

                                Guid familyGroupTypeGuid = Rock.SystemGuid.GroupType.GROUPTYPE_FAMILY.AsGuid();
                                foreach ( var personCampusList in new GroupMemberService( rockContext )
                                    .Queryable().AsNoTracking()
                                    .Where( m =>
                                        m.Group.GroupType.Guid == familyGroupTypeGuid &&
                                        personIds.Contains( m.PersonId ) )
                                    .GroupBy( m => m.PersonId )
                                    .Select( m => new
                                    {
                                        PersonId = m.Key,
                                        CampusIds = m
                                            .Where( g => g.Group.CampusId.HasValue )
                                            .Select( g => g.Group.CampusId.Value )
                                            .ToList()
                                    } ) )
                                {
                                    PersonCampusIds.Add( personCampusList.PersonId, personCampusList.CampusIds );
                                }
                            }

                            // If there are any attributes that were selected to be displayed, we're going
                            // to try and read all attribute values in one query and then put them into a
                            // custom grid ObjectList property so that the AttributeField columns don't need
                            // to do the LoadAttributes and querying of values for each row/column
                            if ( personAttributesIds.Any() || groupMemberAttributesIds.Any() || registrantAttributeIds.Any() )
                            {
                                // Query the attribute values for all rows and attributes
                                var attributeValues = new AttributeValueService( rockContext )
                                    .Queryable( "Attribute" ).AsNoTracking()
                                    .Where( v =>
                                        v.EntityId.HasValue &&
                                        (
                                            (
                                                personAttributesIds.Contains( v.AttributeId ) &&
                                                personIds.Contains( v.EntityId.Value )
                                            ) ||
                                            (
                                                groupMemberAttributesIds.Contains( v.AttributeId ) &&
                                                groupMemberIds.Contains( v.EntityId.Value )
                                            ) ||
                                            (
                                                registrantAttributeIds.Contains( v.AttributeId ) &&
                                                registrantIds.Contains( v.EntityId.Value )
                                            )
                                        ) ).ToList();

                                // Get the attributes to add to each row's object
                                var attributes = new Dictionary<string, AttributeCache>();
                                RegistrantFields
                                        .Where( f => f.Attribute != null )
                                        .Select( f => f.Attribute )
                                        .ToList()
                                    .ForEach( a => attributes
                                        .Add( a.Id.ToString() + a.Key, a ) );

                                // Initialize the grid's object list
                                gRegistrants.ObjectList = new Dictionary<string, object>();

                                // Loop through each of the current page's registrants and build an attribute
                                // field object for storing attributes and the values for each of the registrants
                                foreach ( var registrant in currentPageRegistrants )
                                {
                                    // Create a row attribute object
                                    var attributeFieldObject = new AttributeFieldObject();

                                    // Add the attributes to the attribute object
                                    attributeFieldObject.Attributes = attributes;

                                    // Add any person attribute values to object
                                    attributeValues
                                        .Where( v =>
                                            personAttributesIds.Contains( v.AttributeId ) &&
                                            v.EntityId.Value == registrant.PersonAlias.PersonId )
                                        .ToList()
                                        .ForEach( v => attributeFieldObject.AttributeValues
                                            .Add( v.AttributeId.ToString() + v.Attribute.Key, new AttributeValueCache( v ) ) );

                                    // Add any group member attribute values to object
                                    if ( registrant.GroupMemberId.HasValue )
                                    {
                                        attributeValues
                                            .Where( v =>
                                                groupMemberAttributesIds.Contains( v.AttributeId ) &&
                                                v.EntityId.Value == registrant.GroupMemberId.Value )
                                            .ToList()
                                            .ForEach( v => attributeFieldObject.AttributeValues
                                                .Add( v.AttributeId.ToString() + v.Attribute.Key, new AttributeValueCache( v ) ) );
                                    }

                                    // Add any registrant attribute values to object
                                    attributeValues
                                        .Where( v =>
                                            registrantAttributeIds.Contains( v.AttributeId ) &&
                                            v.EntityId.Value == registrant.Id )
                                        .ToList()
                                        .ForEach( v => attributeFieldObject.AttributeValues
                                            .Add( v.AttributeId.ToString() + v.Attribute.Key, new AttributeValueCache( v ) ) );

                                    // Add row attribute object to grid's object list
                                    gRegistrants.ObjectList.Add( registrant.Id.ToString(), attributeFieldObject );
                                }
                            }
                        }
                    }

                    gRegistrants.DataBind();
                }
            }
        }

        /// <summary>
        /// Gets all of the form fields that were configured as 'Show on Grid' for the registration template
        /// </summary>
        /// <param name="registrationInstance">The registration instance.</param>
        private void LoadRegistrantFormFields( RegistrationInstance registrationInstance )
        {
            RegistrantFields = new List<RegistrantFormField>();

            if ( registrationInstance != null )
            {
                foreach ( var form in registrationInstance.RegistrationTemplate.Forms )
                {
                    foreach ( var formField in form.Fields
                        .Where( f => f.IsGridField )
                        .OrderBy( f => f.Order ) )
                    {
                        if ( formField.FieldSource == RegistrationFieldSource.PersonField )
                        {
                            if ( formField.PersonFieldType != RegistrationPersonFieldType.FirstName &&
                                formField.PersonFieldType != RegistrationPersonFieldType.LastName )
                            {
                                RegistrantFields.Add(
                                    new RegistrantFormField
                                    {
                                        FieldSource = formField.FieldSource,
                                        PersonFieldType = formField.PersonFieldType
                                    } );
                            }
                        }
                        else
                        {
                            RegistrantFields.Add(
                                new RegistrantFormField
                                {
                                    FieldSource = formField.FieldSource,
                                    Attribute = AttributeCache.Get( formField.AttributeId.Value )
                                } );
                        }
                    }
                }
            }
        }

        private void ClearGrid(Grid grid )
        {
            // Remove any of the dynamic person fields
            var dynamicColumns = new List<string> {
                "PersonAlias.Person.BirthDate",
            };
            foreach ( var column in grid.Columns
                .OfType<BoundField>()
                .Where( c => dynamicColumns.Contains( c.DataField ) )
                .ToList() )
            {
                grid.Columns.Remove( column );
            }

            // Remove any of the dynamic attribute fields
            foreach ( var column in grid.Columns
                .OfType<AttributeField>()
                .ToList() )
            {
                grid.Columns.Remove( column );
            }

            // Remove the fees field
            foreach ( var column in grid.Columns
                .OfType<TemplateField>()
                .Where( c => c.HeaderText == "Fees" )
                .ToList() )
            {
                grid.Columns.Remove( column );
            }

            // Remove the delete field
            foreach ( var column in grid.Columns
                .OfType<DeleteField>()
                .ToList() )
            {
                grid.Columns.Remove( column );
            }

            // Remove the delete field
            foreach ( var column in grid.Columns
                .OfType<GroupPickerField>()
                .ToList() )
            {
                grid.Columns.Remove( column );
            }
        }

        /// <summary>
        /// Adds the filter controls and grid columns for all of the registration template's form fields
        /// that were configured to 'Show on Grid'
        /// </summary>
        private void AddDynamicControls( bool setValues )
        {
            phRegistrantsRegistrantFormFieldFilters.Controls.Clear();
            phGroupPlacementsFormFieldFilters.Controls.Clear();
            phWaitListFormFieldFilters.Controls.Clear();

            ClearGrid( gGroupPlacements );
            ClearGrid( gRegistrants );
            ClearGrid( gWaitList );

            string dataFieldExpression = string.Empty;

            if ( RegistrantFields != null )
            {
                foreach ( var field in RegistrantFields )
                {
                    if ( field.FieldSource == RegistrationFieldSource.PersonField && field.PersonFieldType.HasValue )
                    {
                        switch ( field.PersonFieldType.Value )
                        {
                            case RegistrationPersonFieldType.Campus:
                                var ddlRegistrantsCampus = new RockDropDownList();
                                ddlRegistrantsCampus.ID = "ddlRegistrantsCampus";
                                ddlRegistrantsCampus.Label = "Home Campus";
                                ddlRegistrantsCampus.DataValueField = "Id";
                                ddlRegistrantsCampus.DataTextField = "Name";
                                ddlRegistrantsCampus.DataSource = CampusCache.All();
                                ddlRegistrantsCampus.DataBind();
                                ddlRegistrantsCampus.Items.Insert( 0, new ListItem( string.Empty, string.Empty ) );

                                if ( setValues )
                                {
                                    ddlRegistrantsCampus.SetValue( fRegistrants.GetUserPreference( "Home Campus" ) );
                                }

                                phRegistrantsRegistrantFormFieldFilters.Controls.Add( ddlRegistrantsCampus );

                                var ddlGroupPlacementsCampus = new RockDropDownList();
                                ddlGroupPlacementsCampus.ID = "ddlGroupPlacementsCampus";
                                ddlGroupPlacementsCampus.Label = "Home Campus";
                                ddlGroupPlacementsCampus.DataValueField = "Id";
                                ddlGroupPlacementsCampus.DataTextField = "Name";
                                ddlGroupPlacementsCampus.DataSource = CampusCache.All();
                                ddlGroupPlacementsCampus.DataBind();
                                ddlGroupPlacementsCampus.Items.Insert( 0, new ListItem( string.Empty, string.Empty ) );

                                if ( setValues )
                                {
                                    ddlGroupPlacementsCampus.SetValue( fGroupPlacements.GetUserPreference( "GroupPlacements-Home Campus" ) );
                                }

                                phGroupPlacementsFormFieldFilters.Controls.Add( ddlGroupPlacementsCampus );

                                var ddlWaitListCampus = new RockDropDownList();
                                ddlWaitListCampus.ID = "ddlWaitlistCampus";
                                ddlWaitListCampus.Label = "Home Campus";
                                ddlWaitListCampus.DataValueField = "Id";
                                ddlWaitListCampus.DataTextField = "Name";
                                ddlWaitListCampus.DataSource = CampusCache.All();
                                ddlWaitListCampus.DataBind();
                                ddlWaitListCampus.Items.Insert( 0, new ListItem( string.Empty, string.Empty ) );
                                ddlWaitListCampus.SetValue( fRegistrants.GetUserPreference( "WL-Home Campus" ) );
                                phWaitListFormFieldFilters.Controls.Add( ddlWaitListCampus );

                                var templateField = new RockLiteralField();
                                templateField.ID = "lRegistrantsCampus";
                                templateField.HeaderText = "Campus";
                                gRegistrants.Columns.Add( templateField );

                                var templateField2 = new RockLiteralField();
                                templateField2.ID = "lGroupPlacementsCampus";
                                templateField2.HeaderText = "Campus";
                                gGroupPlacements.Columns.Add( templateField2 );

                                var templateField3 = new RockLiteralField();
                                templateField3.ID = "lWaitlistCampus";
                                templateField3.HeaderText = "Campus";
                                gWaitList.Columns.Add( templateField3 );

                                break;

                            case RegistrationPersonFieldType.Email:
                                var tbRegistrantsEmailFilter = new RockTextBox();
                                tbRegistrantsEmailFilter.ID = "tbRegistrantsEmailFilter";
                                tbRegistrantsEmailFilter.Label = "Email";

                                if ( setValues )
                                {
                                    tbRegistrantsEmailFilter.Text = fRegistrants.GetUserPreference( "Email" );
                                }

                                phRegistrantsRegistrantFormFieldFilters.Controls.Add( tbRegistrantsEmailFilter );

                                var tbGroupPlacementsEmailFilter = new RockTextBox();
                                tbGroupPlacementsEmailFilter.ID = "tbGroupPlacementsEmailFilter";
                                tbGroupPlacementsEmailFilter.Label = "Email";

                                if ( setValues )
                                {
                                    tbGroupPlacementsEmailFilter.Text = fGroupPlacements.GetUserPreference( "Email" );
                                }

                                phGroupPlacementsFormFieldFilters.Controls.Add( tbGroupPlacementsEmailFilter );

                                var tbWaitlistEmailFilter = new RockTextBox();
                                tbWaitlistEmailFilter.ID = "tbWaitlistEmailFilter";
                                tbWaitlistEmailFilter.Label = "Email";
                                tbWaitlistEmailFilter.Text = fRegistrants.GetUserPreference( "WL-Email" );
                                phWaitListFormFieldFilters.Controls.Add( tbWaitlistEmailFilter );

                                dataFieldExpression = "PersonAlias.Person.Email";
                                var emailField = new RockBoundField();
                                emailField.DataField = dataFieldExpression;
                                emailField.HeaderText = "Email";
                                emailField.SortExpression = dataFieldExpression;
                                gRegistrants.Columns.Add( emailField );

                                var emailField2 = new RockBoundField();
                                emailField2.DataField = dataFieldExpression;
                                emailField2.HeaderText = "Email";
                                emailField2.SortExpression = dataFieldExpression;
                                gGroupPlacements.Columns.Add( emailField2 );

                                var emailField3 = new RockBoundField();
                                emailField3.DataField = dataFieldExpression;
                                emailField3.HeaderText = "Email";
                                emailField3.SortExpression = dataFieldExpression;
                                gWaitList.Columns.Add( emailField3 );

                                break;

                            case RegistrationPersonFieldType.Birthdate:
                                var drpRegistrantsBirthdateFilter = new DateRangePicker();
                                drpRegistrantsBirthdateFilter.ID = "drpRegistrantsBirthdateFilter";
                                drpRegistrantsBirthdateFilter.Label = "Birthdate Range";

                                if ( setValues )
                                {
                                    drpRegistrantsBirthdateFilter.DelimitedValues = fRegistrants.GetUserPreference( "Birthdate Range" );
                                }

                                phRegistrantsRegistrantFormFieldFilters.Controls.Add( drpRegistrantsBirthdateFilter );

                                var drpGroupPlacementsBirthdateFilter = new DateRangePicker();
                                drpGroupPlacementsBirthdateFilter.ID = "drpGroupPlacementsBirthdateFilter";
                                drpGroupPlacementsBirthdateFilter.Label = "Birthdate Range";

                                if ( setValues )
                                {
                                    drpGroupPlacementsBirthdateFilter.DelimitedValues = fGroupPlacements.GetUserPreference( "GroupPlacements-Birthdate Range" );
                                }

                                phGroupPlacementsFormFieldFilters.Controls.Add( drpGroupPlacementsBirthdateFilter );

                                var drpWaitlistBirthdateFilter = new DateRangePicker();
                                drpWaitlistBirthdateFilter.ID = "drpWaitlistBirthdateFilter";
                                drpWaitlistBirthdateFilter.Label = "Birthdate Range";
                                drpWaitlistBirthdateFilter.DelimitedValues = fRegistrants.GetUserPreference( "WL-Birthdate Range" );
                                phWaitListFormFieldFilters.Controls.Add( drpWaitlistBirthdateFilter );

                                dataFieldExpression = "PersonAlias.Person.BirthDate";
                                var birthdateField = new DateField();
                                birthdateField.DataField = dataFieldExpression;
                                birthdateField.HeaderText = "Birthdate";
                                birthdateField.IncludeAge = true;
                                birthdateField.SortExpression = dataFieldExpression;
                                gRegistrants.Columns.Add( birthdateField );

                                var birthdateField2 = new DateField();
                                birthdateField2.DataField = dataFieldExpression;
                                birthdateField2.HeaderText = "Birthdate";
                                birthdateField2.IncludeAge = true;
                                birthdateField2.SortExpression = dataFieldExpression;
                                gGroupPlacements.Columns.Add( birthdateField2 );

                                var birthdateField3 = new DateField();
                                birthdateField3.DataField = dataFieldExpression;
                                birthdateField3.HeaderText = "Birthdate";
                                birthdateField3.IncludeAge = true;
                                birthdateField3.SortExpression = dataFieldExpression;
                                gWaitList.Columns.Add( birthdateField3 );

                                break;

                            case RegistrationPersonFieldType.Grade:
                                var gpRegistrantsGradeFilter = new GradePicker();
                                gpRegistrantsGradeFilter.ID = "gpRegistrantsGradeFilter";
                                gpRegistrantsGradeFilter.Label = "Grade";
                                gpRegistrantsGradeFilter.UseAbbreviation = true;
                                gpRegistrantsGradeFilter.UseGradeOffsetAsValue = true;
                                gpRegistrantsGradeFilter.CssClass = "input-width-md";
                                    
                                // Since 12th grade is the 0 Value, we need to handle the "no user preference" differently
                                // by not calling SetValue otherwise it will select 12th grade.
                                if ( setValues )
                                {
                                    var registrantsGradeUserPreference = fRegistrants.GetUserPreference( "Grade" ).AsIntegerOrNull();
                                    if ( registrantsGradeUserPreference != null )
                                    {
                                        gpRegistrantsGradeFilter.SetValue( registrantsGradeUserPreference );
                                    }
                                }

                                phRegistrantsRegistrantFormFieldFilters.Controls.Add( gpRegistrantsGradeFilter );

                                var gpGroupPlacementsGradeFilter = new GradePicker();
                                gpGroupPlacementsGradeFilter.ID = "gpGroupPlacementsGradeFilter";
                                gpGroupPlacementsGradeFilter.Label = "Grade";
                                gpGroupPlacementsGradeFilter.UseAbbreviation = true;
                                gpGroupPlacementsGradeFilter.UseGradeOffsetAsValue = true;
                                gpGroupPlacementsGradeFilter.CssClass = "input-width-md";

                                // Since 12th grade is the 0 Value, we need to handle the "no user preference" differently
                                // by not calling SetValue otherwise it will select 12th grade.
                                if ( setValues )
                                {
                                    var groupPlacementsGradeUserPreference = fGroupPlacements.GetUserPreference( "GroupPlacements-Grade" ).AsIntegerOrNull();
                                    if ( groupPlacementsGradeUserPreference != null )
                                    {
                                        gpGroupPlacementsGradeFilter.SetValue( groupPlacementsGradeUserPreference );
                                    }
                                }

                                phGroupPlacementsFormFieldFilters.Controls.Add( gpGroupPlacementsGradeFilter );

                                var gpWaitlistGradeFilter = new GradePicker();
                                gpWaitlistGradeFilter.ID = "gpWaitlistGradeFilter";
                                gpWaitlistGradeFilter.Label = "Grade";
                                gpWaitlistGradeFilter.UseAbbreviation = true;
                                gpWaitlistGradeFilter.UseGradeOffsetAsValue = true;
                                gpWaitlistGradeFilter.CssClass = "input-width-md";
                                var wlGradeUserPreference = fRegistrants.GetUserPreference( "WL-Grade" ).AsIntegerOrNull();
                                if ( wlGradeUserPreference != null )
                                {
                                    gpWaitlistGradeFilter.SetValue( wlGradeUserPreference );
                                }

                                phWaitListFormFieldFilters.Controls.Add( gpWaitlistGradeFilter );

                                // 2017-01-13 as discussed, changing this to Grade but keeping the sort based on grad year
                                dataFieldExpression = "PersonAlias.Person.GradeFormatted";
                                var gradeField = new RockBoundField();
                                gradeField.DataField = dataFieldExpression;
                                gradeField.HeaderText = "Grade";
                                gradeField.SortExpression = "PersonAlias.Person.GraduationYear";
                                gRegistrants.Columns.Add( gradeField );

                                var gradeField2 = new RockBoundField();
                                gradeField2.DataField = dataFieldExpression;
                                gradeField2.HeaderText = "Grade";
                                gGroupPlacements.Columns.Add( gradeField2 );

                                var gradeField3 = new RockBoundField();
                                gradeField3.DataField = dataFieldExpression;
                                gradeField3.HeaderText = "Grade";
                                gWaitList.Columns.Add( gradeField3 );

                                break;

                            case RegistrationPersonFieldType.Gender:
                                var ddlRegistrantsGenderFilter = new RockDropDownList();
                                ddlRegistrantsGenderFilter.BindToEnum<Gender>( true );
                                ddlRegistrantsGenderFilter.ID = "ddlRegistrantsGenderFilter";
                                ddlRegistrantsGenderFilter.Label = "Gender";

                                if ( setValues )
                                {
                                    ddlRegistrantsGenderFilter.SetValue( fRegistrants.GetUserPreference( "Gender" ) );
                                }

                                phRegistrantsRegistrantFormFieldFilters.Controls.Add( ddlRegistrantsGenderFilter );

                                var ddlGroupPlacementsGenderFilter = new RockDropDownList();
                                ddlGroupPlacementsGenderFilter.BindToEnum<Gender>( true );
                                ddlGroupPlacementsGenderFilter.ID = "ddlGroupPlacementsGenderFilter";
                                ddlGroupPlacementsGenderFilter.Label = "Gender";

                                if ( setValues )
                                {
                                    ddlGroupPlacementsGenderFilter.SetValue( fGroupPlacements.GetUserPreference( "GroupPlacements-Gender" ) );
                                }

                                phGroupPlacementsFormFieldFilters.Controls.Add( ddlGroupPlacementsGenderFilter );

                                var ddlWaitlistGenderFilter = new RockDropDownList();
                                ddlWaitlistGenderFilter.BindToEnum<Gender>( true );
                                ddlWaitlistGenderFilter.ID = "ddlWaitlistGenderFilter";
                                ddlWaitlistGenderFilter.Label = "Gender";
                                ddlWaitlistGenderFilter.SetValue( fWaitList.GetUserPreference( "WL-Gender" ) );
                                phWaitListFormFieldFilters.Controls.Add( ddlWaitlistGenderFilter );

                                dataFieldExpression = "PersonAlias.Person.Gender";
                                var genderField = new EnumField();
                                genderField.DataField = dataFieldExpression;
                                genderField.HeaderText = "Gender";
                                genderField.SortExpression = dataFieldExpression;
                                gRegistrants.Columns.Add( genderField );

                                var genderField2 = new EnumField();
                                genderField2.DataField = dataFieldExpression;
                                genderField2.HeaderText = "Gender";
                                genderField2.SortExpression = dataFieldExpression;
                                gGroupPlacements.Columns.Add( genderField2 );

                                var genderField3 = new EnumField();
                                genderField3.DataField = dataFieldExpression;
                                genderField3.HeaderText = "Gender";
                                genderField3.SortExpression = dataFieldExpression;
                                gWaitList.Columns.Add( genderField3 );

                                break;

                            case RegistrationPersonFieldType.MaritalStatus:
                                var ddlRegistrantsMaritalStatusFilter = new RockDropDownList();
                                ddlRegistrantsMaritalStatusFilter.BindToDefinedType( DefinedTypeCache.Get( Rock.SystemGuid.DefinedType.PERSON_MARITAL_STATUS.AsGuid() ), true );
                                ddlRegistrantsMaritalStatusFilter.ID = "ddlRegistrantsMaritalStatusFilter";
                                ddlRegistrantsMaritalStatusFilter.Label = "Marital Status";

                                if ( setValues )
                                {
                                    ddlRegistrantsMaritalStatusFilter.SetValue( fRegistrants.GetUserPreference( "Marital Status" ) );
                                }

                                phRegistrantsRegistrantFormFieldFilters.Controls.Add( ddlRegistrantsMaritalStatusFilter );

                                var ddlGroupPlacementsMaritalStatusFilter = new RockDropDownList();
                                ddlGroupPlacementsMaritalStatusFilter.BindToDefinedType( DefinedTypeCache.Get( Rock.SystemGuid.DefinedType.PERSON_MARITAL_STATUS.AsGuid() ), true );
                                ddlGroupPlacementsMaritalStatusFilter.ID = "ddlGroupPlacementsMaritalStatusFilter";
                                ddlGroupPlacementsMaritalStatusFilter.Label = "Marital Status";

                                if ( setValues )
                                {
                                    ddlGroupPlacementsMaritalStatusFilter.SetValue( fGroupPlacements.GetUserPreference( "GroupPlacements-Marital Status" ) );
                                }

                                phGroupPlacementsFormFieldFilters.Controls.Add( ddlGroupPlacementsMaritalStatusFilter );

                                var ddlWaitlistMaritalStatusFilter = new RockDropDownList();
                                ddlWaitlistMaritalStatusFilter.BindToDefinedType( DefinedTypeCache.Get( Rock.SystemGuid.DefinedType.PERSON_MARITAL_STATUS.AsGuid() ), true );
                                ddlWaitlistMaritalStatusFilter.ID = "ddlWaitlistMaritalStatusFilter";
                                ddlWaitlistMaritalStatusFilter.Label = "Marital Status";
                                ddlWaitlistMaritalStatusFilter.SetValue( fRegistrants.GetUserPreference( "WL-Marital Status" ) );
                                phWaitListFormFieldFilters.Controls.Add( ddlWaitlistMaritalStatusFilter );

                                dataFieldExpression = "PersonAlias.Person.MaritalStatusValue.Value";
                                var maritalStatusField = new RockBoundField();
                                maritalStatusField.DataField = dataFieldExpression;
                                maritalStatusField.HeaderText = "MaritalStatus";
                                maritalStatusField.SortExpression = dataFieldExpression;
                                gRegistrants.Columns.Add( maritalStatusField );

                                var maritalStatusField2 = new RockBoundField();
                                maritalStatusField2.DataField = dataFieldExpression;
                                maritalStatusField2.HeaderText = "MaritalStatus";
                                maritalStatusField2.SortExpression = dataFieldExpression;
                                gGroupPlacements.Columns.Add( maritalStatusField2 );

                                var maritalStatusField3 = new RockBoundField();
                                maritalStatusField3.DataField = dataFieldExpression;
                                maritalStatusField3.HeaderText = "MaritalStatus";
                                maritalStatusField3.SortExpression = dataFieldExpression;
                                gWaitList.Columns.Add( maritalStatusField3 );

                                break;

                            case RegistrationPersonFieldType.MobilePhone:
                                var tbRegistrantsPhoneFilter = new RockTextBox();
                                tbRegistrantsPhoneFilter.ID = "tbRegistrantsPhoneFilter";
                                tbRegistrantsPhoneFilter.Label = "Phone";

                                if ( setValues )
                                {
                                    tbRegistrantsPhoneFilter.Text = fRegistrants.GetUserPreference( "Phone" );
                                }

                                phRegistrantsRegistrantFormFieldFilters.Controls.Add( tbRegistrantsPhoneFilter );

                                var tbGroupPlacementsPhoneFilter = new RockTextBox();
                                tbGroupPlacementsPhoneFilter.ID = "tbGroupPlacementsPhoneFilter";
                                tbGroupPlacementsPhoneFilter.Label = "Phone";

                                if ( setValues )
                                {
                                    tbGroupPlacementsPhoneFilter.Text = fGroupPlacements.GetUserPreference( "GroupPlacements-Phone" );
                                }

                                phGroupPlacementsFormFieldFilters.Controls.Add( tbGroupPlacementsPhoneFilter );

                                var tbWaitlistPhoneFilter = new RockTextBox();
                                tbWaitlistPhoneFilter.ID = "tbWaitlistPhoneFilter";
                                tbWaitlistPhoneFilter.Label = "Phone";
                                tbWaitlistPhoneFilter.Text = fRegistrants.GetUserPreference( "WL-Phone" );
                                phWaitListFormFieldFilters.Controls.Add( tbWaitlistPhoneFilter );

                                var phoneNumbersField = new PhoneNumbersField();
                                phoneNumbersField.DataField = "PersonAlias.Person.PhoneNumbers";
                                phoneNumbersField.HeaderText = "Phone(s)";
                                gRegistrants.Columns.Add( phoneNumbersField );

                                var phoneNumbersField2 = new PhoneNumbersField();
                                phoneNumbersField2.DataField = "PersonAlias.Person.PhoneNumbers";
                                phoneNumbersField2.HeaderText = "Phone(s)";
                                gGroupPlacements.Columns.Add( phoneNumbersField2 );

                                var phoneNumbersField3 = new PhoneNumbersField();
                                phoneNumbersField3.DataField = "PersonAlias.Person.PhoneNumbers";
                                phoneNumbersField3.HeaderText = "Phone(s)";
                                gWaitList.Columns.Add( phoneNumbersField3 );

                                break;
                            case RegistrationPersonFieldType.Address:
                                var addressField = new RockLiteralField();
                                addressField.ID = "lRegistrantsAddress";
                                addressField.HeaderText = "Address";
                                // There are specific Street1, Street2, City, etc. fields included instead
                                addressField.ExcelExportBehavior = ExcelExportBehavior.NeverInclude;
                                gRegistrants.Columns.Add( addressField );

                                var addressField2 = new RockLiteralField();
                                addressField2.ID = "lGroupPlacementsAddress";
                                addressField2.HeaderText = "Address";
                                gGroupPlacements.Columns.Add( addressField2 );

                                var addressField3 = new RockLiteralField();
                                addressField3.ID = "lWaitlistAddress";
                                addressField3.HeaderText = "Address";
                                gWaitList.Columns.Add( addressField3 );
                                break;
                        }
                    }
                    else if ( field.Attribute != null )
                    {
                        var attribute = field.Attribute;

                        // add dynamic filter to registrant grid
                        var registrantsControl = attribute.FieldType.Field.FilterControl( attribute.QualifierValues, "filterRegistrants_" + attribute.Id.ToString(), false, Rock.Reporting.FilterMode.SimpleFilter );
                        if ( registrantsControl != null )
                        {
                            if ( registrantsControl is IRockControl )
                            {
                                var rockControl = (IRockControl) registrantsControl;
                                rockControl.Label = attribute.Name;
                                rockControl.Help = attribute.Description;
                                phRegistrantsRegistrantFormFieldFilters.Controls.Add( registrantsControl );
                            }
                            else
                            {
                                var wrapper = new RockControlWrapper();
                                wrapper.ID = registrantsControl.ID + "_wrapper";
                                wrapper.Label = attribute.Name;
                                wrapper.Controls.Add( registrantsControl );
                                phRegistrantsRegistrantFormFieldFilters.Controls.Add( wrapper );
                            }

                            if ( setValues )
                            {
                                string savedValue = fRegistrants.GetUserPreference( attribute.Key );
                                if ( !string.IsNullOrWhiteSpace( savedValue ) )
                                {
                                    try
                                    {
                                        var values = JsonConvert.DeserializeObject<List<string>>( savedValue );
                                        attribute.FieldType.Field.SetFilterValues( registrantsControl, attribute.QualifierValues, values );
                                    }
                                    catch
                                    {
                                    }
                                }
                            }
                        }

                        // add dynamic filter to registrant grid
                        var groupPlacementsControl = attribute.FieldType.Field.FilterControl( attribute.QualifierValues, "filterGroupPlacements_" + attribute.Id.ToString(), false, Rock.Reporting.FilterMode.SimpleFilter );
                        if ( groupPlacementsControl != null )
                        {
                            if ( groupPlacementsControl is IRockControl )
                            {
                                var rockControl = ( IRockControl ) groupPlacementsControl;
                                rockControl.Label = attribute.Name;
                                rockControl.Help = attribute.Description;
                                phGroupPlacementsFormFieldFilters.Controls.Add( groupPlacementsControl );
                            }
                            else
                            {
                                var wrapper = new RockControlWrapper();
                                wrapper.ID = groupPlacementsControl.ID + "_wrapper";
                                wrapper.Label = attribute.Name;
                                wrapper.Controls.Add( groupPlacementsControl );
                                phGroupPlacementsFormFieldFilters.Controls.Add( wrapper );
                            }

                            if ( setValues )
                            {
                                string savedValue = fRegistrants.GetUserPreference( "GroupPlacements-" + attribute.Key );
                                if ( !string.IsNullOrWhiteSpace( savedValue ) )
                                {
                                    try
                                    {
                                        var values = JsonConvert.DeserializeObject<List<string>>( savedValue );
                                        attribute.FieldType.Field.SetFilterValues( groupPlacementsControl, attribute.QualifierValues, values );
                                    }
                                    catch
                                    {
                                    }
                                }
                            }
                        }

                        // add dynamic filter to wait list grid
                        var waitListControl = attribute.FieldType.Field.FilterControl( attribute.QualifierValues, "filterWaitList_" + attribute.Id.ToString(), false, Rock.Reporting.FilterMode.SimpleFilter );
                        if ( waitListControl != null )
                        {
                            if ( waitListControl is IRockControl )
                            {
                                var rockControl2 = (IRockControl)waitListControl;
                                rockControl2.Label = attribute.Name;
                                rockControl2.Help = attribute.Description;
                                phWaitListFormFieldFilters.Controls.Add( waitListControl );
                            }
                            else
                            {
                                var wrapper2 = new RockControlWrapper();
                                wrapper2.ID = waitListControl.ID + "_wrapper";
                                wrapper2.Label = attribute.Name;
                                wrapper2.Controls.Add( waitListControl );
                                phWaitListFormFieldFilters.Controls.Add( wrapper2 );
                            }

                            string savedValue = fWaitList.GetUserPreference( "WL-" + attribute.Key );
                            if ( !string.IsNullOrWhiteSpace( savedValue ) )
                            {
                                try
                                {
                                    var values = JsonConvert.DeserializeObject<List<string>>( savedValue );
                                    attribute.FieldType.Field.SetFilterValues( waitListControl, attribute.QualifierValues, values );
                                }
                                catch
                                {
                                }
                            }
                        }

                        dataFieldExpression = attribute.Id.ToString() + attribute.Key;
                        bool columnExists = gRegistrants.Columns.OfType<AttributeField>().FirstOrDefault( a => a.DataField.Equals( dataFieldExpression ) ) != null;
                        if ( !columnExists )
                        {
                            AttributeField boundField = new AttributeField();
                            boundField.DataField = dataFieldExpression;
                            boundField.AttributeId = attribute.Id;
                            boundField.HeaderText = attribute.Name;

                            AttributeField boundField2 = new AttributeField();
                            boundField2.DataField = dataFieldExpression;
                            boundField2.AttributeId = attribute.Id;
                            boundField2.HeaderText = attribute.Name;

                            AttributeField boundField3 = new AttributeField();
                            boundField3.DataField = dataFieldExpression;
                            boundField3.AttributeId = attribute.Id;
                            boundField3.HeaderText = attribute.Name;

                            var attributeCache = Rock.Web.Cache.AttributeCache.Get( attribute.Id );
                            if ( attributeCache != null )
                            {
                                boundField.ItemStyle.HorizontalAlign = attributeCache.FieldType.Field.AlignValue;
                                boundField2.ItemStyle.HorizontalAlign = attributeCache.FieldType.Field.AlignValue;
                                boundField3.ItemStyle.HorizontalAlign = attributeCache.FieldType.Field.AlignValue;
                            }

                            gRegistrants.Columns.Add( boundField );

                            gGroupPlacements.Columns.Add( boundField2 );

                            gWaitList.Columns.Add( boundField3 );
                        }
                    }
                }
            }

            // Add fee column
            var feeField = new RockLiteralField();
            feeField.ID = "lFees";
            feeField.HeaderText = "Fees";
            gRegistrants.Columns.Add( feeField );

            var deleteField = new DeleteField();
            gRegistrants.Columns.Add( deleteField );
            deleteField.Click += gRegistrants_Delete;

            var groupPickerField = new GroupPickerField();
            groupPickerField.HeaderText = "Group";
            groupPickerField.RootGroupId = gpGroupPlacementParentGroup.SelectedValueAsInt();
            gGroupPlacements.Columns.Add( groupPickerField );
        }

        #endregion

        #region Payments Tab

        /// <summary>
        /// Binds the payments filter.
        /// </summary>
        private void BindPaymentsFilter()
        {
            fPayments.UserPreferenceKeyPrefix = string.Format( "{0}-", hfRegistrationTemplateId.Value );
            sdrpPaymentDateRange.DelimitedValues = fPayments.GetUserPreference( "Payments Date Range" );
        }

        /// <summary>
        /// Binds the payments grid.
        /// </summary>
        private void BindPaymentsGrid()
        {
            int? instanceId = hfRegistrationInstanceId.Value.AsIntegerOrNull();
            if ( instanceId.HasValue )
            {
                using ( var rockContext = new RockContext() )
                {
                    var currencyTypes = new Dictionary<int, string>();
                    var creditCardTypes = new Dictionary<int, string>();

                    // If configured for a registration and registration is null, return
                    int registrationEntityTypeId = EntityTypeCache.Get( typeof( Rock.Model.Registration ) ).Id;

                    // Get all the registrations for this instance
                    paymentRegistrations = new RegistrationService( rockContext )
                        .Queryable( "PersonAlias.Person,Registrants.PersonAlias.Person" ).AsNoTracking()
                        .Where( r =>
                            r.RegistrationInstanceId == instanceId.Value &&
                            !r.IsTemporary )
                        .ToList();

                    // Get the Registration Ids
                    var registrationIds = paymentRegistrations
                        .Select( r => r.Id )
                        .ToList();

                    // Get all the transactions relate to these registrations
                    var qry = new FinancialTransactionService( rockContext )
                        .Queryable().AsNoTracking()
                        .Where( t => t.TransactionDetails
                            .Any( d =>
                                d.EntityTypeId.HasValue &&
                                d.EntityTypeId.Value == registrationEntityTypeId &&
                                d.EntityId.HasValue &&
                                registrationIds.Contains( d.EntityId.Value ) ) );

                    // Date Range
                    var dateRange = SlidingDateRangePicker.CalculateDateRangeFromDelimitedValues( sdrpPaymentDateRange.DelimitedValues );

                    if ( dateRange.Start.HasValue )
                    {
                        qry = qry.Where( r =>
                            r.TransactionDateTime >= dateRange.Start.Value );
                    }

                    if ( dateRange.End.HasValue )
                    {
                        qry = qry.Where( r =>
                            r.TransactionDateTime < dateRange.End.Value );
                    }

                    SortProperty sortProperty = gPayments.SortProperty;
                    if ( sortProperty != null )
                    {
                        if ( sortProperty.Property == "TotalAmount" )
                        {
                            if ( sortProperty.Direction == SortDirection.Ascending )
                            {
                                qry = qry.OrderBy( t => t.TransactionDetails.Sum( d => (decimal?)d.Amount ) ?? 0.00M );
                            }
                            else
                            {
                                qry = qry.OrderByDescending( t => t.TransactionDetails.Sum( d => (decimal?)d.Amount ) ?? 0.0M );
                            }
                        }
                        else
                        {
                            qry = qry.Sort( sortProperty );
                        }
                    }
                    else
                    {
                        qry = qry.OrderByDescending( t => t.TransactionDateTime ).ThenByDescending( t => t.Id );
                    }

                    gPayments.SetLinqDataSource( qry.AsNoTracking() );
                    gPayments.DataBind();
                }
            }
        }

        #endregion

        #region Fees Tab

        /// <summary>
        /// Binds the fees filter.
        /// </summary>
        private void BindFeesFilter()
        {
            sdrpFeeDateRange.DelimitedValues = fFees.GetUserPreference( "FeeDateRange");
            Populate_ddlFeeName();
            ddlFeeName.SelectedIndex = ddlFeeName.Items.IndexOf(ddlFeeName.Items.FindByText(fFees.GetUserPreference( "FeeName" ) ) );
            Populate_cblFeeOptions();
        }

        /// <summary>
        /// Binds the fees grid.
        /// </summary>
        private void BindFeesGrid()
        {
            int? instanceId = hfRegistrationInstanceId.Value.AsIntegerOrNull();
            if ( instanceId == null || instanceId == 0 )
            {
                return;
            }
            
            RegistrationTemplateFeeService registrationTemplateFeeService = new RegistrationTemplateFeeService( new RockContext() );
            var data = registrationTemplateFeeService.GetRegistrationTemplateFeeReport( (int)instanceId );

            // Add Date Range
            var dateRange = SlidingDateRangePicker.CalculateDateRangeFromDelimitedValues( sdrpFeeDateRange.DelimitedValues );
            if ( dateRange.Start.HasValue )
            {
                data = data.Where( r => r.RegistrationDate >= dateRange.Start.Value );
            }

            if ( dateRange.End.HasValue )
            {
                data = data.Where( r => r.RegistrationDate < dateRange.End.Value );
            }

            // Fee Name
            if (ddlFeeName.SelectedIndex > 0 )
            {
                data = data.Where( r => r.FeeName == ddlFeeName.SelectedItem.Text );
            }

            // Fee Options
            if ( cblFeeOptions.SelectedValues.Count > 0 )
            {
                data = data.Where( r => cblFeeOptions.SelectedValues.Contains( r.Option ) );
            }

            SortProperty sortProperty = gFees.SortProperty;
            if ( sortProperty != null )
            {
                data = data.AsQueryable().Sort( sortProperty ).ToList();
            }
            else
            {
                data = data.OrderByDescending( f => f.RegistrationDate ).ToList();
            }

            gFees.DataSource = data;
            gFees.DataBind();
        }

        /// <summary>
        /// Handles the GridRebind event of the gFees control.
        /// </summary>
        /// <param name="sender">The source of the event.</param>
        /// <param name="e">The <see cref="GridRebindEventArgs"/> instance containing the event data.</param>
        protected void gFees_GridRebind( object sender, GridRebindEventArgs e )
        {
            gFees.ExportTitleName = lReadOnlyTitle.Text + " - Registration Fees";
            gFees.ExportFilename = gFees.ExportFilename ?? lReadOnlyTitle.Text + "RegistrationFees";
            BindFeesGrid();
        }

        /// <summary>
        /// Populates ddlFeeName with the name of the DDL fee.
        /// </summary>
        private void Populate_ddlFeeName()
        {
            int? instanceId = hfRegistrationInstanceId.Value.AsIntegerOrNull();
            if ( instanceId == null || instanceId == 0 )
            {
                return;
            }

            var rockContext = new RockContext();
            var registrationInstanceService = new RegistrationInstanceService( rockContext );
            var templateId = registrationInstanceService.Get( ( int ) instanceId ).RegistrationTemplateId;

            var registrationTemplateFeeService = new RegistrationTemplateFeeService( new RockContext() );
            var templateFees = registrationTemplateFeeService.Queryable().Where( f => f.RegistrationTemplateId == templateId ).ToList();

            ddlFeeName.Items.Add( new ListItem() );
            foreach ( var templateFee in templateFees )
            {
                ddlFeeName.Items.Add( new ListItem( templateFee.Name, templateFee.Id.ToString() ) );
            }
        }

        /// <summary>
        /// Populates cblFeeOptions with fee options.
        /// </summary>
        private void Populate_cblFeeOptions()
        {
            cblFeeOptions.Items.Clear();

            string feeId = ddlFeeName.SelectedValue;
            if ( feeId.IsNotNullOrWhitespace() )
            {
                var registrationTemplateFeeService = new RegistrationTemplateFeeService( new RockContext() );
                var fees = registrationTemplateFeeService.GetParsedFeeOptionsWithoutCost( feeId.AsInteger() );

                foreach ( var fee in fees )
                {
                    cblFeeOptions.Items.Add( new ListItem( fee, fee ) );
                }

                string feeOptionValues = fFees.GetUserPreference( "FeeOptions" );
                if ( !string.IsNullOrWhiteSpace( feeOptionValues ) )
                {
                    cblFeeOptions.SetValues( feeOptionValues.Split( ';' ).ToList() );
                }
                
                cblFeeOptions.Visible = true;
            }
        }

        #endregion

        #region Discounts Tab
        
        private void BindDiscountsFilter()
        {
            sdrpDiscountDateRange.DelimitedValues = fDiscounts.GetUserPreference( "DiscountDateRange" );
            Populate_ddlDiscountCode();
            ddlDiscountCode.SelectedIndex = ddlDiscountCode.Items.IndexOf( ddlDiscountCode.Items.FindByText( fDiscounts.GetUserPreference( "DiscountCode" ) ) );
            tbDiscountCodeSearch.Text = fDiscounts.GetUserPreference( "DiscountCodeSearch" );
        }

        private void BindDiscountsGrid()
        {
            int? instanceId = hfRegistrationInstanceId.Value.AsIntegerOrNull();
            if ( instanceId == null || instanceId == 0 )
            {
                return;
            }

            RegistrationTemplateDiscountService registrationTemplateDiscountService = new RegistrationTemplateDiscountService( new RockContext() );
            var data = registrationTemplateDiscountService.GetRegistrationInstanceDiscountCodeReport( ( int ) instanceId );

            // Add Date Range
            var dateRange = SlidingDateRangePicker.CalculateDateRangeFromDelimitedValues( sdrpDiscountDateRange.DelimitedValues );
            if ( dateRange.Start.HasValue )
            {
                data = data.Where( r => r.RegistrationDate >= dateRange.Start.Value );
            }

            if ( dateRange.End.HasValue )
            {
                data = data.Where( r => r.RegistrationDate < dateRange.End.Value );
            }

            // Discount code, use ddl if one is selected, otherwise try the search box.
            if ( ddlDiscountCode.SelectedIndex > 0 )
            {
                data = data.Where( r => r.DiscountCode == ddlDiscountCode.SelectedItem.Text );
            }
            else if ( tbDiscountCodeSearch.Text.IsNotNullOrWhitespace() )
            {
                System.Text.RegularExpressions.Regex regex = new System.Text.RegularExpressions.Regex( tbDiscountCodeSearch.Text.ToLower() );
                data = data.Where( r => regex.IsMatch( r.DiscountCode.ToLower()) );
            }

            var results = data.ToList();

            SortProperty sortProperty = gDiscounts.SortProperty;
            if ( sortProperty != null )
            {
                results = results.AsQueryable().Sort( sortProperty ).ToList();
            }
            else
            {
                results = results.OrderByDescending( d => d.RegistrationDate ).ToList();
            }

            
            gDiscounts.DataSource = results;
            gDiscounts.DataBind();

            PopulateTotals( results );
        }

        protected void gDiscounts_GridRebind( object sender, GridRebindEventArgs e)
        {
            gDiscounts.ExportTitleName = lReadOnlyTitle.Text + " - Discount Codes";
            gDiscounts.ExportFilename = gDiscounts.ExportFilename ?? lReadOnlyTitle.Text + "DiscountCodes";
            BindDiscountsGrid();
        }

        private void PopulateTotals( List<TemplateDiscountReport> report )
        {
            lTotalTotalCost.Text = string.Format( GlobalAttributesCache.Value( "CurrencySymbol" ) + "{0:#,##0.00}", report.Sum( r => r.TotalCost ) );
            lTotalDiscountQualifiedCost.Text = string.Format( GlobalAttributesCache.Value( "CurrencySymbol" ) + "{0:#,##0.00}", report.Sum( r => r.DiscountQualifiedCost ) );
            lTotalDiscounts.Text = string.Format( GlobalAttributesCache.Value( "CurrencySymbol" ) + "{0:#,##0.00}", report.Sum( r => r.TotalDiscount ) );
            lTotalRegistrationCost.Text = string.Format( GlobalAttributesCache.Value( "CurrencySymbol" ) + "{0:#,##0.00}", report.Sum( r => r.RegistrationCost ) );
            lTotalRegistrations.Text = report.Count().ToString();
            lTotalRegistrants.Text = report.Sum( r => r.RegistrantCount ).ToString();
        }

        protected void Populate_ddlDiscountCode()
        {
            int? instanceId = hfRegistrationInstanceId.Value.AsIntegerOrNull();
            if ( instanceId == null || instanceId == 0 )
            {
                return;
            }
            
            var discountService = new RegistrationTemplateDiscountService( new RockContext() );
            var discountCodes = discountService.GetDiscountsForRegistrationInstance( instanceId ).AsNoTracking().OrderBy( d => d.Code ).ToList();

            ddlDiscountCode.Items.Clear();
            ddlDiscountCode.Items.Add( new ListItem() );
            foreach ( var discountCode in discountCodes )
            {
                ddlDiscountCode.Items.Add( new ListItem( discountCode.Code, discountCode.Id.ToString() ) );
            }
        }

        #endregion

        #region Wait List Tab

        /// <summary>
        /// Binds the wait list filter.
        /// </summary>
        /// <param name="instance">The instance.</param>
        private void BindWaitListFilter( RegistrationInstance instance )
        {
            fWaitList.UserPreferenceKeyPrefix = string.Format( "{0}-", hfRegistrationTemplateId.Value );
            drpWaitListDateRange.DelimitedValues = fWaitList.GetUserPreference( "WL-Date Range" );
            tbWaitListFirstName.Text = fWaitList.GetUserPreference( "WL-First Name" );
            tbWaitListLastName.Text = fWaitList.GetUserPreference( "WL-Last Name" );
        }

        /// <summary>
        /// Binds the wait list grid.
        /// </summary>
        /// <param name="isExporting">if set to <c>true</c> [is exporting].</param>
        private void BindWaitListGrid( bool isExporting = false )
        {
            _isExporting = isExporting;
            int? instanceId = hfRegistrationInstanceId.Value.AsIntegerOrNull();
            if ( instanceId.HasValue )
            {
                using ( var rockContext = new RockContext() )
                {
                    var registrationInstance = new RegistrationInstanceService( rockContext ).Get( instanceId.Value );

                    _waitListOrder = new RegistrationRegistrantService( rockContext ).Queryable().Where( r =>
                                            r.Registration.RegistrationInstanceId == instanceId.Value &&
                                            r.PersonAlias != null &&
                                            r.PersonAlias.Person != null &&
                                            r.OnWaitList )
                                        .OrderBy( r => r.CreatedDateTime )
                                        .Select( r => r.Id ).ToList();

                    // Start query for registrants
                    var qry = new RegistrationRegistrantService( rockContext )
                    .Queryable( "PersonAlias.Person.PhoneNumbers.NumberTypeValue,Fees.RegistrationTemplateFee" ).AsNoTracking()
                    .Where( r =>
                        r.Registration.RegistrationInstanceId == instanceId.Value &&
                        r.PersonAlias != null &&
                        r.PersonAlias.Person != null &&
                        r.OnWaitList );

                    // Filter by daterange
                    if ( drpWaitListDateRange.LowerValue.HasValue )
                    {
                        qry = qry.Where( r =>
                            r.CreatedDateTime.HasValue &&
                            r.CreatedDateTime.Value >= drpWaitListDateRange.LowerValue.Value );
                    }

                    if ( drpWaitListDateRange.UpperValue.HasValue )
                    {
                        qry = qry.Where( r =>
                            r.CreatedDateTime.HasValue &&
                            r.CreatedDateTime.Value <= drpWaitListDateRange.UpperValue.Value );
                    }

                    // Filter by first name
                    if ( !string.IsNullOrWhiteSpace( tbWaitListFirstName.Text ) )
                    {
                        string rfname = tbWaitListFirstName.Text;
                        qry = qry.Where( r =>
                            r.PersonAlias.Person.NickName.StartsWith( rfname ) ||
                            r.PersonAlias.Person.FirstName.StartsWith( rfname ) );
                    }

                    // Filter by last name
                    if ( !string.IsNullOrWhiteSpace( tbWaitListLastName.Text ) )
                    {
                        string rlname = tbWaitListLastName.Text;
                        qry = qry.Where( r =>
                            r.PersonAlias.Person.LastName.StartsWith( rlname ) );
                    }

                    if ( isExporting || RegistrantFields != null && RegistrantFields.Any( f => f.PersonFieldType != null && f.PersonFieldType == RegistrationPersonFieldType.Address ))
                    {
                        var personIds = qry.Select( r => r.PersonAlias.PersonId ).ToList();
                        _homeAddresses = Person.GetHomeLocations( personIds );
                    }

                    bool preloadCampusValues = false;
                    var registrantAttributes = new List<AttributeCache>();
                    var personAttributes = new List<AttributeCache>();
                    var groupMemberAttributes = new List<AttributeCache>();
                    var registrantAttributeIds = new List<int>();
                    var personAttributesIds = new List<int>();
                    var groupMemberAttributesIds = new List<int>();

                    if ( RegistrantFields != null )
                    {
                        // Filter by any selected
                        foreach ( var personFieldType in RegistrantFields
                            .Where( f =>
                                f.FieldSource == RegistrationFieldSource.PersonField &&
                                f.PersonFieldType.HasValue )
                            .Select( f => f.PersonFieldType.Value ) )
                        {
                            switch ( personFieldType )
                            {
                                case RegistrationPersonFieldType.Campus:
                                    preloadCampusValues = true;

                                    var ddlCampus = phWaitListFormFieldFilters.FindControl( "ddlWaitlistCampus" ) as RockDropDownList;
                                    if ( ddlCampus != null )
                                    {
                                        var campusId = ddlCampus.SelectedValue.AsIntegerOrNull();
                                        if ( campusId.HasValue )
                                        {
                                            var familyGroupTypeGuid = Rock.SystemGuid.GroupType.GROUPTYPE_FAMILY.AsGuid();
                                            qry = qry.Where( r =>
                                                r.PersonAlias.Person.Members.Any( m =>
                                                    m.Group.GroupType.Guid == familyGroupTypeGuid &&
                                                    m.Group.CampusId.HasValue &&
                                                    m.Group.CampusId.Value == campusId ) );
                                        }
                                    }

                                    break;

                                case RegistrationPersonFieldType.Email:
                                    var tbEmailFilter = phWaitListFormFieldFilters.FindControl( "tbWaitlistEmailFilter" ) as RockTextBox;
                                    if ( tbEmailFilter != null && !string.IsNullOrWhiteSpace( tbEmailFilter.Text ) )
                                    {
                                        qry = qry.Where( r =>
                                            r.PersonAlias.Person.Email != null &&
                                            r.PersonAlias.Person.Email.Contains( tbEmailFilter.Text ) );
                                    }

                                    break;

                                case RegistrationPersonFieldType.Birthdate:
                                    var drpBirthdateFilter = phWaitListFormFieldFilters.FindControl( "drpWaitlistBirthdateFilter" ) as DateRangePicker;
                                    if ( drpBirthdateFilter != null )
                                    {
                                        if ( drpBirthdateFilter.LowerValue.HasValue )
                                        {
                                            qry = qry.Where( r =>
                                                r.PersonAlias.Person.BirthDate.HasValue &&
                                                r.PersonAlias.Person.BirthDate.Value >= drpBirthdateFilter.LowerValue.Value );
                                        }

                                        if ( drpBirthdateFilter.UpperValue.HasValue )
                                        {
                                            qry = qry.Where( r =>
                                                r.PersonAlias.Person.BirthDate.HasValue &&
                                                r.PersonAlias.Person.BirthDate.Value <= drpBirthdateFilter.UpperValue.Value );
                                        }
                                    }

                                    break;

                                case RegistrationPersonFieldType.Grade:
                                    var gpGradeFilter = phWaitListFormFieldFilters.FindControl( "gpWaitlistGradeFilter" ) as GradePicker;
                                    if ( gpGradeFilter != null )
                                    {
                                        int? graduationYear = Person.GraduationYearFromGradeOffset( gpGradeFilter.SelectedValueAsInt( false ) );
                                        if ( graduationYear.HasValue )
                                        {
                                            qry = qry.Where( r =>
                                                r.PersonAlias.Person.GraduationYear.HasValue &&
                                                r.PersonAlias.Person.GraduationYear == graduationYear.Value );
                                        }
                                    }

                                    break;

                                case RegistrationPersonFieldType.Gender:
                                    var ddlGenderFilter = phWaitListFormFieldFilters.FindControl( "ddlWaitlistGenderFilter" ) as RockDropDownList;
                                    if ( ddlGenderFilter != null )
                                    {
                                        var gender = ddlGenderFilter.SelectedValue.ConvertToEnumOrNull<Gender>();
                                        if ( gender.HasValue )
                                        {
                                            qry = qry.Where( r =>
                                                r.PersonAlias.Person.Gender == gender );
                                        }
                                    }

                                    break;

                                case RegistrationPersonFieldType.MaritalStatus:
                                    var ddlMaritalStatusFilter = phWaitListFormFieldFilters.FindControl( "ddlWaitlistMaritalStatusFilter" ) as RockDropDownList;
                                    if ( ddlMaritalStatusFilter != null )
                                    {
                                        var maritalStatusId = ddlMaritalStatusFilter.SelectedValue.AsIntegerOrNull();
                                        if ( maritalStatusId.HasValue )
                                        {
                                            qry = qry.Where( r =>
                                                r.PersonAlias.Person.MaritalStatusValueId.HasValue &&
                                                r.PersonAlias.Person.MaritalStatusValueId.Value == maritalStatusId.Value );
                                        }
                                    }

                                    break;
                                   
                                case RegistrationPersonFieldType.MobilePhone:
                                    var tbPhoneFilter = phWaitListFormFieldFilters.FindControl( "tbWaitlistPhoneFilter" ) as RockTextBox;
                                    if ( tbPhoneFilter != null && !string.IsNullOrWhiteSpace( tbPhoneFilter.Text ) )
                                    {
                                        string numericPhone = tbPhoneFilter.Text.AsNumeric();

                                        if ( !string.IsNullOrEmpty( numericPhone ) )
                                        {
                                            var phoneNumberPersonIdQry = new PhoneNumberService( rockContext )
                                                .Queryable()
                                                .Where( a => a.Number.Contains( numericPhone ) )
                                                .Select( a => a.PersonId );

                                            qry = qry.Where( r => phoneNumberPersonIdQry.Contains( r.PersonAlias.PersonId ) );
                                        }
                                    }

                                    break;
                            }
                        }

                        // Get all the registrant attributes selected to be on grid
                        registrantAttributes = RegistrantFields
                            .Where( f =>
                                f.Attribute != null &&
                                f.FieldSource == RegistrationFieldSource.RegistrationAttribute )
                            .Select( f => f.Attribute )
                            .ToList();
                        registrantAttributeIds = registrantAttributes.Select( a => a.Id ).Distinct().ToList();

                        // Filter query by any configured registrant attribute filters
                        if ( registrantAttributes != null && registrantAttributes.Any() )
                        {
                            var attributeValueService = new AttributeValueService( rockContext );
                            var parameterExpression = attributeValueService.ParameterExpression;
                            foreach ( var attribute in registrantAttributes )
                            {
                                var filterControl = phWaitListFormFieldFilters.FindControl( "filterWaitlist_" + attribute.Id.ToString() );
                                if ( filterControl == null )
                                {
                                    continue;
                                }

                                var filterValues = attribute.FieldType.Field.GetFilterValues( filterControl, attribute.QualifierValues, Rock.Reporting.FilterMode.SimpleFilter );
                                var filterIsDefault = attribute.FieldType.Field.IsEqualToValue( filterValues, attribute.DefaultValue );
                                var expression = attribute.FieldType.Field.AttributeFilterExpression( attribute.QualifierValues, filterValues, parameterExpression );
                                if ( expression == null )
                                {
                                    continue;
                                }

                                var attributeValues = attributeValueService
                                    .Queryable()
                                    .Where( v => v.Attribute.Id == attribute.Id );

                                var filteredAttributeValues = attributeValues.Where( parameterExpression, expression, null );

                                if ( filterIsDefault )
                                {
                                    qry = qry.Where( w =>
                                         !attributeValues.Any( v => v.EntityId == w.Id ) ||
                                         filteredAttributeValues.Select( v => v.EntityId ).Contains( w.Id ) );
                                }
                                else
                                {
                                    qry = qry.Where( w =>
                                        filteredAttributeValues.Select( v => v.EntityId ).Contains( w.Id ) );
                                }
                            }
                        }

                        // Get all the person attributes selected to be on grid
                        personAttributes = RegistrantFields
                            .Where( f =>
                                f.Attribute != null &&
                                f.FieldSource == RegistrationFieldSource.PersonAttribute )
                            .Select( f => f.Attribute )
                            .ToList();
                        personAttributesIds = personAttributes.Select( a => a.Id ).Distinct().ToList();

                        // Filter query by any configured person attribute filters
                        if ( personAttributes != null && personAttributes.Any() )
                        {
                            var attributeValueService = new AttributeValueService( rockContext );
                            var parameterExpression = attributeValueService.ParameterExpression;
                            foreach ( var attribute in personAttributes )
                            {
                                var filterControl = phWaitListFormFieldFilters.FindControl( "filterWaitlist_" + attribute.Id.ToString() );
                                if ( filterControl == null )
                                {
                                    continue;
                                }

                                var filterValues = attribute.FieldType.Field.GetFilterValues( filterControl, attribute.QualifierValues, Rock.Reporting.FilterMode.SimpleFilter );
                                var filterIsDefault = attribute.FieldType.Field.IsEqualToValue( filterValues, attribute.DefaultValue );
                                var expression = attribute.FieldType.Field.AttributeFilterExpression( attribute.QualifierValues, filterValues, parameterExpression );
                                if ( expression == null )
                                {
                                    continue;
                                }

                                var attributeValues = attributeValueService
                                    .Queryable()
                                    .Where( v => v.Attribute.Id == attribute.Id );

                                var filteredAttributeValues = attributeValues.Where( parameterExpression, expression, null );

                                if ( filterIsDefault )
                                {
                                    qry = qry.Where( w =>
                                         !attributeValues.Any( v => v.EntityId == w.PersonAlias.PersonId ) ||
                                         filteredAttributeValues.Select( v => v.EntityId ).Contains( w.PersonAlias.PersonId ) );
                                }
                                else
                                {
                                    qry = qry.Where( w =>
                                        filteredAttributeValues.Select( v => v.EntityId ).Contains( w.PersonAlias.PersonId ) );
                                }
                            }
                        }

                        // Get all the group member attributes selected to be on grid
                        groupMemberAttributes = RegistrantFields
                            .Where( f =>
                                f.Attribute != null &&
                                f.FieldSource == RegistrationFieldSource.GroupMemberAttribute )
                            .Select( f => f.Attribute )
                            .ToList();
                        groupMemberAttributesIds = groupMemberAttributes.Select( a => a.Id ).Distinct().ToList();

                        // Filter query by any configured person attribute filters
                        if ( groupMemberAttributes != null && groupMemberAttributes.Any() )
                        {
                            var attributeValueService = new AttributeValueService( rockContext );
                            var parameterExpression = attributeValueService.ParameterExpression;
                            foreach ( var attribute in groupMemberAttributes )
                            {
                                var filterControl = phWaitListFormFieldFilters.FindControl( "filterWaitlist_" + attribute.Id.ToString() );
                                if ( filterControl == null )
                                {
                                    continue;
                                }

                                var filterValues = attribute.FieldType.Field.GetFilterValues( filterControl, attribute.QualifierValues, Rock.Reporting.FilterMode.SimpleFilter );
                                var filterIsDefault = attribute.FieldType.Field.IsEqualToValue( filterValues, attribute.DefaultValue );
                                var expression = attribute.FieldType.Field.AttributeFilterExpression( attribute.QualifierValues, filterValues, parameterExpression );
                                if ( expression == null )
                                {
                                    continue;
                                }

                                var attributeValues = attributeValueService
                                    .Queryable()
                                    .Where( v => v.Attribute.Id == attribute.Id );

                                var filteredAttributeValues = attributeValues.Where( parameterExpression, expression, null );

                                if ( filterIsDefault )
                                {
                                    qry = qry.Where( w => w.GroupMemberId.HasValue &&
                                         ( !attributeValues.Any( v => v.EntityId == w.GroupMemberId.Value ) || filteredAttributeValues.Select( v => v.EntityId ).Contains( w.GroupMemberId.Value ) ) );
                                }
                                else
                                {
                                    qry = qry.Where( w => w.GroupMemberId.HasValue &&
                                        filteredAttributeValues.Select( v => v.EntityId ).Contains( w.GroupMemberId.Value ) );
                                }
                            }
                        }
                    }

                    // Sort the query
                    IOrderedQueryable<RegistrationRegistrant> orderedQry = null;
                    SortProperty sortProperty = gWaitList.SortProperty;
                    if ( sortProperty != null )
                    {
                        orderedQry = qry.Sort( sortProperty );
                    }
                    else
                    {
                        orderedQry = qry
                            .OrderBy( r => r.Id );
                    }

                    // increase the timeout just in case. A complex filter on the grid might slow things down
                    rockContext.Database.CommandTimeout = 180;

                    // Set the grids LinqDataSource which will run query and set results for current page
                    gWaitList.SetLinqDataSource<RegistrationRegistrant>( orderedQry );

                    if ( RegistrantFields != null )
                    {
                        // Get the query results for the current page
                        var currentPageRegistrants = gWaitList.DataSource as List<RegistrationRegistrant>;
                        if ( currentPageRegistrants != null )
                        {
                            // Get all the registrant ids in current page of query results
                            var registrantIds = currentPageRegistrants
                                .Select( r => r.Id )
                                .Distinct()
                                .ToList();

                            // Get all the person ids in current page of query results
                            var personIds = currentPageRegistrants
                                .Select( r => r.PersonAlias.PersonId )
                                .Distinct()
                                .ToList();

                            // Get all the group member ids and the group id in current page of query results
                            var groupMemberIds = new List<int>();
                            GroupLinks = new Dictionary<int, string>();
                            foreach ( var groupMember in currentPageRegistrants
                                .Where( m =>
                                    m.GroupMember != null &&
                                    m.GroupMember.Group != null )
                                .Select( m => m.GroupMember ) )
                            {
                                groupMemberIds.Add( groupMember.Id );
                                string linkedPageUrl = LinkedPageUrl( "GroupDetailPage", new Dictionary<string, string> { { "GroupId", groupMember.GroupId.ToString() } } );
                                GroupLinks.AddOrIgnore( groupMember.GroupId, isExporting ? groupMember.Group.Name : string.Format( "<a href='{0}'>{1}</a>", linkedPageUrl, groupMember.Group.Name ) );
                            }

                            // If the campus column was selected to be displayed on grid, preload all the people's
                            // campuses so that the databind does not need to query each row
                            if ( preloadCampusValues )
                            {
                                PersonCampusIds = new Dictionary<int, List<int>>();

                                Guid familyGroupTypeGuid = Rock.SystemGuid.GroupType.GROUPTYPE_FAMILY.AsGuid();
                                foreach ( var personCampusList in new GroupMemberService( rockContext )
                                    .Queryable().AsNoTracking()
                                    .Where( m =>
                                        m.Group.GroupType.Guid == familyGroupTypeGuid &&
                                        personIds.Contains( m.PersonId ) )
                                    .GroupBy( m => m.PersonId )
                                    .Select( m => new
                                    {
                                        PersonId = m.Key,
                                        CampusIds = m
                                            .Where( g => g.Group.CampusId.HasValue )
                                            .Select( g => g.Group.CampusId.Value )
                                            .ToList()
                                    } ) )
                                {
                                    PersonCampusIds.Add( personCampusList.PersonId, personCampusList.CampusIds );
                                }
                            }

                            // If there are any attributes that were selected to be displayed, we're going
                            // to try and read all attribute values in one query and then put them into a
                            // custom grid ObjectList property so that the AttributeField columns don't need
                            // to do the LoadAttributes and querying of values for each row/column
                            if ( personAttributesIds.Any() || groupMemberAttributesIds.Any() || registrantAttributeIds.Any() )
                            {
                                // Query the attribute values for all rows and attributes
                                var attributeValues = new AttributeValueService( rockContext )
                                    .Queryable( "Attribute" ).AsNoTracking()
                                    .Where( v =>
                                        v.EntityId.HasValue &&
                                        (
                                            (
                                                personAttributesIds.Contains( v.AttributeId ) &&
                                                personIds.Contains( v.EntityId.Value )
                                            ) ||
                                            (
                                                groupMemberAttributesIds.Contains( v.AttributeId ) &&
                                                groupMemberIds.Contains( v.EntityId.Value )
                                            ) ||
                                            (
                                                registrantAttributeIds.Contains( v.AttributeId ) &&
                                                registrantIds.Contains( v.EntityId.Value )
                                            )
                                        ) ).ToList();

                                // Get the attributes to add to each row's object
                                var attributes = new Dictionary<string, AttributeCache>();
                                RegistrantFields
                                        .Where( f => f.Attribute != null )
                                        .Select( f => f.Attribute )
                                        .ToList()
                                    .ForEach( a => attributes
                                        .Add( a.Id.ToString() + a.Key, a ) );

                                // Initialize the grid's object list
                                gWaitList.ObjectList = new Dictionary<string, object>();

                                // Loop through each of the current page's registrants and build an attribute
                                // field object for storing attributes and the values for each of the registrants
                                foreach ( var registrant in currentPageRegistrants )
                                {
                                    // Create a row attribute object
                                    var attributeFieldObject = new AttributeFieldObject();

                                    // Add the attributes to the attribute object
                                    attributeFieldObject.Attributes = attributes;

                                    // Add any person attribute values to object
                                    attributeValues
                                        .Where( v =>
                                            personAttributesIds.Contains( v.AttributeId ) &&
                                            v.EntityId.Value == registrant.PersonAlias.PersonId )
                                        .ToList()
                                        .ForEach( v => attributeFieldObject.AttributeValues
                                            .Add( v.AttributeId.ToString() + v.Attribute.Key, new AttributeValueCache( v ) ) );

                                    // Add any group member attribute values to object
                                    if ( registrant.GroupMemberId.HasValue )
                                    {
                                        attributeValues
                                            .Where( v =>
                                                groupMemberAttributesIds.Contains( v.AttributeId ) &&
                                                v.EntityId.Value == registrant.GroupMemberId.Value )
                                            .ToList()
                                            .ForEach( v => attributeFieldObject.AttributeValues
                                                .Add( v.AttributeId.ToString() + v.Attribute.Key, new AttributeValueCache( v ) ) );
                                    }

                                    // Add any registrant attribute values to object
                                    attributeValues
                                        .Where( v =>
                                            registrantAttributeIds.Contains( v.AttributeId ) &&
                                            v.EntityId.Value == registrant.Id )
                                        .ToList()
                                        .ForEach( v => attributeFieldObject.AttributeValues
                                            .Add( v.AttributeId.ToString() + v.Attribute.Key, new AttributeValueCache( v ) ) );

                                    // Add row attribute object to grid's object list
                                    gWaitList.ObjectList.Add( registrant.Id.ToString(), attributeFieldObject );
                                }
                            }
                        }
                    }

                    gWaitList.DataBind();
                }
            }
        }

        #endregion

        #region Linkages Tab

            /// <summary>
            /// Binds the registrations filter.
            /// </summary>
        private void BindLinkagesFilter()
        {
            fLinkages.UserPreferenceKeyPrefix = string.Format( "{0}-", hfRegistrationTemplateId.Value );
            cblCampus.DataSource = CampusCache.All();
            cblCampus.DataBind();
            string campusValue = fLinkages.GetUserPreference( "Campus" );
            if ( !string.IsNullOrWhiteSpace( campusValue ) )
            {
                cblCampus.SetValues( campusValue.Split( ';' ).ToList() );
            }
        }

        /// <summary>
        /// Binds the registrations grid.
        /// </summary>
        private void BindLinkagesGrid()
        {
            int? instanceId = hfRegistrationInstanceId.Value.AsIntegerOrNull();
            if ( instanceId.HasValue )
            {
                var groupCol = gLinkages.Columns[2] as HyperLinkField;
                groupCol.DataNavigateUrlFormatString = LinkedPageUrl( "GroupDetailPage" ) + "?GroupID={0}";

                using ( var rockContext = new RockContext() )
                {
                    var qry = new EventItemOccurrenceGroupMapService( rockContext )
                        .Queryable( "EventItemOccurrence.EventItem.EventCalendarItems.EventCalendar,EventItemOccurrence.ContentChannelItems.ContentChannelItem,Group" )
                        .AsNoTracking()
                        .Where( r => r.RegistrationInstanceId == instanceId.Value );

                    List<int> campusIds = cblCampus.SelectedValuesAsInt;
                    if ( campusIds.Any() )
                    {
                        qry = qry
                            .Where( l =>
                                l.EventItemOccurrence != null &&
                                (
                                    !l.EventItemOccurrence.CampusId.HasValue ||
                                    campusIds.Contains( l.EventItemOccurrence.CampusId.Value )
                                ) );
                    }

                    IOrderedQueryable<EventItemOccurrenceGroupMap> orderedQry = null;
                    SortProperty sortProperty = gLinkages.SortProperty;
                    if ( sortProperty != null )
                    {
                        orderedQry = qry.Sort( sortProperty );
                    }
                    else
                    {
                        orderedQry = qry.OrderByDescending( r => r.CreatedDateTime );
                    }

                    gLinkages.SetLinqDataSource( orderedQry );
                    gLinkages.DataBind();
                }
            }
        }

        #endregion

        #region Group Placement Tab

        /// <summary>
        /// Binds the group placement grid.
        /// </summary>
        /// <param name="isExporting">if set to <c>true</c> [is exporting].</param>
        private void BindGroupPlacementGrid( bool isExporting = false )
        {
            _isExporting = isExporting;
            int? parentGroupId = gpGroupPlacementParentGroup.SelectedValueAsInt();
            int? instanceId = hfRegistrationInstanceId.Value.AsIntegerOrNull();
            if ( instanceId.HasValue )
            {
                using ( var rockContext = new RockContext() )
                {
                    // Start query for registrants
                    var qry = new RegistrationRegistrantService( rockContext )
                        .Queryable( "PersonAlias.Person.PhoneNumbers.NumberTypeValue,Fees.RegistrationTemplateFee,GroupMember.Group" ).AsNoTracking()
                        .Where( r =>
                            r.Registration.RegistrationInstanceId == instanceId.Value &&
                            r.PersonAlias != null &&
                            r.OnWaitList == false &&
                            r.PersonAlias.Person != null );

                    if ( parentGroupId.HasValue )
                    {
                        var validGroupIds = new GroupService( rockContext ).GetAllDescendents( parentGroupId.Value )
                            .Select( g => g.Id )
                            .ToList();

                        var existingPeopleInGroups = new GroupMemberService( rockContext )
                            .Queryable().AsNoTracking()
                            .Where( m => validGroupIds.Contains( m.GroupId ) && m.Group.IsActive && m.GroupMemberStatus == GroupMemberStatus.Active )
                            .Select( m => m.PersonId )
                            .ToList();

                        qry = qry.Where( r => !existingPeopleInGroups.Contains( r.PersonAlias.PersonId ) );
                    }

                    // Filter by daterange
                    var dateRange = SlidingDateRangePicker.CalculateDateRangeFromDelimitedValues( sdrpRegistrationDateRange.DelimitedValues );

                    if ( dateRange.Start.HasValue )
                    {
                        qry = qry.Where( r =>
                            r.CreatedDateTime.HasValue &&
                            r.CreatedDateTime.Value >= dateRange.Start.Value );
                    }

                    if ( dateRange.End.HasValue )
                    {
                        qry = qry.Where( r =>
                            r.CreatedDateTime.HasValue &&
                            r.CreatedDateTime.Value < dateRange.End.Value );
                    }

                    // Filter by first name
                    if ( !string.IsNullOrWhiteSpace( tbGroupPlacementsFirstName.Text ) )
                    {
                        string rfname = tbGroupPlacementsFirstName.Text;
                        qry = qry.Where( r =>
                            r.PersonAlias.Person.NickName.StartsWith( rfname ) ||
                            r.PersonAlias.Person.FirstName.StartsWith( rfname ) );
                    }

                    // Filter by last name
                    if ( !string.IsNullOrWhiteSpace( tbGroupPlacementsLastName.Text ) )
                    {
                        string rlname = tbGroupPlacementsLastName.Text;
                        qry = qry.Where( r =>
                            r.PersonAlias.Person.LastName.StartsWith( rlname ) );
                    }

                    if ( isExporting || RegistrantFields != null && RegistrantFields.Any( f => f.PersonFieldType == RegistrationPersonFieldType.Address ) )
                    {
                        var personIds = qry.Select( r => r.PersonAlias.PersonId ).ToList();
                        _homeAddresses = Person.GetHomeLocations( personIds );
                    }

                    bool preloadCampusValues = false;
                    var registrantAttributes = new List<AttributeCache>();
                    var personAttributes = new List<AttributeCache>();
                    var groupMemberAttributes = new List<AttributeCache>();
                    var registrantAttributeIds = new List<int>();
                    var personAttributesIds = new List<int>();
                    var groupMemberAttributesIds = new List<int>();

                    if ( RegistrantFields != null )
                    {
                        // Filter by any selected
                        foreach ( var personFieldType in RegistrantFields
                            .Where( f =>
                                f.FieldSource == RegistrationFieldSource.PersonField &&
                                f.PersonFieldType.HasValue )
                            .Select( f => f.PersonFieldType.Value ) )
                        {
                            switch ( personFieldType )
                            {
                                case RegistrationPersonFieldType.Campus:
                                    preloadCampusValues = true;

                                    var ddlCampus = phGroupPlacementsFormFieldFilters.FindControl( "ddlGroupPlacementsCampus" ) as RockDropDownList;
                                    if ( ddlCampus != null )
                                    {
                                        var campusId = ddlCampus.SelectedValue.AsIntegerOrNull();
                                        if ( campusId.HasValue )
                                        {
                                            var familyGroupTypeGuid = Rock.SystemGuid.GroupType.GROUPTYPE_FAMILY.AsGuid();
                                            qry = qry.Where( r =>
                                                r.PersonAlias.Person.Members.Any( m =>
                                                    m.Group.GroupType.Guid == familyGroupTypeGuid &&
                                                    m.Group.CampusId.HasValue &&
                                                    m.Group.CampusId.Value == campusId ) );
                                        }
                                    }

                                    break;

                                case RegistrationPersonFieldType.Email:
                                    var tbEmailFilter = phGroupPlacementsFormFieldFilters.FindControl( "tbGroupPlacementsEmailFilter" ) as RockTextBox;
                                    if ( tbEmailFilter != null && !string.IsNullOrWhiteSpace( tbEmailFilter.Text ) )
                                    {
                                        qry = qry.Where( r =>
                                            r.PersonAlias.Person.Email != null &&
                                            r.PersonAlias.Person.Email.Contains( tbEmailFilter.Text ) );
                                    }

                                    break;

                                case RegistrationPersonFieldType.Birthdate:
                                    var drpBirthdateFilter = phGroupPlacementsFormFieldFilters.FindControl( "drpGroupPlacementsBirthdateFilter" ) as DateRangePicker;
                                    if ( drpBirthdateFilter != null )
                                    {
                                        if ( drpBirthdateFilter.LowerValue.HasValue )
                                        {
                                            qry = qry.Where( r =>
                                                r.PersonAlias.Person.BirthDate.HasValue &&
                                                r.PersonAlias.Person.BirthDate.Value >= drpBirthdateFilter.LowerValue.Value );
                                        }

                                        if ( drpBirthdateFilter.UpperValue.HasValue )
                                        {
                                            qry = qry.Where( r =>
                                                r.PersonAlias.Person.BirthDate.HasValue &&
                                                r.PersonAlias.Person.BirthDate.Value <= drpBirthdateFilter.UpperValue.Value );
                                        }
                                    }

                                    break;

                                case RegistrationPersonFieldType.Grade:
                                    var gpGradeFilter = phGroupPlacementsFormFieldFilters.FindControl( "gpGroupPlacementsGradeFilter" ) as GradePicker;
                                    if ( gpGradeFilter != null )
                                    {
                                        int? graduationYear = Person.GraduationYearFromGradeOffset( gpGradeFilter.SelectedValueAsInt( false ) );
                                        if ( graduationYear.HasValue )
                                        {
                                            qry = qry.Where( r =>
                                                r.PersonAlias.Person.GraduationYear.HasValue &&
                                                r.PersonAlias.Person.GraduationYear == graduationYear.Value );
                                        }
                                    }

                                    break;

                                case RegistrationPersonFieldType.Gender:
                                    var ddlGenderFilter = phGroupPlacementsFormFieldFilters.FindControl( "ddlGroupPlacementsGenderFilter" ) as RockDropDownList;
                                    if ( ddlGenderFilter != null )
                                    {
                                        var gender = ddlGenderFilter.SelectedValue.ConvertToEnumOrNull<Gender>();
                                        if ( gender.HasValue )
                                        {
                                            qry = qry.Where( r =>
                                                r.PersonAlias.Person.Gender == gender );
                                        }
                                    }

                                    break;

                                case RegistrationPersonFieldType.MaritalStatus:
                                    var ddlMaritalStatusFilter = phGroupPlacementsFormFieldFilters.FindControl( "ddlGroupPlacementsMaritalStatusFilter" ) as RockDropDownList;
                                    if ( ddlMaritalStatusFilter != null )
                                    {
                                        var maritalStatusId = ddlMaritalStatusFilter.SelectedValue.AsIntegerOrNull();
                                        if ( maritalStatusId.HasValue )
                                        {
                                            qry = qry.Where( r =>
                                                r.PersonAlias.Person.MaritalStatusValueId.HasValue &&
                                                r.PersonAlias.Person.MaritalStatusValueId.Value == maritalStatusId.Value );
                                        }
                                    }

                                    break;
                                    
                                case RegistrationPersonFieldType.MobilePhone:
                                    var tbPhoneFilter = phGroupPlacementsFormFieldFilters.FindControl( "tbGroupPlacementsPhoneFilter" ) as RockTextBox;
                                    if ( tbPhoneFilter != null && !string.IsNullOrWhiteSpace( tbPhoneFilter.Text ) )
                                    {
                                        string numericPhone = tbPhoneFilter.Text.AsNumeric();

                                        if ( !string.IsNullOrEmpty( numericPhone ) )
                                        {
                                            var phoneNumberPersonIdQry = new PhoneNumberService( rockContext )
                                                .Queryable()
                                                .Where( a => a.Number.Contains( numericPhone ) )
                                                .Select( a => a.PersonId );

                                            qry = qry.Where( r => phoneNumberPersonIdQry.Contains( r.PersonAlias.PersonId ) );
                                        }
                                    }

                                    break;
                            }
                        }

                        // Get all the registrant attributes selected to be on grid
                        registrantAttributes = RegistrantFields
                            .Where( f =>
                                f.Attribute != null &&
                                f.FieldSource == RegistrationFieldSource.RegistrationAttribute )
                            .Select( f => f.Attribute )
                            .ToList();
                        registrantAttributeIds = registrantAttributes.Select( a => a.Id ).Distinct().ToList();

                        // Filter query by any configured registrant attribute filters
                        if ( registrantAttributes != null && registrantAttributes.Any() )
                        {
                            var attributeValueService = new AttributeValueService( rockContext );
                            var parameterExpression = attributeValueService.ParameterExpression;
                            foreach ( var attribute in registrantAttributes )
                            {
                                var filterControl = phGroupPlacementsFormFieldFilters.FindControl( "filterGroupPlacements_" + attribute.Id.ToString() );
                                if ( filterControl == null )
                                {
                                    continue;
                                }
                                
                                var filterValues = attribute.FieldType.Field.GetFilterValues( filterControl, attribute.QualifierValues, Rock.Reporting.FilterMode.SimpleFilter );
                                var filterIsDefault = attribute.FieldType.Field.IsEqualToValue( filterValues, attribute.DefaultValue );
                                var expression = attribute.FieldType.Field.AttributeFilterExpression( attribute.QualifierValues, filterValues, parameterExpression );
                                if ( expression == null )
                                {
                                    continue;
                                }

                                var attributeValues = attributeValueService
                                    .Queryable()
                                    .Where( v => v.Attribute.Id == attribute.Id );

                                var filteredAttributeValues = attributeValues.Where( parameterExpression, expression, null );

                                if ( filterIsDefault )
                                {
                                    qry = qry.Where( w =>
                                         !attributeValues.Any( v => v.EntityId == w.Id ) ||
                                         filteredAttributeValues.Select( v => v.EntityId ).Contains( w.Id ) );
                                }
                                else
                                {
                                    qry = qry.Where( w =>
                                        filteredAttributeValues.Select( v => v.EntityId ).Contains( w.Id ) );
                                }
                            }
                        }

                        // Get all the person attributes selected to be on grid
                        personAttributes = RegistrantFields
                            .Where( f =>
                                f.Attribute != null &&
                                f.FieldSource == RegistrationFieldSource.PersonAttribute )
                            .Select( f => f.Attribute )
                            .ToList();
                        personAttributesIds = personAttributes.Select( a => a.Id ).Distinct().ToList();

                        // Filter query by any configured person attribute filters
                        if ( personAttributes != null && personAttributes.Any() )
                        {
                            var attributeValueService = new AttributeValueService( rockContext );
                            var parameterExpression = attributeValueService.ParameterExpression;
                            foreach ( var attribute in personAttributes )
                            {
                                var filterControl = phGroupPlacementsFormFieldFilters.FindControl( "filterGroupPlacements_" + attribute.Id.ToString() );
                                if ( filterControl == null )
                                {
                                    continue;
                                }

                                var filterValues = attribute.FieldType.Field.GetFilterValues( filterControl, attribute.QualifierValues, Rock.Reporting.FilterMode.SimpleFilter );
                                var filterIsDefault = attribute.FieldType.Field.IsEqualToValue( filterValues, attribute.DefaultValue );
                                var expression = attribute.FieldType.Field.AttributeFilterExpression( attribute.QualifierValues, filterValues, parameterExpression );
                                if ( expression == null )
                                {
                                    continue;
                                }

                                var attributeValues = attributeValueService
                                    .Queryable()
                                    .Where( v => v.Attribute.Id == attribute.Id );

                                var filteredAttributeValues = attributeValues.Where( parameterExpression, expression, null );

                                if ( filterIsDefault )
                                {
                                    qry = qry.Where( w =>
                                         !attributeValues.Any( v => v.EntityId == w.PersonAlias.PersonId ) ||
                                         filteredAttributeValues.Select( v => v.EntityId ).Contains( w.PersonAlias.PersonId ) );
                                }
                                else
                                {
                                    qry = qry.Where( w =>
                                        filteredAttributeValues.Select( v => v.EntityId ).Contains( w.PersonAlias.PersonId ) );
                                }
                            }
                        }

                        // Get all the group member attributes selected to be on grid
                        groupMemberAttributes = RegistrantFields
                            .Where( f =>
                                f.Attribute != null &&
                                f.FieldSource == RegistrationFieldSource.GroupMemberAttribute )
                            .Select( f => f.Attribute )
                            .ToList();
                        groupMemberAttributesIds = groupMemberAttributes.Select( a => a.Id ).Distinct().ToList();

                        // Filter query by any configured person attribute filters
                        if ( groupMemberAttributes != null && groupMemberAttributes.Any() )
                        {
                            var attributeValueService = new AttributeValueService( rockContext );
                            var parameterExpression = attributeValueService.ParameterExpression;
                            foreach ( var attribute in groupMemberAttributes )
                            {
                                var filterControl = phGroupPlacementsFormFieldFilters.FindControl( "filterGroupPlacements_" + attribute.Id.ToString() );
                                if ( filterControl == null )
                                {
                                    continue;
                                }

                                var filterValues = attribute.FieldType.Field.GetFilterValues( filterControl, attribute.QualifierValues, Rock.Reporting.FilterMode.SimpleFilter );
                                var filterIsDefault = attribute.FieldType.Field.IsEqualToValue( filterValues, attribute.DefaultValue );
                                var expression = attribute.FieldType.Field.AttributeFilterExpression( attribute.QualifierValues, filterValues, parameterExpression );

                                if ( expression == null )
                                {
                                    continue;
                                }

                                var attributeValues = attributeValueService
                                    .Queryable()
                                    .Where( v => v.Attribute.Id == attribute.Id );

                                var filteredAttributeValues = attributeValues.Where( parameterExpression, expression, null );

                                if ( filterIsDefault )
                                {
                                    qry = qry.Where( w => w.GroupMemberId.HasValue &&
                                        (!attributeValues.Any( v => v.EntityId == w.GroupMemberId.Value ) ||
                                            filteredAttributeValues.Select( v => v.EntityId ).Contains( w.GroupMemberId.Value ) ) );
                                }
                                else
                                {
                                    qry = qry.Where( w => w.GroupMemberId.HasValue &&
                                        filteredAttributeValues.Select( v => v.EntityId ).Contains( w.GroupMemberId.Value ) );
                                }                               
                            }
                        }
                    }

                    // Sort the query
                    IOrderedQueryable<RegistrationRegistrant> orderedQry = null;
                    SortProperty sortProperty = gGroupPlacements.SortProperty;
                    if ( sortProperty != null )
                    {
                        orderedQry = qry.Sort( sortProperty );
                    }
                    else
                    {
                        orderedQry = qry
                            .OrderBy( r => r.PersonAlias.Person.LastName )
                            .ThenBy( r => r.PersonAlias.Person.NickName );
                    }

                    // Set the grids LinqDataSource which will run query and set results for current page
                    gGroupPlacements.SetLinqDataSource<RegistrationRegistrant>( orderedQry );

                    if ( RegistrantFields != null )
                    {
                        // Get the query results for the current page
                        var currentPageRegistrants = gGroupPlacements.DataSource as List<RegistrationRegistrant>;
                        if ( currentPageRegistrants != null )
                        {
                            // Get all the registrant ids in current page of query results
                            var registrantIds = currentPageRegistrants
                                .Select( r => r.Id )
                                .Distinct()
                                .ToList();

                            // Get all the person ids in current page of query results
                            var personIds = currentPageRegistrants
                                .Select( r => r.PersonAlias.PersonId )
                                .Distinct()
                                .ToList();

                            // Get all the group member ids and the group id in current page of query results
                            var groupMemberIds = new List<int>();
                            GroupLinks = new Dictionary<int, string>();
                            foreach ( var groupMember in currentPageRegistrants
                                .Where( m =>
                                    m.GroupMember != null &&
                                    m.GroupMember.Group != null )
                                .Select( m => m.GroupMember ) )
                            {
                                groupMemberIds.Add( groupMember.Id );
                                string linkedPageUrl = LinkedPageUrl( "GroupDetailPage", new Dictionary<string, string> { { "GroupId", groupMember.GroupId.ToString() } } );
                                GroupLinks.AddOrIgnore( groupMember.GroupId, isExporting ? groupMember.Group.Name : string.Format( "<a href='{0}'>{1}</a>", linkedPageUrl, groupMember.Group.Name ) );
                            }

                            // If the campus column was selected to be displayed on grid, preload all the people's
                            // campuses so that the databind does not need to query each row
                            if ( preloadCampusValues )
                            {
                                PersonCampusIds = new Dictionary<int, List<int>>();

                                Guid familyGroupTypeGuid = Rock.SystemGuid.GroupType.GROUPTYPE_FAMILY.AsGuid();
                                foreach ( var personCampusList in new GroupMemberService( rockContext )
                                    .Queryable().AsNoTracking()
                                    .Where( m =>
                                        m.Group.GroupType.Guid == familyGroupTypeGuid &&
                                        personIds.Contains( m.PersonId ) )
                                    .GroupBy( m => m.PersonId )
                                    .Select( m => new
                                    {
                                        PersonId = m.Key,
                                        CampusIds = m
                                            .Where( g => g.Group.CampusId.HasValue )
                                            .Select( g => g.Group.CampusId.Value )
                                            .ToList()
                                    } ) )
                                {
                                    PersonCampusIds.Add( personCampusList.PersonId, personCampusList.CampusIds );
                                }
                            }

                            // If there are any attributes that were selected to be displayed, we're going
                            // to try and read all attribute values in one query and then put them into a
                            // custom grid ObjectList property so that the AttributeField columns don't need
                            // to do the LoadAttributes and querying of values for each row/column
                            if ( personAttributesIds.Any() || groupMemberAttributesIds.Any() || registrantAttributeIds.Any() )
                            {
                                // Query the attribute values for all rows and attributes
                                var attributeValues = new AttributeValueService( rockContext )
                                    .Queryable( "Attribute" ).AsNoTracking()
                                    .Where( v =>
                                        v.EntityId.HasValue &&
                                        (
                                            (
                                                personAttributesIds.Contains( v.AttributeId ) &&
                                                personIds.Contains( v.EntityId.Value )
                                            ) ||
                                            (
                                                groupMemberAttributesIds.Contains( v.AttributeId ) &&
                                                groupMemberIds.Contains( v.EntityId.Value )
                                            ) ||
                                            (
                                                registrantAttributeIds.Contains( v.AttributeId ) &&
                                                registrantIds.Contains( v.EntityId.Value )
                                            )
                                        ) ).ToList();

                                // Get the attributes to add to each row's object
                                var attributes = new Dictionary<string, AttributeCache>();
                                RegistrantFields
                                        .Where( f => f.Attribute != null )
                                        .Select( f => f.Attribute )
                                        .ToList()
                                    .ForEach( a => attributes
                                        .Add( a.Id.ToString() + a.Key, a ) );

                                // Initialize the grid's object list
                                gGroupPlacements.ObjectList = new Dictionary<string, object>();

                                // Loop through each of the current page's registrants and build an attribute
                                // field object for storing attributes and the values for each of the registrants
                                foreach ( var registrant in currentPageRegistrants )
                                {
                                    // Create a row attribute object
                                    var attributeFieldObject = new AttributeFieldObject();

                                    // Add the attributes to the attribute object
                                    attributeFieldObject.Attributes = attributes;

                                    // Add any person attribute values to object
                                    attributeValues
                                        .Where( v =>
                                            personAttributesIds.Contains( v.AttributeId ) &&
                                            v.EntityId.Value == registrant.PersonAlias.PersonId )
                                        .ToList()
                                        .ForEach( v => attributeFieldObject.AttributeValues
                                            .Add( v.AttributeId.ToString() + v.Attribute.Key, new AttributeValueCache( v ) ) );

                                    // Add any group member attribute values to object
                                    if ( registrant.GroupMemberId.HasValue )
                                    {
                                        attributeValues
                                            .Where( v =>
                                                groupMemberAttributesIds.Contains( v.AttributeId ) &&
                                                v.EntityId.Value == registrant.GroupMemberId.Value )
                                            .ToList()
                                            .ForEach( v => attributeFieldObject.AttributeValues
                                                .Add( v.AttributeId.ToString() + v.Attribute.Key, new AttributeValueCache( v ) ) );
                                    }

                                    // Add any registrant attribute values to object
                                    attributeValues
                                        .Where( v =>
                                            registrantAttributeIds.Contains( v.AttributeId ) &&
                                            v.EntityId.Value == registrant.Id )
                                        .ToList()
                                        .ForEach( v => attributeFieldObject.AttributeValues
                                            .Add( v.AttributeId.ToString() + v.Attribute.Key, new AttributeValueCache( v ) ) );

                                    // Add row attribute object to grid's object list
                                    gGroupPlacements.ObjectList.Add( registrant.Id.ToString(), attributeFieldObject );
                                }
                            }
                        }
                    }

                    gGroupPlacements.DataBind();
                }
            }
        }

        /// <summary>
        /// Handles the ApplyFilterClick event of the fGroupPlacements control.
        /// </summary>
        /// <param name="sender">The source of the event.</param>
        /// <param name="e">The <see cref="EventArgs"/> instance containing the event data.</param>
        protected void fGroupPlacements_ApplyFilterClick( object sender, EventArgs e )
        {
            fGroupPlacements.SaveUserPreference( "GroupPlacements-Date Range", "Date Range", sdrpGroupPlacementsDateRange.DelimitedValues );
            fGroupPlacements.SaveUserPreference( "GroupPlacements-First Name", "First Name",  tbGroupPlacementsFirstName.Text );
            fGroupPlacements.SaveUserPreference( "GroupPlacements-Last Name", "Last Name", tbGroupPlacementsLastName.Text );
            fGroupPlacements.SaveUserPreference( "GroupPlacements-In Group", "In Group", ddlGroupPlacementsInGroup.SelectedValue );
            fGroupPlacements.SaveUserPreference( "GroupPlacements-Signed Document", "Signed Document", ddlGroupPlacementsSignedDocument.SelectedValue );

            if ( RegistrantFields != null )
            {
                foreach ( var field in RegistrantFields )
                {
                    if ( field.FieldSource == RegistrationFieldSource.PersonField && field.PersonFieldType.HasValue )
                    {
                        switch ( field.PersonFieldType.Value )
                        {
                            case RegistrationPersonFieldType.Campus:
                                var ddlCampus = phGroupPlacementsFormFieldFilters.FindControl( "ddlGroupPlacementsCampus" ) as RockDropDownList;
                                if ( ddlCampus != null )
                                {
                                    fGroupPlacements.SaveUserPreference( "GroupPlacements-Home Campus", "Home Campus", ddlCampus.SelectedValue );
                                }

                                break;

                            case RegistrationPersonFieldType.Email:
                                var tbEmailFilter = phGroupPlacementsFormFieldFilters.FindControl( "tbGroupPlacementsEmailFilter" ) as RockTextBox;
                                if ( tbEmailFilter != null )
                                {
                                    fGroupPlacements.SaveUserPreference( "GroupPlacements-Email", "Email", tbEmailFilter.Text );
                                }

                                break;

                            case RegistrationPersonFieldType.Birthdate:
                                var drpBirthdateFilter = phGroupPlacementsFormFieldFilters.FindControl( "drpGroupPlacementsBirthdateFilter" ) as DateRangePicker;
                                if ( drpBirthdateFilter != null )
                                {
                                    fGroupPlacements.SaveUserPreference( "GroupPlacements-Birthdate Range", "Birthdate Range", drpBirthdateFilter.DelimitedValues );
                                }

                                break;

                            case RegistrationPersonFieldType.Grade:
                                var gpGradeFilter = phGroupPlacementsFormFieldFilters.FindControl( "gpGroupPlacementsGradeFilter" ) as GradePicker;
                                if ( gpGradeFilter != null )
                                {
                                    int? gradeOffset = gpGradeFilter.SelectedValueAsInt( false );
                                    fGroupPlacements.SaveUserPreference( "GroupPlacements-Grade", "Grade", gradeOffset.HasValue ? gradeOffset.Value.ToString() : string.Empty );
                                }

                                break;
                                
                            case RegistrationPersonFieldType.Gender:
                                var ddlGenderFilter = phGroupPlacementsFormFieldFilters.FindControl( "ddlGroupPlacementsGenderFilter" ) as RockDropDownList;
                                if ( ddlGenderFilter != null )
                                {
                                    fGroupPlacements.SaveUserPreference( "GroupPlacements-Gender", "Gender", ddlGenderFilter.SelectedValue );
                                }

                                break;

                            case RegistrationPersonFieldType.MaritalStatus:
                                var ddlMaritalStatusFilter = phGroupPlacementsFormFieldFilters.FindControl( "ddlGroupPlacementsMaritalStatusFilter" ) as RockDropDownList;
                                if ( ddlMaritalStatusFilter != null )
                                {
                                    fGroupPlacements.SaveUserPreference( "GroupPlacements-Marital Status", "Marital Status", ddlMaritalStatusFilter.SelectedValue );
                                }

                                break;
                                
                            case RegistrationPersonFieldType.MobilePhone:
                                var tbPhoneFilter = phGroupPlacementsFormFieldFilters.FindControl( "tbGroupPlacementsPhoneFilter" ) as RockTextBox;
                                if ( tbPhoneFilter != null )
                                {
                                    fGroupPlacements.SaveUserPreference( "GroupPlacements-Phone", "Phone", tbPhoneFilter.Text );
                                }

                                break;
                        }
                    }

                    if ( field.Attribute != null )
                    {
                        var attribute = field.Attribute;
                        var filterControl = phGroupPlacementsFormFieldFilters.FindControl( "filterGroupPlacements_" + attribute.Id.ToString() );
                        if ( filterControl != null )
                        {
                            try
                            {
                                var values = attribute.FieldType.Field.GetFilterValues( filterControl, field.Attribute.QualifierValues, Rock.Reporting.FilterMode.SimpleFilter );
                                fGroupPlacements.SaveUserPreference( "GroupPlacements-" + attribute.Key, attribute.Name, attribute.FieldType.Field.GetFilterValues( filterControl, attribute.QualifierValues, Rock.Reporting.FilterMode.SimpleFilter ).ToJson() );
                            }
                            catch
                            {
                            }
                        }
                    }
                }
            }

            BindGroupPlacementGrid();
        }

        /// <summary>
        /// Handles the ClearFilterClick event of the fGroupPlacements control.
        /// </summary>
        /// <param name="sender">The source of the event.</param>
        /// <param name="e">The <see cref="EventArgs"/> instance containing the event data.</param>
        protected void fGroupPlacements_ClearFilterClick( object sender, EventArgs e )
        {
            fGroupPlacements.DeleteUserPreferences();

            foreach ( var control in phGroupPlacementsFormFieldFilters.ControlsOfTypeRecursive<Control>().Where(a => a.ID != null && a.ID.StartsWith( "filter" ) && a.ID.Contains("_") ))
            {
                var attributeId = control.ID.Split('_')[1].AsInteger();
                var attribute = AttributeCache.Get( attributeId );
                if ( attribute != null )
                {
                    attribute.FieldType.Field.SetFilterValues( control, attribute.QualifierValues, new List<string>() );
                }
            }

            if ( RegistrantFields != null )
            {
                foreach ( var field in RegistrantFields )
                {
                    if ( field.FieldSource == RegistrationFieldSource.PersonField && field.PersonFieldType.HasValue )
                    {
                        switch ( field.PersonFieldType.Value )
                        {
                            case RegistrationPersonFieldType.Campus:
                                var ddlCampus = phGroupPlacementsFormFieldFilters.FindControl( "ddlGroupPlacementsCampus" ) as RockDropDownList;
                                if ( ddlCampus != null )
                                {
                                    ddlCampus.SetValue( ( Guid? ) null );
                                }

                                break;

                            case RegistrationPersonFieldType.Email:
                                var tbEmailFilter = phGroupPlacementsFormFieldFilters.FindControl( "tbGroupPlacementsEmailFilter" ) as RockTextBox;
                                if ( tbEmailFilter != null )
                                {
                                    tbEmailFilter.Text = string.Empty;
                                }

                                break;

                            case RegistrationPersonFieldType.Birthdate:
                                var drpBirthdateFilter = phGroupPlacementsFormFieldFilters.FindControl( "drpGroupPlacementsBirthdateFilter" ) as DateRangePicker;
                                if ( drpBirthdateFilter != null )
                                {
                                    drpBirthdateFilter.LowerValue = null;
                                    drpBirthdateFilter.UpperValue = null;
                                }

                                break;

                            case RegistrationPersonFieldType.Grade:
                                var gpGradeFilter = phGroupPlacementsFormFieldFilters.FindControl( "gpGroupPlacementsGradeFilter" ) as GradePicker;
                                if ( gpGradeFilter != null )
                                {
                                    gpGradeFilter.SetValue( ( Guid? ) null );
                                }

                                break;
                                
                            case RegistrationPersonFieldType.Gender:
                                var ddlGenderFilter = phGroupPlacementsFormFieldFilters.FindControl( "ddlGroupPlacementsGenderFilter" ) as RockDropDownList;
                                if ( ddlGenderFilter != null )
                                {
                                    ddlGenderFilter.SetValue( ( Guid? ) null );
                                }

                                break;

                            case RegistrationPersonFieldType.MaritalStatus:
                                var ddlMaritalStatusFilter = phGroupPlacementsFormFieldFilters.FindControl( "ddlGroupPlacementsMaritalStatusFilter" ) as RockDropDownList;
                                if ( ddlMaritalStatusFilter != null )
                                {
                                    ddlMaritalStatusFilter.SetValue( ( Guid? ) null );
                                }

                                break;
                                
                            case RegistrationPersonFieldType.MobilePhone:
                                var tbPhoneFilter = phGroupPlacementsFormFieldFilters.FindControl( "tbGroupPlacementsPhoneFilter" ) as RockTextBox;
                                if ( tbPhoneFilter != null )
                                {
                                    tbPhoneFilter.Text = string.Empty;
                                }

                                break;
                        }
                    }
                }
            }

            BindGroupPlacementsFilter( null );
        }

        /// <summary>
        /// fs the group placements display filter value.
        /// </summary>
        /// <param name="sender">The sender.</param>
        /// <param name="e">The e.</param>
        protected void fGroupPlacements_DisplayFilterValue( object sender, GridFilter.DisplayFilterValueArgs e )
        {
            if ( e.Key.StartsWith( "GroupPlacements-" ) )
            {
                var key = e.Key.Remove( 0, "GroupPlacements-".Length );

                if ( RegistrantFields != null )
                {
                    var attribute = RegistrantFields
                        .Where( a =>
                            a.Attribute != null &&
                            a.Attribute.Key == key )
                        .Select( a => a.Attribute )
                        .FirstOrDefault();

                    if ( attribute != null )
                    {
                        try
                        {
                            var values = JsonConvert.DeserializeObject<List<string>>( e.Value );
                            e.Value = attribute.FieldType.Field.FormatFilterValues( attribute.QualifierValues, values );
                            return;
                        }
                        catch
                        {
                        }
                    }
                }

                switch ( key )
                {
                    case "Date Range":
                    case "Birthdate Range":
                        // The value might either be from a SlidingDateRangePicker or a DateRangePicker, so try both
                        var storedValue = e.Value;
                        e.Value = SlidingDateRangePicker.FormatDelimitedValues( storedValue );
                        if ( e.Value.IsNullOrWhiteSpace() )
                        {
                            e.Value = DateRangePicker.FormatDelimitedValues( storedValue );
                        }

                        break;

                    case "Grade":
                        e.Value = Person.GradeFormattedFromGradeOffset( e.Value.AsIntegerOrNull() );
                        break;
                        
                    case "First Name":
                    case "Last Name":
                    case "Email":
                    case "Phone":
                    case "Signed Document":
                        break;
                        
                    case "Gender":
                        var gender = e.Value.ConvertToEnumOrNull<Gender>();
                        e.Value = gender.HasValue ? gender.ConvertToString() : string.Empty;
                        break;
                        
                    case "Campus":
                        int? campusId = e.Value.AsIntegerOrNull();
                        if ( campusId.HasValue )
                        {
                            var campus = CampusCache.Get( campusId.Value );
                            e.Value = campus != null ? campus.Name : string.Empty;
                        }
                        else
                        {
                            e.Value = string.Empty;
                        }

                        break;
                        
                    case "Marital Status":
                        int? dvId = e.Value.AsIntegerOrNull();
                        if ( dvId.HasValue )
                        {
                            var maritalStatus = DefinedValueCache.Get( dvId.Value );
                            e.Value = maritalStatus != null ? maritalStatus.Value : string.Empty;
                        }
                        else
                        {
                            e.Value = string.Empty;
                        }

                        break;
                        
                    case "In Group":
                        e.Value = e.Value;
                        break;
                        
                    default:
                        e.Value = string.Empty;
                        break;
                }
            }
            else
            {
                e.Value = string.Empty;
            }
        }

        /// <summary>
        /// Binds the group placements filter.
        /// </summary>
        /// <param name="instance">The instance.</param>
        private void BindGroupPlacementsFilter( RegistrationInstance instance )
        {
            fGroupPlacements.UserPreferenceKeyPrefix = string.Format( "{0}-", hfRegistrationTemplateId.Value );
            sdrpGroupPlacementsDateRange.DelimitedValues = fGroupPlacements.GetUserPreference( "GroupPlacements-Date Range" );
            tbGroupPlacementsFirstName.Text = fGroupPlacements.GetUserPreference( "GroupPlacements-First Name" );
            tbGroupPlacementsLastName.Text = fGroupPlacements.GetUserPreference( "GroupPlacements-Last Name" );
            ddlGroupPlacementsInGroup.SetValue( fGroupPlacements.GetUserPreference( "GroupPlacements-In Group" ) );

            ddlGroupPlacementsSignedDocument.SetValue( fGroupPlacements.GetUserPreference( "GroupPlacements-Signed Document" ) );
            ddlGroupPlacementsSignedDocument.Visible = instance != null && instance.RegistrationTemplate != null && instance.RegistrationTemplate.RequiredSignatureDocumentTemplateId.HasValue;
        }

        #endregion

        #endregion

        #region Helper Classes

        /// <summary>
        /// Helper class for tracking registration form fields
        /// </summary>
        [Serializable]
        public class RegistrantFormField
        {
            /// <summary>
            /// Gets or sets the field source.
            /// </summary>
            /// <value>
            /// The field source.
            /// </value>
            public RegistrationFieldSource FieldSource { get; set; }

            /// <summary>
            /// Gets or sets the type of the person field.
            /// </summary>
            /// <value>
            /// The type of the person field.
            /// </value>
            public RegistrationPersonFieldType? PersonFieldType { get; set; }

            /// <summary>
            /// Gets or sets the attribute.
            /// </summary>
            /// <value>
            /// The attribute.
            /// </value>
            public AttributeCache Attribute { get; set; }
        }

        #endregion
    }
>>>>>>> d0070285
}<|MERGE_RESOLUTION|>--- conflicted
+++ resolved
@@ -1,12477 +1,6368 @@
-<<<<<<< HEAD
-﻿// <copyright>
-// Copyright by the Spark Development Network
-//
-// Licensed under the Rock Community License (the "License");
-// you may not use this file except in compliance with the License.
-// You may obtain a copy of the License at
-//
-// http://www.rockrms.com/license
-//
-// Unless required by applicable law or agreed to in writing, software
-// distributed under the License is distributed on an "AS IS" BASIS,
-// WITHOUT WARRANTIES OR CONDITIONS OF ANY KIND, either express or implied.
-// See the License for the specific language governing permissions and
-// limitations under the License.
-// </copyright>
-
-using System;
-using System.Collections.Generic;
-using System.ComponentModel;
-using System.Data.Entity;
-using System.Linq;
-using System.Web.UI;
-using System.Web.UI.WebControls;
-
-using Newtonsoft.Json;
-
-using Rock;
-using Rock.Attribute;
-using Rock.Constants;
-using Rock.Data;
-using Rock.Model;
-using Rock.Security;
-using Rock.Web;
-using Rock.Cache;
-using Rock.Web.UI;
-using Rock.Web.UI.Controls;
-
-namespace RockWeb.Blocks.Event
-{
-    /// <summary>
-    /// Template block for developers to use to start a new block.
-    /// </summary>
-    [DisplayName( "Registration Instance Detail" )]
-    [Category( "Event" )]
-    [Description( "Template block for editing an event registration instance." )]
-    [AccountField( "Default Account", "The default account to use for new registration instances", false, "2A6F9E5F-6859-44F1-AB0E-CE9CF6B08EE5", "", 0 )]
-    [LinkedPage( "Registration Page", "The page for editing registration and registrant information", true, "", "", 1 )]
-    [LinkedPage( "Linkage Page", "The page for editing registration linkages", true, "", "", 2 )]
-    [LinkedPage( "Calendar Item Page", "The page to view calendar item details", true, "", "", 3 )]
-    [LinkedPage( "Group Detail Page", "The page for viewing details about a group", true, "", "", 4 )]
-    [LinkedPage( "Content Item Page", "The page for viewing details about a content channel item", true, "", "", 5 )]
-    [LinkedPage( "Transaction Detail Page", "The page for viewing details about a payment", true, "", "", 6 )]
-    [LinkedPage( "Payment Reminder Page", "The page for manually sending payment reminders.", false, "", "", 7 )]
-    [LinkedPage( "Wait List Process Page", "The page for moving a person from the wait list to a full registrant.", true, "", "", 8 )]
-    [BooleanField( "Display Discount Codes", "Display the discount code used with a payment", false, "", 9 )]
-    public partial class RegistrationInstanceDetail : Rock.Web.UI.RockBlock, IDetailBlock
-    {
-        #region Fields
-
-        private List<FinancialTransactionDetail> registrationPayments;
-        private List<Registration> paymentRegistrations;
-        private bool _instanceHasCost = false;
-        private Dictionary<int, Location> _homeAddresses = new Dictionary<int, Location>();
-        private Dictionary<int, PhoneNumber> _mobilePhoneNumbers = new Dictionary<int, PhoneNumber>();
-        private Dictionary<int, PhoneNumber> _homePhoneNumbers = new Dictionary<int, PhoneNumber>();
-        private List<int> _waitListOrder = null;
-        private bool _isExporting = false;
-        
-        #endregion
-
-        #region Properties
-
-        /// <summary>
-        /// Gets or sets the registrant form fields that were configured as 'Show on Grid' for the registration template
-        /// </summary>
-        /// <value>
-        /// The registrant fields.
-        /// </value>
-        public List<RegistrantFormField> RegistrantFields { get; set; }
-
-        /// <summary>
-        /// Gets or sets the person campus ids.
-        /// </summary>
-        /// <value>
-        /// The person campus ids.
-        /// </value>
-        private Dictionary<int, List<int>> PersonCampusIds { get; set; }
-
-        /// <summary>
-        /// Gets or sets the signed person ids.
-        /// </summary>
-        /// <value>
-        /// The signed person ids.
-        /// </value>
-        private List<int> Signers { get; set; }
-
-        /// <summary>
-        /// Gets or sets the group links.
-        /// </summary>
-        /// <value>
-        /// The group links.
-        /// </value>
-        private Dictionary<int, string> GroupLinks { get; set; }
-
-        /// <summary>
-        /// Gets or sets the active tab.
-        /// </summary>
-        /// <value>
-        /// The active tab.
-        /// </value>
-        protected string ActiveTab { get; set; }
-
-        #endregion
-
-        #region Base Control Methods
-
-        /// <summary>
-        /// Restores the view-state information from a previous user control request that was saved by the <see cref="M:System.Web.UI.UserControl.SaveViewState" /> method.
-        /// </summary>
-        /// <param name="savedState">An <see cref="T:System.Object" /> that represents the user control state to be restored.</param>
-        protected override void LoadViewState( object savedState )
-        {
-            base.LoadViewState( savedState );
-
-            ActiveTab = ( ViewState["ActiveTab"] as string ) ?? string.Empty;
-            RegistrantFields = ViewState["RegistrantFields"] as List<RegistrantFormField>;
-
-            // don't set the values if this is a postback from a grid 'ClearFilter'
-            bool setValues = this.Request.Params["__EVENTTARGET"] == null || !this.Request.Params["__EVENTTARGET"].EndsWith( "_lbClearFilter" );
-
-            AddDynamicControls( setValues );
-        }
-
-        /// <summary>
-        /// Raises the <see cref="E:System.Web.UI.Control.Init" /> event.
-        /// </summary>
-        /// <param name="e">An <see cref="T:System.EventArgs" /> object that contains the event data.</param>
-        protected override void OnInit( EventArgs e )
-        {
-            base.OnInit( e );
-
-            // NOTE: The 3 Grid Filters had a bug where all were sing the same "Date Range" key in a prior version and they didn't really work quite right, so wipe them out
-            fRegistrations.SaveUserPreference( "Date Range", null );
-            fRegistrants.SaveUserPreference( "Date Range", null );
-            fPayments.SaveUserPreference( "Date Range", null );
-
-            fRegistrations.ApplyFilterClick += fRegistrations_ApplyFilterClick;
-            gRegistrations.DataKeyNames = new string[] { "Id" };
-            gRegistrations.Actions.ShowAdd = true;
-            gRegistrations.Actions.AddClick += gRegistrations_AddClick;
-            gRegistrations.RowDataBound += gRegistrations_RowDataBound;
-            gRegistrations.GridRebind += gRegistrations_GridRebind;
-            gRegistrations.ShowConfirmDeleteDialog = false;
-
-            ddlRegistrantsInGroup.Items.Clear();
-            ddlRegistrantsInGroup.Items.Add( new ListItem());
-            ddlRegistrantsInGroup.Items.Add( new ListItem( "Yes", "Yes" ) );
-            ddlRegistrantsInGroup.Items.Add( new ListItem( "No", "No" ) );
-
-            ddlGroupPlacementsInGroup.Items.Clear();
-            ddlGroupPlacementsInGroup.Items.Add( new ListItem() );
-            ddlGroupPlacementsInGroup.Items.Add( new ListItem( "Yes", "Yes" ) );
-            ddlGroupPlacementsInGroup.Items.Add( new ListItem( "No", "No" ) );
-
-            ddlRegistrantsSignedDocument.Items.Clear();
-            ddlRegistrantsSignedDocument.Items.Add( new ListItem() );
-            ddlRegistrantsSignedDocument.Items.Add( new ListItem( "Yes", "Yes" ) );
-            ddlRegistrantsSignedDocument.Items.Add( new ListItem( "No", "No" ) );
-
-            ddlGroupPlacementsSignedDocument.Items.Clear();
-            ddlGroupPlacementsSignedDocument.Items.Add( new ListItem() );
-            ddlGroupPlacementsSignedDocument.Items.Add( new ListItem( "Yes", "Yes" ) );
-            ddlGroupPlacementsSignedDocument.Items.Add( new ListItem( "No", "No" ) );
-
-            fRegistrants.ApplyFilterClick += fRegistrants_ApplyFilterClick;
-            gRegistrants.DataKeyNames = new string[] { "Id" };
-            gRegistrants.Actions.ShowAdd = true;
-            gRegistrants.Actions.AddClick += gRegistrants_AddClick;
-            gRegistrants.RowDataBound += gRegistrants_RowDataBound;
-            gRegistrants.GridRebind += gRegistrants_GridRebind;
-
-            fWaitList.ApplyFilterClick += fWaitList_ApplyFilterClick;
-            gWaitList.DataKeyNames = new string[] { "Id" };
-            gWaitList.Actions.ShowAdd = true;
-            gWaitList.Actions.AddClick += gWaitList_AddClick;
-            gWaitList.RowDataBound += gWaitList_RowDataBound;
-            gWaitList.GridRebind += gWaitList_GridRebind;
-
-            // add button to the wait list action grid
-            Button btnProcessWaitlist = new Button();
-            btnProcessWaitlist.CssClass = "pull-left margin-l-none btn btn-sm btn-default";
-            btnProcessWaitlist.Text = "Move From Wait List";
-            btnProcessWaitlist.Click += btnProcessWaitlist_Click;
-            gWaitList.Actions.AddCustomActionControl( btnProcessWaitlist );
-
-            fPayments.ApplyFilterClick += fPayments_ApplyFilterClick;
-            gPayments.DataKeyNames = new string[] { "Id" };
-            gPayments.Actions.ShowAdd = false;
-            gPayments.RowDataBound += gPayments_RowDataBound;
-            gPayments.GridRebind += gPayments_GridRebind;
-
-            fLinkages.ApplyFilterClick += fLinkages_ApplyFilterClick;
-            gLinkages.DataKeyNames = new string[] { "Id" };
-            gLinkages.Actions.ShowAdd = true;
-            gLinkages.Actions.AddClick += gLinkages_AddClick;
-            gLinkages.RowDataBound += gLinkages_RowDataBound;
-            gLinkages.GridRebind += gLinkages_GridRebind;
-
-            fGroupPlacements.ApplyFilterClick += fGroupPlacements_ApplyFilterClick;
-            gGroupPlacements.DataKeyNames = new string[] { "Id" };
-            gGroupPlacements.Actions.ShowAdd = false;
-            gGroupPlacements.RowDataBound += gRegistrants_RowDataBound; // Intentionally using same row data bound event as the gRegistrants grid
-            gGroupPlacements.GridRebind += gGroupPlacements_GridRebind;
-
-            fFees.ApplyFilterClick += fFees_ApplyFilterClick;
-            gFees.GridRebind += gFees_GridRebind;
-
-            fDiscounts.ApplyFilterClick += fDiscounts_ApplyFilterClick;
-            gDiscounts.GridRebind += gDiscounts_GridRebind;
-
-            // this event gets fired after block settings are updated. it's nice to repaint the screen if these settings would alter it
-            this.BlockUpdated += Block_BlockUpdated;
-            this.AddConfigurationUpdateTrigger( upnlContent );
-
-            string deleteScript = @"
-    $('a.js-delete-instance').click(function( e ){
-        e.preventDefault();
-        Rock.dialogs.confirm('Are you sure you want to delete this registration instance? All of the registrations and registrants will also be deleted!', function (result) {
-            if (result) {
-                if ( $('input.js-instance-has-payments').val() == 'True' ) {
-                    Rock.dialogs.confirm('This registration instance also has registrations with payments. Are you sure that you want to delete the instance?<br/><small>(Payments will not be deleted, but they will no longer be associated with a registration.)</small>', function (result) {
-                        if (result) {
-                            window.location = e.target.href ? e.target.href : e.target.parentElement.href;
-                        }
-                    });
-                } else {
-                    window.location = e.target.href ? e.target.href : e.target.parentElement.href;
-                }
-            }
-        });
-    });
-
-    $('table.js-grid-registration a.grid-delete-button').click(function( e ){
-        e.preventDefault();
-        var $hfHasPayments = $(this).closest('tr').find('input.js-has-payments').first();
-        Rock.dialogs.confirm('Are you sure you want to delete this registration? All of the registrants will also be deleted!', function (result) {
-            if (result) {
-                if ( $hfHasPayments.val() == 'True' ) {
-                    Rock.dialogs.confirm('This registration also has payments. Are you sure that you want to delete the registration?<br/><small>(Payments will not be deleted, but they will no longer be associated with a registration.)</small>', function (result) {
-                        if (result) {
-                            window.location = e.target.href ? e.target.href : e.target.parentElement.href;
-                        }
-                    });
-                } else {
-                    window.location = e.target.href ? e.target.href : e.target.parentElement.href;
-                }
-            }
-        });
-    });
-";
-            ScriptManager.RegisterStartupScript( btnDelete, btnDelete.GetType(), "deleteInstanceScript", deleteScript, true );
-        }
-
-        /// <summary>
-        /// Raises the <see cref="E:System.Web.UI.Control.Load" /> event.
-        /// </summary>
-        /// <param name="e">The <see cref="T:System.EventArgs" /> object that contains the event data.</param>
-        protected override void OnLoad( EventArgs e )
-        {
-            base.OnLoad( e );
-
-            nbPlacementNotifiction.Visible = false;
-
-            if ( !Page.IsPostBack )
-            {
-                int? tab = PageParameter( "Tab" ).AsIntegerOrNull();
-                if ( tab.HasValue )
-                {
-                    switch ( tab.Value )
-                    {
-                        case 1:
-                            ActiveTab = "lbRegistrations";
-                            break;
-
-                        case 2:
-                            ActiveTab = "lbRegistrants";
-                            break;
-
-                        case 3:
-                            ActiveTab = "lbPayments";
-                            break;
-
-                        case 4:
-                            ActiveTab = "lbLinkage";
-                            break;
-
-                        case 5:
-                            ActiveTab = "lbGroupPlacement";
-                            break;
-
-                        case 6:
-                            ActiveTab = "lbFees";
-                            break;
-
-                        case 7:
-                            ActiveTab = "lbDiscounts";
-                            break;
-                    }
-                }
-
-                ShowDetail();
-            }
-            else
-            {
-                SetFollowingOnPostback();
-            }
-        }
-
-        /// <summary>
-        /// Saves any user control view-state changes that have occurred since the last page postback.
-        /// </summary>
-        /// <returns>
-        /// Returns the user control's current view state. If there is no view state associated with the control, it returns null.
-        /// </returns>
-        protected override object SaveViewState()
-        {
-            ViewState["RegistrantFields"] = RegistrantFields;
-            ViewState["ActiveTab"] = ActiveTab;
-
-            return base.SaveViewState();
-        }
-
-        /// <summary>
-        /// Gets the bread crumbs.
-        /// </summary>
-        /// <param name="pageReference">The page reference.</param>
-        /// <returns></returns>
-        public override List<BreadCrumb> GetBreadCrumbs( PageReference pageReference )
-        {
-            var breadCrumbs = new List<BreadCrumb>();
-
-            int? registrationInstanceId = PageParameter( pageReference, "RegistrationInstanceId" ).AsIntegerOrNull();
-            if ( registrationInstanceId.HasValue )
-            {
-                RegistrationInstance registrationInstance = GetRegistrationInstance( registrationInstanceId.Value );
-                if ( registrationInstance != null )
-                {
-                    breadCrumbs.Add( new BreadCrumb( registrationInstance.ToString(), pageReference ) );
-                    return breadCrumbs;
-                }
-            }
-
-            breadCrumbs.Add( new BreadCrumb( "New Registration Instance", pageReference ) );
-            return breadCrumbs;
-        }
-
-        /// <summary>
-        /// Handles the BlockUpdated event of the control.
-        /// </summary>
-        /// <param name="sender">The source of the event.</param>
-        /// <param name="e">The <see cref="EventArgs"/> instance containing the event data.</param>
-        protected void Block_BlockUpdated( object sender, EventArgs e )
-        {
-        }
-
-        #endregion
-
-        #region Events
-
-        #region Main Form Events
-
-        /// <summary>
-        /// Handles the Click event of the btnEdit control.
-        /// </summary>
-        /// <param name="sender">The source of the event.</param>
-        /// <param name="e">The <see cref="EventArgs"/> instance containing the event data.</param>
-        protected void btnEdit_Click( object sender, EventArgs e )
-        {
-            using ( var rockContext = new RockContext() )
-            {
-                var registrationInstance = new RegistrationInstanceService( rockContext ).Get( hfRegistrationInstanceId.Value.AsInteger() );
-
-                ShowEditDetails( registrationInstance, rockContext );
-            }
-        }
-
-        /// <summary>
-        /// Handles the Click event of the btnDelete control.
-        /// </summary>
-        /// <param name="sender">The source of the event.</param>
-        /// <param name="e">The <see cref="EventArgs"/> instance containing the event data.</param>
-        protected void btnDelete_Click( object sender, EventArgs e )
-        {
-            using ( var rockContext = new RockContext() )
-            {
-                var service = new RegistrationInstanceService( rockContext );
-                var registrationInstance = service.Get( hfRegistrationInstanceId.Value.AsInteger() );
-
-                if ( registrationInstance != null )
-                {
-                    int registrationTemplateId = registrationInstance.RegistrationTemplateId;
-
-                    if ( UserCanEdit ||
-                         registrationInstance.IsAuthorized( Authorization.EDIT, CurrentPerson ) ||
-                         registrationInstance.IsAuthorized( Authorization.ADMINISTRATE, this.CurrentPerson ) )
-                    {
-                        rockContext.WrapTransaction( () =>
-                        {
-                            new RegistrationService( rockContext ).DeleteRange( registrationInstance.Registrations );
-                            service.Delete( registrationInstance );
-                            rockContext.SaveChanges();
-                        } );
-
-                        var qryParams = new Dictionary<string, string> { { "RegistrationTemplateId", registrationTemplateId.ToString() } };
-                        NavigateToParentPage( qryParams );
-                    }
-                    else
-                    {
-                        mdDeleteWarning.Show( "You are not authorized to delete this registration instance.", ModalAlertType.Information );
-                        return;
-                    }
-                }
-            }
-        }
-
-        /// <summary>
-        /// Handles the Click event of the btnPreview control.
-        /// </summary>
-        /// <param name="sender">The source of the event.</param>
-        /// <param name="e">The <see cref="EventArgs"/> instance containing the event data.</param>
-        protected void btnPreview_Click( object sender, EventArgs e )
-        {
-        }
-
-        /// <summary>
-        /// Handles the Click event of the btnSendPaymentReminder control.
-        /// </summary>
-        /// <param name="sender">The source of the event.</param>
-        /// <param name="e">The <see cref="EventArgs"/> instance containing the event data.</param>
-        protected void btnSendPaymentReminder_Click( object sender, EventArgs e )
-        {
-            Dictionary<string, string> queryParms = new Dictionary<string, string>();
-            queryParms.Add( "RegistrationInstanceId", PageParameter( "RegistrationInstanceId" ) );
-            NavigateToLinkedPage( "PaymentReminderPage", queryParms );
-        }
-
-        /// <summary>
-        /// Handles the Click event of the btnSave control.
-        /// </summary>
-        /// <param name="sender">The source of the event.</param>
-        /// <param name="e">The <see cref="EventArgs"/> instance containing the event data.</param>
-        protected void btnSave_Click( object sender, EventArgs e )
-        {
-            RegistrationInstance instance = null;
-
-            bool newInstance = false;
-
-            using ( var rockContext = new RockContext() )
-            {
-                var service = new RegistrationInstanceService( rockContext );
-
-                int? registrationInstanceId = hfRegistrationInstanceId.Value.AsIntegerOrNull();
-                if ( registrationInstanceId.HasValue )
-                {
-                    instance = service.Get( registrationInstanceId.Value );
-                }
-
-                if ( instance == null )
-                {
-                    instance = new RegistrationInstance();
-                    instance.RegistrationTemplateId = PageParameter( "RegistrationTemplateId" ).AsInteger();
-                    service.Add( instance );
-                    newInstance = true;
-                }
-
-                rieDetails.GetValue( instance );
-
-                if ( !Page.IsValid )
-                {
-                    return;
-                }
-
-                rockContext.SaveChanges();
-            }
-
-            if ( newInstance )
-            {
-                var qryParams = new Dictionary<string, string>();
-                qryParams.Add( "RegistrationTemplateId", PageParameter( "RegistrationTemplateId" ) );
-                qryParams.Add( "RegistrationInstanceId", instance.Id.ToString() );
-                NavigateToCurrentPage( qryParams );
-            }
-            else
-            {
-                // Reload instance and show readonly view
-                using ( var rockContext = new RockContext() )
-                {
-                    instance = new RegistrationInstanceService( rockContext ).Get( instance.Id );
-                    ShowReadonlyDetails( instance );
-                }
-
-                // show send payment reminder link
-                if ( !string.IsNullOrWhiteSpace( GetAttributeValue( "PaymentReminderPage" ) ) && ( ( instance.RegistrationTemplate.SetCostOnInstance.HasValue && instance.RegistrationTemplate.SetCostOnInstance == true && instance.Cost.HasValue && instance.Cost.Value > 0 ) || instance.RegistrationTemplate.Cost > 0 ) )
-                {
-                    btnSendPaymentReminder.Visible = true;
-                }
-                else
-                {
-                    btnSendPaymentReminder.Visible = false;
-                }
-            }
-        }
-
-        /// <summary>
-        /// Handles the Click event of the btnCancel control.
-        /// </summary>
-        /// <param name="sender">The source of the event.</param>
-        /// <param name="e">The <see cref="EventArgs"/> instance containing the event data.</param>
-        protected void btnCancel_Click( object sender, EventArgs e )
-        {
-            if ( hfRegistrationInstanceId.Value.Equals( "0" ) )
-            {
-                var qryParams = new Dictionary<string, string>();
-
-                int? parentTemplateId = PageParameter( "RegistrationTemplateId" ).AsIntegerOrNull();
-                if ( parentTemplateId.HasValue )
-                {
-                    qryParams["RegistrationTemplateId"] = parentTemplateId.ToString();
-                }
-
-                // Cancelling on Add.  Return to Grid
-                NavigateToParentPage( qryParams );
-            }
-            else
-            {
-                // Cancelling on Edit.  Return to Details
-                using ( var rockContext = new RockContext() )
-                {
-                    RegistrationInstanceService service = new RegistrationInstanceService( rockContext );
-                    RegistrationInstance item = service.Get( int.Parse( hfRegistrationInstanceId.Value ) );
-                    ShowReadonlyDetails( item );
-                }
-            }
-        }
-
-        /// <summary>
-        /// Handles the Click event of the lbTab control.
-        /// </summary>
-        /// <param name="sender">The source of the event.</param>
-        /// <param name="e">The <see cref="EventArgs"/> instance containing the event data.</param>
-        protected void lbTab_Click( object sender, EventArgs e )
-        {
-            LinkButton lb = sender as LinkButton;
-            if ( lb != null )
-            {
-                ActiveTab = lb.ID;
-                ShowTab();
-            }
-        }
-
-        protected void lbTemplate_Click( object sender, EventArgs e )
-        {
-            var qryParams = new Dictionary<string, string>();
-            using ( var rockContext = new RockContext() )
-            {
-                var service = new RegistrationInstanceService( rockContext );
-                var registrationInstance = service.Get( hfRegistrationInstanceId.Value.AsInteger() );
-                if ( registrationInstance != null )
-                {
-                    qryParams.Add( "RegistrationTemplateId", registrationInstance.RegistrationTemplateId.ToString() );
-                }
-            }
-
-            NavigateToParentPage( qryParams );
-        }
-
-        #endregion
-
-        #region Registration Tab Events
-
-        /// <summary>
-        /// Handles the ApplyFilterClick event of the fRegistrations control.
-        /// </summary>
-        /// <param name="sender">The source of the event.</param>
-        /// <param name="e">The <see cref="EventArgs"/> instance containing the event data.</param>
-        protected void fRegistrations_ApplyFilterClick( object sender, EventArgs e )
-        {
-            fRegistrations.SaveUserPreference( "Registrations Date Range", "Registration Date Range", sdrpRegistrationDateRange.DelimitedValues );
-            fRegistrations.SaveUserPreference( "Payment Status", ddlRegistrationPaymentStatus.SelectedValue );
-            fRegistrations.SaveUserPreference( "RegisteredBy First Name", tbRegistrationRegisteredByFirstName.Text );
-            fRegistrations.SaveUserPreference( "RegisteredBy Last Name", tbRegistrationRegisteredByLastName.Text );
-            fRegistrations.SaveUserPreference( "Registrant First Name", tbRegistrationRegistrantFirstName.Text );
-            fRegistrations.SaveUserPreference( "Registrant Last Name", tbRegistrationRegistrantLastName.Text );
-
-            BindRegistrationsGrid();
-        }
-
-        /// <summary>
-        /// Handles the ClearFilterClick event of the fRegistrations control.
-        /// </summary>
-        /// <param name="sender">The source of the event.</param>
-        /// <param name="e">The <see cref="EventArgs"/> instance containing the event data.</param>
-        protected void fRegistrations_ClearFilterClick( object sender, EventArgs e )
-        {
-            fRegistrants.DeleteUserPreferences();
-            BindRegistrationsFilter();
-        }
-
-        /// <summary>
-        /// Fs the registrations_ display filter value.
-        /// </summary>
-        /// <param name="sender">The sender.</param>
-        /// <param name="e">The e.</param>
-        protected void fRegistrations_DisplayFilterValue( object sender, GridFilter.DisplayFilterValueArgs e )
-        {
-            switch ( e.Key )
-            {
-                case "Registrations Date Range":
-                    e.Value = SlidingDateRangePicker.FormatDelimitedValues( e.Value );
-                    break;
-
-                case "Payment Status":
-                case "RegisteredBy First Name":
-                case "RegisteredBy Last Name":
-                case "Registrant First Name":
-                case "Registrant Last Name":
-                    break;
-                    
-                default:
-                   e.Value = string.Empty;
-                    break;
-            }
-        }
-
-        /// <summary>
-        /// Handles the GridRebind event of the gRegistrations control.
-        /// </summary>
-        /// <param name="sender">The source of the event.</param>
-        /// <param name="e">The <see cref="EventArgs"/> instance containing the event data.</param>
-        protected void gRegistrations_GridRebind( object sender, EventArgs e )
-        {
-            gRegistrations.ExportTitleName = lReadOnlyTitle.Text + " - Registrations";
-            gRegistrations.ExportFilename = gRegistrations.ExportFilename ?? lReadOnlyTitle.Text + "Registrations";
-            BindRegistrationsGrid();
-        }
-
-        /// <summary>
-        /// Handles the RowDataBound event of the gRegistrations control.
-        /// </summary>
-        /// <param name="sender">The source of the event.</param>
-        /// <param name="e">The <see cref="GridViewRowEventArgs"/> instance containing the event data.</param>
-        protected void gRegistrations_RowDataBound( object sender, GridViewRowEventArgs e )
-        {
-            var registration = e.Row.DataItem as Registration;
-            if ( registration != null )
-            {
-                // Set the processor value
-                var lRegisteredBy = e.Row.FindControl( "lRegisteredBy" ) as Literal;
-                if ( lRegisteredBy != null )
-                {
-                    if ( registration.PersonAlias != null && registration.PersonAlias.Person != null )
-                    {
-                        lRegisteredBy.Text = registration.PersonAlias.Person.FullNameReversed;
-                    }
-                    else
-                    {
-                        lRegisteredBy.Text = string.Format( "{0}, {1}", registration.LastName, registration.FirstName );
-                    }
-                }
-
-                string registrantNames = string.Empty;
-                if ( registration.Registrants != null && registration.Registrants.Any() )
-                {
-                    var registrants = registration.Registrants
-                        .Where( r =>
-                            r.PersonAlias != null &&
-                            r.PersonAlias.Person != null )
-                        .OrderBy( r => r.PersonAlias.Person.NickName )
-                        .ThenBy( r => r.PersonAlias.Person.LastName )
-                        .ToList();
-
-                    registrantNames = registrants
-                        .Select( r => r.OnWaitList ? r.PersonAlias.Person.NickName + " " + r.PersonAlias.Person.LastName + " <span class='label label-warning'>WL</span>" : r.PersonAlias.Person.NickName + " " + r.PersonAlias.Person.LastName )
-                        .ToList()
-                        .AsDelimited( "<br/>" );
-                }
-
-                // Set the Registrants
-                var lRegistrants = e.Row.FindControl( "lRegistrants" ) as Literal;
-                if ( lRegistrants != null )
-                {
-                    lRegistrants.Text = registrantNames;
-                }
-
-                var payments = registrationPayments.Where( p => p.EntityId == registration.Id );
-                bool hasPayments = payments.Any();
-                decimal totalPaid = hasPayments ? payments.Select( p => p.Amount ).DefaultIfEmpty().Sum() : 0.0m;
-
-                var hfHasPayments = e.Row.FindControl( "hfHasPayments" ) as HiddenFieldWithClass;
-                if ( hfHasPayments != null )
-                {
-                    hfHasPayments.Value = hasPayments.ToString();
-                }
-
-                // Set the Cost
-                decimal discountedCost = registration.DiscountedCost;
-                var lCost = e.Row.FindControl( "lCost" ) as Label;
-                if ( lCost != null )
-                {
-                    lCost.Visible = _instanceHasCost || discountedCost > 0.0M;
-                    lCost.Text = discountedCost.FormatAsCurrency();
-                }
-
-                var discountCode = registration.DiscountCode;
-                var lDiscount = e.Row.FindControl( "lDiscount" ) as Label;
-                if ( lDiscount != null )
-                {
-                    lDiscount.Visible = _instanceHasCost && !string.IsNullOrEmpty( discountCode );
-                    lDiscount.Text = discountCode;
-                }
-
-                var lBalance = e.Row.FindControl( "lBalance" ) as Label;
-                if ( lBalance != null )
-                {
-                    decimal balanceDue = registration.DiscountedCost - totalPaid;
-                    lBalance.Visible = _instanceHasCost || discountedCost > 0.0M;
-                    lBalance.Text = balanceDue.FormatAsCurrency();
-                    if ( balanceDue > 0.0m )
-                    {
-                        lBalance.AddCssClass( "label-danger" );
-                        lBalance.RemoveCssClass( "label-warning" );
-                        lBalance.RemoveCssClass( "label-success" );
-                    }
-                    else if ( balanceDue < 0.0m )
-                    {
-                        lBalance.RemoveCssClass( "label-danger" );
-                        lBalance.AddCssClass( "label-warning" );
-                        lBalance.RemoveCssClass( "label-success" );
-                    }
-                    else
-                    {
-                        lBalance.RemoveCssClass( "label-danger" );
-                        lBalance.RemoveCssClass( "label-warning" );
-                        lBalance.AddCssClass( "label-success" );
-                    }
-                }
-            }
-        }
-
-        /// <summary>
-        /// Handles the AddClick event of the gRegistrations control.
-        /// </summary>
-        /// <param name="sender">The source of the event.</param>
-        /// <param name="e">The <see cref="EventArgs"/> instance containing the event data.</param>
-        /// <exception cref="System.NotImplementedException"></exception>
-        protected void gRegistrations_AddClick( object sender, EventArgs e )
-        {
-            NavigateToLinkedPage( "RegistrationPage", "RegistrationId", 0, "RegistrationInstanceId", hfRegistrationInstanceId.ValueAsInt() );
-        }
-
-        /// <summary>
-        /// Handles the Delete event of the gRegistrations control.
-        /// </summary>
-        /// <param name="sender">The source of the event.</param>
-        /// <param name="e">The <see cref="RowEventArgs"/> instance containing the event data.</param>
-        protected void gRegistrations_Delete( object sender, RowEventArgs e )
-        {
-            using ( var rockContext = new RockContext() )
-            {
-                var registrationService = new RegistrationService( rockContext );
-                var registration = registrationService.Get( e.RowKeyId );
-                if ( registration != null )
-                {
-                    int registrationInstanceId = registration.RegistrationInstanceId;
-
-                    if ( !UserCanEdit &&
-                        !registration.IsAuthorized( "Register", CurrentPerson ) &&
-                        !registration.IsAuthorized( Authorization.EDIT, this.CurrentPerson ) &&
-                        !registration.IsAuthorized( Authorization.ADMINISTRATE, this.CurrentPerson ) )
-                    {
-                        mdDeleteWarning.Show( "You are not authorized to delete this registration.", ModalAlertType.Information );
-                        return;
-                    }
-
-                    string errorMessage;
-                    if ( !registrationService.CanDelete( registration, out errorMessage ) )
-                    {
-                        mdRegistrationsGridWarning.Show( errorMessage, ModalAlertType.Information );
-                        return;
-                    }
-
-                    var changes = new History.HistoryChangeList();
-                    changes.AddChange( History.HistoryVerb.Delete, History.HistoryChangeType.Record, "Registration" );
-
-                    rockContext.WrapTransaction( () =>
-                    {
-                        HistoryService.SaveChanges(
-                            rockContext,
-                            typeof( Registration ),
-                            Rock.SystemGuid.Category.HISTORY_EVENT_REGISTRATION.AsGuid(),
-                            registration.Id,
-                            changes );
-
-                        registrationService.Delete( registration );
-                        rockContext.SaveChanges();
-                    } );
-
-                    SetHasPayments( registrationInstanceId, rockContext );
-                }
-            }
-
-            BindRegistrationsGrid();
-        }
-
-        /// <summary>
-        /// Handles the RowSelected event of the gRegistrations control.
-        /// </summary>
-        /// <param name="sender">The source of the event.</param>
-        /// <param name="e">The <see cref="RowEventArgs"/> instance containing the event data.</param>
-        protected void gRegistrations_RowSelected( object sender, RowEventArgs e )
-        {
-            NavigateToLinkedPage( "RegistrationPage", "RegistrationId", e.RowKeyId );
-        }
-
-        #endregion
-
-        #region Registrant Tab Events
-
-        /// <summary>
-        /// Handles the ApplyFilterClick event of the fRegistrants control.
-        /// </summary>
-        /// <param name="sender">The source of the event.</param>
-        /// <param name="e">The <see cref="EventArgs"/> instance containing the event data.</param>
-        protected void fRegistrants_ApplyFilterClick( object sender, EventArgs e )
-        {
-            fRegistrants.SaveUserPreference( "Registrants Date Range", "Registration Date Range",  sdrpRegistrantsRegistrantDateRange.DelimitedValues );
-            fRegistrants.SaveUserPreference( "First Name", tbRegistrantsRegistrantFirstName.Text );
-            fRegistrants.SaveUserPreference( "Last Name", tbRegistrantsRegistrantLastName.Text );
-            fRegistrants.SaveUserPreference( "In Group", ddlRegistrantsInGroup.SelectedValue );
-            fRegistrants.SaveUserPreference( "Signed Document", ddlRegistrantsSignedDocument.SelectedValue );
-
-            if ( RegistrantFields != null )
-            {
-                foreach ( var field in RegistrantFields )
-                {
-                    if ( field.FieldSource == RegistrationFieldSource.PersonField && field.PersonFieldType.HasValue )
-                    {
-                        switch ( field.PersonFieldType.Value )
-                        {
-                            case RegistrationPersonFieldType.Campus:
-                                var ddlCampus = phRegistrantsRegistrantFormFieldFilters.FindControl( "ddlRegistrantsCampus" ) as RockDropDownList;
-                                if ( ddlCampus != null )
-                                {
-                                    fRegistrants.SaveUserPreference( "Home Campus", ddlCampus.SelectedValue );
-                                }
-
-                                break;
-
-                            case RegistrationPersonFieldType.Email:
-                                var tbEmailFilter = phRegistrantsRegistrantFormFieldFilters.FindControl( "tbRegistrantsEmailFilter" ) as RockTextBox;
-                                if ( tbEmailFilter != null )
-                                {
-                                    fRegistrants.SaveUserPreference( "Email", tbEmailFilter.Text );
-                                }
-
-                                break;
-
-                            case RegistrationPersonFieldType.Birthdate:
-                                var drpBirthdateFilter = phRegistrantsRegistrantFormFieldFilters.FindControl( "drpRegistrantsBirthdateFilter" ) as DateRangePicker;
-                                if ( drpBirthdateFilter != null )
-                                {
-                                    fRegistrants.SaveUserPreference( "Birthdate Range", drpBirthdateFilter.DelimitedValues );
-                                }
-
-                                break;
-
-                            case RegistrationPersonFieldType.Grade:
-                                var gpGradeFilter = phRegistrantsRegistrantFormFieldFilters.FindControl( "gpRegistrantsGradeFilter" ) as GradePicker;
-                                if ( gpGradeFilter != null )
-                                {
-                                    int? gradeOffset = gpGradeFilter.SelectedValueAsInt( false );
-                                    fRegistrants.SaveUserPreference( "Grade", gradeOffset.HasValue ? gradeOffset.Value.ToString() : string.Empty );
-                                }
-
-                                break;
-                                
-                            case RegistrationPersonFieldType.Gender:
-                                var ddlGenderFilter = phRegistrantsRegistrantFormFieldFilters.FindControl( "ddlRegistrantsGenderFilter" ) as RockDropDownList;
-                                if ( ddlGenderFilter != null )
-                                {
-                                    fRegistrants.SaveUserPreference( "Gender", ddlGenderFilter.SelectedValue );
-                                }
-
-                                break;
-
-                            case RegistrationPersonFieldType.MaritalStatus:
-                                var ddlMaritalStatusFilter = phRegistrantsRegistrantFormFieldFilters.FindControl( "ddlRegistrantsMaritalStatusFilter" ) as RockDropDownList;
-                                if ( ddlMaritalStatusFilter != null )
-                                {
-                                    fRegistrants.SaveUserPreference( "Marital Status", ddlMaritalStatusFilter.SelectedValue );
-                                }
-
-                                break;
-                                
-                            case RegistrationPersonFieldType.MobilePhone:
-                                var tbMobilePhoneFilter = phRegistrantsRegistrantFormFieldFilters.FindControl( "tbRegistrantsMobilePhoneFilter" ) as RockTextBox;
-                                if ( tbMobilePhoneFilter != null )
-                                {
-                                    fRegistrants.SaveUserPreference( "Cell Phone", "Cell Phone", tbMobilePhoneFilter.Text );
-                                }
-
-                                break;
-
-                            case RegistrationPersonFieldType.HomePhone:
-                                var tbRegistrantsMobilePhoneFilter = phRegistrantsRegistrantFormFieldFilters.FindControl( "tbRegistrantsMobilePhoneFilter" ) as RockTextBox;
-                                if ( tbRegistrantsMobilePhoneFilter != null )
-                                {
-                                    fRegistrants.SaveUserPreference( "Home Phone", tbRegistrantsMobilePhoneFilter.Text );
-                                }
-
-                                break;
-                        }
-                    }
-
-                    if ( field.Attribute != null )
-                    {
-                        var attribute = field.Attribute;
-                        var filterControl = phRegistrantsRegistrantFormFieldFilters.FindControl( "filterRegistrants_" + attribute.Id.ToString() );
-                        if ( filterControl != null )
-                        {
-                            try
-                            {
-                                var values = attribute.FieldType.Field.GetFilterValues( filterControl, field.Attribute.QualifierValues, Rock.Reporting.FilterMode.SimpleFilter );
-                                fRegistrants.SaveUserPreference( attribute.Key, attribute.Name, attribute.FieldType.Field.GetFilterValues( filterControl, attribute.QualifierValues, Rock.Reporting.FilterMode.SimpleFilter ).ToJson() );
-                            }
-                            catch
-                            {
-                            }
-                        }
-                    }
-                }
-            }
-
-            BindRegistrantsGrid();
-        }
-
-        /// <summary>
-        /// Handles the ClearFilterClick event of the fRegistrants control.
-        /// </summary>
-        /// <param name="sender">The source of the event.</param>
-        /// <param name="e">The <see cref="EventArgs"/> instance containing the event data.</param>
-        protected void fRegistrants_ClearFilterClick( object sender, EventArgs e )
-        {
-            fRegistrants.DeleteUserPreferences();
-
-            foreach ( var control in phRegistrantsRegistrantFormFieldFilters.ControlsOfTypeRecursive<Control>().Where( a => a.ID != null && a.ID.StartsWith( "filter" ) && a.ID.Contains( "_" ) ) )
-            {
-                var attributeId = control.ID.Split( '_' )[1].AsInteger();
-                var attribute = CacheAttribute.Get( attributeId );
-                if ( attribute != null )
-                {
-                    attribute.FieldType.Field.SetFilterValues( control, attribute.QualifierValues, new List<string>() );
-                }
-            }
-
-            if ( RegistrantFields != null )
-            {
-                foreach ( var field in RegistrantFields )
-                {
-                    if ( field.FieldSource == RegistrationFieldSource.PersonField && field.PersonFieldType.HasValue )
-                    {
-                        switch ( field.PersonFieldType.Value )
-                        {
-                            case RegistrationPersonFieldType.Campus:
-                                var ddlCampus = phRegistrantsRegistrantFormFieldFilters.FindControl( "ddlRegistrantsCampus" ) as RockDropDownList;
-                                if ( ddlCampus != null )
-                                {
-                                    ddlCampus.SetValue( ( Guid? ) null );
-                                }
-
-                                break;
-
-                            case RegistrationPersonFieldType.Email:
-                                var tbEmailFilter = phRegistrantsRegistrantFormFieldFilters.FindControl( "tbRegistrantsEmailFilter" ) as RockTextBox;
-                                if ( tbEmailFilter != null )
-                                {
-                                    tbEmailFilter.Text = string.Empty;
-                                }
-
-                                break;
-
-                            case RegistrationPersonFieldType.Birthdate:
-                                var drpBirthdateFilter = phRegistrantsRegistrantFormFieldFilters.FindControl( "drpRegistrantsBirthdateFilter" ) as DateRangePicker;
-                                if ( drpBirthdateFilter != null )
-                                {
-                                    drpBirthdateFilter.LowerValue = null;
-                                    drpBirthdateFilter.UpperValue = null;
-                                }
-
-                                break;
-
-                            case RegistrationPersonFieldType.Grade:
-                                var gpGradeFilter = phRegistrantsRegistrantFormFieldFilters.FindControl( "gpRegistrantsGradeFilter" ) as GradePicker;
-                                if ( gpGradeFilter != null )
-                                {
-                                    gpGradeFilter.SetValue( ( Guid? ) null );
-                                }
-
-                                break;
-                                
-                            case RegistrationPersonFieldType.Gender:
-                                var ddlGenderFilter = phRegistrantsRegistrantFormFieldFilters.FindControl( "ddlRegistrantsGenderFilter" ) as RockDropDownList;
-                                if ( ddlGenderFilter != null )
-                                {
-                                    ddlGenderFilter.SetValue( ( Guid? ) null );
-                                }
-
-                                break;
-
-                            case RegistrationPersonFieldType.MaritalStatus:
-                                var ddlMaritalStatusFilter = phRegistrantsRegistrantFormFieldFilters.FindControl( "ddlRegistrantsMaritalStatusFilter" ) as RockDropDownList;
-                                if ( ddlMaritalStatusFilter != null )
-                                {
-                                    ddlMaritalStatusFilter.SetValue( ( Guid? ) null );
-                                }
-
-                                break;
-                                
-                            case RegistrationPersonFieldType.MobilePhone:
-                                var tbMobilePhoneFilter = phRegistrantsRegistrantFormFieldFilters.FindControl( "tbRegistrantsMobilePhoneFilter" ) as RockTextBox;
-                                if ( tbMobilePhoneFilter != null )
-                                {
-                                    tbMobilePhoneFilter.Text = string.Empty;
-                                }
-
-                                break;
-
-                            case RegistrationPersonFieldType.HomePhone:
-                                var tbRegistrantsHomePhoneFilter = phRegistrantsRegistrantFormFieldFilters.FindControl( "tbRegistrantsHomePhoneFilter" ) as RockTextBox;
-                                if ( tbRegistrantsHomePhoneFilter != null )
-                                {
-                                    tbRegistrantsHomePhoneFilter.Text = string.Empty;
-                                }
-
-                                break;
-                        }
-                    }
-                }
-            }
-
-            BindRegistrantsFilter( null );
-        }
-
-        /// <summary>
-        /// Fs the registrants_ display filter value.
-        /// </summary>
-        /// <param name="sender">The sender.</param>
-        /// <param name="e">The e.</param>
-        protected void fRegistrants_DisplayFilterValue( object sender, GridFilter.DisplayFilterValueArgs e )
-        {
-            if ( RegistrantFields != null )
-            {
-                var attribute = RegistrantFields
-                    .Where( a =>
-                        a.Attribute != null &&
-                        a.Attribute.Key == e.Key )
-                    .Select( a => a.Attribute )
-                    .FirstOrDefault();
-
-                if ( attribute != null )
-                {
-                    try
-                    {
-                        var values = JsonConvert.DeserializeObject<List<string>>( e.Value );
-                        e.Value = attribute.FieldType.Field.FormatFilterValues( attribute.QualifierValues, values );
-                        return;
-                    }
-                    catch
-                    {
-                    }
-                }
-            }
-
-            switch ( e.Key )
-            {
-                case "Registrants Date Range":
-                    e.Value = SlidingDateRangePicker.FormatDelimitedValues( e.Value );
-                    break;
-                    
-                case "Birthdate Range":
-                    // The value might either be from a SlidingDateRangePicker or a DateRangePicker, so try both
-                    var storedValue = e.Value;
-                    e.Value = SlidingDateRangePicker.FormatDelimitedValues( storedValue );
-                    if ( e.Value.IsNullOrWhiteSpace() )
-                    {
-                        e.Value = DateRangePicker.FormatDelimitedValues( storedValue );
-                    }
-
-                    break;
-                    
-                case "Grade":
-                    e.Value = Person.GradeFormattedFromGradeOffset( e.Value.AsIntegerOrNull() );
-                    break;
-                    
-                case "First Name":
-                case "Last Name":
-                case "Email":
-                case "Signed Document":
-                case "Home Phone":
-                case "Cell Phone":
-                    break;
-                    
-                case "Gender":
-                    var gender = e.Value.ConvertToEnumOrNull<Gender>();
-                    e.Value = gender.HasValue ? gender.ConvertToString() : string.Empty;
-                    break;
-                    
-                case "Campus":
-                    int? campusId = e.Value.AsIntegerOrNull();
-                    if ( campusId.HasValue )
-                    {
-                        var campus = CacheCampus.Get( campusId.Value );
-                        e.Value = campus != null ? campus.Name : string.Empty;
-                    }
-                    else
-                    {
-                        e.Value = string.Empty;
-                    }
-
-                    break;
-                    
-                case "Marital Status":
-                    int? dvId = e.Value.AsIntegerOrNull();
-                    if ( dvId.HasValue )
-                    {
-                        var maritalStatus = CacheDefinedValue.Get( dvId.Value );
-                        e.Value = maritalStatus != null ? maritalStatus.Value : string.Empty;
-                    }
-                    else
-                    {
-                        e.Value = string.Empty;
-                    }
-
-                    break;
-                    
-                case "In Group":
-                        e.Value = e.Value;
-                        break;
-
-                default:
-                        e.Value = string.Empty;
-                        break;
-            }
-        }
-
-        /// <summary>
-        /// Handles the GridRebind event of the gRegistrants control.
-        /// </summary>
-        /// <param name="sender">The source of the event.</param>
-        /// <param name="e">The <see cref="EventArgs"/> instance containing the event data.</param>
-        protected void gRegistrants_GridRebind( object sender, GridRebindEventArgs e )
-        {
-            gRegistrants.ExportTitleName = lReadOnlyTitle.Text + " - Registrants";
-            gRegistrants.ExportFilename = gRegistrants.ExportFilename ?? lReadOnlyTitle.Text + "Registrants";
-            BindRegistrantsGrid( e.IsExporting );
-        }
-
-        /// <summary>
-        /// Handles the RowDataBound event of the gRegistrants control.
-        /// </summary>
-        /// <param name="sender">The source of the event.</param>
-        /// <param name="e">The <see cref="GridViewRowEventArgs"/> instance containing the event data.</param>
-        private void gRegistrants_RowDataBound( object sender, GridViewRowEventArgs e )
-        {
-            var registrant = e.Row.DataItem as RegistrationRegistrant;
-            if ( registrant != null )
-            {
-                // Set the registrant name value
-                var lRegistrant = e.Row.FindControl( "lRegistrant" ) as Literal;
-                if ( lRegistrant != null )
-                {
-                    if ( registrant.PersonAlias != null && registrant.PersonAlias.Person != null )
-                    {
-                        lRegistrant.Text = registrant.PersonAlias.Person.FullNameReversed +
-                            ( Signers != null && !Signers.Contains( registrant.PersonAlias.PersonId ) ? " <i class='fa fa-pencil-square-o text-danger'></i>" : string.Empty );
-                    }
-                    else
-                    {
-                        lRegistrant.Text = string.Empty;
-                    }
-                }
-
-                // Set the Group Name
-                if ( registrant.GroupMember != null && GroupLinks.ContainsKey( registrant.GroupMember.GroupId ) )
-                {
-                    var lGroup = e.Row.FindControl( "lGroup" ) as Literal;
-                    if ( lGroup != null )
-                    {
-                        lGroup.Text = GroupLinks[registrant.GroupMember.GroupId];
-                    }
-                }
-
-                // Set the campus
-                var lCampus = e.Row.FindControl( "lRegistrantsCampus" ) as Literal;
-                
-                // if it's null, try looking for the "lGroupPlacementsCampus" control since this RowDataBound event is shared between
-                // two different grids.
-                if ( lCampus == null )
-                {
-                    lCampus = e.Row.FindControl( "lGroupPlacementsCampus" ) as Literal;
-                }
-                
-                if ( lCampus != null && PersonCampusIds != null )
-                {
-                    if ( registrant.PersonAlias != null )
-                    {
-                        if ( PersonCampusIds.ContainsKey( registrant.PersonAlias.PersonId ) )
-                        {
-                            var campusIds = PersonCampusIds[registrant.PersonAlias.PersonId];
-                            if ( campusIds.Any() )
-                            {
-                                var campusNames = new List<string>();
-                                foreach ( int campusId in campusIds )
-                                {
-                                    var campus = CacheCampus.Get( campusId );
-                                    if ( campus != null )
-                                    {
-                                        campusNames.Add( campus.Name );
-                                    }
-                                }
-
-                                lCampus.Text = campusNames.AsDelimited( "<br/>" );
-                            }
-                        }
-                    }
-                }
-
-                // Set the Fees
-                var lFees = e.Row.FindControl( "lFees" ) as Literal;
-                if ( lFees != null )
-                {
-                    if ( registrant.Fees != null && registrant.Fees.Any() )
-                    {
-                        var feeDesc = new List<string>();
-                        foreach ( var fee in registrant.Fees )
-                        {
-                            feeDesc.Add( string.Format(
-                                "{0}{1} ({2})",
-                                fee.Quantity > 1 ? fee.Quantity.ToString( "N0" ) + " " : string.Empty,
-                                fee.Quantity > 1 ? fee.RegistrationTemplateFee.Name.Pluralize() : fee.RegistrationTemplateFee.Name,
-                                fee.Cost.FormatAsCurrency() ) );
-                        }
-
-                        lFees.Text = feeDesc.AsDelimited( "<br/>" );
-                    }
-                }
-
-                if (_homeAddresses.Any() )
-                {
-                    var location = _homeAddresses[registrant.PersonId.Value];
-                    // break up addresses if exporting
-                    if ( _isExporting )
-                    {
-                        var lStreet1 = e.Row.FindControl( "lStreet1" ) as Literal;
-                        var lStreet2 = e.Row.FindControl( "lStreet2" ) as Literal;
-                        var lCity = e.Row.FindControl( "lCity" ) as Literal;
-                        var lState = e.Row.FindControl( "lState" ) as Literal;
-                        var lPostalCode = e.Row.FindControl( "lPostalCode" ) as Literal;
-                        var lCountry = e.Row.FindControl( "lCountry" ) as Literal;
-
-                        if ( location != null )
-                        {
-                            lStreet1.Text = location.Street1;
-                            lStreet2.Text = location.Street2;
-                            lCity.Text = location.City;
-                            lState.Text = location.State;
-                            lPostalCode.Text = location.PostalCode;
-                            lCountry.Text = location.Country;
-                        }
-                    }
-                    else
-                    {
-                        var addressField = e.Row.FindControl( "lRegistrantsAddress" ) as Literal ?? e.Row.FindControl( "lGroupPlacementsAddress" ) as Literal;
-                        if ( addressField != null )
-                        {
-                            addressField.Text = location != null && location.FormattedAddress.IsNotNullOrWhitespace() ? location.FormattedAddress : string.Empty;
-                        }
-                    }
-                }
-
-                if (_mobilePhoneNumbers.Any())
-                {
-                    var mobileNumber = _mobilePhoneNumbers[registrant.PersonId.Value];
-                    var mobileField = e.Row.FindControl( "lRegistrantsMobile" ) as Literal ?? e.Row.FindControl( "lGroupPlacementsMobile" ) as Literal;
-                    if ( mobileField != null)
-                    {
-                        if (mobileNumber == null || mobileNumber.NumberFormatted.IsNullOrWhiteSpace())
-                        {
-                            mobileField.Text = string.Empty;
-                        }
-                        else
-                        {
-                            mobileField.Text = mobileNumber.IsUnlisted ? "Unlisted" : mobileNumber.NumberFormatted;
-                        }
-                    }
-                    
-                }
-
-                if ( _homePhoneNumbers.Any() )
-                {
-                    var homePhoneNumber = _homePhoneNumbers[registrant.PersonId.Value];
-                    var mobileField = e.Row.FindControl( "lRegistrantsHomePhone" ) as Literal ?? e.Row.FindControl( "lGroupPlacementsHomePhone" ) as Literal;
-                    if ( mobileField != null )
-                    {
-                        if ( homePhoneNumber == null || homePhoneNumber.NumberFormatted.IsNullOrWhiteSpace() )
-                        {
-                            mobileField.Text = string.Empty;
-                        }
-                        else
-                        {
-                            mobileField.Text = homePhoneNumber.IsUnlisted ? "Unlisted" : homePhoneNumber.NumberFormatted;
-                        }
-                    }
-
-                }
-            }
-        }
-
-        /// <summary>
-        /// Handles the AddClick event of the gRegistrants control.
-        /// </summary>
-        /// <param name="sender">The source of the event.</param>
-        /// <param name="e">The <see cref="EventArgs"/> instance containing the event data.</param>
-        /// <exception cref="System.NotImplementedException"></exception>
-        private void gRegistrants_AddClick( object sender, EventArgs e )
-        {
-            NavigateToLinkedPage( "RegistrationPage", "RegistrationId", 0, "RegistrationInstanceId", hfRegistrationInstanceId.ValueAsInt() );
-        }
-
-        /// <summary>
-        /// Handles the RowSelected event of the gRegistrants control.
-        /// </summary>
-        /// <param name="sender">The source of the event.</param>
-        /// <param name="e">The <see cref="RowEventArgs"/> instance containing the event data.</param>
-        protected void gRegistrants_RowSelected( object sender, RowEventArgs e )
-        {
-            using ( var rockContext = new RockContext() )
-            {
-                var registrantService = new RegistrationRegistrantService( rockContext );
-                var registrant = registrantService.Get( e.RowKeyId );
-                if ( registrant != null )
-                {
-                    var qryParams = new Dictionary<string, string>();
-                    qryParams.Add( "RegistrationId", registrant.RegistrationId.ToString() );
-                    string url = LinkedPageUrl( "RegistrationPage", qryParams );
-                    url += "#" + e.RowKeyValue;
-                    Response.Redirect( url, false );
-                }
-            }
-        }
-
-        /// <summary>
-        /// Handles the Delete event of the gRegistrants control.
-        /// </summary>
-        /// <param name="sender">The source of the event.</param>
-        /// <param name="e">The <see cref="RowEventArgs"/> instance containing the event data.</param>
-        protected void gRegistrants_Delete( object sender, RowEventArgs e )
-        {
-            using ( var rockContext = new RockContext() )
-            {
-                var registrantService = new RegistrationRegistrantService( rockContext );
-                var registrant = registrantService.Get( e.RowKeyId );
-                if ( registrant != null )
-                {
-                    string errorMessage;
-                    if ( !registrantService.CanDelete( registrant, out errorMessage ) )
-                    {
-                        mdRegistrantsGridWarning.Show( errorMessage, ModalAlertType.Information );
-                        return;
-                    }
-
-                    registrantService.Delete( registrant );
-                    rockContext.SaveChanges();
-                }
-            }
-
-            BindRegistrantsGrid();
-        }
-
-        #endregion
-
-        #region Payment Tab Events
-
-        /// <summary>
-        /// Handles the ApplyFilterClick event of the fPayments control.
-        /// </summary>
-        /// <param name="sender">The source of the event.</param>
-        /// <param name="e">The <see cref="EventArgs"/> instance containing the event data.</param>
-        protected void fPayments_ApplyFilterClick( object sender, EventArgs e )
-        {
-            fPayments.SaveUserPreference( "Payments Date Range", "Transaction Date Range", sdrpPaymentDateRange.DelimitedValues );
-
-            BindPaymentsGrid();
-        }
-
-        /// <summary>
-        /// Handles the ClearFilterClick event of the fPayments control.
-        /// </summary>
-        /// <param name="sender">The source of the event.</param>
-        /// <param name="e">The <see cref="EventArgs"/> instance containing the event data.</param>
-        protected void fPayments_ClearFilterClick( object sender, EventArgs e )
-        {
-            fPayments.DeleteUserPreferences();
-            BindPaymentsFilter();
-        }
-
-        /// <summary>
-        /// Fs the payments_ display filter value.
-        /// </summary>
-        /// <param name="sender">The sender.</param>
-        /// <param name="e">The e.</param>
-        protected void fPayments_DisplayFilterValue( object sender, GridFilter.DisplayFilterValueArgs e )
-        {
-            switch ( e.Key )
-            {
-                case "Payments Date Range":
-                    {
-                        e.Value = SlidingDateRangePicker.FormatDelimitedValues( e.Value );
-                        break;
-                    }
-
-                default:
-                    {
-                        e.Value = string.Empty;
-                        break;
-                    }
-            }
-        }
-
-        /// <summary>
-        /// Handles the RowSelected event of the gPayments control.
-        /// </summary>
-        /// <param name="sender">The source of the event.</param>
-        /// <param name="e">The <see cref="RowEventArgs"/> instance containing the event data.</param>
-        protected void gPayments_RowSelected( object sender, RowEventArgs e )
-        {
-            NavigateToLinkedPage( "TransactionDetailPage", "transactionId", e.RowKeyId );
-        }
-
-        /// <summary>
-        /// Handles the GridRebind event of the gPayments control.
-        /// </summary>
-        /// <param name="sender">The source of the event.</param>
-        /// <param name="e">The <see cref="EventArgs"/> instance containing the event data.</param>
-        protected void gPayments_GridRebind( object sender, EventArgs e )
-        {
-            gPayments.ExportTitleName = lReadOnlyTitle.Text + " - Registration Payments";
-            gPayments.ExportFilename = gPayments.ExportFilename ?? lReadOnlyTitle.Text + "RegistrationPayments";
-            BindPaymentsGrid();
-        }
-
-        /// <summary>
-        /// Handles the RowDataBound event of the gPayments control.
-        /// </summary>
-        /// <param name="sender">The source of the event.</param>
-        /// <param name="e">The <see cref="GridViewRowEventArgs"/> instance containing the event data.</param>
-        private void gPayments_RowDataBound( object sender, GridViewRowEventArgs e )
-        {
-            var transaction = e.Row.DataItem as FinancialTransaction;
-            var lRegistrar = e.Row.FindControl( "lRegistrar" ) as Literal;
-            var lRegistrants = e.Row.FindControl( "lRegistrants" ) as Literal;
-
-            if ( transaction != null && lRegistrar != null && lRegistrants != null )
-            {
-                var registrars = new List<string>();
-                var registrants = new List<string>();
-
-                var registrationIds = transaction.TransactionDetails.Select( d => d.EntityId ).ToList();
-                foreach ( var registration in paymentRegistrations
-                    .Where( r => registrationIds.Contains( r.Id ) ) )
-                {
-                    if ( registration.PersonAlias != null && registration.PersonAlias.Person != null )
-                    {
-                        var qryParams = new Dictionary<string, string>();
-                        qryParams.Add( "RegistrationId", registration.Id.ToString() );
-                        string url = LinkedPageUrl( "RegistrationPage", qryParams );
-                        registrars.Add( string.Format( "<a href='{0}'>{1}</a>", url, registration.PersonAlias.Person.FullName ) );
-
-                        foreach ( var registrant in registration.Registrants )
-                        {
-                            if ( registrant.PersonAlias != null && registrant.PersonAlias.Person != null )
-                            {
-                                registrants.Add( registrant.PersonAlias.Person.FullName );
-                            }
-                        }
-                    }
-                }
-
-                lRegistrar.Text = registrars.AsDelimited( "<br/>" );
-                lRegistrants.Text = registrants.AsDelimited( "<br/>" );
-            }
-        }
-
-        #endregion
-
-        #region Fee Tab Events
-
-        protected void fFees_DisplayFilterValue( object sender, GridFilter.DisplayFilterValueArgs e )
-        {
-            switch ( e.Key )
-            {
-                case "FeeDateRange":
-                    e.Value = SlidingDateRangePicker.FormatDelimitedValues( e.Value );
-                    break;
-
-                case "FeeName":
-                    break;
-
-                case "FeeOptions":
-                    var values = new List<string>();
-                    foreach ( string value in e.Value.Split( ';' ) )
-                    {
-                        var item = cblFeeOptions.Items.FindByValue( value );
-                        if ( item != null )
-                        {
-                            values.Add( item.Text );
-                        }
-                    }
-
-                    e.Value = values.AsDelimited( ", " );
-                    break;
-
-                default:
-                    e.Value = string.Empty;
-                    break;
-            }
-        }
-
-        /// <summary>
-        /// Handles the ClearFilterCick event of the fFees control.
-        /// </summary>
-        /// <param name="sender">The source of the event.</param>
-        /// <param name="e">The <see cref="EventArgs"/> instance containing the event data.</param>
-        protected void fFees_ClearFilterCick( object sender, EventArgs e )
-        {
-            fFees.DeleteUserPreferences();
-            BindFeesFilter();
-        }
-
-        protected void fFees_ApplyFilterClick( object sender, EventArgs e )
-        {
-            fFees.SaveUserPreference( "FeeDateRange", "Fee Date Range", sdrpFeeDateRange.DelimitedValues );
-            fFees.SaveUserPreference( "FeeName", "Fee Name", ddlFeeName.SelectedItem.Text );
-            fFees.SaveUserPreference( "FeeOptions", "Fee Options", cblFeeOptions.SelectedValues.AsDelimited( ";" ) );
-
-            BindFeesGrid();
-        }
-
-        protected void ddlFeeName_SelectedIndexChanged( object sender, EventArgs e )
-        {
-            if ( ddlFeeName.SelectedIndex > 0 )
-            {
-                Populate_cblFeeOptions();
-                cblFeeOptions.Visible = true;
-            }
-        }
-
-        #endregion
-
-        #region Discount Tab Events
-
-        protected void fDiscounts_DisplayFilterValue( object sender, GridFilter.DisplayFilterValueArgs e)
-        {
-            switch ( e.Key )
-            {
-                case "DiscountDateRange":
-                    e.Value = SlidingDateRangePicker.FormatDelimitedValues( e.Value );
-                    break;
-
-                case "DiscountCode":
-                    // If that discount code is not in the list, don't show it anymore.
-                    if ( ddlDiscountCode.Items.FindByText( e.Value ) == null )
-                    {
-                        e.Value = string.Empty;
-                    }
-                    break;
-
-                case "DiscountCodeSearch":
-                    break;
-
-                default:
-                    e.Value = string.Empty;
-                    break;
-            }
-        }
-
-        protected void fDiscounts_ClearFilterClick( object sender, EventArgs e )
-        {
-            fDiscounts.DeleteUserPreferences();
-            tbDiscountCodeSearch.Enabled = true;
-            BindDiscountsFilter();
-        }
-
-        protected void fDiscounts_ApplyFilterClick( object sender, EventArgs e )
-        {
-            fDiscounts.SaveUserPreference( "DiscountDateRange", "Discount Date Range", sdrpDiscountDateRange.DelimitedValues );
-            fDiscounts.SaveUserPreference( "DiscountCode", "Discount Code", ddlDiscountCode.SelectedItem.Text );
-            fDiscounts.SaveUserPreference( "DiscountCodeSearch", "Discount Code Search", tbDiscountCodeSearch.Text );
-
-            BindDiscountsGrid();
-        }
-
-        protected void ddlDiscountCode_SelectedIndexChanged( object sender, EventArgs e )
-        {
-            tbDiscountCodeSearch.Enabled = ddlDiscountCode.SelectedIndex == 0 ? true : false;
-        }
-
-        #endregion
-
-        #region Linkage Tab Events
-
-        /// <summary>
-        /// Handles the ApplyFilterClick event of the fLinkages control.
-        /// </summary>
-        /// <param name="sender">The source of the event.</param>
-        /// <param name="e">The <see cref="EventArgs"/> instance containing the event data.</param>
-        protected void fLinkages_ApplyFilterClick( object sender, EventArgs e )
-        {
-            fLinkages.SaveUserPreference( "Campus", cblCampus.SelectedValues.AsDelimited( ";" ) );
-
-            BindLinkagesGrid();
-        }
-
-        /// <summary>
-        /// Handles the ClearFilterClick event of the fLinkages control.
-        /// </summary>
-        /// <param name="sender">The source of the event.</param>
-        /// <param name="e">The <see cref="EventArgs"/> instance containing the event data.</param>
-        protected void fLinkages_ClearFilterClick( object sender, EventArgs e )
-        {
-            fLinkages.DeleteUserPreferences();
-            BindLinkagesFilter();
-        }
-
-        /// <summary>
-        /// Fs the campusEventItems_ display filter value.
-        /// </summary>
-        /// <param name="sender">The sender.</param>
-        /// <param name="e">The e.</param>
-        protected void fLinkages_DisplayFilterValue( object sender, GridFilter.DisplayFilterValueArgs e )
-        {
-            switch ( e.Key )
-            {
-                case "Campus":
-                    var values = new List<string>();
-                    foreach ( string value in e.Value.Split( ';' ) )
-                    {
-                        var item = cblCampus.Items.FindByValue( value );
-                        if ( item != null )
-                        {
-                            values.Add( item.Text );
-                        }
-                    }
-
-                    e.Value = values.AsDelimited( ", " );
-                    break;
-
-                default:
-                    e.Value = string.Empty;
-                    break;
-            }
-        }
-
-        /// <summary>
-        /// Handles the GridRebind event of the gLinkages control.
-        /// </summary>
-        /// <param name="sender">The source of the event.</param>
-        /// <param name="e">The <see cref="EventArgs"/> instance containing the event data.</param>
-        protected void gLinkages_GridRebind( object sender, EventArgs e )
-        {
-            gLinkages.ExportTitleName = lReadOnlyTitle.Text + " - Registration Linkages";
-            gLinkages.ExportTitleName = gLinkages.ExportTitleName ?? lReadOnlyTitle.Text + "RegistrationLinkages";
-            BindLinkagesGrid();
-        }
-
-        /// <summary>
-        /// Handles the RowDataBound event of the gLinkages control.
-        /// </summary>
-        /// <param name="sender">The source of the event.</param>
-        /// <param name="e">The <see cref="GridViewRowEventArgs"/> instance containing the event data.</param>
-        protected void gLinkages_RowDataBound( object sender, GridViewRowEventArgs e )
-        {
-            if ( e.Row.RowType == DataControlRowType.DataRow )
-            {
-                var eventItemOccurrenceGroupMap = e.Row.DataItem as EventItemOccurrenceGroupMap;
-                if ( eventItemOccurrenceGroupMap != null && eventItemOccurrenceGroupMap.EventItemOccurrence != null )
-                {
-                    if ( eventItemOccurrenceGroupMap.EventItemOccurrence.EventItem != null )
-                    {
-                        var lCalendarItem = e.Row.FindControl( "lCalendarItem" ) as Literal;
-                        if ( lCalendarItem != null )
-                        {
-                            var calendarItems = new List<string>();
-                            foreach ( var calendarItem in eventItemOccurrenceGroupMap.EventItemOccurrence.EventItem.EventCalendarItems )
-                            {
-                                if ( calendarItem.EventItem != null && calendarItem.EventCalendar != null )
-                                {
-                                    var qryParams = new Dictionary<string, string>();
-                                    qryParams.Add( "EventCalendarId", calendarItem.EventCalendarId.ToString() );
-                                    qryParams.Add( "EventItemId", calendarItem.EventItem.Id.ToString() );
-                                    calendarItems.Add( string.Format( 
-                                        "<a href='{0}'>{1}</a> ({2})",
-                                        LinkedPageUrl( "CalendarItemPage", qryParams ),
-                                        calendarItem.EventItem.Name,
-                                        calendarItem.EventCalendar.Name ) );
-                                }
-                            }
-
-                            lCalendarItem.Text = calendarItems.AsDelimited( "<br/>" );
-                        }
-
-                        if ( eventItemOccurrenceGroupMap.EventItemOccurrence.ContentChannelItems.Any() )
-                        {
-                            var lContentItem = e.Row.FindControl( "lContentItem" ) as Literal;
-                            if ( lContentItem != null )
-                            {
-                                var contentItems = new List<string>();
-                                foreach ( var contentItem in eventItemOccurrenceGroupMap.EventItemOccurrence.ContentChannelItems
-                                    .Where( c => c.ContentChannelItem != null )
-                                    .Select( c => c.ContentChannelItem ) )
-                                {
-                                    var qryParams = new Dictionary<string, string>();
-                                    qryParams.Add( "ContentItemId", contentItem.Id.ToString() );
-                                    contentItems.Add( string.Format( "<a href='{0}'>{1}</a>", LinkedPageUrl( "ContentItemPage", qryParams ), contentItem.Title ) );
-                                }
-
-                                lContentItem.Text = contentItems.AsDelimited( "<br/>" );
-                            }
-                        }
-                    }
-                }
-            }
-        }
-
-        /// <summary>
-        /// Handles the AddClick event of the gLinkages control.
-        /// </summary>
-        /// <param name="sender">The source of the event.</param>
-        /// <param name="e">The <see cref="EventArgs"/> instance containing the event data.</param>
-        /// <exception cref="System.NotImplementedException"></exception>
-        protected void gLinkages_AddClick( object sender, EventArgs e )
-        {
-            NavigateToLinkedPage( "LinkagePage", "LinkageId", 0, "RegistrationInstanceId", hfRegistrationInstanceId.ValueAsInt() );
-        }
-
-        /// <summary>
-        /// Handles the Edit event of the gLinkages control.
-        /// </summary>
-        /// <param name="sender">The source of the event.</param>
-        /// <param name="e">The <see cref="RowEventArgs"/> instance containing the event data.</param>
-        protected void gLinkages_Edit( object sender, RowEventArgs e )
-        {
-            NavigateToLinkedPage( "LinkagePage", "LinkageId", e.RowKeyId, "RegistrationInstanceId", hfRegistrationInstanceId.ValueAsInt() );
-        }
-
-        /// <summary>
-        /// Handles the Delete event of the gLinkages control.
-        /// </summary>
-        /// <param name="sender">The source of the event.</param>
-        /// <param name="e">The <see cref="RowEventArgs"/> instance containing the event data.</param>
-        protected void gLinkages_Delete( object sender, RowEventArgs e )
-        {
-            using ( var rockContext = new RockContext() )
-            {
-                var campusEventItemService = new EventItemOccurrenceGroupMapService( rockContext );
-                var campusEventItem = campusEventItemService.Get( e.RowKeyId );
-                if ( campusEventItem != null )
-                {
-                    string errorMessage;
-                    if ( !campusEventItemService.CanDelete( campusEventItem, out errorMessage ) )
-                    {
-                        mdLinkagesGridWarning.Show( errorMessage, ModalAlertType.Information );
-                        return;
-                    }
-
-                    campusEventItemService.Delete( campusEventItem );
-                    rockContext.SaveChanges();
-                }
-            }
-
-            BindLinkagesGrid();
-        }
-
-        #endregion
-
-        #region WaitList Tab Events
-
-        /// <summary>
-        /// Handles the RowSelected event of the gWaitList control.
-        /// </summary>
-        /// <param name="sender">The source of the event.</param>
-        /// <param name="e">The <see cref="RowEventArgs"/> instance containing the event data.</param>
-        protected void gWaitList_RowSelected( object sender, RowEventArgs e )
-        {
-            using ( var rockContext = new RockContext() )
-            {
-                var registrantService = new RegistrationRegistrantService( rockContext );
-                var registrant = registrantService.Get( e.RowKeyId );
-                if ( registrant != null )
-                {
-                    var qryParams = new Dictionary<string, string>();
-                    qryParams.Add( "RegistrationId", registrant.RegistrationId.ToString() );
-                    string url = LinkedPageUrl( "RegistrationPage", qryParams );
-                    url += "#" + e.RowKeyValue;
-                    Response.Redirect( url, false );
-                }
-            }
-        }
-
-        /// <summary>
-        /// Handles the Click event of the btnProcessWaitlist control.
-        /// </summary>
-        /// <param name="sender">The source of the event.</param>
-        /// <param name="e">The <see cref="EventArgs"/> instance containing the event data.</param>
-        private void btnProcessWaitlist_Click( object sender, EventArgs e )
-        {
-            // create entity set with selected individuals
-            var keys = gWaitList.SelectedKeys.ToList();
-            if ( keys.Any() )
-            {
-                var entitySet = new Rock.Model.EntitySet();
-                entitySet.EntityTypeId = Rock.Cache.CacheEntityType.Get<Rock.Model.RegistrationRegistrant>().Id;
-                entitySet.ExpireDateTime = RockDateTime.Now.AddMinutes( 20 );
-
-                foreach ( var key in keys )
-                {
-                    try
-                    {
-                        var item = new Rock.Model.EntitySetItem();
-                        item.EntityId = (int)key;
-                        entitySet.Items.Add( item );
-                    }
-                    catch
-                    {
-                        // ignore
-                    }
-                }
-
-                if ( entitySet.Items.Any() )
-                {
-                    var rockContext = new RockContext();
-                    var service = new Rock.Model.EntitySetService( rockContext );
-                    service.Add( entitySet );
-                    rockContext.SaveChanges();
-
-                    // redirect to the waitlist page
-                    Dictionary<string, string> queryParms = new Dictionary<string, string>();
-                    queryParms.Add( "WaitListSetId", entitySet.Id.ToString() );
-                    NavigateToLinkedPage( "WaitListProcessPage", queryParms );
-                }
-            }
-        }
-
-        /// <summary>
-        /// Handles the AddClick event of the gWaitList control.
-        /// </summary>
-        /// <param name="sender">The source of the event.</param>
-        /// <param name="e">The <see cref="EventArgs"/> instance containing the event data.</param>
-        /// <exception cref="System.NotImplementedException"></exception>
-        private void gWaitList_AddClick( object sender, EventArgs e )
-        {
-            NavigateToLinkedPage( "RegistrationPage", "RegistrationId", 0, "RegistrationInstanceId", hfRegistrationInstanceId.ValueAsInt() );
-        }
-
-        /// <summary>
-        /// Handles the ApplyFilterClick event of the fWaitList control.
-        /// </summary>
-        /// <param name="sender">The source of the event.</param>
-        /// <param name="e">The <see cref="EventArgs"/> instance containing the event data.</param>
-        protected void fWaitList_ApplyFilterClick( object sender, EventArgs e )
-        {
-            fWaitList.SaveUserPreference( "WL-Date Range", "Date Range", drpWaitListDateRange.DelimitedValues );
-            fWaitList.SaveUserPreference( "WL-First Name", "First Name", tbWaitListFirstName.Text );
-            fWaitList.SaveUserPreference( "WL-Last Name", "Last Name", tbWaitListLastName.Text );
-
-            if ( RegistrantFields != null )
-            {
-                foreach ( var field in RegistrantFields )
-                {
-                    if ( field.FieldSource == RegistrationFieldSource.PersonField && field.PersonFieldType.HasValue )
-                    {
-                        switch ( field.PersonFieldType.Value )
-                        {
-                            case RegistrationPersonFieldType.Campus:
-                                var ddlCampus = phWaitListFormFieldFilters.FindControl( "ddlWaitlistCampus" ) as RockDropDownList;
-                                if ( ddlCampus != null )
-                                {
-                                    fWaitList.SaveUserPreference( "WL-Home Campus", "Home Campus", ddlCampus.SelectedValue );
-                                }
-
-                                break;
-
-                            case RegistrationPersonFieldType.Email:
-                                var tbEmailFilter = phWaitListFormFieldFilters.FindControl( "tbWaitlistEmailFilter" ) as RockTextBox;
-                                if ( tbEmailFilter != null )
-                                {
-                                    fWaitList.SaveUserPreference( "WL-Email", "Email", tbEmailFilter.Text );
-                                }
-
-                                break;
-
-                            case RegistrationPersonFieldType.Birthdate:
-                                var drpBirthdateFilter = phWaitListFormFieldFilters.FindControl( "drpWaitlistBirthdateFilter" ) as DateRangePicker;
-                                if ( drpBirthdateFilter != null )
-                                {
-                                    fWaitList.SaveUserPreference( "WL-Birthdate Range", "Birthdate Range", drpBirthdateFilter.DelimitedValues );
-                                }
-
-                                break;
-
-                            case RegistrationPersonFieldType.Grade:
-                                var gpGradeFilter = phWaitListFormFieldFilters.FindControl( "gpWaitlistGradeFilter" ) as GradePicker;
-                                if ( gpGradeFilter != null )
-                                {
-                                    int? gradeOffset = gpGradeFilter.SelectedValueAsInt( false );
-                                    fWaitList.SaveUserPreference( "WL-Grade", "Grade", gradeOffset.HasValue ? gradeOffset.Value.ToString() : string.Empty );
-                                }
-
-                                break;
-                                
-                            case RegistrationPersonFieldType.Gender:
-                                var ddlGenderFilter = phWaitListFormFieldFilters.FindControl( "ddlWaitlistGenderFilter" ) as RockDropDownList;
-                                if ( ddlGenderFilter != null )
-                                {
-                                    fWaitList.SaveUserPreference( "WL-Gender", "Gender", ddlGenderFilter.SelectedValue );
-                                }
-
-                                break;
-
-                            case RegistrationPersonFieldType.MaritalStatus:
-                                var ddlMaritalStatusFilter = phWaitListFormFieldFilters.FindControl( "ddlWaitlistMaritalStatusFilter" ) as RockDropDownList;
-                                if ( ddlMaritalStatusFilter != null )
-                                {
-                                    fWaitList.SaveUserPreference( "WL-Marital Status", "Marital Status", ddlMaritalStatusFilter.SelectedValue );
-                                }
-
-                                break;
-                                
-                            case RegistrationPersonFieldType.MobilePhone:
-                                var tbMobilePhoneFilter = phWaitListFormFieldFilters.FindControl( "tbWaitlistMobilePhoneFilter" ) as RockTextBox;
-                                if ( tbMobilePhoneFilter != null )
-                                {
-                                    fWaitList.SaveUserPreference( "WL-Phone", "Cell Phone", tbMobilePhoneFilter.Text );
-                                }
-
-                                break;
-
-                            case RegistrationPersonFieldType.HomePhone:
-                                var tbWaitlistHomePhoneFilter = phWaitListFormFieldFilters.FindControl( "tbWaitlistHomePhoneFilter" ) as RockTextBox;
-                                if ( tbWaitlistHomePhoneFilter != null )
-                                {
-                                    fWaitList.SaveUserPreference( "WL-HomePhone", "Home Phone", tbWaitlistHomePhoneFilter.Text );
-                                }
-
-                                break;
-                        }
-                    }
-
-                    if ( field.Attribute != null )
-                    {
-                        var attribute = field.Attribute;
-                        var filterControl = phWaitListFormFieldFilters.FindControl( "filterWaitlist_" + attribute.Id.ToString() );
-                        if ( filterControl != null )
-                        {
-                            try
-                            {
-                                var values = attribute.FieldType.Field.GetFilterValues( filterControl, field.Attribute.QualifierValues, Rock.Reporting.FilterMode.SimpleFilter );
-                                fWaitList.SaveUserPreference( "WL-" + attribute.Key, attribute.Name, attribute.FieldType.Field.GetFilterValues( filterControl, attribute.QualifierValues, Rock.Reporting.FilterMode.SimpleFilter ).ToJson() );
-                            }
-                            catch
-                            {
-                            }
-                        }
-                    }
-                }
-            }
-
-            BindWaitListGrid();
-        }
-
-        /// <summary>
-        /// Handles the ClearFilterClick event of the fWaitList control.
-        /// </summary>
-        /// <param name="sender">The source of the event.</param>
-        /// <param name="e">The <see cref="EventArgs"/> instance containing the event data.</param>
-        protected void fWaitList_ClearFilterClick( object sender, EventArgs e )
-        {
-            fWaitList.DeleteUserPreferences();
-
-            foreach ( var control in phWaitListFormFieldFilters.ControlsOfTypeRecursive<Control>().Where( a => a.ID != null && a.ID.StartsWith( "filter" ) && a.ID.Contains( "_" ) ) )
-            {
-                var attributeId = control.ID.Split( '_' )[1].AsInteger();
-                var attribute = CacheAttribute.Get( attributeId );
-                if ( attribute != null )
-                {
-                    attribute.FieldType.Field.SetFilterValues( control, attribute.QualifierValues, new List<string>() );
-                }
-            }
-
-            if ( RegistrantFields != null )
-            {
-                foreach ( var field in RegistrantFields )
-                {
-                    if ( field.FieldSource == RegistrationFieldSource.PersonField && field.PersonFieldType.HasValue )
-                    {
-                        switch ( field.PersonFieldType.Value )
-                        {
-                            case RegistrationPersonFieldType.Campus:
-                                var ddlCampus = phWaitListFormFieldFilters.FindControl( "ddlWaitlistCampus" ) as RockDropDownList;
-                                if ( ddlCampus != null )
-                                {
-                                    ddlCampus.SetValue( ( Guid? ) null );
-                                }
-
-                                break;
-
-                            case RegistrationPersonFieldType.Email:
-                                var tbEmailFilter = phWaitListFormFieldFilters.FindControl( "tbWaitlistEmailFilter" ) as RockTextBox;
-                                if ( tbEmailFilter != null )
-                                {
-                                    tbEmailFilter.Text = string.Empty;
-                                }
-
-                                break;
-
-                            case RegistrationPersonFieldType.Birthdate:
-                                var drpBirthdateFilter = phWaitListFormFieldFilters.FindControl( "drpWaitlistBirthdateFilter" ) as DateRangePicker;
-                                if ( drpBirthdateFilter != null )
-                                {
-                                    drpBirthdateFilter.UpperValue = null;
-                                    drpBirthdateFilter.LowerValue = null;
-                                }
-
-                                break;
-
-                            case RegistrationPersonFieldType.Grade:
-                                var gpGradeFilter = phWaitListFormFieldFilters.FindControl( "gpWaitlistGradeFilter" ) as GradePicker;
-                                if ( gpGradeFilter != null )
-                                {
-                                    gpGradeFilter.SetValue( ( Guid? ) null );
-                                }
-
-                                break;
-                                
-                            case RegistrationPersonFieldType.Gender:
-                                var ddlGenderFilter = phWaitListFormFieldFilters.FindControl( "ddlWaitlistGenderFilter" ) as RockDropDownList;
-                                if ( ddlGenderFilter != null )
-                                {
-                                    ddlGenderFilter.SetValue( ( Guid? ) null );
-                                }
-
-                                break;
-
-                            case RegistrationPersonFieldType.MaritalStatus:
-                                var ddlMaritalStatusFilter = phWaitListFormFieldFilters.FindControl( "ddlWaitlistMaritalStatusFilter" ) as RockDropDownList;
-                                if ( ddlMaritalStatusFilter != null )
-                                {
-                                    ddlMaritalStatusFilter.SetValue( ( Guid? ) null );
-                                }
-
-                                break;
-                                
-                            case RegistrationPersonFieldType.MobilePhone:
-                                var tbMobilePhoneFilter = phWaitListFormFieldFilters.FindControl( "tbWaitlistMobilePhoneFilter" ) as RockTextBox;
-                                if ( tbMobilePhoneFilter != null )
-                                {
-                                    tbMobilePhoneFilter.Text = string.Empty;
-                                }
-
-                                break;
-
-                            case RegistrationPersonFieldType.HomePhone:
-                                var tbWaitlistHomePhoneFilter = phWaitListFormFieldFilters.FindControl( "tbWaitlistHomePhoneFilter" ) as RockTextBox;
-                                if ( tbWaitlistHomePhoneFilter != null )
-                                {
-                                    tbWaitlistHomePhoneFilter.Text = string.Empty;
-                                }
-
-                                break;
-                        }
-                    }
-                }
-            }
-
-            BindWaitListFilter( null );
-        }
-
-        /// <summary>
-        /// fs the wait list_ display filter value.
-        /// </summary>
-        /// <param name="sender">The sender.</param>
-        /// <param name="e">The e.</param>
-        protected void fWaitList_DisplayFilterValue( object sender, GridFilter.DisplayFilterValueArgs e )
-        {
-            if ( e.Key.StartsWith( "WL-" ) )
-            {
-                var key = e.Key.Remove( 0, 3 );
-
-                if ( RegistrantFields != null )
-                {
-                    var attribute = RegistrantFields
-                        .Where( a =>
-                            a.Attribute != null &&
-                            a.Attribute.Key == key )
-                        .Select( a => a.Attribute )
-                        .FirstOrDefault();
-
-                    if ( attribute != null )
-                    {
-                        try
-                        {
-                            var values = JsonConvert.DeserializeObject<List<string>>( e.Value );
-                            e.Value = attribute.FieldType.Field.FormatFilterValues( attribute.QualifierValues, values );
-                            return;
-                        }
-                        catch
-                        {
-                        }
-                    }
-                }
-
-                switch ( key )
-                {
-                    case "Date Range":
-                    case "Birthdate Range":
-                        // The value might either be from a SlidingDateRangePicker or a DateRangePicker, so try both
-                        var storedValue = e.Value;
-                        e.Value = SlidingDateRangePicker.FormatDelimitedValues( storedValue );
-                        if ( e.Value.IsNullOrWhiteSpace() )
-                        {
-                            e.Value = DateRangePicker.FormatDelimitedValues( storedValue );
-                        }
-
-                        break;
-                        
-                    case "Grade":
-                        e.Value = Person.GradeFormattedFromGradeOffset( e.Value.AsIntegerOrNull() );
-                        break;
-                        
-                    case "First Name":
-                    case "Last Name":
-                    case "Email":
-                    case "Cell Phone":
-                    case "Home Phone":
-                    case "Signed Document":
-                        break;
-                        
-                    case "Gender":
-                        var gender = e.Value.ConvertToEnumOrNull<Gender>();
-                        e.Value = gender.HasValue ? gender.ConvertToString() : string.Empty;
-                        break;
-                        
-                    case "Campus":
-                        int? campusId = e.Value.AsIntegerOrNull();
-                        if ( campusId.HasValue )
-                        {
-                            var campus = CacheCampus.Get( campusId.Value );
-                            e.Value = campus != null ? campus.Name : string.Empty;
-                        }
-                        else
-                        {
-                            e.Value = string.Empty;
-                        }
-
-                        break;
-                        
-                    case "Marital Status":
-                        int? dvId = e.Value.AsIntegerOrNull();
-                        if ( dvId.HasValue )
-                        {
-                            var maritalStatus = CacheDefinedValue.Get( dvId.Value );
-                            e.Value = maritalStatus != null ? maritalStatus.Value : string.Empty;
-                        }
-                        else
-                        {
-                            e.Value = string.Empty;
-                        }
-
-                        break;
-                        
-                    case "In Group":
-                        e.Value = e.Value;
-                        break;
-
-                    default:
-                        e.Value = string.Empty;
-                        break;
-                }
-            }
-            else
-            {
-                e.Value = string.Empty;
-            }
-        }
-
-        /// <summary>
-        /// Handles the GridRebind event of the gWaitList control.
-        /// </summary>
-        /// <param name="sender">The source of the event.</param>
-        /// <param name="e">The <see cref="GridRebindEventArgs"/> instance containing the event data.</param>
-        private void gWaitList_GridRebind( object sender, GridRebindEventArgs e )
-        {
-            gWaitList.ExportTitleName = lReadOnlyTitle.Text + " - Registration Wait List";
-            gWaitList.ExportFilename = gWaitList.ExportFilename ?? lReadOnlyTitle.Text + " - Registration Wait List";
-            BindWaitListGrid( e.IsExporting );
-        }
-
-        /// <summary>
-        /// Handles the RowDataBound event of the gWaitList control.
-        /// </summary>
-        /// <param name="sender">The source of the event.</param>
-        /// <param name="e">The <see cref="GridViewRowEventArgs"/> instance containing the event data.</param>
-        private void gWaitList_RowDataBound( object sender, GridViewRowEventArgs e )
-        {
-            var registrant = e.Row.DataItem as RegistrationRegistrant;
-            if ( registrant != null )
-            {
-                // Set the wait list individual name value
-                var lWaitListIndividual = e.Row.FindControl( "lWaitListIndividual" ) as Literal;
-                if ( lWaitListIndividual != null )
-                {
-                    if ( registrant.PersonAlias != null && registrant.PersonAlias.Person != null )
-                    {
-                        lWaitListIndividual.Text = registrant.PersonAlias.Person.FullNameReversed;
-                    }
-                    else
-                    {
-                        lWaitListIndividual.Text = string.Empty;
-                    }
-                }
-
-                var lWaitListOrder = e.Row.FindControl( "lWaitListOrder" ) as Literal;
-                if ( lWaitListOrder != null )
-                {
-                    lWaitListOrder.Text = ( _waitListOrder.IndexOf( registrant.Id ) + 1 ).ToString();
-                }
-
-                // Set the campus
-                var lCampus = e.Row.FindControl( "lWaitlistCampus" ) as Literal;
-                if ( lCampus != null && PersonCampusIds != null )
-                {
-                    if ( registrant.PersonAlias != null )
-                    {
-                        if ( PersonCampusIds.ContainsKey( registrant.PersonAlias.PersonId ) )
-                        {
-                            var campusIds = PersonCampusIds[registrant.PersonAlias.PersonId];
-                            if ( campusIds.Any() )
-                            {
-                                var campusNames = new List<string>();
-                                foreach ( int campusId in campusIds )
-                                {
-                                    var campus = CacheCampus.Get( campusId );
-                                    if ( campus != null )
-                                    {
-                                        campusNames.Add( campus.Name );
-                                    }
-                                }
-
-                                lCampus.Text = campusNames.AsDelimited( "<br/>" );
-                            }
-                        }
-                    }
-                }
-
-                var lAddress = e.Row.FindControl( "lWaitlistAddress" ) as Literal;
-                if ( lAddress != null && _homeAddresses.Count() > 0 )
-                {
-                    var location = _homeAddresses[registrant.PersonId.Value];
-                    lAddress.Text = location != null && location.FormattedAddress.IsNotNullOrWhitespace() ? location.FormattedAddress : string.Empty;
-                }
-
-
-                var mobileField = e.Row.FindControl( "lWaitlistMobile" ) as Literal;
-                if ( mobileField != null )
-                {
-
-                    var homePhoneNumber = _homePhoneNumbers[registrant.PersonId.Value];
-                    if ( homePhoneNumber == null || homePhoneNumber.NumberFormatted.IsNullOrWhiteSpace() )
-                    {
-                        mobileField.Text = string.Empty;
-                    }
-                    else
-                    {
-                        mobileField.Text = homePhoneNumber.IsUnlisted ? "Unlisted" : homePhoneNumber.NumberFormatted;
-                    }
-                }
-
-                var homePhoneField = e.Row.FindControl( "lWaitlistHomePhone" ) as Literal;
-                if ( homePhoneField != null )
-                {
-
-                    var homePhoneNumber = _homePhoneNumbers[registrant.PersonId.Value];
-                    if ( homePhoneNumber == null || homePhoneNumber.NumberFormatted.IsNullOrWhiteSpace() )
-                    {
-                        homePhoneField.Text = string.Empty;
-                    }
-                    else
-                    {
-                        homePhoneField.Text = homePhoneNumber.IsUnlisted ? "Unlisted" : homePhoneNumber.NumberFormatted;
-                    }
-                }
-            }
-        }
-
-        #endregion
-
-        #region Group Placement Tab Events
-
-        /// <summary>
-        /// Handles the GridRebind event of the gGroupPlacements control.
-        /// </summary>
-        /// <param name="sender">The source of the event.</param>
-        /// <param name="e">The <see cref="EventArgs"/> instance containing the event data.</param>
-        protected void gGroupPlacements_GridRebind( object sender, GridRebindEventArgs e )
-        {
-            gGroupPlacements.ExportTitleName = lReadOnlyTitle.Text + " - Registration Group Placements";
-            gGroupPlacements.ExportFilename = gGroupPlacements.ExportFilename ?? lReadOnlyTitle.Text + "RegistrationGroupPlacements";
-            BindGroupPlacementGrid( e.IsExporting );
-        }
-
-        /// <summary>
-        /// Handles the SelectItem event of the gpGroupPlacementParentGroup control.
-        /// </summary>
-        /// <param name="sender">The source of the event.</param>
-        /// <param name="e">The <see cref="EventArgs"/> instance containing the event data.</param>
-        protected void gpGroupPlacementParentGroup_SelectItem( object sender, EventArgs e )
-        {
-            int? parentGroupId = gpGroupPlacementParentGroup.SelectedValueAsInt();
-
-            SetUserPreference(
-                string.Format( "ParentGroup_{0}_{1}", BlockId, hfRegistrationInstanceId.Value ),
-                parentGroupId.HasValue ? parentGroupId.Value.ToString() : string.Empty,
-                true );
-
-            var groupPickerField = gGroupPlacements.Columns.OfType<GroupPickerField>().FirstOrDefault();
-            if ( groupPickerField != null )
-            {
-                groupPickerField.RootGroupId = parentGroupId;
-            }
-
-            BindGroupPlacementGrid();
-        }
-
-        /// <summary>
-        /// Handles the Click event of the lbPlaceInGroup control.
-        /// </summary>
-        /// <param name="sender">The source of the event.</param>
-        /// <param name="e">The <see cref="EventArgs"/> instance containing the event data.</param>
-        protected void lbPlaceInGroup_Click( object sender, EventArgs e )
-        {
-            var col = gGroupPlacements.Columns.OfType<GroupPickerField>().FirstOrDefault();
-            if ( col != null )
-            {
-                var placements = new Dictionary<int, List<int>>();
-
-                var colIndex = gGroupPlacements.GetColumnIndex( col ).ToString();
-                foreach ( GridViewRow row in gGroupPlacements.Rows )
-                {
-                    GroupPicker gp = row.FindControl( "groupPicker_" + colIndex.ToString() ) as GroupPicker;
-                    if ( gp != null )
-                    {
-                        int? groupId = gp.SelectedValueAsInt();
-                        if ( groupId.HasValue )
-                        {
-                            int registrantId = ( int ) gGroupPlacements.DataKeys[row.RowIndex].Value;
-                            placements.AddOrIgnore( groupId.Value, new List<int>() );
-                            placements[groupId.Value].Add( registrantId );
-                        }
-                    }
-                }
-
-                using ( var rockContext = new RockContext() )
-                {
-                    try
-                    {
-                        rockContext.WrapTransaction( () =>
-                        {
-                            var groupMemberService = new GroupMemberService( rockContext );
-
-                            // Get all the registrants that were selected
-                            var registrantIds = placements.SelectMany( p => p.Value ).ToList();
-                            var registrants = new RegistrationRegistrantService( rockContext )
-                                .Queryable( "PersonAlias" ).AsNoTracking()
-                                .Where( r => registrantIds.Contains( r.Id ) )
-                                .ToList();
-
-                            // Get any groups that were selected
-                            var groupIds = placements.Keys.ToList();
-                            foreach ( var group in new GroupService( rockContext )
-                                .Queryable( "GroupType" ).AsNoTracking()
-                                .Where( g => groupIds.Contains( g.Id ) ) )
-                            {
-                                foreach ( int registrantId in placements[group.Id] )
-                                {
-                                    int? roleId = group.GroupType.DefaultGroupRoleId;
-                                    if ( !roleId.HasValue )
-                                    {
-                                        roleId = group.GroupType.Roles
-                                            .OrderBy( r => r.Order )
-                                            .Select( r => r.Id )
-                                            .FirstOrDefault();
-                                    }
-
-                                    var registrant = registrants.FirstOrDefault( r => r.Id == registrantId );
-                                    if ( registrant != null && roleId.HasValue && roleId.Value > 0 )
-                                    {
-                                        var groupMember = groupMemberService.Queryable().AsNoTracking()
-                                            .FirstOrDefault( m =>
-                                                m.PersonId == registrant.PersonAlias.PersonId &&
-                                                m.GroupId == group.Id &&
-                                                m.GroupRoleId == roleId.Value );
-                                        if ( groupMember == null )
-                                        {
-                                            groupMember = new GroupMember();
-                                            groupMember.PersonId = registrant.PersonAlias.PersonId;
-                                            groupMember.GroupId = group.Id;
-                                            groupMember.GroupRoleId = roleId.Value;
-                                            groupMember.GroupMemberStatus = GroupMemberStatus.Active;
-
-                                            if ( !groupMember.IsValidGroupMember( rockContext ) )
-                                            {
-                                                throw new Exception( string.Format( 
-                                                    "Placing '{0}' in the '{1}' group is not valid for the following reason: {2}",
-                                                    registrant.Person.FullName,
-                                                    group.Name,
-                                                    groupMember.ValidationResults.Select( a => a.ErrorMessage ).ToList().AsDelimited( "<br />" ) ) );
-                                            }
-
-                                            groupMemberService.Add( groupMember );
-
-                                            if ( cbSetGroupAttributes.Checked )
-                                            {
-                                                registrant.LoadAttributes( rockContext );
-                                                groupMember.LoadAttributes( rockContext );
-                                                foreach ( var attr in groupMember.Attributes.Where( m => registrant.Attributes.Keys.Contains( m.Key ) ) )
-                                                {
-                                                    groupMember.SetAttributeValue( attr.Key, registrant.GetAttributeValue( attr.Key ) );
-                                                }
-                                            }
-                                            
-                                            rockContext.SaveChanges();
-                                            groupMember.SaveAttributeValues( rockContext );
-                                        }
-                                    }
-                                }
-                            }
-                        } );
-
-                        nbPlacementNotifiction.NotificationBoxType = NotificationBoxType.Success;
-                        nbPlacementNotifiction.Text = "Registrants were successfully placed in the selected groups.";
-                        nbPlacementNotifiction.Visible = true;
-                    }
-                    catch ( Exception ex )
-                    {
-                        nbPlacementNotifiction.NotificationBoxType = NotificationBoxType.Danger;
-                        nbPlacementNotifiction.Text = ex.Message;
-                        nbPlacementNotifiction.Visible = true;
-                    }
-                }
-            }
-
-            BindGroupPlacementGrid();
-        }
-
-        #endregion
-
-        #endregion
-
-        #region Methods
-
-        #region Main Form Methods
-
-        /// <summary>
-        /// Gets the registration instance.
-        /// </summary>
-        /// <param name="registrationInstanceId">The registration instance identifier.</param>
-        /// <param name="rockContext">The rock context.</param>
-        /// <returns></returns>
-        private RegistrationInstance GetRegistrationInstance( int registrationInstanceId, RockContext rockContext = null )
-        {
-            string key = string.Format( "RegistrationInstance:{0}", registrationInstanceId );
-            RegistrationInstance registrationInstance = RockPage.GetSharedItem( key ) as RegistrationInstance;
-            if ( registrationInstance == null )
-            {
-                rockContext = rockContext ?? new RockContext();
-                registrationInstance = new RegistrationInstanceService( rockContext )
-                    .Queryable( "RegistrationTemplate,Account,RegistrationTemplate.Forms.Fields" )
-                    .AsNoTracking()
-                    .FirstOrDefault( i => i.Id == registrationInstanceId );
-                RockPage.SaveSharedItem( key, registrationInstance );
-            }
-
-            return registrationInstance;
-        }
-
-        public void ShowDetail( int itemId )
-        {
-            throw new NotImplementedException();
-        }
-
-        /// <summary>
-        /// Shows the detail.
-        /// </summary>
-        private void ShowDetail()
-        {
-            int? registrationInstanceId = PageParameter( "RegistrationInstanceId" ).AsIntegerOrNull();
-            int? parentTemplateId = PageParameter( "RegistrationTemplateId" ).AsIntegerOrNull();
-
-            if ( !registrationInstanceId.HasValue )
-            {
-                pnlDetails.Visible = false;
-                return;
-            }
-
-            using ( var rockContext = new RockContext() )
-            {
-                RegistrationInstance registrationInstance = null;
-                if ( registrationInstanceId.HasValue )
-                {
-                    registrationInstance = GetRegistrationInstance( registrationInstanceId.Value, rockContext );
-                }
-
-                if ( registrationInstance == null )
-                {
-                    registrationInstance = new RegistrationInstance();
-                    registrationInstance.Id = 0;
-                    registrationInstance.IsActive = true;
-                    registrationInstance.RegistrationTemplateId = parentTemplateId ?? 0;
-
-                    Guid? accountGuid = GetAttributeValue( "DefaultAccount" ).AsGuidOrNull();
-                    if ( accountGuid.HasValue )
-                    {
-                        var account = new FinancialAccountService( rockContext ).Get( accountGuid.Value );
-                        registrationInstance.AccountId = account != null ? account.Id : 0;
-                    }
-                }
-
-                if ( registrationInstance.RegistrationTemplate == null && registrationInstance.RegistrationTemplateId > 0 )
-                {
-                    registrationInstance.RegistrationTemplate = new RegistrationTemplateService( rockContext )
-                        .Get( registrationInstance.RegistrationTemplateId );
-                }
-
-                hlType.Visible = registrationInstance.RegistrationTemplate != null;
-                hlType.Text = registrationInstance.RegistrationTemplate != null ? registrationInstance.RegistrationTemplate.Name : string.Empty;
-
-                lWizardTemplateName.Text = hlType.Text;
-
-                pnlDetails.Visible = true;
-                hfRegistrationInstanceId.Value = registrationInstance.Id.ToString();
-                hfRegistrationTemplateId.Value = registrationInstance.RegistrationTemplateId.ToString();
-                SetHasPayments( registrationInstance.Id, rockContext );
-
-                FollowingsHelper.SetFollowing( registrationInstance, pnlFollowing, this.CurrentPerson );
-
-                // render UI based on Authorized
-                bool readOnly = false;
-
-                bool canEdit = UserCanEdit ||
-                    registrationInstance.IsAuthorized( Authorization.EDIT, CurrentPerson ) ||
-                    registrationInstance.IsAuthorized( Authorization.ADMINISTRATE, CurrentPerson );
-
-                nbEditModeMessage.Text = string.Empty;
-
-                // User must have 'Edit' rights to block, or 'Edit' or 'Administrate' rights to instance
-                if ( !canEdit )
-                {
-                    readOnly = true;
-                    nbEditModeMessage.Heading = "Information";
-                    nbEditModeMessage.Text = EditModeMessage.NotAuthorizedToEdit( RegistrationInstance.FriendlyTypeName );
-                }
-
-                if ( readOnly )
-                {
-                    btnEdit.Visible = false;
-                    btnDelete.Visible = false;
-
-                    bool allowRegistrationEdit = registrationInstance.IsAuthorized( "Register", CurrentPerson );
-                    gRegistrations.Actions.ShowAdd = allowRegistrationEdit;
-                    gRegistrations.IsDeleteEnabled = allowRegistrationEdit;
-
-                    ShowReadonlyDetails( registrationInstance, false );
-                }
-                else
-                {
-                    btnEdit.Visible = true;
-                    btnDelete.Visible = true;
-
-                    if ( registrationInstance.Id > 0 )
-                    {
-                        ShowReadonlyDetails( registrationInstance, false );
-                    }
-                    else
-                    {
-                        ShowEditDetails( registrationInstance, rockContext );
-                    }
-                }
-
-                // show send payment reminder link
-                if ( !string.IsNullOrWhiteSpace( GetAttributeValue( "PaymentReminderPage" ) ) && ( ( registrationInstance.RegistrationTemplate.SetCostOnInstance.HasValue && registrationInstance.RegistrationTemplate.SetCostOnInstance == true && registrationInstance.Cost.HasValue && registrationInstance.Cost.Value > 0 ) || registrationInstance.RegistrationTemplate.Cost > 0 ) )
-                {
-                    btnSendPaymentReminder.Visible = true;
-                }
-                else
-                {
-                    btnSendPaymentReminder.Visible = false;
-                }
-
-                LoadRegistrantFormFields( registrationInstance );
-                BindRegistrationsFilter();
-                BindRegistrantsFilter( registrationInstance );
-                BindWaitListFilter( registrationInstance );
-                BindGroupPlacementsFilter( registrationInstance );
-                BindLinkagesFilter();
-                BindFeesFilter();
-                BindDiscountsFilter();
-                AddDynamicControls( true );
-
-                // do the ShowTab now since it may depend on DynamicControls and Filter Bindings
-                ShowTab();
-            }
-        }
-
-        /// <summary>
-        /// Sets the following on postback.
-        /// </summary>
-        private void SetFollowingOnPostback()
-        {
-            int? registrationInstanceId = PageParameter( "RegistrationInstanceId" ).AsIntegerOrNull();
-            if ( registrationInstanceId.HasValue )
-            {
-                using ( var rockContext = new RockContext() )
-                {
-                    RegistrationInstance registrationInstance = GetRegistrationInstance( registrationInstanceId.Value, rockContext );
-                    if ( registrationInstance != null )
-                    {
-                        FollowingsHelper.SetFollowing( registrationInstance, pnlFollowing, this.CurrentPerson );
-                    }
-                }
-            }
-        }
-
-        /// <summary>
-        /// Shows the edit details.
-        /// </summary>
-        /// <param name="RegistrationTemplate">The registration template.</param>
-        /// <param name="rockContext">The rock context.</param>
-        private void ShowEditDetails( RegistrationInstance instance, RockContext rockContext )
-        {
-            if ( instance.Id == 0 )
-            {
-                lReadOnlyTitle.Text = ActionTitle.Add( RegistrationInstance.FriendlyTypeName ).FormatAsHtmlTitle();
-                hlInactive.Visible = false;
-                lWizardInstanceName.Text = "New Instance";
-            }
-            else
-            {
-                lWizardInstanceName.Text = instance.Name;
-            }
-
-            pdAuditDetails.Visible = false;
-            SetEditMode( true );
-
-            rieDetails.SetValue( instance );
-        }
-
-        /// <summary>
-        /// Shows the readonly details.
-        /// </summary>
-        /// <param name="registrationInstance">The registration template.</param>
-        /// <param name="setTab">if set to <c>true</c> [set tab].</param>
-        private void ShowReadonlyDetails( RegistrationInstance registrationInstance, bool setTab = true )
-        {
-            SetEditMode( false );
-
-            pdAuditDetails.SetEntity( registrationInstance, ResolveRockUrl( "~" ) );
-
-            hfRegistrationInstanceId.SetValue( registrationInstance.Id );
-
-            lReadOnlyTitle.Text = registrationInstance.Name.FormatAsHtmlTitle();
-            hlInactive.Visible = registrationInstance.IsActive == false;
-
-            lWizardInstanceName.Text = registrationInstance.Name;
-            lName.Text = registrationInstance.Name;
-
-            if ( registrationInstance.RegistrationTemplate.SetCostOnInstance ?? false )
-            {
-                lCost.Text = registrationInstance.Cost.FormatAsCurrency();
-                lMinimumInitialPayment.Visible = registrationInstance.MinimumInitialPayment.HasValue;
-                lMinimumInitialPayment.Text = registrationInstance.MinimumInitialPayment.HasValue ? registrationInstance.MinimumInitialPayment.Value.FormatAsCurrency() : string.Empty;
-            }
-            else
-            {
-                lCost.Visible = false;
-                lMinimumInitialPayment.Visible = false;
-            }
-
-            lAccount.Visible = registrationInstance.Account != null;
-            lAccount.Text = registrationInstance.Account != null ? registrationInstance.Account.Name : string.Empty;
-
-            lMaxAttendees.Visible = registrationInstance.MaxAttendees > 0;
-            lMaxAttendees.Text = registrationInstance.MaxAttendees.ToString( "N0" );
-            lWorkflowType.Text = registrationInstance.RegistrationWorkflowType != null ?
-                registrationInstance.RegistrationWorkflowType.Name : string.Empty;
-            lWorkflowType.Visible = !string.IsNullOrWhiteSpace( lWorkflowType.Text );
-
-            lStartDate.Text = registrationInstance.StartDateTime.HasValue ?
-                registrationInstance.StartDateTime.Value.ToShortDateString() : string.Empty;
-            lStartDate.Visible = registrationInstance.StartDateTime.HasValue;
-            lEndDate.Text = registrationInstance.EndDateTime.HasValue ?
-            registrationInstance.EndDateTime.Value.ToShortDateString() : string.Empty;
-            lEndDate.Visible = registrationInstance.EndDateTime.HasValue;
-
-            lDetails.Visible = !string.IsNullOrWhiteSpace( registrationInstance.Details );
-            lDetails.Text = registrationInstance.Details;
-
-            liGroupPlacement.Visible = registrationInstance.RegistrationTemplate.AllowGroupPlacement;
-
-            liWaitList.Visible = registrationInstance.RegistrationTemplate.WaitListEnabled;
-
-            int? groupId = GetUserPreference( string.Format( "ParentGroup_{0}_{1}", BlockId, registrationInstance.Id ) ).AsIntegerOrNull();
-            if ( groupId.HasValue )
-            {
-                using ( var rockContext = new RockContext() )
-                {
-                    var group = new GroupService( rockContext ).Get( groupId.Value );
-                    if ( group != null )
-                    {
-                        gpGroupPlacementParentGroup.SetValue( group );
-                    }
-                }
-            }
-
-            if ( setTab )
-            {
-                ShowTab();
-            }
-        }
-
-        /// <summary>
-        /// Sets the edit mode.
-        /// </summary>
-        /// <param name="editable">if set to <c>true</c> [editable].</param>
-        private void SetEditMode( bool editable )
-        {
-            pnlEditDetails.Visible = editable;
-            fieldsetViewDetails.Visible = !editable;
-            pnlTabs.Visible = !editable;
-        }
-
-        /// <summary>
-        /// Shows the tab.
-        /// </summary>
-        private void ShowTab()
-        {
-            liRegistrations.RemoveCssClass( "active" );
-            pnlRegistrations.Visible = false;
-
-            liRegistrants.RemoveCssClass( "active" );
-            pnlRegistrants.Visible = false;
-
-            liPayments.RemoveCssClass( "active" );
-            pnlPayments.Visible = false;
-
-            liFees.RemoveCssClass( "active" );
-            pnlFees.Visible = false;
-
-            liDiscounts.RemoveCssClass( "active" );
-            pnlDiscounts.Visible = false;
-
-            liLinkage.RemoveCssClass( "active" );
-            pnlLinkages.Visible = false;
-
-            liWaitList.RemoveCssClass( "active" );
-            pnlWaitList.Visible = false;
-
-            liGroupPlacement.RemoveCssClass( "active" );
-            pnlGroupPlacement.Visible = false;
-
-            switch ( ActiveTab ?? string.Empty )
-            {
-                case "lbRegistrants":
-                    liRegistrants.AddCssClass( "active" );
-                    pnlRegistrants.Visible = true;
-                    BindRegistrantsGrid();
-                    break;
-
-                case "lbPayments":
-                    liPayments.AddCssClass( "active" );
-                    pnlPayments.Visible = true;
-                    BindPaymentsGrid();
-                    break;
-
-                case "lbFees":
-                    liFees.AddCssClass( "active" );
-                    pnlFees.Visible = true;
-                    BindFeesGrid();
-                    break;
-
-                case "lbDiscounts":
-                    liDiscounts.AddCssClass( "active" );
-                    pnlDiscounts.Visible = true;
-                    BindDiscountsGrid();
-                    break;
-
-                case "lbLinkage":
-                    liLinkage.AddCssClass( "active" );
-                    pnlLinkages.Visible = true;
-                    BindLinkagesGrid();
-                    break;
-
-                case "lbGroupPlacement":
-                    liGroupPlacement.AddCssClass( "active" );
-                    pnlGroupPlacement.Visible = true;
-                    cbSetGroupAttributes.Checked = true;
-                    BindGroupPlacementGrid();
-                    break;
-
-                case "lbWaitList":
-                    liWaitList.AddCssClass( "active" );
-                    pnlWaitList.Visible = true;
-                    BindWaitListGrid();
-                    break;
-
-                default:
-                    liRegistrations.AddCssClass( "active" );
-                    pnlRegistrations.Visible = true;
-                    BindRegistrationsGrid();
-                    break;
-            }
-        }
-
-        /// <summary>
-        /// Sets whether the registration has payments.
-        /// </summary>
-        /// <param name="registrationInstanceId">The registration instance identifier.</param>
-        /// <param name="rockContext">The rock context.</param>
-        private void SetHasPayments( int registrationInstanceId, RockContext rockContext )
-        {
-            var registrationIdQry = new RegistrationService( rockContext )
-                .Queryable().AsNoTracking()
-                .Where( r =>
-                    r.RegistrationInstanceId == registrationInstanceId &&
-                    !r.IsTemporary )
-                .Select( r => r.Id );
-
-            var registrationEntityType = CacheEntityType.Get( typeof( Rock.Model.Registration ) );
-            hfHasPayments.Value = new FinancialTransactionDetailService( rockContext )
-                .Queryable().AsNoTracking()
-                .Where( d =>
-                    d.EntityTypeId.HasValue &&
-                    d.EntityId.HasValue &&
-                    d.EntityTypeId.Value == registrationEntityType.Id &&
-                    registrationIdQry.Contains( d.EntityId.Value ) )
-                .Any().ToString();
-        }
-
-        #endregion
-
-        #region Registration Tab
-
-        /// <summary>
-        /// Binds the registrations filter.
-        /// </summary>
-        private void BindRegistrationsFilter()
-        {
-            fRegistrations.UserPreferenceKeyPrefix = string.Format( "{0}-", hfRegistrationTemplateId.Value );
-
-            sdrpRegistrationDateRange.DelimitedValues = fRegistrations.GetUserPreference( "Registrations Date Range" );
-            ddlRegistrationPaymentStatus.SetValue( fRegistrations.GetUserPreference( "Payment Status" ) );
-            tbRegistrationRegisteredByFirstName.Text = fRegistrations.GetUserPreference( "Registered By First Name" );
-            tbRegistrationRegisteredByLastName.Text = fRegistrations.GetUserPreference( "Registered By Last Name" );
-            tbRegistrationRegistrantFirstName.Text = fRegistrations.GetUserPreference( "Registrant First Name" );
-            tbRegistrationRegistrantLastName.Text = fRegistrations.GetUserPreference( "Registrant Last Name" );
-        }
-
-        /// <summary>
-        /// Binds the registrations grid.
-        /// </summary>
-        private void BindRegistrationsGrid()
-        {
-            int? instanceId = hfRegistrationInstanceId.Value.AsIntegerOrNull();
-            if ( instanceId.HasValue && instanceId > 0)
-            {
-                using ( var rockContext = new RockContext() )
-                {
-                    var registrationEntityType = CacheEntityType.Get( typeof( Rock.Model.Registration ) );
-
-                    var instance = new RegistrationInstanceService( rockContext ).Get( instanceId.Value );
-                    if ( instance != null )
-                    {
-                        decimal cost = instance.RegistrationTemplate.Cost;
-                        if ( instance.RegistrationTemplate.SetCostOnInstance ?? false )
-                        {
-                            cost = instance.Cost ?? 0.0m;
-                        }
-
-                        _instanceHasCost = cost > 0.0m;
-                    }
-
-                    var qry = new RegistrationService( rockContext )
-                        .Queryable( "PersonAlias.Person,Registrants.PersonAlias.Person,Registrants.Fees.RegistrationTemplateFee" )
-                        .AsNoTracking()
-                        .Where( r =>
-                            r.RegistrationInstanceId == instanceId.Value &&
-                            !r.IsTemporary );
-
-                    var dateRange = SlidingDateRangePicker.CalculateDateRangeFromDelimitedValues( sdrpRegistrationDateRange.DelimitedValues );
-
-                    if ( dateRange.Start.HasValue )
-                    {
-                        qry = qry.Where( r =>
-                            r.CreatedDateTime.HasValue &&
-                            r.CreatedDateTime.Value >= dateRange.Start.Value );
-                    }
-
-                    if ( dateRange.End.HasValue )
-                    {
-                        qry = qry.Where( r =>
-                            r.CreatedDateTime.HasValue &&
-                            r.CreatedDateTime.Value < dateRange.End.Value );
-                    }
-
-                    if ( !string.IsNullOrWhiteSpace( tbRegistrationRegisteredByFirstName.Text ) )
-                    {
-                        string pfname = tbRegistrationRegisteredByFirstName.Text;
-                        qry = qry.Where( r =>
-                            r.FirstName.StartsWith( pfname ) ||
-                            r.PersonAlias.Person.NickName.StartsWith( pfname ) ||
-                            r.PersonAlias.Person.FirstName.StartsWith( pfname ) );
-                    }
-
-                    if ( !string.IsNullOrWhiteSpace( tbRegistrationRegisteredByLastName.Text ) )
-                    {
-                        string plname = tbRegistrationRegisteredByLastName.Text;
-                        qry = qry.Where( r =>
-                            r.LastName.StartsWith( plname ) ||
-                            r.PersonAlias.Person.LastName.StartsWith( plname ) );
-                    }
-
-                    if ( !string.IsNullOrWhiteSpace( tbRegistrationRegistrantFirstName.Text ) )
-                    {
-                        string rfname = tbRegistrationRegistrantFirstName.Text;
-                        qry = qry.Where( r =>
-                            r.Registrants.Any( p =>
-                                p.PersonAlias.Person.NickName.StartsWith( rfname ) ||
-                                p.PersonAlias.Person.FirstName.StartsWith( rfname ) ) );
-                    }
-
-                    if ( !string.IsNullOrWhiteSpace( tbRegistrationRegistrantLastName.Text ) )
-                    {
-                        string rlname = tbRegistrationRegistrantLastName.Text;
-                        qry = qry.Where( r =>
-                            r.Registrants.Any( p =>
-                                p.PersonAlias.Person.LastName.StartsWith( rlname ) ) );
-                    }
-
-                    // If filtering on payment status, need to do some sub-querying...
-                    if ( ddlRegistrationPaymentStatus.SelectedValue != string.Empty && registrationEntityType != null )
-                    {
-                        // Get all the registrant costs
-                        var rCosts = new Dictionary<int, decimal>();
-                        qry.ToList()
-                            .Select( r => new
-                            {
-                                RegistrationId = r.Id,
-                                DiscountCosts = r.Registrants.Sum( p => (decimal?) p.DiscountedCost( r.DiscountPercentage, r.DiscountAmount) ) ?? 0.0m,
-                            } ).ToList()
-                            .ForEach( c =>
-                                rCosts.AddOrReplace( c.RegistrationId, c.DiscountCosts ) );
-
-                        var rPayments = new Dictionary<int, decimal>();
-                        new FinancialTransactionDetailService( rockContext )
-                            .Queryable().AsNoTracking()
-                            .Where( d =>
-                                d.EntityTypeId.HasValue &&
-                                d.EntityId.HasValue &&
-                                d.EntityTypeId.Value == registrationEntityType.Id &&
-                                rCosts.Keys.Contains( d.EntityId.Value ) )
-                            .Select( d => new
-                            {
-                                RegistrationId = d.EntityId.Value,
-                                Payment = d.Amount
-                            } )
-                            .ToList()
-                            .GroupBy( d => d.RegistrationId )
-                            .Select( d => new
-                            {
-                                RegistrationId = d.Key,
-                                Payments = d.Sum( p => p.Payment )
-                            } )
-                            .ToList()
-                            .ForEach( p => rPayments.AddOrReplace( p.RegistrationId, p.Payments ) );
-
-                        var rPmtSummary = rCosts
-                            .Join(
-                                rPayments,
-                                c => c.Key,
-                                p => p.Key, 
-                                ( c, p ) => new
-                                {
-                                    RegistrationId = c.Key,
-                                    Costs = c.Value,
-                                    Payments = p.Value
-                                } )
-                            .ToList();
-
-                        var ids = new List<int>();
-
-                        if ( ddlRegistrationPaymentStatus.SelectedValue == "Paid in Full" )
-                        {
-                            ids = rPmtSummary
-                                .Where( r => r.Costs <= r.Payments )
-                                .Select( r => r.RegistrationId )
-                                .ToList();
-                        }
-                        else
-                        {
-                            ids = rPmtSummary
-                                .Where( r => r.Costs > r.Payments )
-                                .Select( r => r.RegistrationId )
-                                .ToList();
-                        }
-
-                        qry = qry.Where( r => ids.Contains( r.Id ) );
-                    }
-
-                    SortProperty sortProperty = gRegistrations.SortProperty;
-                    if ( sortProperty != null )
-                    {
-                        // If sorting by Total Cost or Balance Due, the database query needs to be run first without ordering,
-                        // and then ordering needs to be done in memory since TotalCost and BalanceDue are not databae fields.
-                        if ( sortProperty.Property == "TotalCost" )
-                        {
-                            if ( sortProperty.Direction == SortDirection.Ascending )
-                            {
-                                gRegistrations.SetLinqDataSource( qry.ToList().OrderBy( r => r.TotalCost ).AsQueryable() );
-                            }
-                            else
-                            {
-                                gRegistrations.SetLinqDataSource( qry.ToList().OrderByDescending( r => r.TotalCost ).AsQueryable() );
-                            }
-                        }
-                        else if ( sortProperty.Property == "BalanceDue" )
-                        {
-                            if ( sortProperty.Direction == SortDirection.Ascending )
-                            {
-                                gRegistrations.SetLinqDataSource( qry.ToList().OrderBy( r => r.BalanceDue ).AsQueryable() );
-                            }
-                            else
-                            {
-                                gRegistrations.SetLinqDataSource( qry.ToList().OrderByDescending( r => r.BalanceDue ).AsQueryable() );
-                            }
-                        }
-                        else
-                        {
-                            gRegistrations.SetLinqDataSource( qry.Sort( sortProperty ) );
-                        }
-                    }
-                    else
-                    {
-                        gRegistrations.SetLinqDataSource( qry.OrderByDescending( r => r.CreatedDateTime ) );
-                    }
-
-                    // Get all the payments for any registrations being displayed on the current page.
-                    // This is used in the RowDataBound event but queried now so that each row does
-                    // not have to query for the data.
-                    var currentPageRegistrations = gRegistrations.DataSource as List<Registration>;
-                    if ( currentPageRegistrations != null && registrationEntityType != null )
-                    {
-                        var registrationIds = currentPageRegistrations
-                            .Select( r => r.Id )
-                            .ToList();
-
-                        registrationPayments = new FinancialTransactionDetailService( rockContext )
-                            .Queryable().AsNoTracking()
-                            .Where( d =>
-                                d.EntityTypeId.HasValue &&
-                                d.EntityId.HasValue &&
-                                d.EntityTypeId.Value == registrationEntityType.Id &&
-                                registrationIds.Contains( d.EntityId.Value ) )
-                            .ToList();
-                    }
-
-                    var discountCodeHeader = gRegistrations.GetColumnByHeaderText( "Discount Code" );
-                    if ( discountCodeHeader != null )
-                    {
-                        discountCodeHeader.Visible = GetAttributeValue( "DisplayDiscountCodes" ).AsBoolean();
-                    }
-
-                    gRegistrations.DataBind();
-                }
-            }
-        }
-
-        #endregion
-
-        #region Registrants Tab
-
-        /// <summary>
-        /// Binds the registrants filter.
-        /// </summary>
-        private void BindRegistrantsFilter( RegistrationInstance instance )
-        {
-            fRegistrants.UserPreferenceKeyPrefix = string.Format( "{0}-", hfRegistrationTemplateId.Value );
-            sdrpRegistrantsRegistrantDateRange.DelimitedValues = fRegistrants.GetUserPreference( "Registrants Date Range" );
-            tbRegistrantsRegistrantFirstName.Text = fRegistrants.GetUserPreference( "First Name" );
-            tbRegistrantsRegistrantLastName.Text = fRegistrants.GetUserPreference( "Last Name" );
-            ddlRegistrantsInGroup.SetValue( fRegistrants.GetUserPreference( "In Group" ) );
-
-            ddlRegistrantsSignedDocument.SetValue( fRegistrants.GetUserPreference( "Signed Document" ) );
-            ddlRegistrantsSignedDocument.Visible = instance != null && instance.RegistrationTemplate != null && instance.RegistrationTemplate.RequiredSignatureDocumentTemplateId.HasValue;
-        }
-
-        /// <summary>
-        /// Binds the registrants grid.
-        /// </summary>
-        private void BindRegistrantsGrid( bool isExporting = false )
-        {
-            _isExporting = isExporting;
-            int? instanceId = hfRegistrationInstanceId.Value.AsIntegerOrNull();
-            if ( instanceId.HasValue )
-            {
-                using ( var rockContext = new RockContext() )
-                {
-                    var registrationInstance = new RegistrationInstanceService( rockContext ).Get( instanceId.Value );
-
-                    if ( registrationInstance != null &&
-                        registrationInstance.RegistrationTemplate != null &&
-                        registrationInstance.RegistrationTemplate.RequiredSignatureDocumentTemplateId.HasValue )
-                    {
-                        Signers = new SignatureDocumentService( rockContext )
-                            .Queryable().AsNoTracking()
-                            .Where( d =>
-                                d.SignatureDocumentTemplateId == registrationInstance.RegistrationTemplate.RequiredSignatureDocumentTemplateId.Value &&
-                                d.Status == SignatureDocumentStatus.Signed &&
-                                d.BinaryFileId.HasValue &&
-                                d.AppliesToPersonAlias != null )
-                            .OrderByDescending( d => d.LastStatusDate )
-                            .Select( d => d.AppliesToPersonAlias.PersonId )
-                            .ToList();
-                    }
-
-                    // Start query for registrants
-                    var qry = new RegistrationRegistrantService( rockContext )
-                    .Queryable( "PersonAlias.Person.PhoneNumbers.NumberTypeValue,Fees.RegistrationTemplateFee,GroupMember.Group" ).AsNoTracking()
-                    .Where( r =>
-                        r.Registration.RegistrationInstanceId == instanceId.Value &&
-                        r.PersonAlias != null &&
-                        r.PersonAlias.Person != null &&
-                        r.OnWaitList == false );
-
-                    // Filter by daterange
-                    var dateRange = SlidingDateRangePicker.CalculateDateRangeFromDelimitedValues( sdrpRegistrantsRegistrantDateRange.DelimitedValues );
-                    if ( dateRange.Start.HasValue )
-                    {
-                        qry = qry.Where( r =>
-                            r.CreatedDateTime.HasValue &&
-                            r.CreatedDateTime.Value >= dateRange.Start.Value );
-                    }
-
-                    if ( dateRange.End.HasValue )
-                    {
-                        qry = qry.Where( r =>
-                            r.CreatedDateTime.HasValue &&
-                            r.CreatedDateTime.Value < dateRange.End.Value );
-                    }
-
-                    // Filter by first name
-                    if ( !string.IsNullOrWhiteSpace( tbRegistrantsRegistrantFirstName.Text ) )
-                    {
-                        string rfname = tbRegistrantsRegistrantFirstName.Text;
-                        qry = qry.Where( r =>
-                            r.PersonAlias.Person.NickName.StartsWith( rfname ) ||
-                            r.PersonAlias.Person.FirstName.StartsWith( rfname ) );
-                    }
-
-                    // Filter by last name
-                    if ( !string.IsNullOrWhiteSpace( tbRegistrantsRegistrantLastName.Text ) )
-                    {
-                        string rlname = tbRegistrantsRegistrantLastName.Text;
-                        qry = qry.Where( r =>
-                            r.PersonAlias.Person.LastName.StartsWith( rlname ) );
-                    }
-
-                    // Filter by signed documents
-                    if ( Signers != null )
-                    {
-                        if ( ddlRegistrantsSignedDocument.SelectedValue.AsBooleanOrNull() == true )
-                        {
-                            qry = qry.Where( r => Signers.Contains( r.PersonAlias.PersonId ) );
-                        }
-                        else if ( ddlRegistrantsSignedDocument.SelectedValue.AsBooleanOrNull() == false )
-                        {
-                            qry = qry.Where( r => !Signers.Contains( r.PersonAlias.PersonId ) );
-                        }
-                    }
-
-                    if ( ddlRegistrantsInGroup.SelectedValue.AsBooleanOrNull() == true )
-                    {
-                        qry = qry.Where( r => r.GroupMemberId.HasValue );
-                    }
-                    else if ( ddlRegistrantsInGroup.SelectedValue.AsBooleanOrNull() == false )
-                    {
-                        qry = qry.Where( r => !r.GroupMemberId.HasValue );
-                    }
-
-                    bool preloadCampusValues = false;
-                    var registrantAttributes = new List<CacheAttribute>();
-                    var personAttributes = new List<CacheAttribute>();
-                    var groupMemberAttributes = new List<CacheAttribute>();
-                    var registrantAttributeIds = new List<int>();
-                    var personAttributesIds = new List<int>();
-                    var groupMemberAttributesIds = new List<int>();
-
-
-                    var personIds = qry.Select( r => r.PersonAlias.PersonId ).Distinct().ToList();
-
-                    if ( isExporting || RegistrantFields != null && RegistrantFields.Any(f => f.PersonFieldType != null && f.PersonFieldType == RegistrationPersonFieldType.Address) )
-                    {
-                        _homeAddresses = Person.GetHomeLocations( personIds );
-                    }
-
-                    if ( RegistrantFields != null )
-                    {
-                        SetPhoneDictionary( rockContext, personIds );
-
-                        // Filter by any selected
-                        foreach ( var personFieldType in RegistrantFields
-                            .Where( f =>
-                                f.FieldSource == RegistrationFieldSource.PersonField &&
-                                f.PersonFieldType.HasValue )
-                            .Select( f => f.PersonFieldType.Value ) )
-                        {
-                            switch ( personFieldType )
-                            {
-                                case RegistrationPersonFieldType.Campus:
-                                    preloadCampusValues = true;
-
-                                    var ddlCampus = phRegistrantsRegistrantFormFieldFilters.FindControl( "ddlRegistrantsCampus" ) as RockDropDownList;
-                                    if ( ddlCampus != null )
-                                    {
-                                        var campusId = ddlCampus.SelectedValue.AsIntegerOrNull();
-                                        if ( campusId.HasValue )
-                                        {
-                                            var familyGroupTypeGuid = Rock.SystemGuid.GroupType.GROUPTYPE_FAMILY.AsGuid();
-                                            qry = qry.Where( r =>
-                                                r.PersonAlias.Person.Members.Any( m =>
-                                                    m.Group.GroupType.Guid == familyGroupTypeGuid &&
-                                                    m.Group.CampusId.HasValue &&
-                                                    m.Group.CampusId.Value == campusId ) );
-                                        }
-                                    }
-
-                                    break;
-
-                                case RegistrationPersonFieldType.Email:
-                                    var tbEmailFilter = phRegistrantsRegistrantFormFieldFilters.FindControl( "tbRegistrantsEmailFilter" ) as RockTextBox;
-                                    if ( tbEmailFilter != null && !string.IsNullOrWhiteSpace( tbEmailFilter.Text ) )
-                                    {
-                                        qry = qry.Where( r =>
-                                            r.PersonAlias.Person.Email != null &&
-                                            r.PersonAlias.Person.Email.Contains( tbEmailFilter.Text ) );
-                                    }
-
-                                    break;
-
-                                case RegistrationPersonFieldType.Birthdate:
-                                    var drpBirthdateFilter = phRegistrantsRegistrantFormFieldFilters.FindControl( "drpRegistrantsBirthdateFilter" ) as DateRangePicker;
-                                    if ( drpBirthdateFilter != null )
-                                    {
-                                        if ( drpBirthdateFilter.LowerValue.HasValue )
-                                        {
-                                            qry = qry.Where( r =>
-                                                r.PersonAlias.Person.BirthDate.HasValue &&
-                                                r.PersonAlias.Person.BirthDate.Value >= drpBirthdateFilter.LowerValue.Value );
-                                        }
-
-                                        if ( drpBirthdateFilter.UpperValue.HasValue )
-                                        {
-                                            qry = qry.Where( r =>
-                                                r.PersonAlias.Person.BirthDate.HasValue &&
-                                                r.PersonAlias.Person.BirthDate.Value <= drpBirthdateFilter.UpperValue.Value );
-                                        }
-                                    }
-
-                                    break;
-
-                                case RegistrationPersonFieldType.Grade:
-                                    var gpGradeFilter = phRegistrantsRegistrantFormFieldFilters.FindControl( "gpRegistrantsGradeFilter" ) as GradePicker;
-                                    if ( gpGradeFilter != null )
-                                    {
-                                        int? graduationYear = Person.GraduationYearFromGradeOffset( gpGradeFilter.SelectedValueAsInt( false ) );
-                                        if ( graduationYear.HasValue )
-                                        {
-                                            qry = qry.Where( r =>
-                                                r.PersonAlias.Person.GraduationYear.HasValue &&
-                                                r.PersonAlias.Person.GraduationYear == graduationYear.Value );
-                                        }
-                                    }
-
-                                    break;
-
-                                case RegistrationPersonFieldType.Gender:
-                                    var ddlGenderFilter = phRegistrantsRegistrantFormFieldFilters.FindControl( "ddlRegistrantsGenderFilter" ) as RockDropDownList;
-                                    if ( ddlGenderFilter != null )
-                                    {
-                                        var gender = ddlGenderFilter.SelectedValue.ConvertToEnumOrNull<Gender>();
-                                        if ( gender.HasValue )
-                                        {
-                                            qry = qry.Where( r =>
-                                                r.PersonAlias.Person.Gender == gender );
-                                        }
-                                    }
-
-                                    break;
-
-                                case RegistrationPersonFieldType.MaritalStatus:
-                                    var ddlMaritalStatusFilter = phRegistrantsRegistrantFormFieldFilters.FindControl( "ddlRegistrantsMaritalStatusFilter" ) as RockDropDownList;
-                                    if ( ddlMaritalStatusFilter != null )
-                                    {
-                                        var maritalStatusId = ddlMaritalStatusFilter.SelectedValue.AsIntegerOrNull();
-                                        if ( maritalStatusId.HasValue )
-                                        {
-                                            qry = qry.Where( r =>
-                                                r.PersonAlias.Person.MaritalStatusValueId.HasValue &&
-                                                r.PersonAlias.Person.MaritalStatusValueId.Value == maritalStatusId.Value );
-                                        }
-                                    }
-
-                                    break;
-
-                                case RegistrationPersonFieldType.MobilePhone:
-                                    var tbMobilePhoneFilter = phRegistrantsRegistrantFormFieldFilters.FindControl( "tbRegistrantsMobilePhoneFilter" ) as RockTextBox;
-                                    if ( tbMobilePhoneFilter != null && !string.IsNullOrWhiteSpace( tbMobilePhoneFilter.Text ) )
-                                    {
-                                        string numericPhone = tbMobilePhoneFilter.Text.AsNumeric();
-                                        if ( !string.IsNullOrEmpty( numericPhone ) )
-                                        {
-                                            var phoneNumberPersonIdQry = new PhoneNumberService( rockContext )
-                                                .Queryable()
-                                                .Where( a => a.Number.Contains( numericPhone ) )
-                                                .Select( a => a.PersonId );
-
-                                            qry = qry.Where( r => phoneNumberPersonIdQry.Contains( r.PersonAlias.PersonId ) );
-                                        }
-                                    }
-
-                                    break;
-
-                                case RegistrationPersonFieldType.HomePhone:
-                                    var tbRegistrantsHomePhoneFilter = phRegistrantsRegistrantFormFieldFilters.FindControl( "tbRegistrantsHomePhoneFilter" ) as RockTextBox;
-                                    if ( tbRegistrantsHomePhoneFilter != null && !string.IsNullOrWhiteSpace( tbRegistrantsHomePhoneFilter.Text ) )
-                                    {
-                                        string numericPhone = tbRegistrantsHomePhoneFilter.Text.AsNumeric();
-                                        if ( !string.IsNullOrEmpty( numericPhone ) )
-                                        {
-                                            var phoneNumberPersonIdQry = new PhoneNumberService( rockContext )
-                                                .Queryable()
-                                                .Where( a => a.Number.Contains( numericPhone ) )
-                                                .Select( a => a.PersonId );
-
-                                            qry = qry.Where( r => phoneNumberPersonIdQry.Contains( r.PersonAlias.PersonId ) );
-                                        }
-                                    }
-
-                                    break;
-                            }
-                        }
-
-                        // Get all the registrant attributes selected to be on grid
-                        registrantAttributes = RegistrantFields
-                            .Where( f =>
-                                f.Attribute != null &&
-                                f.FieldSource == RegistrationFieldSource.RegistrationAttribute )
-                            .Select( f => f.Attribute )
-                            .ToList();
-                        registrantAttributeIds = registrantAttributes.Select( a => a.Id ).Distinct().ToList();
-
-                        // Filter query by any configured registrant attribute filters
-                        if ( registrantAttributes != null && registrantAttributes.Any() )
-                        {
-                            var attributeValueService = new AttributeValueService( rockContext );
-                            var parameterExpression = attributeValueService.ParameterExpression;
-                            foreach ( var attribute in registrantAttributes )
-                            {
-                                var filterControl = phRegistrantsRegistrantFormFieldFilters.FindControl( "filterRegistrants_" + attribute.Id.ToString() );
-                                if ( filterControl == null )
-                                {
-                                    continue;
-                                }
-
-                                var filterValues = attribute.FieldType.Field.GetFilterValues( filterControl, attribute.QualifierValues, Rock.Reporting.FilterMode.SimpleFilter );
-                                var filterIsDefault = attribute.FieldType.Field.IsEqualToValue( filterValues, attribute.DefaultValue );
-                                var expression = attribute.FieldType.Field.AttributeFilterExpression( attribute.QualifierValues, filterValues, parameterExpression );
-                                if ( expression == null )
-                                {
-                                    continue;
-                                }
-
-                                var attributeValues = attributeValueService
-                                                      .Queryable()
-                                                      .Where( v => v.Attribute.Id == attribute.Id );
-
-                                var filteredAttributeValues = attributeValues.Where( parameterExpression, expression, null );
-
-                                if ( filterIsDefault )
-                                {
-                                    qry = qry.Where( w =>
-                                         !attributeValues.Any( v => v.EntityId == w.Id ) ||
-                                         filteredAttributeValues.Select( v => v.EntityId ).Contains( w.Id ) );
-                                }
-                                else
-                                {
-                                    qry = qry.Where( w =>
-                                        filteredAttributeValues.Select( v => v.EntityId ).Contains( w.Id ) );
-                                }
-                            }
-                        }
-
-                        // Get all the person attributes selected to be on grid
-                        personAttributes = RegistrantFields
-                            .Where( f =>
-                                f.Attribute != null &&
-                                f.FieldSource == RegistrationFieldSource.PersonAttribute )
-                            .Select( f => f.Attribute )
-                            .ToList();
-                        personAttributesIds = personAttributes.Select( a => a.Id ).Distinct().ToList();
-
-                        // Filter query by any configured person attribute filters
-                        if ( personAttributes != null && personAttributes.Any() )
-                        {
-                            var attributeValueService = new AttributeValueService( rockContext );
-                            var parameterExpression = attributeValueService.ParameterExpression;
-                            foreach ( var attribute in personAttributes )
-                            {
-                                var filterControl = phRegistrantsRegistrantFormFieldFilters.FindControl( "filterRegistrants_" + attribute.Id.ToString() );
-                                if ( filterControl == null )
-                                {
-                                    continue;
-                                }
-
-                                var filterValues = attribute.FieldType.Field.GetFilterValues( filterControl, attribute.QualifierValues, Rock.Reporting.FilterMode.SimpleFilter );
-                                var filterIsDefault = attribute.FieldType.Field.IsEqualToValue( filterValues, attribute.DefaultValue );
-                                var expression = attribute.FieldType.Field.AttributeFilterExpression( attribute.QualifierValues, filterValues, parameterExpression );
-                                if ( expression == null )
-                                {
-                                    continue;
-                                }
-
-                                var attributeValues = attributeValueService
-                                    .Queryable()
-                                    .Where( v => v.Attribute.Id == attribute.Id );
-
-                                var filteredAttributeValues = attributeValues.Where( parameterExpression, expression, null );
-
-                                if ( filterIsDefault )
-                                {
-                                    qry = qry.Where( w =>
-                                         !attributeValues.Any( v => v.EntityId == w.PersonAlias.PersonId ) ||
-                                         filteredAttributeValues.Select( v => v.EntityId ).Contains( w.PersonAlias.PersonId ) );
-                                }
-                                else
-                                {
-                                    qry = qry.Where( w =>
-                                        filteredAttributeValues.Select( v => v.EntityId ).Contains( w.PersonAlias.PersonId ) );
-                                }
-                            }
-                        }
-
-                        // Get all the group member attributes selected to be on grid
-                        groupMemberAttributes = RegistrantFields
-                            .Where( f =>
-                                f.Attribute != null &&
-                                f.FieldSource == RegistrationFieldSource.GroupMemberAttribute )
-                            .Select( f => f.Attribute )
-                            .ToList();
-                        groupMemberAttributesIds = groupMemberAttributes.Select( a => a.Id ).Distinct().ToList();
-
-                        // Filter query by any configured person attribute filters
-                        if ( groupMemberAttributes != null && groupMemberAttributes.Any() )
-                        {
-                            var attributeValueService = new AttributeValueService( rockContext );
-                            var parameterExpression = attributeValueService.ParameterExpression;
-                            foreach ( var attribute in groupMemberAttributes )
-                            {
-                                var filterControl = phRegistrantsRegistrantFormFieldFilters.FindControl( "filterRegistrants_" + attribute.Id.ToString() );
-                                if ( filterControl == null )
-                                {
-                                    continue;
-                                }
-
-                                var filterValues = attribute.FieldType.Field.GetFilterValues( filterControl, attribute.QualifierValues, Rock.Reporting.FilterMode.SimpleFilter );
-                                var filterIsDefault = attribute.FieldType.Field.IsEqualToValue( filterValues, attribute.DefaultValue );
-                                var expression = attribute.FieldType.Field.AttributeFilterExpression( attribute.QualifierValues, filterValues, parameterExpression );
-                                if ( expression == null )
-                                {
-                                    continue;
-                                }
-
-                                var attributeValues = attributeValueService
-                                    .Queryable()
-                                    .Where( v => v.Attribute.Id == attribute.Id );
-
-                                var filteredAttributeValues = attributeValues.Where( parameterExpression, expression, null );
-
-                                if ( filterIsDefault )
-                                {
-                                    qry = qry.Where( r => r.GroupMemberId.HasValue &&
-                                         ( !attributeValues.Any( v => v.EntityId == r.GroupMemberId.Value ) ||
-                                            filteredAttributeValues.Select( v => v.EntityId ).Contains( r.GroupMemberId.Value ) ) );
-                                }
-                                else
-                                {
-                                    qry = qry.Where( r =>
-                                        r.GroupMemberId.HasValue &&
-                                        filteredAttributeValues
-                                            .Select( v => v.EntityId )
-                                            .Contains( r.GroupMemberId.Value ) );
-                                }
-
-                                qry = qry.Where( r => r.GroupMemberId.HasValue && attributeValues.Select( v => v.EntityId ).Contains( r.GroupMemberId.Value ) );
-                            }
-                        }
-                    }
-
-                    // Sort the query
-                    IOrderedQueryable<RegistrationRegistrant> orderedQry = null;
-                    SortProperty sortProperty = gRegistrants.SortProperty;
-                    if ( sortProperty != null )
-                    {
-                        orderedQry = qry.Sort( sortProperty );
-                    }
-                    else
-                    {
-                        orderedQry = qry
-                            .OrderBy( r => r.PersonAlias.Person.LastName )
-                            .ThenBy( r => r.PersonAlias.Person.NickName );
-                    }
-
-                    // increase the timeout just in case. A complex filter on the grid might slow things down
-                    rockContext.Database.CommandTimeout = 180;
-
-                    // Set the grids LinqDataSource which will run query and set results for current page
-                    gRegistrants.SetLinqDataSource<RegistrationRegistrant>( orderedQry );
-
-                    if ( RegistrantFields != null )
-                    {
-                        // Get the query results for the current page
-                        var currentPageRegistrants = gRegistrants.DataSource as List<RegistrationRegistrant>;
-                        if ( currentPageRegistrants != null )
-                        {
-                            // Get all the registrant ids in current page of query results
-                            var registrantIds = currentPageRegistrants
-                                .Select( r => r.Id )
-                                .Distinct()
-                                .ToList();
-
-                            // Get all the person ids in current page of query results
-                            var currentPagePersonIds = currentPageRegistrants
-                                .Select( r => r.PersonAlias.PersonId )
-                                .Distinct()
-                                .ToList();
-
-                            // Get all the group member ids and the group id in current page of query results
-                            var groupMemberIds = new List<int>();
-                            GroupLinks = new Dictionary<int, string>();
-                            foreach ( var groupMember in currentPageRegistrants
-                                .Where( m =>
-                                    m.GroupMember != null &&
-                                    m.GroupMember.Group != null )
-                                .Select( m => m.GroupMember ) )
-                            {
-                                groupMemberIds.Add( groupMember.Id );
-
-                                string linkedPageUrl = LinkedPageUrl( "GroupDetailPage", new Dictionary<string, string> { { "GroupId", groupMember.GroupId.ToString() } } );
-                                GroupLinks.AddOrIgnore(
-                                    groupMember.GroupId,
-                                    isExporting ? groupMember.Group.Name : string.Format( "<a href='{0}'>{1}</a>", linkedPageUrl, groupMember.Group.Name ) );
-                            }
-
-                            // If the campus column was selected to be displayed on grid, preload all the people's
-                            // campuses so that the databind does not need to query each row
-                            if ( preloadCampusValues )
-                            {
-                                PersonCampusIds = new Dictionary<int, List<int>>();
-
-                                Guid familyGroupTypeGuid = Rock.SystemGuid.GroupType.GROUPTYPE_FAMILY.AsGuid();
-                                foreach ( var personCampusList in new GroupMemberService( rockContext )
-                                    .Queryable().AsNoTracking()
-                                    .Where( m =>
-                                        m.Group.GroupType.Guid == familyGroupTypeGuid &&
-                                        currentPagePersonIds.Contains( m.PersonId ) )
-                                    .GroupBy( m => m.PersonId )
-                                    .Select( m => new
-                                    {
-                                        PersonId = m.Key,
-                                        CampusIds = m
-                                            .Where( g => g.Group.CampusId.HasValue )
-                                            .Select( g => g.Group.CampusId.Value )
-                                            .ToList()
-                                    } ) )
-                                {
-                                    PersonCampusIds.Add( personCampusList.PersonId, personCampusList.CampusIds );
-                                }
-                            }
-
-                            // If there are any attributes that were selected to be displayed, we're going
-                            // to try and read all attribute values in one query and then put them into a
-                            // custom grid ObjectList property so that the AttributeField columns don't need
-                            // to do the LoadAttributes and querying of values for each row/column
-                            if ( personAttributesIds.Any() || groupMemberAttributesIds.Any() || registrantAttributeIds.Any() )
-                            {
-                                // Query the attribute values for all rows and attributes
-                                var attributeValues = new AttributeValueService( rockContext )
-                                    .Queryable( "Attribute" ).AsNoTracking()
-                                    .Where( v =>
-                                        v.EntityId.HasValue &&
-                                        (
-                                            (
-                                                personAttributesIds.Contains( v.AttributeId ) &&
-                                                currentPagePersonIds.Contains( v.EntityId.Value )
-                                            ) ||
-                                            (
-                                                groupMemberAttributesIds.Contains( v.AttributeId ) &&
-                                                groupMemberIds.Contains( v.EntityId.Value )
-                                            ) ||
-                                            (
-                                                registrantAttributeIds.Contains( v.AttributeId ) &&
-                                                registrantIds.Contains( v.EntityId.Value )
-                                            )
-                                        ) ).ToList();
-
-                                // Get the attributes to add to each row's object
-                                var attributes = new Dictionary<string, CacheAttribute>();
-                                RegistrantFields
-                                        .Where( f => f.Attribute != null )
-                                        .Select( f => f.Attribute )
-                                        .ToList()
-                                    .ForEach( a => attributes
-                                        .Add( a.Id.ToString() + a.Key, a ) );
-
-                                // Initialize the grid's object list
-                                gRegistrants.ObjectList = new Dictionary<string, object>();
-
-                                // Loop through each of the current page's registrants and build an attribute
-                                // field object for storing attributes and the values for each of the registrants
-                                foreach ( var registrant in currentPageRegistrants )
-                                {
-                                    // Create a row attribute object
-                                    var attributeFieldObject = new AttributeFieldObject();
-
-                                    // Add the attributes to the attribute object
-                                    attributeFieldObject.Attributes = attributes;
-
-                                    // Add any person attribute values to object
-                                    attributeValues
-                                        .Where( v =>
-                                            personAttributesIds.Contains( v.AttributeId ) &&
-                                            v.EntityId.Value == registrant.PersonAlias.PersonId )
-                                        .ToList()
-                                        .ForEach( v => attributeFieldObject.AttributeValues
-                                            .Add( v.AttributeId.ToString() + v.Attribute.Key, new CacheAttributeValue( v ) ) );
-
-                                    // Add any group member attribute values to object
-                                    if ( registrant.GroupMemberId.HasValue )
-                                    {
-                                        attributeValues
-                                            .Where( v =>
-                                                groupMemberAttributesIds.Contains( v.AttributeId ) &&
-                                                v.EntityId.Value == registrant.GroupMemberId.Value )
-                                            .ToList()
-                                            .ForEach( v => attributeFieldObject.AttributeValues
-                                                .Add( v.AttributeId.ToString() + v.Attribute.Key, new CacheAttributeValue( v ) ) );
-                                    }
-
-                                    // Add any registrant attribute values to object
-                                    attributeValues
-                                        .Where( v =>
-                                            registrantAttributeIds.Contains( v.AttributeId ) &&
-                                            v.EntityId.Value == registrant.Id )
-                                        .ToList()
-                                        .ForEach( v => attributeFieldObject.AttributeValues
-                                            .Add( v.AttributeId.ToString() + v.Attribute.Key, new CacheAttributeValue( v ) ) );
-
-                                    // Add row attribute object to grid's object list
-                                    gRegistrants.ObjectList.Add( registrant.Id.ToString(), attributeFieldObject );
-                                }
-                            }
-                        }
-                    }
-
-                    gRegistrants.DataBind();
-                }
-            }
-        }
-
-        private void SetPhoneDictionary( RockContext rockContext, List<int> personIds )
-        {
-            if ( RegistrantFields.Any( f => f.PersonFieldType != null && f.PersonFieldType == RegistrationPersonFieldType.MobilePhone ) )
-            {
-                var phoneNumberService = new PhoneNumberService( rockContext );
-                foreach ( var personId in personIds )
-                {
-                    _mobilePhoneNumbers[personId] = phoneNumberService.GetNumberByPersonIdAndType( personId, Rock.SystemGuid.DefinedValue.PERSON_PHONE_TYPE_MOBILE );
-                }
-            }
-
-            if ( RegistrantFields.Any( f => f.PersonFieldType != null && f.PersonFieldType == RegistrationPersonFieldType.HomePhone ) )
-            {
-                var phoneNumberService = new PhoneNumberService( rockContext );
-                foreach ( var personId in personIds )
-                {
-                    _homePhoneNumbers[personId] = phoneNumberService.GetNumberByPersonIdAndType( personId, Rock.SystemGuid.DefinedValue.PERSON_PHONE_TYPE_HOME );
-                }
-            }
-        }
-
-        /// <summary>
-        /// Gets all of the form fields that were configured as 'Show on Grid' for the registration template
-        /// </summary>
-        /// <param name="registrationInstance">The registration instance.</param>
-        private void LoadRegistrantFormFields( RegistrationInstance registrationInstance )
-        {
-            RegistrantFields = new List<RegistrantFormField>();
-
-            if ( registrationInstance != null )
-            {
-                foreach ( var form in registrationInstance.RegistrationTemplate.Forms )
-                {
-                    foreach ( var formField in form.Fields
-                        .Where( f => f.IsGridField )
-                        .OrderBy( f => f.Order ) )
-                    {
-                        if ( formField.FieldSource == RegistrationFieldSource.PersonField )
-                        {
-                            if ( formField.PersonFieldType != RegistrationPersonFieldType.FirstName &&
-                                formField.PersonFieldType != RegistrationPersonFieldType.LastName )
-                            {
-                                RegistrantFields.Add(
-                                    new RegistrantFormField
-                                    {
-                                        FieldSource = formField.FieldSource,
-                                        PersonFieldType = formField.PersonFieldType
-                                    } );
-                            }
-                        }
-                        else
-                        {
-                            RegistrantFields.Add(
-                                new RegistrantFormField
-                                {
-                                    FieldSource = formField.FieldSource,
-                                    Attribute = CacheAttribute.Get( formField.AttributeId.Value )
-                                } );
-                        }
-                    }
-                }
-            }
-        }
-
-        private void ClearGrid(Grid grid )
-        {
-            // Remove any of the dynamic person fields
-            var dynamicColumns = new List<string> {
-                "PersonAlias.Person.BirthDate",
-            };
-            foreach ( var column in grid.Columns
-                .OfType<BoundField>()
-                .Where( c => dynamicColumns.Contains( c.DataField ) )
-                .ToList() )
-            {
-                grid.Columns.Remove( column );
-            }
-
-            // Remove any of the dynamic attribute fields
-            foreach ( var column in grid.Columns
-                .OfType<AttributeField>()
-                .ToList() )
-            {
-                grid.Columns.Remove( column );
-            }
-
-            // Remove the fees field
-            foreach ( var column in grid.Columns
-                .OfType<TemplateField>()
-                .Where( c => c.HeaderText == "Fees" )
-                .ToList() )
-            {
-                grid.Columns.Remove( column );
-            }
-
-            // Remove the delete field
-            foreach ( var column in grid.Columns
-                .OfType<DeleteField>()
-                .ToList() )
-            {
-                grid.Columns.Remove( column );
-            }
-
-            // Remove the delete field
-            foreach ( var column in grid.Columns
-                .OfType<GroupPickerField>()
-                .ToList() )
-            {
-                grid.Columns.Remove( column );
-            }
-        }
-
-        /// <summary>
-        /// Adds the filter controls and grid columns for all of the registration template's form fields
-        /// that were configured to 'Show on Grid'
-        /// </summary>
-        private void AddDynamicControls( bool setValues )
-        {
-            phRegistrantsRegistrantFormFieldFilters.Controls.Clear();
-            phGroupPlacementsFormFieldFilters.Controls.Clear();
-            phWaitListFormFieldFilters.Controls.Clear();
-
-            ClearGrid( gGroupPlacements );
-            ClearGrid( gRegistrants );
-            ClearGrid( gWaitList );
-
-            string dataFieldExpression = string.Empty;
-
-            if ( RegistrantFields != null )
-            {
-                foreach ( var field in RegistrantFields )
-                {
-                    if ( field.FieldSource == RegistrationFieldSource.PersonField && field.PersonFieldType.HasValue )
-                    {
-                        switch ( field.PersonFieldType.Value )
-                        {
-                            case RegistrationPersonFieldType.Campus:
-                                var ddlRegistrantsCampus = new RockDropDownList();
-                                ddlRegistrantsCampus.ID = "ddlRegistrantsCampus";
-                                ddlRegistrantsCampus.Label = "Home Campus";
-                                ddlRegistrantsCampus.DataValueField = "Id";
-                                ddlRegistrantsCampus.DataTextField = "Name";
-                                ddlRegistrantsCampus.DataSource = CacheCampus.All();
-                                ddlRegistrantsCampus.DataBind();
-                                ddlRegistrantsCampus.Items.Insert( 0, new ListItem( string.Empty, string.Empty ) );
-
-                                if ( setValues )
-                                {
-                                    ddlRegistrantsCampus.SetValue( fRegistrants.GetUserPreference( "Home Campus" ) );
-                                }
-
-                                phRegistrantsRegistrantFormFieldFilters.Controls.Add( ddlRegistrantsCampus );
-
-                                var ddlGroupPlacementsCampus = new RockDropDownList();
-                                ddlGroupPlacementsCampus.ID = "ddlGroupPlacementsCampus";
-                                ddlGroupPlacementsCampus.Label = "Home Campus";
-                                ddlGroupPlacementsCampus.DataValueField = "Id";
-                                ddlGroupPlacementsCampus.DataTextField = "Name";
-                                ddlGroupPlacementsCampus.DataSource = CacheCampus.All();
-                                ddlGroupPlacementsCampus.DataBind();
-                                ddlGroupPlacementsCampus.Items.Insert( 0, new ListItem( string.Empty, string.Empty ) );
-
-                                if ( setValues )
-                                {
-                                    ddlGroupPlacementsCampus.SetValue( fGroupPlacements.GetUserPreference( "GroupPlacements-Home Campus" ) );
-                                }
-
-                                phGroupPlacementsFormFieldFilters.Controls.Add( ddlGroupPlacementsCampus );
-
-                                var ddlWaitListCampus = new RockDropDownList();
-                                ddlWaitListCampus.ID = "ddlWaitlistCampus";
-                                ddlWaitListCampus.Label = "Home Campus";
-                                ddlWaitListCampus.DataValueField = "Id";
-                                ddlWaitListCampus.DataTextField = "Name";
-                                ddlWaitListCampus.DataSource = CacheCampus.All();
-                                ddlWaitListCampus.DataBind();
-                                ddlWaitListCampus.Items.Insert( 0, new ListItem( string.Empty, string.Empty ) );
-                                ddlWaitListCampus.SetValue( fRegistrants.GetUserPreference( "WL-Home Campus" ) );
-                                phWaitListFormFieldFilters.Controls.Add( ddlWaitListCampus );
-
-                                var templateField = new RockLiteralField();
-                                templateField.ID = "lRegistrantsCampus";
-                                templateField.HeaderText = "Campus";
-                                gRegistrants.Columns.Add( templateField );
-
-                                var templateField2 = new RockLiteralField();
-                                templateField2.ID = "lGroupPlacementsCampus";
-                                templateField2.HeaderText = "Campus";
-                                gGroupPlacements.Columns.Add( templateField2 );
-
-                                var templateField3 = new RockLiteralField();
-                                templateField3.ID = "lWaitlistCampus";
-                                templateField3.HeaderText = "Campus";
-                                gWaitList.Columns.Add( templateField3 );
-
-                                break;
-
-                            case RegistrationPersonFieldType.Email:
-                                var tbRegistrantsEmailFilter = new RockTextBox();
-                                tbRegistrantsEmailFilter.ID = "tbRegistrantsEmailFilter";
-                                tbRegistrantsEmailFilter.Label = "Email";
-
-                                if ( setValues )
-                                {
-                                    tbRegistrantsEmailFilter.Text = fRegistrants.GetUserPreference( "Email" );
-                                }
-
-                                phRegistrantsRegistrantFormFieldFilters.Controls.Add( tbRegistrantsEmailFilter );
-
-                                var tbGroupPlacementsEmailFilter = new RockTextBox();
-                                tbGroupPlacementsEmailFilter.ID = "tbGroupPlacementsEmailFilter";
-                                tbGroupPlacementsEmailFilter.Label = "Email";
-
-                                if ( setValues )
-                                {
-                                    tbGroupPlacementsEmailFilter.Text = fGroupPlacements.GetUserPreference( "Email" );
-                                }
-
-                                phGroupPlacementsFormFieldFilters.Controls.Add( tbGroupPlacementsEmailFilter );
-
-                                var tbWaitlistEmailFilter = new RockTextBox();
-                                tbWaitlistEmailFilter.ID = "tbWaitlistEmailFilter";
-                                tbWaitlistEmailFilter.Label = "Email";
-                                tbWaitlistEmailFilter.Text = fRegistrants.GetUserPreference( "WL-Email" );
-                                phWaitListFormFieldFilters.Controls.Add( tbWaitlistEmailFilter );
-
-                                dataFieldExpression = "PersonAlias.Person.Email";
-                                var emailField = new RockBoundField();
-                                emailField.DataField = dataFieldExpression;
-                                emailField.HeaderText = "Email";
-                                emailField.SortExpression = dataFieldExpression;
-                                gRegistrants.Columns.Add( emailField );
-
-                                var emailField2 = new RockBoundField();
-                                emailField2.DataField = dataFieldExpression;
-                                emailField2.HeaderText = "Email";
-                                emailField2.SortExpression = dataFieldExpression;
-                                gGroupPlacements.Columns.Add( emailField2 );
-
-                                var emailField3 = new RockBoundField();
-                                emailField3.DataField = dataFieldExpression;
-                                emailField3.HeaderText = "Email";
-                                emailField3.SortExpression = dataFieldExpression;
-                                gWaitList.Columns.Add( emailField3 );
-
-                                break;
-
-                            case RegistrationPersonFieldType.Birthdate:
-                                var drpRegistrantsBirthdateFilter = new DateRangePicker();
-                                drpRegistrantsBirthdateFilter.ID = "drpRegistrantsBirthdateFilter";
-                                drpRegistrantsBirthdateFilter.Label = "Birthdate Range";
-
-                                if ( setValues )
-                                {
-                                    drpRegistrantsBirthdateFilter.DelimitedValues = fRegistrants.GetUserPreference( "Birthdate Range" );
-                                }
-
-                                phRegistrantsRegistrantFormFieldFilters.Controls.Add( drpRegistrantsBirthdateFilter );
-
-                                var drpGroupPlacementsBirthdateFilter = new DateRangePicker();
-                                drpGroupPlacementsBirthdateFilter.ID = "drpGroupPlacementsBirthdateFilter";
-                                drpGroupPlacementsBirthdateFilter.Label = "Birthdate Range";
-
-                                if ( setValues )
-                                {
-                                    drpGroupPlacementsBirthdateFilter.DelimitedValues = fGroupPlacements.GetUserPreference( "GroupPlacements-Birthdate Range" );
-                                }
-
-                                phGroupPlacementsFormFieldFilters.Controls.Add( drpGroupPlacementsBirthdateFilter );
-
-                                var drpWaitlistBirthdateFilter = new DateRangePicker();
-                                drpWaitlistBirthdateFilter.ID = "drpWaitlistBirthdateFilter";
-                                drpWaitlistBirthdateFilter.Label = "Birthdate Range";
-                                drpWaitlistBirthdateFilter.DelimitedValues = fRegistrants.GetUserPreference( "WL-Birthdate Range" );
-                                phWaitListFormFieldFilters.Controls.Add( drpWaitlistBirthdateFilter );
-
-                                dataFieldExpression = "PersonAlias.Person.BirthDate";
-                                var birthdateField = new DateField();
-                                birthdateField.DataField = dataFieldExpression;
-                                birthdateField.HeaderText = "Birthdate";
-                                birthdateField.IncludeAge = true;
-                                birthdateField.SortExpression = dataFieldExpression;
-                                gRegistrants.Columns.Add( birthdateField );
-
-                                var birthdateField2 = new DateField();
-                                birthdateField2.DataField = dataFieldExpression;
-                                birthdateField2.HeaderText = "Birthdate";
-                                birthdateField2.IncludeAge = true;
-                                birthdateField2.SortExpression = dataFieldExpression;
-                                gGroupPlacements.Columns.Add( birthdateField2 );
-
-                                var birthdateField3 = new DateField();
-                                birthdateField3.DataField = dataFieldExpression;
-                                birthdateField3.HeaderText = "Birthdate";
-                                birthdateField3.IncludeAge = true;
-                                birthdateField3.SortExpression = dataFieldExpression;
-                                gWaitList.Columns.Add( birthdateField3 );
-
-                                break;
-
-                            case RegistrationPersonFieldType.Grade:
-                                var gpRegistrantsGradeFilter = new GradePicker();
-                                gpRegistrantsGradeFilter.ID = "gpRegistrantsGradeFilter";
-                                gpRegistrantsGradeFilter.Label = "Grade";
-                                gpRegistrantsGradeFilter.UseAbbreviation = true;
-                                gpRegistrantsGradeFilter.UseGradeOffsetAsValue = true;
-                                gpRegistrantsGradeFilter.CssClass = "input-width-md";
-                                    
-                                // Since 12th grade is the 0 Value, we need to handle the "no user preference" differently
-                                // by not calling SetValue otherwise it will select 12th grade.
-                                if ( setValues )
-                                {
-                                    var registrantsGradeUserPreference = fRegistrants.GetUserPreference( "Grade" ).AsIntegerOrNull();
-                                    if ( registrantsGradeUserPreference != null )
-                                    {
-                                        gpRegistrantsGradeFilter.SetValue( registrantsGradeUserPreference );
-                                    }
-                                }
-
-                                phRegistrantsRegistrantFormFieldFilters.Controls.Add( gpRegistrantsGradeFilter );
-
-                                var gpGroupPlacementsGradeFilter = new GradePicker();
-                                gpGroupPlacementsGradeFilter.ID = "gpGroupPlacementsGradeFilter";
-                                gpGroupPlacementsGradeFilter.Label = "Grade";
-                                gpGroupPlacementsGradeFilter.UseAbbreviation = true;
-                                gpGroupPlacementsGradeFilter.UseGradeOffsetAsValue = true;
-                                gpGroupPlacementsGradeFilter.CssClass = "input-width-md";
-
-                                // Since 12th grade is the 0 Value, we need to handle the "no user preference" differently
-                                // by not calling SetValue otherwise it will select 12th grade.
-                                if ( setValues )
-                                {
-                                    var groupPlacementsGradeUserPreference = fGroupPlacements.GetUserPreference( "GroupPlacements-Grade" ).AsIntegerOrNull();
-                                    if ( groupPlacementsGradeUserPreference != null )
-                                    {
-                                        gpGroupPlacementsGradeFilter.SetValue( groupPlacementsGradeUserPreference );
-                                    }
-                                }
-
-                                phGroupPlacementsFormFieldFilters.Controls.Add( gpGroupPlacementsGradeFilter );
-
-                                var gpWaitlistGradeFilter = new GradePicker();
-                                gpWaitlistGradeFilter.ID = "gpWaitlistGradeFilter";
-                                gpWaitlistGradeFilter.Label = "Grade";
-                                gpWaitlistGradeFilter.UseAbbreviation = true;
-                                gpWaitlistGradeFilter.UseGradeOffsetAsValue = true;
-                                gpWaitlistGradeFilter.CssClass = "input-width-md";
-                                var wlGradeUserPreference = fRegistrants.GetUserPreference( "WL-Grade" ).AsIntegerOrNull();
-                                if ( wlGradeUserPreference != null )
-                                {
-                                    gpWaitlistGradeFilter.SetValue( wlGradeUserPreference );
-                                }
-
-                                phWaitListFormFieldFilters.Controls.Add( gpWaitlistGradeFilter );
-
-                                // 2017-01-13 as discussed, changing this to Grade but keeping the sort based on grad year
-                                dataFieldExpression = "PersonAlias.Person.GradeFormatted";
-                                var gradeField = new RockBoundField();
-                                gradeField.DataField = dataFieldExpression;
-                                gradeField.HeaderText = "Grade";
-                                gradeField.SortExpression = "PersonAlias.Person.GraduationYear";
-                                gRegistrants.Columns.Add( gradeField );
-
-                                var gradeField2 = new RockBoundField();
-                                gradeField2.DataField = dataFieldExpression;
-                                gradeField2.HeaderText = "Grade";
-                                gGroupPlacements.Columns.Add( gradeField2 );
-
-                                var gradeField3 = new RockBoundField();
-                                gradeField3.DataField = dataFieldExpression;
-                                gradeField3.HeaderText = "Grade";
-                                gWaitList.Columns.Add( gradeField3 );
-
-                                break;
-
-                            case RegistrationPersonFieldType.Gender:
-                                var ddlRegistrantsGenderFilter = new RockDropDownList();
-                                ddlRegistrantsGenderFilter.BindToEnum<Gender>( true );
-                                ddlRegistrantsGenderFilter.ID = "ddlRegistrantsGenderFilter";
-                                ddlRegistrantsGenderFilter.Label = "Gender";
-
-                                if ( setValues )
-                                {
-                                    ddlRegistrantsGenderFilter.SetValue( fRegistrants.GetUserPreference( "Gender" ) );
-                                }
-
-                                phRegistrantsRegistrantFormFieldFilters.Controls.Add( ddlRegistrantsGenderFilter );
-
-                                var ddlGroupPlacementsGenderFilter = new RockDropDownList();
-                                ddlGroupPlacementsGenderFilter.BindToEnum<Gender>( true );
-                                ddlGroupPlacementsGenderFilter.ID = "ddlGroupPlacementsGenderFilter";
-                                ddlGroupPlacementsGenderFilter.Label = "Gender";
-
-                                if ( setValues )
-                                {
-                                    ddlGroupPlacementsGenderFilter.SetValue( fGroupPlacements.GetUserPreference( "GroupPlacements-Gender" ) );
-                                }
-
-                                phGroupPlacementsFormFieldFilters.Controls.Add( ddlGroupPlacementsGenderFilter );
-
-                                var ddlWaitlistGenderFilter = new RockDropDownList();
-                                ddlWaitlistGenderFilter.BindToEnum<Gender>( true );
-                                ddlWaitlistGenderFilter.ID = "ddlWaitlistGenderFilter";
-                                ddlWaitlistGenderFilter.Label = "Gender";
-                                ddlWaitlistGenderFilter.SetValue( fWaitList.GetUserPreference( "WL-Gender" ) );
-                                phWaitListFormFieldFilters.Controls.Add( ddlWaitlistGenderFilter );
-
-                                dataFieldExpression = "PersonAlias.Person.Gender";
-                                var genderField = new EnumField();
-                                genderField.DataField = dataFieldExpression;
-                                genderField.HeaderText = "Gender";
-                                genderField.SortExpression = dataFieldExpression;
-                                gRegistrants.Columns.Add( genderField );
-
-                                var genderField2 = new EnumField();
-                                genderField2.DataField = dataFieldExpression;
-                                genderField2.HeaderText = "Gender";
-                                genderField2.SortExpression = dataFieldExpression;
-                                gGroupPlacements.Columns.Add( genderField2 );
-
-                                var genderField3 = new EnumField();
-                                genderField3.DataField = dataFieldExpression;
-                                genderField3.HeaderText = "Gender";
-                                genderField3.SortExpression = dataFieldExpression;
-                                gWaitList.Columns.Add( genderField3 );
-
-                                break;
-
-                            case RegistrationPersonFieldType.MaritalStatus:
-                                var ddlRegistrantsMaritalStatusFilter = new RockDropDownList();
-                                ddlRegistrantsMaritalStatusFilter.BindToDefinedType( CacheDefinedType.Get( Rock.SystemGuid.DefinedType.PERSON_MARITAL_STATUS.AsGuid() ), true );
-                                ddlRegistrantsMaritalStatusFilter.ID = "ddlRegistrantsMaritalStatusFilter";
-                                ddlRegistrantsMaritalStatusFilter.Label = "Marital Status";
-
-                                if ( setValues )
-                                {
-                                    ddlRegistrantsMaritalStatusFilter.SetValue( fRegistrants.GetUserPreference( "Marital Status" ) );
-                                }
-
-                                phRegistrantsRegistrantFormFieldFilters.Controls.Add( ddlRegistrantsMaritalStatusFilter );
-
-                                var ddlGroupPlacementsMaritalStatusFilter = new RockDropDownList();
-                                ddlGroupPlacementsMaritalStatusFilter.BindToDefinedType( CacheDefinedType.Get( Rock.SystemGuid.DefinedType.PERSON_MARITAL_STATUS.AsGuid() ), true );
-                                ddlGroupPlacementsMaritalStatusFilter.ID = "ddlGroupPlacementsMaritalStatusFilter";
-                                ddlGroupPlacementsMaritalStatusFilter.Label = "Marital Status";
-
-                                if ( setValues )
-                                {
-                                    ddlGroupPlacementsMaritalStatusFilter.SetValue( fGroupPlacements.GetUserPreference( "GroupPlacements-Marital Status" ) );
-                                }
-
-                                phGroupPlacementsFormFieldFilters.Controls.Add( ddlGroupPlacementsMaritalStatusFilter );
-
-                                var ddlWaitlistMaritalStatusFilter = new RockDropDownList();
-                                ddlWaitlistMaritalStatusFilter.BindToDefinedType( CacheDefinedType.Get( Rock.SystemGuid.DefinedType.PERSON_MARITAL_STATUS.AsGuid() ), true );
-                                ddlWaitlistMaritalStatusFilter.ID = "ddlWaitlistMaritalStatusFilter";
-                                ddlWaitlistMaritalStatusFilter.Label = "Marital Status";
-                                ddlWaitlistMaritalStatusFilter.SetValue( fRegistrants.GetUserPreference( "WL-Marital Status" ) );
-                                phWaitListFormFieldFilters.Controls.Add( ddlWaitlistMaritalStatusFilter );
-
-                                dataFieldExpression = "PersonAlias.Person.MaritalStatusValue.Value";
-                                var maritalStatusField = new RockBoundField();
-                                maritalStatusField.DataField = dataFieldExpression;
-                                maritalStatusField.HeaderText = "MaritalStatus";
-                                maritalStatusField.SortExpression = dataFieldExpression;
-                                gRegistrants.Columns.Add( maritalStatusField );
-
-                                var maritalStatusField2 = new RockBoundField();
-                                maritalStatusField2.DataField = dataFieldExpression;
-                                maritalStatusField2.HeaderText = "MaritalStatus";
-                                maritalStatusField2.SortExpression = dataFieldExpression;
-                                gGroupPlacements.Columns.Add( maritalStatusField2 );
-
-                                var maritalStatusField3 = new RockBoundField();
-                                maritalStatusField3.DataField = dataFieldExpression;
-                                maritalStatusField3.HeaderText = "MaritalStatus";
-                                maritalStatusField3.SortExpression = dataFieldExpression;
-                                gWaitList.Columns.Add( maritalStatusField3 );
-
-                                break;
-
-                            case RegistrationPersonFieldType.MobilePhone:
-                                // Per discussion this should not have "Phone" appended to the end if it's missing.
-                                var mobileLabel = CacheDefinedValue.Get( Rock.SystemGuid.DefinedValue.PERSON_PHONE_TYPE_MOBILE ).Value;
-
-                                var tbRegistrantsMobilePhoneFilter = new RockTextBox();
-                                tbRegistrantsMobilePhoneFilter.ID = "tbRegistrantsMobilePhoneFilter";
-                                tbRegistrantsMobilePhoneFilter.Label = mobileLabel;
-
-                                if ( setValues )
-                                {
-                                    tbRegistrantsMobilePhoneFilter.Text = fRegistrants.GetUserPreference( "Cell Phone" );
-                                }
-
-                                phRegistrantsRegistrantFormFieldFilters.Controls.Add( tbRegistrantsMobilePhoneFilter );
-
-                                var tbGroupPlacementsMobilePhoneFilter = new RockTextBox();
-                                tbGroupPlacementsMobilePhoneFilter.ID = "tbGroupPlacementsMobilePhoneFilter";
-                                tbGroupPlacementsMobilePhoneFilter.Label = mobileLabel;
-
-                                if ( setValues )
-                                {
-                                    tbGroupPlacementsMobilePhoneFilter.Text = fGroupPlacements.GetUserPreference( "GroupPlacements-Phone" );
-                                }
-
-                                phGroupPlacementsFormFieldFilters.Controls.Add( tbGroupPlacementsMobilePhoneFilter );
-
-                                var tbWaitlistMobilePhoneFilter = new RockTextBox();
-                                tbWaitlistMobilePhoneFilter.ID = "tbWaitlistMobilePhoneFilter";
-                                tbWaitlistMobilePhoneFilter.Label = mobileLabel;
-                                tbWaitlistMobilePhoneFilter.Text = fRegistrants.GetUserPreference( "WL-Phone" );
-                                phWaitListFormFieldFilters.Controls.Add( tbWaitlistMobilePhoneFilter );
-
-                                var phoneNumbersField = new RockLiteralField();
-                                phoneNumbersField.ID = "lRegistrantsMobile";
-                                phoneNumbersField.HeaderText = mobileLabel;
-                                gRegistrants.Columns.Add( phoneNumbersField );
-
-                                var phoneNumbersField2 = new RockLiteralField();
-                                phoneNumbersField2.ID = "lGroupPlacementsMobile";
-                                phoneNumbersField2.HeaderText = mobileLabel;
-                                gGroupPlacements.Columns.Add( phoneNumbersField2 );
-
-                                var phoneNumbersField3 = new RockLiteralField();
-                                phoneNumbersField3.ID = "lWaitlistMobile";
-                                phoneNumbersField3.HeaderText = mobileLabel;
-                                gWaitList.Columns.Add( phoneNumbersField3 );
-
-                                break;
-
-                            case RegistrationPersonFieldType.HomePhone:
-                                // Per discussion this should not have "Phone" appended to the end if it's missing.
-                                var homePhoneLabel = CacheDefinedValue.Get( Rock.SystemGuid.DefinedValue.PERSON_PHONE_TYPE_HOME ).Value;
-
-                                var tbRegistrantsHomePhoneFilter = new RockTextBox();
-                                tbRegistrantsHomePhoneFilter.ID = "tbRegistrantsHomePhoneFilter";
-                                tbRegistrantsHomePhoneFilter.Label = homePhoneLabel;
-
-                                if ( setValues )
-                                {
-                                    tbRegistrantsHomePhoneFilter.Text = fRegistrants.GetUserPreference( "Home Phone" );
-                                }
-
-                                phRegistrantsRegistrantFormFieldFilters.Controls.Add( tbRegistrantsHomePhoneFilter );
-
-                                var tbGroupPlacementsHomePhoneFilter = new RockTextBox();
-                                tbGroupPlacementsHomePhoneFilter.ID = "tbGroupPlacementsHomePhoneFilter";
-                                tbGroupPlacementsHomePhoneFilter.Label = homePhoneLabel;
-
-                                if ( setValues )
-                                {
-                                    tbGroupPlacementsHomePhoneFilter.Text = fGroupPlacements.GetUserPreference( "GroupPlacements-HomePhone" );
-                                }
-
-                                phGroupPlacementsFormFieldFilters.Controls.Add( tbGroupPlacementsHomePhoneFilter );
-
-                                var tbWaitlistHomePhoneFilter = new RockTextBox();
-                                tbWaitlistHomePhoneFilter.ID = "tbWaitlistHomePhoneFilter";
-                                tbWaitlistHomePhoneFilter.Label = homePhoneLabel;
-                                tbWaitlistHomePhoneFilter.Text = fRegistrants.GetUserPreference( "WL-HomePhone" );
-                                phWaitListFormFieldFilters.Controls.Add( tbWaitlistHomePhoneFilter );
-
-                                var homePhoneNumbersField = new RockLiteralField();
-                                homePhoneNumbersField.ID = "lRegistrantsHomePhone";
-                                homePhoneNumbersField.HeaderText = homePhoneLabel;
-                                gRegistrants.Columns.Add( homePhoneNumbersField );
-
-                                var homePhoneNumbersField2 = new RockLiteralField();
-                                homePhoneNumbersField2.ID = "lGroupPlacementsHomePhone";
-                                homePhoneNumbersField2.HeaderText = homePhoneLabel;
-                                gGroupPlacements.Columns.Add( homePhoneNumbersField2 );
-
-                                var homePhoneNumbersField3 = new RockLiteralField();
-                                homePhoneNumbersField3.ID = "lWaitlistHomePhone";
-                                homePhoneNumbersField3.HeaderText = homePhoneLabel;
-                                gWaitList.Columns.Add( homePhoneNumbersField3 );
-
-                                break;
-
-                            case RegistrationPersonFieldType.Address:
-                                var addressField = new RockLiteralField();
-                                addressField.ID = "lRegistrantsAddress";
-                                addressField.HeaderText = "Address";
-                                // There are specific Street1, Street2, City, etc. fields included instead
-                                addressField.ExcelExportBehavior = ExcelExportBehavior.NeverInclude;
-                                gRegistrants.Columns.Add( addressField );
-
-                                var addressField2 = new RockLiteralField();
-                                addressField2.ID = "lGroupPlacementsAddress";
-                                addressField2.HeaderText = "Address";
-                                gGroupPlacements.Columns.Add( addressField2 );
-
-                                var addressField3 = new RockLiteralField();
-                                addressField3.ID = "lWaitlistAddress";
-                                addressField3.HeaderText = "Address";
-                                gWaitList.Columns.Add( addressField3 );
-                                break;
-                        }
-                    }
-                    else if ( field.Attribute != null )
-                    {
-                        var attribute = field.Attribute;
-
-                        // add dynamic filter to registrant grid
-                        var registrantsControl = attribute.FieldType.Field.FilterControl( attribute.QualifierValues, "filterRegistrants_" + attribute.Id.ToString(), false, Rock.Reporting.FilterMode.SimpleFilter );
-                        if ( registrantsControl != null )
-                        {
-                            if ( registrantsControl is IRockControl )
-                            {
-                                var rockControl = (IRockControl) registrantsControl;
-                                rockControl.Label = attribute.Name;
-                                rockControl.Help = attribute.Description;
-                                phRegistrantsRegistrantFormFieldFilters.Controls.Add( registrantsControl );
-                            }
-                            else
-                            {
-                                var wrapper = new RockControlWrapper();
-                                wrapper.ID = registrantsControl.ID + "_wrapper";
-                                wrapper.Label = attribute.Name;
-                                wrapper.Controls.Add( registrantsControl );
-                                phRegistrantsRegistrantFormFieldFilters.Controls.Add( wrapper );
-                            }
-
-                            if ( setValues )
-                            {
-                                string savedValue = fRegistrants.GetUserPreference( attribute.Key );
-                                if ( !string.IsNullOrWhiteSpace( savedValue ) )
-                                {
-                                    try
-                                    {
-                                        var values = JsonConvert.DeserializeObject<List<string>>( savedValue );
-                                        attribute.FieldType.Field.SetFilterValues( registrantsControl, attribute.QualifierValues, values );
-                                    }
-                                    catch
-                                    {
-                                    }
-                                }
-                            }
-                        }
-
-                        // add dynamic filter to registrant grid
-                        var groupPlacementsControl = attribute.FieldType.Field.FilterControl( attribute.QualifierValues, "filterGroupPlacements_" + attribute.Id.ToString(), false, Rock.Reporting.FilterMode.SimpleFilter );
-                        if ( groupPlacementsControl != null )
-                        {
-                            if ( groupPlacementsControl is IRockControl )
-                            {
-                                var rockControl = ( IRockControl ) groupPlacementsControl;
-                                rockControl.Label = attribute.Name;
-                                rockControl.Help = attribute.Description;
-                                phGroupPlacementsFormFieldFilters.Controls.Add( groupPlacementsControl );
-                            }
-                            else
-                            {
-                                var wrapper = new RockControlWrapper();
-                                wrapper.ID = groupPlacementsControl.ID + "_wrapper";
-                                wrapper.Label = attribute.Name;
-                                wrapper.Controls.Add( groupPlacementsControl );
-                                phGroupPlacementsFormFieldFilters.Controls.Add( wrapper );
-                            }
-
-                            if ( setValues )
-                            {
-                                string savedValue = fRegistrants.GetUserPreference( "GroupPlacements-" + attribute.Key );
-                                if ( !string.IsNullOrWhiteSpace( savedValue ) )
-                                {
-                                    try
-                                    {
-                                        var values = JsonConvert.DeserializeObject<List<string>>( savedValue );
-                                        attribute.FieldType.Field.SetFilterValues( groupPlacementsControl, attribute.QualifierValues, values );
-                                    }
-                                    catch
-                                    {
-                                    }
-                                }
-                            }
-                        }
-
-                        // add dynamic filter to wait list grid
-                        var waitListControl = attribute.FieldType.Field.FilterControl( attribute.QualifierValues, "filterWaitList_" + attribute.Id.ToString(), false, Rock.Reporting.FilterMode.SimpleFilter );
-                        if ( waitListControl != null )
-                        {
-                            if ( waitListControl is IRockControl )
-                            {
-                                var rockControl2 = (IRockControl)waitListControl;
-                                rockControl2.Label = attribute.Name;
-                                rockControl2.Help = attribute.Description;
-                                phWaitListFormFieldFilters.Controls.Add( waitListControl );
-                            }
-                            else
-                            {
-                                var wrapper2 = new RockControlWrapper();
-                                wrapper2.ID = waitListControl.ID + "_wrapper";
-                                wrapper2.Label = attribute.Name;
-                                wrapper2.Controls.Add( waitListControl );
-                                phWaitListFormFieldFilters.Controls.Add( wrapper2 );
-                            }
-
-                            string savedValue = fWaitList.GetUserPreference( "WL-" + attribute.Key );
-                            if ( !string.IsNullOrWhiteSpace( savedValue ) )
-                            {
-                                try
-                                {
-                                    var values = JsonConvert.DeserializeObject<List<string>>( savedValue );
-                                    attribute.FieldType.Field.SetFilterValues( waitListControl, attribute.QualifierValues, values );
-                                }
-                                catch
-                                {
-                                }
-                            }
-                        }
-
-                        dataFieldExpression = attribute.Id.ToString() + attribute.Key;
-                        bool columnExists = gRegistrants.Columns.OfType<AttributeField>().FirstOrDefault( a => a.DataField.Equals( dataFieldExpression ) ) != null;
-                        if ( !columnExists )
-                        {
-                            AttributeField boundField = new AttributeField();
-                            boundField.DataField = dataFieldExpression;
-                            boundField.AttributeId = attribute.Id;
-                            boundField.HeaderText = attribute.Name;
-
-                            AttributeField boundField2 = new AttributeField();
-                            boundField2.DataField = dataFieldExpression;
-                            boundField2.AttributeId = attribute.Id;
-                            boundField2.HeaderText = attribute.Name;
-
-                            AttributeField boundField3 = new AttributeField();
-                            boundField3.DataField = dataFieldExpression;
-                            boundField3.AttributeId = attribute.Id;
-                            boundField3.HeaderText = attribute.Name;
-
-                            var attributeCache = Rock.Cache.CacheAttribute.Get( attribute.Id );
-                            if ( attributeCache != null )
-                            {
-                                boundField.ItemStyle.HorizontalAlign = attributeCache.FieldType.Field.AlignValue;
-                                boundField2.ItemStyle.HorizontalAlign = attributeCache.FieldType.Field.AlignValue;
-                                boundField3.ItemStyle.HorizontalAlign = attributeCache.FieldType.Field.AlignValue;
-                            }
-
-                            gRegistrants.Columns.Add( boundField );
-
-                            gGroupPlacements.Columns.Add( boundField2 );
-
-                            gWaitList.Columns.Add( boundField3 );
-                        }
-                    }
-                }
-            }
-
-            // Add fee column
-            var feeField = new RockLiteralField();
-            feeField.ID = "lFees";
-            feeField.HeaderText = "Fees";
-            gRegistrants.Columns.Add( feeField );
-
-            var deleteField = new DeleteField();
-            gRegistrants.Columns.Add( deleteField );
-            deleteField.Click += gRegistrants_Delete;
-
-            var groupPickerField = new GroupPickerField();
-            groupPickerField.HeaderText = "Group";
-            groupPickerField.RootGroupId = gpGroupPlacementParentGroup.SelectedValueAsInt();
-            gGroupPlacements.Columns.Add( groupPickerField );
-        }
-
-        #endregion
-
-        #region Payments Tab
-
-        /// <summary>
-        /// Binds the payments filter.
-        /// </summary>
-        private void BindPaymentsFilter()
-        {
-            fPayments.UserPreferenceKeyPrefix = string.Format( "{0}-", hfRegistrationTemplateId.Value );
-            sdrpPaymentDateRange.DelimitedValues = fPayments.GetUserPreference( "Payments Date Range" );
-        }
-
-        /// <summary>
-        /// Binds the payments grid.
-        /// </summary>
-        private void BindPaymentsGrid()
-        {
-            int? instanceId = hfRegistrationInstanceId.Value.AsIntegerOrNull();
-            if ( instanceId.HasValue )
-            {
-                using ( var rockContext = new RockContext() )
-                {
-                    var currencyTypes = new Dictionary<int, string>();
-                    var creditCardTypes = new Dictionary<int, string>();
-
-                    // If configured for a registration and registration is null, return
-                    int registrationEntityTypeId = CacheEntityType.Get( typeof( Rock.Model.Registration ) ).Id;
-
-                    // Get all the registrations for this instance
-                    paymentRegistrations = new RegistrationService( rockContext )
-                        .Queryable( "PersonAlias.Person,Registrants.PersonAlias.Person" ).AsNoTracking()
-                        .Where( r =>
-                            r.RegistrationInstanceId == instanceId.Value &&
-                            !r.IsTemporary )
-                        .ToList();
-
-                    // Get the Registration Ids
-                    var registrationIds = paymentRegistrations
-                        .Select( r => r.Id )
-                        .ToList();
-
-                    // Get all the transactions relate to these registrations
-                    var qry = new FinancialTransactionService( rockContext )
-                        .Queryable().AsNoTracking()
-                        .Where( t => t.TransactionDetails
-                            .Any( d =>
-                                d.EntityTypeId.HasValue &&
-                                d.EntityTypeId.Value == registrationEntityTypeId &&
-                                d.EntityId.HasValue &&
-                                registrationIds.Contains( d.EntityId.Value ) ) );
-
-                    // Date Range
-                    var dateRange = SlidingDateRangePicker.CalculateDateRangeFromDelimitedValues( sdrpPaymentDateRange.DelimitedValues );
-
-                    if ( dateRange.Start.HasValue )
-                    {
-                        qry = qry.Where( r =>
-                            r.TransactionDateTime >= dateRange.Start.Value );
-                    }
-
-                    if ( dateRange.End.HasValue )
-                    {
-                        qry = qry.Where( r =>
-                            r.TransactionDateTime < dateRange.End.Value );
-                    }
-
-                    SortProperty sortProperty = gPayments.SortProperty;
-                    if ( sortProperty != null )
-                    {
-                        if ( sortProperty.Property == "TotalAmount" )
-                        {
-                            if ( sortProperty.Direction == SortDirection.Ascending )
-                            {
-                                qry = qry.OrderBy( t => t.TransactionDetails.Sum( d => (decimal?)d.Amount ) ?? 0.00M );
-                            }
-                            else
-                            {
-                                qry = qry.OrderByDescending( t => t.TransactionDetails.Sum( d => (decimal?)d.Amount ) ?? 0.0M );
-                            }
-                        }
-                        else
-                        {
-                            qry = qry.Sort( sortProperty );
-                        }
-                    }
-                    else
-                    {
-                        qry = qry.OrderByDescending( t => t.TransactionDateTime ).ThenByDescending( t => t.Id );
-                    }
-
-                    gPayments.SetLinqDataSource( qry.AsNoTracking() );
-                    gPayments.DataBind();
-                }
-            }
-        }
-
-        #endregion
-
-        #region Fees Tab
-
-        /// <summary>
-        /// Binds the fees filter.
-        /// </summary>
-        private void BindFeesFilter()
-        {
-            sdrpFeeDateRange.DelimitedValues = fFees.GetUserPreference( "FeeDateRange");
-            Populate_ddlFeeName();
-            ddlFeeName.SelectedIndex = ddlFeeName.Items.IndexOf(ddlFeeName.Items.FindByText(fFees.GetUserPreference( "FeeName" ) ) );
-            Populate_cblFeeOptions();
-        }
-
-        /// <summary>
-        /// Binds the fees grid.
-        /// </summary>
-        private void BindFeesGrid()
-        {
-            int? instanceId = hfRegistrationInstanceId.Value.AsIntegerOrNull();
-            if ( instanceId == null || instanceId == 0 )
-            {
-                return;
-            }
-            
-            RegistrationTemplateFeeService registrationTemplateFeeService = new RegistrationTemplateFeeService( new RockContext() );
-            var data = registrationTemplateFeeService.GetRegistrationTemplateFeeReport( (int)instanceId );
-
-            // Add Date Range
-            var dateRange = SlidingDateRangePicker.CalculateDateRangeFromDelimitedValues( sdrpFeeDateRange.DelimitedValues );
-            if ( dateRange.Start.HasValue )
-            {
-                data = data.Where( r => r.RegistrationDate >= dateRange.Start.Value );
-            }
-
-            if ( dateRange.End.HasValue )
-            {
-                data = data.Where( r => r.RegistrationDate < dateRange.End.Value );
-            }
-
-            // Fee Name
-            if (ddlFeeName.SelectedIndex > 0 )
-            {
-                data = data.Where( r => r.FeeName == ddlFeeName.SelectedItem.Text );
-            }
-
-            // Fee Options
-            if ( cblFeeOptions.SelectedValues.Count > 0 )
-            {
-                data = data.Where( r => cblFeeOptions.SelectedValues.Contains( r.Option ) );
-            }
-
-            SortProperty sortProperty = gFees.SortProperty;
-            if ( sortProperty != null )
-            {
-                data = data.AsQueryable().Sort( sortProperty ).ToList();
-            }
-            else
-            {
-                data = data.OrderByDescending( f => f.RegistrationDate ).ToList();
-            }
-
-            gFees.DataSource = data;
-            gFees.DataBind();
-        }
-
-        /// <summary>
-        /// Handles the GridRebind event of the gFees control.
-        /// </summary>
-        /// <param name="sender">The source of the event.</param>
-        /// <param name="e">The <see cref="GridRebindEventArgs"/> instance containing the event data.</param>
-        protected void gFees_GridRebind( object sender, GridRebindEventArgs e )
-        {
-            gFees.ExportTitleName = lReadOnlyTitle.Text + " - Registration Fees";
-            gFees.ExportFilename = gFees.ExportFilename ?? lReadOnlyTitle.Text + "RegistrationFees";
-            BindFeesGrid();
-        }
-
-        /// <summary>
-        /// Populates ddlFeeName with the name of the DDL fee.
-        /// </summary>
-        private void Populate_ddlFeeName()
-        {
-            int? instanceId = hfRegistrationInstanceId.Value.AsIntegerOrNull();
-            if ( instanceId == null || instanceId == 0 )
-            {
-                return;
-            }
-
-            var rockContext = new RockContext();
-            var registrationInstanceService = new RegistrationInstanceService( rockContext );
-            var templateId = registrationInstanceService.Get( ( int ) instanceId ).RegistrationTemplateId;
-
-            var registrationTemplateFeeService = new RegistrationTemplateFeeService( new RockContext() );
-            var templateFees = registrationTemplateFeeService.Queryable().Where( f => f.RegistrationTemplateId == templateId ).ToList();
-
-            ddlFeeName.Items.Add( new ListItem() );
-            foreach ( var templateFee in templateFees )
-            {
-                ddlFeeName.Items.Add( new ListItem( templateFee.Name, templateFee.Id.ToString() ) );
-            }
-        }
-
-        /// <summary>
-        /// Populates cblFeeOptions with fee options.
-        /// </summary>
-        private void Populate_cblFeeOptions()
-        {
-            cblFeeOptions.Items.Clear();
-
-            string feeId = ddlFeeName.SelectedValue;
-            if ( feeId.IsNotNullOrWhitespace() )
-            {
-                var registrationTemplateFeeService = new RegistrationTemplateFeeService( new RockContext() );
-                var fees = registrationTemplateFeeService.GetParsedFeeOptionsWithoutCost( feeId.AsInteger() );
-
-                foreach ( var fee in fees )
-                {
-                    cblFeeOptions.Items.Add( new ListItem( fee, fee ) );
-                }
-
-                string feeOptionValues = fFees.GetUserPreference( "FeeOptions" );
-                if ( !string.IsNullOrWhiteSpace( feeOptionValues ) )
-                {
-                    cblFeeOptions.SetValues( feeOptionValues.Split( ';' ).ToList() );
-                }
-                
-                cblFeeOptions.Visible = true;
-            }
-        }
-
-        #endregion
-
-        #region Discounts Tab
-        
-        private void BindDiscountsFilter()
-        {
-            sdrpDiscountDateRange.DelimitedValues = fDiscounts.GetUserPreference( "DiscountDateRange" );
-            Populate_ddlDiscountCode();
-            ddlDiscountCode.SelectedIndex = ddlDiscountCode.Items.IndexOf( ddlDiscountCode.Items.FindByText( fDiscounts.GetUserPreference( "DiscountCode" ) ) );
-            tbDiscountCodeSearch.Text = fDiscounts.GetUserPreference( "DiscountCodeSearch" );
-        }
-
-        private void BindDiscountsGrid()
-        {
-            int? instanceId = hfRegistrationInstanceId.Value.AsIntegerOrNull();
-            if ( instanceId == null || instanceId == 0 )
-            {
-                return;
-            }
-
-            RegistrationTemplateDiscountService registrationTemplateDiscountService = new RegistrationTemplateDiscountService( new RockContext() );
-            var data = registrationTemplateDiscountService.GetRegistrationInstanceDiscountCodeReport( ( int ) instanceId );
-
-            // Add Date Range
-            var dateRange = SlidingDateRangePicker.CalculateDateRangeFromDelimitedValues( sdrpDiscountDateRange.DelimitedValues );
-            if ( dateRange.Start.HasValue )
-            {
-                data = data.Where( r => r.RegistrationDate >= dateRange.Start.Value );
-            }
-
-            if ( dateRange.End.HasValue )
-            {
-                data = data.Where( r => r.RegistrationDate < dateRange.End.Value );
-            }
-
-            // Discount code, use ddl if one is selected, otherwise try the search box.
-            if ( ddlDiscountCode.SelectedIndex > 0 )
-            {
-                data = data.Where( r => r.DiscountCode == ddlDiscountCode.SelectedItem.Text );
-            }
-            else if ( tbDiscountCodeSearch.Text.IsNotNullOrWhitespace() )
-            {
-                System.Text.RegularExpressions.Regex regex = new System.Text.RegularExpressions.Regex( tbDiscountCodeSearch.Text.ToLower() );
-                data = data.Where( r => regex.IsMatch( r.DiscountCode.ToLower()) );
-            }
-
-            var results = data.ToList();
-
-            SortProperty sortProperty = gDiscounts.SortProperty;
-            if ( sortProperty != null )
-            {
-                results = results.AsQueryable().Sort( sortProperty ).ToList();
-            }
-            else
-            {
-                results = results.OrderByDescending( d => d.RegistrationDate ).ToList();
-            }
-
-            
-            gDiscounts.DataSource = results;
-            gDiscounts.DataBind();
-
-            PopulateTotals( results );
-        }
-
-        protected void gDiscounts_GridRebind( object sender, GridRebindEventArgs e)
-        {
-            gDiscounts.ExportTitleName = lReadOnlyTitle.Text + " - Discount Codes";
-            gDiscounts.ExportFilename = gDiscounts.ExportFilename ?? lReadOnlyTitle.Text + "DiscountCodes";
-            BindDiscountsGrid();
-        }
-
-        private void PopulateTotals( List<TemplateDiscountReport> report )
-        {
-            lTotalTotalCost.Text = string.Format( CacheGlobalAttributes.Value( "CurrencySymbol" ) + "{0:#,##0.00}", report.Sum( r => r.TotalCost ) );
-            lTotalDiscountQualifiedCost.Text = string.Format( CacheGlobalAttributes.Value( "CurrencySymbol" ) + "{0:#,##0.00}", report.Sum( r => r.DiscountQualifiedCost ) );
-            lTotalDiscounts.Text = string.Format( CacheGlobalAttributes.Value( "CurrencySymbol" ) + "{0:#,##0.00}", report.Sum( r => r.TotalDiscount ) );
-            lTotalRegistrationCost.Text = string.Format( CacheGlobalAttributes.Value( "CurrencySymbol" ) + "{0:#,##0.00}", report.Sum( r => r.RegistrationCost ) );
-            lTotalRegistrations.Text = report.Count().ToString();
-            lTotalRegistrants.Text = report.Sum( r => r.RegistrantCount ).ToString();
-        }
-
-        protected void Populate_ddlDiscountCode()
-        {
-            int? instanceId = hfRegistrationInstanceId.Value.AsIntegerOrNull();
-            if ( instanceId == null || instanceId == 0 )
-            {
-                return;
-            }
-            
-            var discountService = new RegistrationTemplateDiscountService( new RockContext() );
-            var discountCodes = discountService.GetDiscountsForRegistrationInstance( instanceId ).AsNoTracking().OrderBy( d => d.Code ).ToList();
-
-            ddlDiscountCode.Items.Clear();
-            ddlDiscountCode.Items.Add( new ListItem() );
-            foreach ( var discountCode in discountCodes )
-            {
-                ddlDiscountCode.Items.Add( new ListItem( discountCode.Code, discountCode.Id.ToString() ) );
-            }
-        }
-
-        #endregion
-
-        #region Wait List Tab
-
-        /// <summary>
-        /// Binds the wait list filter.
-        /// </summary>
-        /// <param name="instance">The instance.</param>
-        private void BindWaitListFilter( RegistrationInstance instance )
-        {
-            fWaitList.UserPreferenceKeyPrefix = string.Format( "{0}-", hfRegistrationTemplateId.Value );
-            drpWaitListDateRange.DelimitedValues = fWaitList.GetUserPreference( "WL-Date Range" );
-            tbWaitListFirstName.Text = fWaitList.GetUserPreference( "WL-First Name" );
-            tbWaitListLastName.Text = fWaitList.GetUserPreference( "WL-Last Name" );
-        }
-
-        /// <summary>
-        /// Binds the wait list grid.
-        /// </summary>
-        /// <param name="isExporting">if set to <c>true</c> [is exporting].</param>
-        private void BindWaitListGrid( bool isExporting = false )
-        {
-            _isExporting = isExporting;
-            int? instanceId = hfRegistrationInstanceId.Value.AsIntegerOrNull();
-            if ( instanceId.HasValue )
-            {
-                using ( var rockContext = new RockContext() )
-                {
-                    var registrationInstance = new RegistrationInstanceService( rockContext ).Get( instanceId.Value );
-
-                    _waitListOrder = new RegistrationRegistrantService( rockContext ).Queryable().Where( r =>
-                                            r.Registration.RegistrationInstanceId == instanceId.Value &&
-                                            r.PersonAlias != null &&
-                                            r.PersonAlias.Person != null &&
-                                            r.OnWaitList )
-                                        .OrderBy( r => r.CreatedDateTime )
-                                        .Select( r => r.Id ).ToList();
-
-                    // Start query for registrants
-                    var qry = new RegistrationRegistrantService( rockContext )
-                    .Queryable( "PersonAlias.Person.PhoneNumbers.NumberTypeValue,Fees.RegistrationTemplateFee" ).AsNoTracking()
-                    .Where( r =>
-                        r.Registration.RegistrationInstanceId == instanceId.Value &&
-                        r.PersonAlias != null &&
-                        r.PersonAlias.Person != null &&
-                        r.OnWaitList );
-
-                    // Filter by daterange
-                    if ( drpWaitListDateRange.LowerValue.HasValue )
-                    {
-                        qry = qry.Where( r =>
-                            r.CreatedDateTime.HasValue &&
-                            r.CreatedDateTime.Value >= drpWaitListDateRange.LowerValue.Value );
-                    }
-
-                    if ( drpWaitListDateRange.UpperValue.HasValue )
-                    {
-                        qry = qry.Where( r =>
-                            r.CreatedDateTime.HasValue &&
-                            r.CreatedDateTime.Value <= drpWaitListDateRange.UpperValue.Value );
-                    }
-
-                    // Filter by first name
-                    if ( !string.IsNullOrWhiteSpace( tbWaitListFirstName.Text ) )
-                    {
-                        string rfname = tbWaitListFirstName.Text;
-                        qry = qry.Where( r =>
-                            r.PersonAlias.Person.NickName.StartsWith( rfname ) ||
-                            r.PersonAlias.Person.FirstName.StartsWith( rfname ) );
-                    }
-
-                    // Filter by last name
-                    if ( !string.IsNullOrWhiteSpace( tbWaitListLastName.Text ) )
-                    {
-                        string rlname = tbWaitListLastName.Text;
-                        qry = qry.Where( r =>
-                            r.PersonAlias.Person.LastName.StartsWith( rlname ) );
-                    }
-
-                    var personIds = qry.Select( r => r.PersonAlias.PersonId ).Distinct().ToList();
-                    if ( isExporting || RegistrantFields != null && RegistrantFields.Any( f => f.PersonFieldType != null && f.PersonFieldType == RegistrationPersonFieldType.Address ))
-                    {
-                        _homeAddresses = Person.GetHomeLocations( personIds );
-                    }
-
-                    SetPhoneDictionary( rockContext, personIds );
-
-                    bool preloadCampusValues = false;
-                    var registrantAttributes = new List<CacheAttribute>();
-                    var personAttributes = new List<CacheAttribute>();
-                    var groupMemberAttributes = new List<CacheAttribute>();
-                    var registrantAttributeIds = new List<int>();
-                    var personAttributesIds = new List<int>();
-                    var groupMemberAttributesIds = new List<int>();
-
-                    if ( RegistrantFields != null )
-                    {
-                        // Filter by any selected
-                        foreach ( var personFieldType in RegistrantFields
-                            .Where( f =>
-                                f.FieldSource == RegistrationFieldSource.PersonField &&
-                                f.PersonFieldType.HasValue )
-                            .Select( f => f.PersonFieldType.Value ) )
-                        {
-                            switch ( personFieldType )
-                            {
-                                case RegistrationPersonFieldType.Campus:
-                                    preloadCampusValues = true;
-
-                                    var ddlCampus = phWaitListFormFieldFilters.FindControl( "ddlWaitlistCampus" ) as RockDropDownList;
-                                    if ( ddlCampus != null )
-                                    {
-                                        var campusId = ddlCampus.SelectedValue.AsIntegerOrNull();
-                                        if ( campusId.HasValue )
-                                        {
-                                            var familyGroupTypeGuid = Rock.SystemGuid.GroupType.GROUPTYPE_FAMILY.AsGuid();
-                                            qry = qry.Where( r =>
-                                                r.PersonAlias.Person.Members.Any( m =>
-                                                    m.Group.GroupType.Guid == familyGroupTypeGuid &&
-                                                    m.Group.CampusId.HasValue &&
-                                                    m.Group.CampusId.Value == campusId ) );
-                                        }
-                                    }
-
-                                    break;
-
-                                case RegistrationPersonFieldType.Email:
-                                    var tbEmailFilter = phWaitListFormFieldFilters.FindControl( "tbWaitlistEmailFilter" ) as RockTextBox;
-                                    if ( tbEmailFilter != null && !string.IsNullOrWhiteSpace( tbEmailFilter.Text ) )
-                                    {
-                                        qry = qry.Where( r =>
-                                            r.PersonAlias.Person.Email != null &&
-                                            r.PersonAlias.Person.Email.Contains( tbEmailFilter.Text ) );
-                                    }
-
-                                    break;
-
-                                case RegistrationPersonFieldType.Birthdate:
-                                    var drpBirthdateFilter = phWaitListFormFieldFilters.FindControl( "drpWaitlistBirthdateFilter" ) as DateRangePicker;
-                                    if ( drpBirthdateFilter != null )
-                                    {
-                                        if ( drpBirthdateFilter.LowerValue.HasValue )
-                                        {
-                                            qry = qry.Where( r =>
-                                                r.PersonAlias.Person.BirthDate.HasValue &&
-                                                r.PersonAlias.Person.BirthDate.Value >= drpBirthdateFilter.LowerValue.Value );
-                                        }
-
-                                        if ( drpBirthdateFilter.UpperValue.HasValue )
-                                        {
-                                            qry = qry.Where( r =>
-                                                r.PersonAlias.Person.BirthDate.HasValue &&
-                                                r.PersonAlias.Person.BirthDate.Value <= drpBirthdateFilter.UpperValue.Value );
-                                        }
-                                    }
-
-                                    break;
-
-                                case RegistrationPersonFieldType.Grade:
-                                    var gpGradeFilter = phWaitListFormFieldFilters.FindControl( "gpWaitlistGradeFilter" ) as GradePicker;
-                                    if ( gpGradeFilter != null )
-                                    {
-                                        int? graduationYear = Person.GraduationYearFromGradeOffset( gpGradeFilter.SelectedValueAsInt( false ) );
-                                        if ( graduationYear.HasValue )
-                                        {
-                                            qry = qry.Where( r =>
-                                                r.PersonAlias.Person.GraduationYear.HasValue &&
-                                                r.PersonAlias.Person.GraduationYear == graduationYear.Value );
-                                        }
-                                    }
-
-                                    break;
-
-                                case RegistrationPersonFieldType.Gender:
-                                    var ddlGenderFilter = phWaitListFormFieldFilters.FindControl( "ddlWaitlistGenderFilter" ) as RockDropDownList;
-                                    if ( ddlGenderFilter != null )
-                                    {
-                                        var gender = ddlGenderFilter.SelectedValue.ConvertToEnumOrNull<Gender>();
-                                        if ( gender.HasValue )
-                                        {
-                                            qry = qry.Where( r =>
-                                                r.PersonAlias.Person.Gender == gender );
-                                        }
-                                    }
-
-                                    break;
-
-                                case RegistrationPersonFieldType.MaritalStatus:
-                                    var ddlMaritalStatusFilter = phWaitListFormFieldFilters.FindControl( "ddlWaitlistMaritalStatusFilter" ) as RockDropDownList;
-                                    if ( ddlMaritalStatusFilter != null )
-                                    {
-                                        var maritalStatusId = ddlMaritalStatusFilter.SelectedValue.AsIntegerOrNull();
-                                        if ( maritalStatusId.HasValue )
-                                        {
-                                            qry = qry.Where( r =>
-                                                r.PersonAlias.Person.MaritalStatusValueId.HasValue &&
-                                                r.PersonAlias.Person.MaritalStatusValueId.Value == maritalStatusId.Value );
-                                        }
-                                    }
-
-                                    break;
-                                   
-                                case RegistrationPersonFieldType.MobilePhone:
-                                    var tbMobilePhoneFilter = phWaitListFormFieldFilters.FindControl( "tbWaitlistMobilePhoneFilter" ) as RockTextBox;
-                                    if ( tbMobilePhoneFilter != null && !string.IsNullOrWhiteSpace( tbMobilePhoneFilter.Text ) )
-                                    {
-                                        string numericPhone = tbMobilePhoneFilter.Text.AsNumeric();
-
-                                        if ( !string.IsNullOrEmpty( numericPhone ) )
-                                        {
-                                            var phoneNumberPersonIdQry = new PhoneNumberService( rockContext )
-                                                .Queryable()
-                                                .Where( a => a.Number.Contains( numericPhone ) )
-                                                .Select( a => a.PersonId );
-
-                                            qry = qry.Where( r => phoneNumberPersonIdQry.Contains( r.PersonAlias.PersonId ) );
-                                        }
-                                    }
-
-                                    break;
-
-                                case RegistrationPersonFieldType.HomePhone:
-                                    var tbWaitlistHomePhoneFilter = phWaitListFormFieldFilters.FindControl( "tbWaitlistHomePhoneFilter" ) as RockTextBox;
-                                    if ( tbWaitlistHomePhoneFilter != null && !string.IsNullOrWhiteSpace( tbWaitlistHomePhoneFilter.Text ) )
-                                    {
-                                        string numericPhone = tbWaitlistHomePhoneFilter.Text.AsNumeric();
-
-                                        if ( !string.IsNullOrEmpty( numericPhone ) )
-                                        {
-                                            var phoneNumberPersonIdQry = new PhoneNumberService( rockContext )
-                                                .Queryable()
-                                                .Where( a => a.Number.Contains( numericPhone ) )
-                                                .Select( a => a.PersonId );
-
-                                            qry = qry.Where( r => phoneNumberPersonIdQry.Contains( r.PersonAlias.PersonId ) );
-                                        }
-                                    }
-
-                                    break;
-                            }
-                        }
-
-                        // Get all the registrant attributes selected to be on grid
-                        registrantAttributes = RegistrantFields
-                            .Where( f =>
-                                f.Attribute != null &&
-                                f.FieldSource == RegistrationFieldSource.RegistrationAttribute )
-                            .Select( f => f.Attribute )
-                            .ToList();
-                        registrantAttributeIds = registrantAttributes.Select( a => a.Id ).Distinct().ToList();
-
-                        // Filter query by any configured registrant attribute filters
-                        if ( registrantAttributes != null && registrantAttributes.Any() )
-                        {
-                            var attributeValueService = new AttributeValueService( rockContext );
-                            var parameterExpression = attributeValueService.ParameterExpression;
-                            foreach ( var attribute in registrantAttributes )
-                            {
-                                var filterControl = phWaitListFormFieldFilters.FindControl( "filterWaitlist_" + attribute.Id.ToString() );
-                                if ( filterControl == null )
-                                {
-                                    continue;
-                                }
-
-                                var filterValues = attribute.FieldType.Field.GetFilterValues( filterControl, attribute.QualifierValues, Rock.Reporting.FilterMode.SimpleFilter );
-                                var filterIsDefault = attribute.FieldType.Field.IsEqualToValue( filterValues, attribute.DefaultValue );
-                                var expression = attribute.FieldType.Field.AttributeFilterExpression( attribute.QualifierValues, filterValues, parameterExpression );
-                                if ( expression == null )
-                                {
-                                    continue;
-                                }
-
-                                var attributeValues = attributeValueService
-                                    .Queryable()
-                                    .Where( v => v.Attribute.Id == attribute.Id );
-
-                                var filteredAttributeValues = attributeValues.Where( parameterExpression, expression, null );
-
-                                if ( filterIsDefault )
-                                {
-                                    qry = qry.Where( w =>
-                                         !attributeValues.Any( v => v.EntityId == w.Id ) ||
-                                         filteredAttributeValues.Select( v => v.EntityId ).Contains( w.Id ) );
-                                }
-                                else
-                                {
-                                    qry = qry.Where( w =>
-                                        filteredAttributeValues.Select( v => v.EntityId ).Contains( w.Id ) );
-                                }
-                            }
-                        }
-
-                        // Get all the person attributes selected to be on grid
-                        personAttributes = RegistrantFields
-                            .Where( f =>
-                                f.Attribute != null &&
-                                f.FieldSource == RegistrationFieldSource.PersonAttribute )
-                            .Select( f => f.Attribute )
-                            .ToList();
-                        personAttributesIds = personAttributes.Select( a => a.Id ).Distinct().ToList();
-
-                        // Filter query by any configured person attribute filters
-                        if ( personAttributes != null && personAttributes.Any() )
-                        {
-                            var attributeValueService = new AttributeValueService( rockContext );
-                            var parameterExpression = attributeValueService.ParameterExpression;
-                            foreach ( var attribute in personAttributes )
-                            {
-                                var filterControl = phWaitListFormFieldFilters.FindControl( "filterWaitlist_" + attribute.Id.ToString() );
-                                if ( filterControl == null )
-                                {
-                                    continue;
-                                }
-
-                                var filterValues = attribute.FieldType.Field.GetFilterValues( filterControl, attribute.QualifierValues, Rock.Reporting.FilterMode.SimpleFilter );
-                                var filterIsDefault = attribute.FieldType.Field.IsEqualToValue( filterValues, attribute.DefaultValue );
-                                var expression = attribute.FieldType.Field.AttributeFilterExpression( attribute.QualifierValues, filterValues, parameterExpression );
-                                if ( expression == null )
-                                {
-                                    continue;
-                                }
-
-                                var attributeValues = attributeValueService
-                                    .Queryable()
-                                    .Where( v => v.Attribute.Id == attribute.Id );
-
-                                var filteredAttributeValues = attributeValues.Where( parameterExpression, expression, null );
-
-                                if ( filterIsDefault )
-                                {
-                                    qry = qry.Where( w =>
-                                         !attributeValues.Any( v => v.EntityId == w.PersonAlias.PersonId ) ||
-                                         filteredAttributeValues.Select( v => v.EntityId ).Contains( w.PersonAlias.PersonId ) );
-                                }
-                                else
-                                {
-                                    qry = qry.Where( w =>
-                                        filteredAttributeValues.Select( v => v.EntityId ).Contains( w.PersonAlias.PersonId ) );
-                                }
-                            }
-                        }
-
-                        // Get all the group member attributes selected to be on grid
-                        groupMemberAttributes = RegistrantFields
-                            .Where( f =>
-                                f.Attribute != null &&
-                                f.FieldSource == RegistrationFieldSource.GroupMemberAttribute )
-                            .Select( f => f.Attribute )
-                            .ToList();
-                        groupMemberAttributesIds = groupMemberAttributes.Select( a => a.Id ).Distinct().ToList();
-
-                        // Filter query by any configured person attribute filters
-                        if ( groupMemberAttributes != null && groupMemberAttributes.Any() )
-                        {
-                            var attributeValueService = new AttributeValueService( rockContext );
-                            var parameterExpression = attributeValueService.ParameterExpression;
-                            foreach ( var attribute in groupMemberAttributes )
-                            {
-                                var filterControl = phWaitListFormFieldFilters.FindControl( "filterWaitlist_" + attribute.Id.ToString() );
-                                if ( filterControl == null )
-                                {
-                                    continue;
-                                }
-
-                                var filterValues = attribute.FieldType.Field.GetFilterValues( filterControl, attribute.QualifierValues, Rock.Reporting.FilterMode.SimpleFilter );
-                                var filterIsDefault = attribute.FieldType.Field.IsEqualToValue( filterValues, attribute.DefaultValue );
-                                var expression = attribute.FieldType.Field.AttributeFilterExpression( attribute.QualifierValues, filterValues, parameterExpression );
-                                if ( expression == null )
-                                {
-                                    continue;
-                                }
-
-                                var attributeValues = attributeValueService
-                                    .Queryable()
-                                    .Where( v => v.Attribute.Id == attribute.Id );
-
-                                var filteredAttributeValues = attributeValues.Where( parameterExpression, expression, null );
-
-                                if ( filterIsDefault )
-                                {
-                                    qry = qry.Where( w => w.GroupMemberId.HasValue &&
-                                         ( !attributeValues.Any( v => v.EntityId == w.GroupMemberId.Value ) || filteredAttributeValues.Select( v => v.EntityId ).Contains( w.GroupMemberId.Value ) ) );
-                                }
-                                else
-                                {
-                                    qry = qry.Where( w => w.GroupMemberId.HasValue &&
-                                        filteredAttributeValues.Select( v => v.EntityId ).Contains( w.GroupMemberId.Value ) );
-                                }
-                            }
-                        }
-                    }
-
-                    // Sort the query
-                    IOrderedQueryable<RegistrationRegistrant> orderedQry = null;
-                    SortProperty sortProperty = gWaitList.SortProperty;
-                    if ( sortProperty != null )
-                    {
-                        orderedQry = qry.Sort( sortProperty );
-                    }
-                    else
-                    {
-                        orderedQry = qry
-                            .OrderBy( r => r.Id );
-                    }
-
-                    // increase the timeout just in case. A complex filter on the grid might slow things down
-                    rockContext.Database.CommandTimeout = 180;
-
-                    // Set the grids LinqDataSource which will run query and set results for current page
-                    gWaitList.SetLinqDataSource<RegistrationRegistrant>( orderedQry );
-
-                    if ( RegistrantFields != null )
-                    {
-                        // Get the query results for the current page
-                        var currentPageRegistrants = gWaitList.DataSource as List<RegistrationRegistrant>;
-                        if ( currentPageRegistrants != null )
-                        {
-                            // Get all the registrant ids in current page of query results
-                            var registrantIds = currentPageRegistrants
-                                .Select( r => r.Id )
-                                .Distinct()
-                                .ToList();
-
-                            // Get all the person ids in current page of query results
-                            var currentPagePersonIds = currentPageRegistrants
-                                .Select( r => r.PersonAlias.PersonId )
-                                .Distinct()
-                                .ToList();
-
-                            // Get all the group member ids and the group id in current page of query results
-                            var groupMemberIds = new List<int>();
-                            GroupLinks = new Dictionary<int, string>();
-                            foreach ( var groupMember in currentPageRegistrants
-                                .Where( m =>
-                                    m.GroupMember != null &&
-                                    m.GroupMember.Group != null )
-                                .Select( m => m.GroupMember ) )
-                            {
-                                groupMemberIds.Add( groupMember.Id );
-                                string linkedPageUrl = LinkedPageUrl( "GroupDetailPage", new Dictionary<string, string> { { "GroupId", groupMember.GroupId.ToString() } } );
-                                GroupLinks.AddOrIgnore( groupMember.GroupId, isExporting ? groupMember.Group.Name : string.Format( "<a href='{0}'>{1}</a>", linkedPageUrl, groupMember.Group.Name ) );
-                            }
-
-                            // If the campus column was selected to be displayed on grid, preload all the people's
-                            // campuses so that the databind does not need to query each row
-                            if ( preloadCampusValues )
-                            {
-                                PersonCampusIds = new Dictionary<int, List<int>>();
-
-                                Guid familyGroupTypeGuid = Rock.SystemGuid.GroupType.GROUPTYPE_FAMILY.AsGuid();
-                                foreach ( var personCampusList in new GroupMemberService( rockContext )
-                                    .Queryable().AsNoTracking()
-                                    .Where( m =>
-                                        m.Group.GroupType.Guid == familyGroupTypeGuid &&
-                                        currentPagePersonIds.Contains( m.PersonId ) )
-                                    .GroupBy( m => m.PersonId )
-                                    .Select( m => new
-                                    {
-                                        PersonId = m.Key,
-                                        CampusIds = m
-                                            .Where( g => g.Group.CampusId.HasValue )
-                                            .Select( g => g.Group.CampusId.Value )
-                                            .ToList()
-                                    } ) )
-                                {
-                                    PersonCampusIds.Add( personCampusList.PersonId, personCampusList.CampusIds );
-                                }
-                            }
-
-                            // If there are any attributes that were selected to be displayed, we're going
-                            // to try and read all attribute values in one query and then put them into a
-                            // custom grid ObjectList property so that the AttributeField columns don't need
-                            // to do the LoadAttributes and querying of values for each row/column
-                            if ( personAttributesIds.Any() || groupMemberAttributesIds.Any() || registrantAttributeIds.Any() )
-                            {
-                                // Query the attribute values for all rows and attributes
-                                var attributeValues = new AttributeValueService( rockContext )
-                                    .Queryable( "Attribute" ).AsNoTracking()
-                                    .Where( v =>
-                                        v.EntityId.HasValue &&
-                                        (
-                                            (
-                                                personAttributesIds.Contains( v.AttributeId ) &&
-                                                currentPagePersonIds.Contains( v.EntityId.Value )
-                                            ) ||
-                                            (
-                                                groupMemberAttributesIds.Contains( v.AttributeId ) &&
-                                                groupMemberIds.Contains( v.EntityId.Value )
-                                            ) ||
-                                            (
-                                                registrantAttributeIds.Contains( v.AttributeId ) &&
-                                                registrantIds.Contains( v.EntityId.Value )
-                                            )
-                                        ) ).ToList();
-
-                                // Get the attributes to add to each row's object
-                                var attributes = new Dictionary<string, CacheAttribute>();
-                                RegistrantFields
-                                        .Where( f => f.Attribute != null )
-                                        .Select( f => f.Attribute )
-                                        .ToList()
-                                    .ForEach( a => attributes
-                                        .Add( a.Id.ToString() + a.Key, a ) );
-
-                                // Initialize the grid's object list
-                                gWaitList.ObjectList = new Dictionary<string, object>();
-
-                                // Loop through each of the current page's registrants and build an attribute
-                                // field object for storing attributes and the values for each of the registrants
-                                foreach ( var registrant in currentPageRegistrants )
-                                {
-                                    // Create a row attribute object
-                                    var attributeFieldObject = new AttributeFieldObject();
-
-                                    // Add the attributes to the attribute object
-                                    attributeFieldObject.Attributes = attributes;
-
-                                    // Add any person attribute values to object
-                                    attributeValues
-                                        .Where( v =>
-                                            personAttributesIds.Contains( v.AttributeId ) &&
-                                            v.EntityId.Value == registrant.PersonAlias.PersonId )
-                                        .ToList()
-                                        .ForEach( v => attributeFieldObject.AttributeValues
-                                            .Add( v.AttributeId.ToString() + v.Attribute.Key, new CacheAttributeValue( v ) ) );
-
-                                    // Add any group member attribute values to object
-                                    if ( registrant.GroupMemberId.HasValue )
-                                    {
-                                        attributeValues
-                                            .Where( v =>
-                                                groupMemberAttributesIds.Contains( v.AttributeId ) &&
-                                                v.EntityId.Value == registrant.GroupMemberId.Value )
-                                            .ToList()
-                                            .ForEach( v => attributeFieldObject.AttributeValues
-                                                .Add( v.AttributeId.ToString() + v.Attribute.Key, new CacheAttributeValue( v ) ) );
-                                    }
-
-                                    // Add any registrant attribute values to object
-                                    attributeValues
-                                        .Where( v =>
-                                            registrantAttributeIds.Contains( v.AttributeId ) &&
-                                            v.EntityId.Value == registrant.Id )
-                                        .ToList()
-                                        .ForEach( v => attributeFieldObject.AttributeValues
-                                            .Add( v.AttributeId.ToString() + v.Attribute.Key, new CacheAttributeValue( v ) ) );
-
-                                    // Add row attribute object to grid's object list
-                                    gWaitList.ObjectList.Add( registrant.Id.ToString(), attributeFieldObject );
-                                }
-                            }
-                        }
-                    }
-
-                    gWaitList.DataBind();
-                }
-            }
-        }
-
-        #endregion
-
-        #region Linkages Tab
-
-            /// <summary>
-            /// Binds the registrations filter.
-            /// </summary>
-        private void BindLinkagesFilter()
-        {
-            fLinkages.UserPreferenceKeyPrefix = string.Format( "{0}-", hfRegistrationTemplateId.Value );
-            cblCampus.DataSource = CacheCampus.All();
-            cblCampus.DataBind();
-            string campusValue = fLinkages.GetUserPreference( "Campus" );
-            if ( !string.IsNullOrWhiteSpace( campusValue ) )
-            {
-                cblCampus.SetValues( campusValue.Split( ';' ).ToList() );
-            }
-        }
-
-        /// <summary>
-        /// Binds the registrations grid.
-        /// </summary>
-        private void BindLinkagesGrid()
-        {
-            int? instanceId = hfRegistrationInstanceId.Value.AsIntegerOrNull();
-            if ( instanceId.HasValue )
-            {
-                var groupCol = gLinkages.Columns[2] as HyperLinkField;
-                groupCol.DataNavigateUrlFormatString = LinkedPageUrl( "GroupDetailPage" ) + "?GroupID={0}";
-
-                using ( var rockContext = new RockContext() )
-                {
-                    var qry = new EventItemOccurrenceGroupMapService( rockContext )
-                        .Queryable( "EventItemOccurrence.EventItem.EventCalendarItems.EventCalendar,EventItemOccurrence.ContentChannelItems.ContentChannelItem,Group" )
-                        .AsNoTracking()
-                        .Where( r => r.RegistrationInstanceId == instanceId.Value );
-
-                    List<int> campusIds = cblCampus.SelectedValuesAsInt;
-                    if ( campusIds.Any() )
-                    {
-                        qry = qry
-                            .Where( l =>
-                                l.EventItemOccurrence != null &&
-                                (
-                                    !l.EventItemOccurrence.CampusId.HasValue ||
-                                    campusIds.Contains( l.EventItemOccurrence.CampusId.Value )
-                                ) );
-                    }
-
-                    IOrderedQueryable<EventItemOccurrenceGroupMap> orderedQry = null;
-                    SortProperty sortProperty = gLinkages.SortProperty;
-                    if ( sortProperty != null )
-                    {
-                        orderedQry = qry.Sort( sortProperty );
-                    }
-                    else
-                    {
-                        orderedQry = qry.OrderByDescending( r => r.CreatedDateTime );
-                    }
-
-                    gLinkages.SetLinqDataSource( orderedQry );
-                    gLinkages.DataBind();
-                }
-            }
-        }
-
-        #endregion
-
-        #region Group Placement Tab
-
-        /// <summary>
-        /// Binds the group placement grid.
-        /// </summary>
-        /// <param name="isExporting">if set to <c>true</c> [is exporting].</param>
-        private void BindGroupPlacementGrid( bool isExporting = false )
-        {
-            _isExporting = isExporting;
-            int? parentGroupId = gpGroupPlacementParentGroup.SelectedValueAsInt();
-            int? instanceId = hfRegistrationInstanceId.Value.AsIntegerOrNull();
-            if ( instanceId.HasValue )
-            {
-                using ( var rockContext = new RockContext() )
-                {
-                    // Start query for registrants
-                    var qry = new RegistrationRegistrantService( rockContext )
-                        .Queryable( "PersonAlias.Person.PhoneNumbers.NumberTypeValue,Fees.RegistrationTemplateFee,GroupMember.Group" ).AsNoTracking()
-                        .Where( r =>
-                            r.Registration.RegistrationInstanceId == instanceId.Value &&
-                            r.PersonAlias != null &&
-                            r.OnWaitList == false &&
-                            r.PersonAlias.Person != null );
-
-                    if ( parentGroupId.HasValue )
-                    {
-                        var validGroupIds = new GroupService( rockContext ).GetAllDescendents( parentGroupId.Value )
-                            .Select( g => g.Id )
-                            .ToList();
-
-                        var existingPeopleInGroups = new GroupMemberService( rockContext )
-                            .Queryable().AsNoTracking()
-                            .Where( m => validGroupIds.Contains( m.GroupId ) && m.Group.IsActive && m.GroupMemberStatus == GroupMemberStatus.Active )
-                            .Select( m => m.PersonId )
-                            .ToList();
-
-                        qry = qry.Where( r => !existingPeopleInGroups.Contains( r.PersonAlias.PersonId ) );
-                    }
-
-                    // Filter by daterange
-                    var dateRange = SlidingDateRangePicker.CalculateDateRangeFromDelimitedValues( sdrpRegistrationDateRange.DelimitedValues );
-
-                    if ( dateRange.Start.HasValue )
-                    {
-                        qry = qry.Where( r =>
-                            r.CreatedDateTime.HasValue &&
-                            r.CreatedDateTime.Value >= dateRange.Start.Value );
-                    }
-
-                    if ( dateRange.End.HasValue )
-                    {
-                        qry = qry.Where( r =>
-                            r.CreatedDateTime.HasValue &&
-                            r.CreatedDateTime.Value < dateRange.End.Value );
-                    }
-
-                    // Filter by first name
-                    if ( !string.IsNullOrWhiteSpace( tbGroupPlacementsFirstName.Text ) )
-                    {
-                        string rfname = tbGroupPlacementsFirstName.Text;
-                        qry = qry.Where( r =>
-                            r.PersonAlias.Person.NickName.StartsWith( rfname ) ||
-                            r.PersonAlias.Person.FirstName.StartsWith( rfname ) );
-                    }
-
-                    // Filter by last name
-                    if ( !string.IsNullOrWhiteSpace( tbGroupPlacementsLastName.Text ) )
-                    {
-                        string rlname = tbGroupPlacementsLastName.Text;
-                        qry = qry.Where( r =>
-                            r.PersonAlias.Person.LastName.StartsWith( rlname ) );
-                    }
-
-                    var personIds = qry.Select( r => r.PersonAlias.PersonId ).Distinct().ToList();
-                    if ( isExporting || RegistrantFields != null && RegistrantFields.Any( f => f.PersonFieldType == RegistrationPersonFieldType.Address ) )
-                    {
-                        _homeAddresses = Person.GetHomeLocations( personIds );
-                    }
-                    SetPhoneDictionary( rockContext, personIds );
-
-                    bool preloadCampusValues = false;
-                    var registrantAttributes = new List<CacheAttribute>();
-                    var personAttributes = new List<CacheAttribute>();
-                    var groupMemberAttributes = new List<CacheAttribute>();
-                    var registrantAttributeIds = new List<int>();
-                    var personAttributesIds = new List<int>();
-                    var groupMemberAttributesIds = new List<int>();
-
-                    if ( RegistrantFields != null )
-                    {
-                        // Filter by any selected
-                        foreach ( var personFieldType in RegistrantFields
-                            .Where( f =>
-                                f.FieldSource == RegistrationFieldSource.PersonField &&
-                                f.PersonFieldType.HasValue )
-                            .Select( f => f.PersonFieldType.Value ) )
-                        {
-                            switch ( personFieldType )
-                            {
-                                case RegistrationPersonFieldType.Campus:
-                                    preloadCampusValues = true;
-
-                                    var ddlCampus = phGroupPlacementsFormFieldFilters.FindControl( "ddlGroupPlacementsCampus" ) as RockDropDownList;
-                                    if ( ddlCampus != null )
-                                    {
-                                        var campusId = ddlCampus.SelectedValue.AsIntegerOrNull();
-                                        if ( campusId.HasValue )
-                                        {
-                                            var familyGroupTypeGuid = Rock.SystemGuid.GroupType.GROUPTYPE_FAMILY.AsGuid();
-                                            qry = qry.Where( r =>
-                                                r.PersonAlias.Person.Members.Any( m =>
-                                                    m.Group.GroupType.Guid == familyGroupTypeGuid &&
-                                                    m.Group.CampusId.HasValue &&
-                                                    m.Group.CampusId.Value == campusId ) );
-                                        }
-                                    }
-
-                                    break;
-
-                                case RegistrationPersonFieldType.Email:
-                                    var tbEmailFilter = phGroupPlacementsFormFieldFilters.FindControl( "tbGroupPlacementsEmailFilter" ) as RockTextBox;
-                                    if ( tbEmailFilter != null && !string.IsNullOrWhiteSpace( tbEmailFilter.Text ) )
-                                    {
-                                        qry = qry.Where( r =>
-                                            r.PersonAlias.Person.Email != null &&
-                                            r.PersonAlias.Person.Email.Contains( tbEmailFilter.Text ) );
-                                    }
-
-                                    break;
-
-                                case RegistrationPersonFieldType.Birthdate:
-                                    var drpBirthdateFilter = phGroupPlacementsFormFieldFilters.FindControl( "drpGroupPlacementsBirthdateFilter" ) as DateRangePicker;
-                                    if ( drpBirthdateFilter != null )
-                                    {
-                                        if ( drpBirthdateFilter.LowerValue.HasValue )
-                                        {
-                                            qry = qry.Where( r =>
-                                                r.PersonAlias.Person.BirthDate.HasValue &&
-                                                r.PersonAlias.Person.BirthDate.Value >= drpBirthdateFilter.LowerValue.Value );
-                                        }
-
-                                        if ( drpBirthdateFilter.UpperValue.HasValue )
-                                        {
-                                            qry = qry.Where( r =>
-                                                r.PersonAlias.Person.BirthDate.HasValue &&
-                                                r.PersonAlias.Person.BirthDate.Value <= drpBirthdateFilter.UpperValue.Value );
-                                        }
-                                    }
-
-                                    break;
-
-                                case RegistrationPersonFieldType.Grade:
-                                    var gpGradeFilter = phGroupPlacementsFormFieldFilters.FindControl( "gpGroupPlacementsGradeFilter" ) as GradePicker;
-                                    if ( gpGradeFilter != null )
-                                    {
-                                        int? graduationYear = Person.GraduationYearFromGradeOffset( gpGradeFilter.SelectedValueAsInt( false ) );
-                                        if ( graduationYear.HasValue )
-                                        {
-                                            qry = qry.Where( r =>
-                                                r.PersonAlias.Person.GraduationYear.HasValue &&
-                                                r.PersonAlias.Person.GraduationYear == graduationYear.Value );
-                                        }
-                                    }
-
-                                    break;
-
-                                case RegistrationPersonFieldType.Gender:
-                                    var ddlGenderFilter = phGroupPlacementsFormFieldFilters.FindControl( "ddlGroupPlacementsGenderFilter" ) as RockDropDownList;
-                                    if ( ddlGenderFilter != null )
-                                    {
-                                        var gender = ddlGenderFilter.SelectedValue.ConvertToEnumOrNull<Gender>();
-                                        if ( gender.HasValue )
-                                        {
-                                            qry = qry.Where( r =>
-                                                r.PersonAlias.Person.Gender == gender );
-                                        }
-                                    }
-
-                                    break;
-
-                                case RegistrationPersonFieldType.MaritalStatus:
-                                    var ddlMaritalStatusFilter = phGroupPlacementsFormFieldFilters.FindControl( "ddlGroupPlacementsMaritalStatusFilter" ) as RockDropDownList;
-                                    if ( ddlMaritalStatusFilter != null )
-                                    {
-                                        var maritalStatusId = ddlMaritalStatusFilter.SelectedValue.AsIntegerOrNull();
-                                        if ( maritalStatusId.HasValue )
-                                        {
-                                            qry = qry.Where( r =>
-                                                r.PersonAlias.Person.MaritalStatusValueId.HasValue &&
-                                                r.PersonAlias.Person.MaritalStatusValueId.Value == maritalStatusId.Value );
-                                        }
-                                    }
-
-                                    break;
-                                    
-                                case RegistrationPersonFieldType.MobilePhone:
-                                    var tbMobilePhoneFilter = phGroupPlacementsFormFieldFilters.FindControl( "tbGroupPlacementsMobilePhoneFilter" ) as RockTextBox;
-                                    if ( tbMobilePhoneFilter != null && !string.IsNullOrWhiteSpace( tbMobilePhoneFilter.Text ) )
-                                    {
-                                        string numericPhone = tbMobilePhoneFilter.Text.AsNumeric();
-
-                                        if ( !string.IsNullOrEmpty( numericPhone ) )
-                                        {
-                                            var phoneNumberPersonIdQry = new PhoneNumberService( rockContext )
-                                                .Queryable()
-                                                .Where( a => a.Number.Contains( numericPhone ) )
-                                                .Select( a => a.PersonId );
-
-                                            qry = qry.Where( r => phoneNumberPersonIdQry.Contains( r.PersonAlias.PersonId ) );
-                                        }
-                                    }
-
-                                    break;
-
-                                case RegistrationPersonFieldType.HomePhone:
-                                    var tbGroupPlacementsHomePhoneFilter = phGroupPlacementsFormFieldFilters.FindControl( "tbGroupPlacementsHomePhoneFilter" ) as RockTextBox;
-                                    if ( tbGroupPlacementsHomePhoneFilter != null && !string.IsNullOrWhiteSpace( tbGroupPlacementsHomePhoneFilter.Text ) )
-                                    {
-                                        string numericPhone = tbGroupPlacementsHomePhoneFilter.Text.AsNumeric();
-
-                                        if ( !string.IsNullOrEmpty( numericPhone ) )
-                                        {
-                                            var phoneNumberPersonIdQry = new PhoneNumberService( rockContext )
-                                                .Queryable()
-                                                .Where( a => a.Number.Contains( numericPhone ) )
-                                                .Select( a => a.PersonId );
-
-                                            qry = qry.Where( r => phoneNumberPersonIdQry.Contains( r.PersonAlias.PersonId ) );
-                                        }
-                                    }
-
-                                    break;
-                            }
-                        }
-
-                        // Get all the registrant attributes selected to be on grid
-                        registrantAttributes = RegistrantFields
-                            .Where( f =>
-                                f.Attribute != null &&
-                                f.FieldSource == RegistrationFieldSource.RegistrationAttribute )
-                            .Select( f => f.Attribute )
-                            .ToList();
-                        registrantAttributeIds = registrantAttributes.Select( a => a.Id ).Distinct().ToList();
-
-                        // Filter query by any configured registrant attribute filters
-                        if ( registrantAttributes != null && registrantAttributes.Any() )
-                        {
-                            var attributeValueService = new AttributeValueService( rockContext );
-                            var parameterExpression = attributeValueService.ParameterExpression;
-                            foreach ( var attribute in registrantAttributes )
-                            {
-                                var filterControl = phGroupPlacementsFormFieldFilters.FindControl( "filterGroupPlacements_" + attribute.Id.ToString() );
-                                if ( filterControl == null )
-                                {
-                                    continue;
-                                }
-                                
-                                var filterValues = attribute.FieldType.Field.GetFilterValues( filterControl, attribute.QualifierValues, Rock.Reporting.FilterMode.SimpleFilter );
-                                var filterIsDefault = attribute.FieldType.Field.IsEqualToValue( filterValues, attribute.DefaultValue );
-                                var expression = attribute.FieldType.Field.AttributeFilterExpression( attribute.QualifierValues, filterValues, parameterExpression );
-                                if ( expression == null )
-                                {
-                                    continue;
-                                }
-
-                                var attributeValues = attributeValueService
-                                    .Queryable()
-                                    .Where( v => v.Attribute.Id == attribute.Id );
-
-                                var filteredAttributeValues = attributeValues.Where( parameterExpression, expression, null );
-
-                                if ( filterIsDefault )
-                                {
-                                    qry = qry.Where( w =>
-                                         !attributeValues.Any( v => v.EntityId == w.Id ) ||
-                                         filteredAttributeValues.Select( v => v.EntityId ).Contains( w.Id ) );
-                                }
-                                else
-                                {
-                                    qry = qry.Where( w =>
-                                        filteredAttributeValues.Select( v => v.EntityId ).Contains( w.Id ) );
-                                }
-                            }
-                        }
-
-                        // Get all the person attributes selected to be on grid
-                        personAttributes = RegistrantFields
-                            .Where( f =>
-                                f.Attribute != null &&
-                                f.FieldSource == RegistrationFieldSource.PersonAttribute )
-                            .Select( f => f.Attribute )
-                            .ToList();
-                        personAttributesIds = personAttributes.Select( a => a.Id ).Distinct().ToList();
-
-                        // Filter query by any configured person attribute filters
-                        if ( personAttributes != null && personAttributes.Any() )
-                        {
-                            var attributeValueService = new AttributeValueService( rockContext );
-                            var parameterExpression = attributeValueService.ParameterExpression;
-                            foreach ( var attribute in personAttributes )
-                            {
-                                var filterControl = phGroupPlacementsFormFieldFilters.FindControl( "filterGroupPlacements_" + attribute.Id.ToString() );
-                                if ( filterControl == null )
-                                {
-                                    continue;
-                                }
-
-                                var filterValues = attribute.FieldType.Field.GetFilterValues( filterControl, attribute.QualifierValues, Rock.Reporting.FilterMode.SimpleFilter );
-                                var filterIsDefault = attribute.FieldType.Field.IsEqualToValue( filterValues, attribute.DefaultValue );
-                                var expression = attribute.FieldType.Field.AttributeFilterExpression( attribute.QualifierValues, filterValues, parameterExpression );
-                                if ( expression == null )
-                                {
-                                    continue;
-                                }
-
-                                var attributeValues = attributeValueService
-                                    .Queryable()
-                                    .Where( v => v.Attribute.Id == attribute.Id );
-
-                                var filteredAttributeValues = attributeValues.Where( parameterExpression, expression, null );
-
-                                if ( filterIsDefault )
-                                {
-                                    qry = qry.Where( w =>
-                                         !attributeValues.Any( v => v.EntityId == w.PersonAlias.PersonId ) ||
-                                         filteredAttributeValues.Select( v => v.EntityId ).Contains( w.PersonAlias.PersonId ) );
-                                }
-                                else
-                                {
-                                    qry = qry.Where( w =>
-                                        filteredAttributeValues.Select( v => v.EntityId ).Contains( w.PersonAlias.PersonId ) );
-                                }
-                            }
-                        }
-
-                        // Get all the group member attributes selected to be on grid
-                        groupMemberAttributes = RegistrantFields
-                            .Where( f =>
-                                f.Attribute != null &&
-                                f.FieldSource == RegistrationFieldSource.GroupMemberAttribute )
-                            .Select( f => f.Attribute )
-                            .ToList();
-                        groupMemberAttributesIds = groupMemberAttributes.Select( a => a.Id ).Distinct().ToList();
-
-                        // Filter query by any configured person attribute filters
-                        if ( groupMemberAttributes != null && groupMemberAttributes.Any() )
-                        {
-                            var attributeValueService = new AttributeValueService( rockContext );
-                            var parameterExpression = attributeValueService.ParameterExpression;
-                            foreach ( var attribute in groupMemberAttributes )
-                            {
-                                var filterControl = phGroupPlacementsFormFieldFilters.FindControl( "filterGroupPlacements_" + attribute.Id.ToString() );
-                                if ( filterControl == null )
-                                {
-                                    continue;
-                                }
-
-                                var filterValues = attribute.FieldType.Field.GetFilterValues( filterControl, attribute.QualifierValues, Rock.Reporting.FilterMode.SimpleFilter );
-                                var filterIsDefault = attribute.FieldType.Field.IsEqualToValue( filterValues, attribute.DefaultValue );
-                                var expression = attribute.FieldType.Field.AttributeFilterExpression( attribute.QualifierValues, filterValues, parameterExpression );
-
-                                if ( expression == null )
-                                {
-                                    continue;
-                                }
-
-                                var attributeValues = attributeValueService
-                                    .Queryable()
-                                    .Where( v => v.Attribute.Id == attribute.Id );
-
-                                var filteredAttributeValues = attributeValues.Where( parameterExpression, expression, null );
-
-                                if ( filterIsDefault )
-                                {
-                                    qry = qry.Where( w => w.GroupMemberId.HasValue &&
-                                        (!attributeValues.Any( v => v.EntityId == w.GroupMemberId.Value ) ||
-                                            filteredAttributeValues.Select( v => v.EntityId ).Contains( w.GroupMemberId.Value ) ) );
-                                }
-                                else
-                                {
-                                    qry = qry.Where( w => w.GroupMemberId.HasValue &&
-                                        filteredAttributeValues.Select( v => v.EntityId ).Contains( w.GroupMemberId.Value ) );
-                                }                               
-                            }
-                        }
-                    }
-
-                    // Sort the query
-                    IOrderedQueryable<RegistrationRegistrant> orderedQry = null;
-                    SortProperty sortProperty = gGroupPlacements.SortProperty;
-                    if ( sortProperty != null )
-                    {
-                        orderedQry = qry.Sort( sortProperty );
-                    }
-                    else
-                    {
-                        orderedQry = qry
-                            .OrderBy( r => r.PersonAlias.Person.LastName )
-                            .ThenBy( r => r.PersonAlias.Person.NickName );
-                    }
-
-                    // Set the grids LinqDataSource which will run query and set results for current page
-                    gGroupPlacements.SetLinqDataSource<RegistrationRegistrant>( orderedQry );
-
-                    if ( RegistrantFields != null )
-                    {
-                        // Get the query results for the current page
-                        var currentPageRegistrants = gGroupPlacements.DataSource as List<RegistrationRegistrant>;
-                        if ( currentPageRegistrants != null )
-                        {
-                            // Get all the registrant ids in current page of query results
-                            var registrantIds = currentPageRegistrants
-                                .Select( r => r.Id )
-                                .Distinct()
-                                .ToList();
-
-                            // Get all the person ids in current page of query results
-                            var currentPagePersonIds = currentPageRegistrants
-                                .Select( r => r.PersonAlias.PersonId )
-                                .Distinct()
-                                .ToList();
-
-                            // Get all the group member ids and the group id in current page of query results
-                            var groupMemberIds = new List<int>();
-                            GroupLinks = new Dictionary<int, string>();
-                            foreach ( var groupMember in currentPageRegistrants
-                                .Where( m =>
-                                    m.GroupMember != null &&
-                                    m.GroupMember.Group != null )
-                                .Select( m => m.GroupMember ) )
-                            {
-                                groupMemberIds.Add( groupMember.Id );
-                                string linkedPageUrl = LinkedPageUrl( "GroupDetailPage", new Dictionary<string, string> { { "GroupId", groupMember.GroupId.ToString() } } );
-                                GroupLinks.AddOrIgnore( groupMember.GroupId, isExporting ? groupMember.Group.Name : string.Format( "<a href='{0}'>{1}</a>", linkedPageUrl, groupMember.Group.Name ) );
-                            }
-
-                            // If the campus column was selected to be displayed on grid, preload all the people's
-                            // campuses so that the databind does not need to query each row
-                            if ( preloadCampusValues )
-                            {
-                                PersonCampusIds = new Dictionary<int, List<int>>();
-
-                                Guid familyGroupTypeGuid = Rock.SystemGuid.GroupType.GROUPTYPE_FAMILY.AsGuid();
-                                foreach ( var personCampusList in new GroupMemberService( rockContext )
-                                    .Queryable().AsNoTracking()
-                                    .Where( m =>
-                                        m.Group.GroupType.Guid == familyGroupTypeGuid &&
-                                        currentPagePersonIds.Contains( m.PersonId ) )
-                                    .GroupBy( m => m.PersonId )
-                                    .Select( m => new
-                                    {
-                                        PersonId = m.Key,
-                                        CampusIds = m
-                                            .Where( g => g.Group.CampusId.HasValue )
-                                            .Select( g => g.Group.CampusId.Value )
-                                            .ToList()
-                                    } ) )
-                                {
-                                    PersonCampusIds.Add( personCampusList.PersonId, personCampusList.CampusIds );
-                                }
-                            }
-
-                            // If there are any attributes that were selected to be displayed, we're going
-                            // to try and read all attribute values in one query and then put them into a
-                            // custom grid ObjectList property so that the AttributeField columns don't need
-                            // to do the LoadAttributes and querying of values for each row/column
-                            if ( personAttributesIds.Any() || groupMemberAttributesIds.Any() || registrantAttributeIds.Any() )
-                            {
-                                // Query the attribute values for all rows and attributes
-                                var attributeValues = new AttributeValueService( rockContext )
-                                    .Queryable( "Attribute" ).AsNoTracking()
-                                    .Where( v =>
-                                        v.EntityId.HasValue &&
-                                        (
-                                            (
-                                                personAttributesIds.Contains( v.AttributeId ) &&
-                                                currentPagePersonIds.Contains( v.EntityId.Value )
-                                            ) ||
-                                            (
-                                                groupMemberAttributesIds.Contains( v.AttributeId ) &&
-                                                groupMemberIds.Contains( v.EntityId.Value )
-                                            ) ||
-                                            (
-                                                registrantAttributeIds.Contains( v.AttributeId ) &&
-                                                registrantIds.Contains( v.EntityId.Value )
-                                            )
-                                        ) ).ToList();
-
-                                // Get the attributes to add to each row's object
-                                var attributes = new Dictionary<string, CacheAttribute>();
-                                RegistrantFields
-                                        .Where( f => f.Attribute != null )
-                                        .Select( f => f.Attribute )
-                                        .ToList()
-                                    .ForEach( a => attributes
-                                        .Add( a.Id.ToString() + a.Key, a ) );
-
-                                // Initialize the grid's object list
-                                gGroupPlacements.ObjectList = new Dictionary<string, object>();
-
-                                // Loop through each of the current page's registrants and build an attribute
-                                // field object for storing attributes and the values for each of the registrants
-                                foreach ( var registrant in currentPageRegistrants )
-                                {
-                                    // Create a row attribute object
-                                    var attributeFieldObject = new AttributeFieldObject();
-
-                                    // Add the attributes to the attribute object
-                                    attributeFieldObject.Attributes = attributes;
-
-                                    // Add any person attribute values to object
-                                    attributeValues
-                                        .Where( v =>
-                                            personAttributesIds.Contains( v.AttributeId ) &&
-                                            v.EntityId.Value == registrant.PersonAlias.PersonId )
-                                        .ToList()
-                                        .ForEach( v => attributeFieldObject.AttributeValues
-                                            .Add( v.AttributeId.ToString() + v.Attribute.Key, new CacheAttributeValue( v ) ) );
-
-                                    // Add any group member attribute values to object
-                                    if ( registrant.GroupMemberId.HasValue )
-                                    {
-                                        attributeValues
-                                            .Where( v =>
-                                                groupMemberAttributesIds.Contains( v.AttributeId ) &&
-                                                v.EntityId.Value == registrant.GroupMemberId.Value )
-                                            .ToList()
-                                            .ForEach( v => attributeFieldObject.AttributeValues
-                                                .Add( v.AttributeId.ToString() + v.Attribute.Key, new CacheAttributeValue( v ) ) );
-                                    }
-
-                                    // Add any registrant attribute values to object
-                                    attributeValues
-                                        .Where( v =>
-                                            registrantAttributeIds.Contains( v.AttributeId ) &&
-                                            v.EntityId.Value == registrant.Id )
-                                        .ToList()
-                                        .ForEach( v => attributeFieldObject.AttributeValues
-                                            .Add( v.AttributeId.ToString() + v.Attribute.Key, new CacheAttributeValue( v ) ) );
-
-                                    // Add row attribute object to grid's object list
-                                    gGroupPlacements.ObjectList.Add( registrant.Id.ToString(), attributeFieldObject );
-                                }
-                            }
-                        }
-                    }
-
-                    gGroupPlacements.DataBind();
-                }
-            }
-        }
-
-        /// <summary>
-        /// Handles the ApplyFilterClick event of the fGroupPlacements control.
-        /// </summary>
-        /// <param name="sender">The source of the event.</param>
-        /// <param name="e">The <see cref="EventArgs"/> instance containing the event data.</param>
-        protected void fGroupPlacements_ApplyFilterClick( object sender, EventArgs e )
-        {
-            fGroupPlacements.SaveUserPreference( "GroupPlacements-Date Range", "Date Range", sdrpGroupPlacementsDateRange.DelimitedValues );
-            fGroupPlacements.SaveUserPreference( "GroupPlacements-First Name", "First Name",  tbGroupPlacementsFirstName.Text );
-            fGroupPlacements.SaveUserPreference( "GroupPlacements-Last Name", "Last Name", tbGroupPlacementsLastName.Text );
-            fGroupPlacements.SaveUserPreference( "GroupPlacements-In Group", "In Group", ddlGroupPlacementsInGroup.SelectedValue );
-            fGroupPlacements.SaveUserPreference( "GroupPlacements-Signed Document", "Signed Document", ddlGroupPlacementsSignedDocument.SelectedValue );
-
-            if ( RegistrantFields != null )
-            {
-                foreach ( var field in RegistrantFields )
-                {
-                    if ( field.FieldSource == RegistrationFieldSource.PersonField && field.PersonFieldType.HasValue )
-                    {
-                        switch ( field.PersonFieldType.Value )
-                        {
-                            case RegistrationPersonFieldType.Campus:
-                                var ddlCampus = phGroupPlacementsFormFieldFilters.FindControl( "ddlGroupPlacementsCampus" ) as RockDropDownList;
-                                if ( ddlCampus != null )
-                                {
-                                    fGroupPlacements.SaveUserPreference( "GroupPlacements-Home Campus", "Home Campus", ddlCampus.SelectedValue );
-                                }
-
-                                break;
-
-                            case RegistrationPersonFieldType.Email:
-                                var tbEmailFilter = phGroupPlacementsFormFieldFilters.FindControl( "tbGroupPlacementsEmailFilter" ) as RockTextBox;
-                                if ( tbEmailFilter != null )
-                                {
-                                    fGroupPlacements.SaveUserPreference( "GroupPlacements-Email", "Email", tbEmailFilter.Text );
-                                }
-
-                                break;
-
-                            case RegistrationPersonFieldType.Birthdate:
-                                var drpBirthdateFilter = phGroupPlacementsFormFieldFilters.FindControl( "drpGroupPlacementsBirthdateFilter" ) as DateRangePicker;
-                                if ( drpBirthdateFilter != null )
-                                {
-                                    fGroupPlacements.SaveUserPreference( "GroupPlacements-Birthdate Range", "Birthdate Range", drpBirthdateFilter.DelimitedValues );
-                                }
-
-                                break;
-
-                            case RegistrationPersonFieldType.Grade:
-                                var gpGradeFilter = phGroupPlacementsFormFieldFilters.FindControl( "gpGroupPlacementsGradeFilter" ) as GradePicker;
-                                if ( gpGradeFilter != null )
-                                {
-                                    int? gradeOffset = gpGradeFilter.SelectedValueAsInt( false );
-                                    fGroupPlacements.SaveUserPreference( "GroupPlacements-Grade", "Grade", gradeOffset.HasValue ? gradeOffset.Value.ToString() : string.Empty );
-                                }
-
-                                break;
-                                
-                            case RegistrationPersonFieldType.Gender:
-                                var ddlGenderFilter = phGroupPlacementsFormFieldFilters.FindControl( "ddlGroupPlacementsGenderFilter" ) as RockDropDownList;
-                                if ( ddlGenderFilter != null )
-                                {
-                                    fGroupPlacements.SaveUserPreference( "GroupPlacements-Gender", "Gender", ddlGenderFilter.SelectedValue );
-                                }
-
-                                break;
-
-                            case RegistrationPersonFieldType.MaritalStatus:
-                                var ddlMaritalStatusFilter = phGroupPlacementsFormFieldFilters.FindControl( "ddlGroupPlacementsMaritalStatusFilter" ) as RockDropDownList;
-                                if ( ddlMaritalStatusFilter != null )
-                                {
-                                    fGroupPlacements.SaveUserPreference( "GroupPlacements-Marital Status", "Marital Status", ddlMaritalStatusFilter.SelectedValue );
-                                }
-
-                                break;
-                                
-                            case RegistrationPersonFieldType.MobilePhone:
-                                var tbMobilePhoneFilter = phGroupPlacementsFormFieldFilters.FindControl( "tbGroupPlacementsMobilePhoneFilter" ) as RockTextBox;
-                                if ( tbMobilePhoneFilter != null )
-                                {
-                                    fGroupPlacements.SaveUserPreference( "GroupPlacements-Phone", "Cell Phone", tbMobilePhoneFilter.Text );
-                                }
-
-                                break;
-
-                            case RegistrationPersonFieldType.HomePhone:
-                                var tbGroupPlacementsHomePhoneFilter = phGroupPlacementsFormFieldFilters.FindControl( "tbGroupPlacementsHomePhoneFilter" ) as RockTextBox;
-                                if ( tbGroupPlacementsHomePhoneFilter != null )
-                                {
-                                    fGroupPlacements.SaveUserPreference( "GroupPlacements-HomePhone", "Home Phone", tbGroupPlacementsHomePhoneFilter.Text );
-                                }
-
-                                break;
-                        }
-                    }
-
-                    if ( field.Attribute != null )
-                    {
-                        var attribute = field.Attribute;
-                        var filterControl = phGroupPlacementsFormFieldFilters.FindControl( "filterGroupPlacements_" + attribute.Id.ToString() );
-                        if ( filterControl != null )
-                        {
-                            try
-                            {
-                                var values = attribute.FieldType.Field.GetFilterValues( filterControl, field.Attribute.QualifierValues, Rock.Reporting.FilterMode.SimpleFilter );
-                                fGroupPlacements.SaveUserPreference( "GroupPlacements-" + attribute.Key, attribute.Name, attribute.FieldType.Field.GetFilterValues( filterControl, attribute.QualifierValues, Rock.Reporting.FilterMode.SimpleFilter ).ToJson() );
-                            }
-                            catch
-                            {
-                            }
-                        }
-                    }
-                }
-            }
-
-            BindGroupPlacementGrid();
-        }
-
-        /// <summary>
-        /// Handles the ClearFilterClick event of the fGroupPlacements control.
-        /// </summary>
-        /// <param name="sender">The source of the event.</param>
-        /// <param name="e">The <see cref="EventArgs"/> instance containing the event data.</param>
-        protected void fGroupPlacements_ClearFilterClick( object sender, EventArgs e )
-        {
-            fGroupPlacements.DeleteUserPreferences();
-
-            foreach ( var control in phGroupPlacementsFormFieldFilters.ControlsOfTypeRecursive<Control>().Where(a => a.ID != null && a.ID.StartsWith( "filter" ) && a.ID.Contains("_") ))
-            {
-                var attributeId = control.ID.Split('_')[1].AsInteger();
-                var attribute = CacheAttribute.Get( attributeId );
-                if ( attribute != null )
-                {
-                    attribute.FieldType.Field.SetFilterValues( control, attribute.QualifierValues, new List<string>() );
-                }
-            }
-
-            if ( RegistrantFields != null )
-            {
-                foreach ( var field in RegistrantFields )
-                {
-                    if ( field.FieldSource == RegistrationFieldSource.PersonField && field.PersonFieldType.HasValue )
-                    {
-                        switch ( field.PersonFieldType.Value )
-                        {
-                            case RegistrationPersonFieldType.Campus:
-                                var ddlCampus = phGroupPlacementsFormFieldFilters.FindControl( "ddlGroupPlacementsCampus" ) as RockDropDownList;
-                                if ( ddlCampus != null )
-                                {
-                                    ddlCampus.SetValue( ( Guid? ) null );
-                                }
-
-                                break;
-
-                            case RegistrationPersonFieldType.Email:
-                                var tbEmailFilter = phGroupPlacementsFormFieldFilters.FindControl( "tbGroupPlacementsEmailFilter" ) as RockTextBox;
-                                if ( tbEmailFilter != null )
-                                {
-                                    tbEmailFilter.Text = string.Empty;
-                                }
-
-                                break;
-
-                            case RegistrationPersonFieldType.Birthdate:
-                                var drpBirthdateFilter = phGroupPlacementsFormFieldFilters.FindControl( "drpGroupPlacementsBirthdateFilter" ) as DateRangePicker;
-                                if ( drpBirthdateFilter != null )
-                                {
-                                    drpBirthdateFilter.LowerValue = null;
-                                    drpBirthdateFilter.UpperValue = null;
-                                }
-
-                                break;
-
-                            case RegistrationPersonFieldType.Grade:
-                                var gpGradeFilter = phGroupPlacementsFormFieldFilters.FindControl( "gpGroupPlacementsGradeFilter" ) as GradePicker;
-                                if ( gpGradeFilter != null )
-                                {
-                                    gpGradeFilter.SetValue( ( Guid? ) null );
-                                }
-
-                                break;
-                                
-                            case RegistrationPersonFieldType.Gender:
-                                var ddlGenderFilter = phGroupPlacementsFormFieldFilters.FindControl( "ddlGroupPlacementsGenderFilter" ) as RockDropDownList;
-                                if ( ddlGenderFilter != null )
-                                {
-                                    ddlGenderFilter.SetValue( ( Guid? ) null );
-                                }
-
-                                break;
-
-                            case RegistrationPersonFieldType.MaritalStatus:
-                                var ddlMaritalStatusFilter = phGroupPlacementsFormFieldFilters.FindControl( "ddlGroupPlacementsMaritalStatusFilter" ) as RockDropDownList;
-                                if ( ddlMaritalStatusFilter != null )
-                                {
-                                    ddlMaritalStatusFilter.SetValue( ( Guid? ) null );
-                                }
-
-                                break;
-                                
-                            case RegistrationPersonFieldType.MobilePhone:
-                                var tbMobilePhoneFilter = phGroupPlacementsFormFieldFilters.FindControl( "tbGroupPlacementsMobilePhoneFilter" ) as RockTextBox;
-                                if ( tbMobilePhoneFilter != null )
-                                {
-                                    tbMobilePhoneFilter.Text = string.Empty;
-                                }
-
-                                break;
-
-                            case RegistrationPersonFieldType.HomePhone:
-                                var tbGroupPlacementsHomePhoneFilter = phGroupPlacementsFormFieldFilters.FindControl( "tbGroupPlacementsHomePhoneFilter" ) as RockTextBox;
-                                if ( tbGroupPlacementsHomePhoneFilter != null )
-                                {
-                                    tbGroupPlacementsHomePhoneFilter.Text = string.Empty;
-                                }
-
-                                break;
-                        }
-                    }
-                }
-            }
-
-            BindGroupPlacementsFilter( null );
-        }
-
-        /// <summary>
-        /// fs the group placements display filter value.
-        /// </summary>
-        /// <param name="sender">The sender.</param>
-        /// <param name="e">The e.</param>
-        protected void fGroupPlacements_DisplayFilterValue( object sender, GridFilter.DisplayFilterValueArgs e )
-        {
-            if ( e.Key.StartsWith( "GroupPlacements-" ) )
-            {
-                var key = e.Key.Remove( 0, "GroupPlacements-".Length );
-
-                if ( RegistrantFields != null )
-                {
-                    var attribute = RegistrantFields
-                        .Where( a =>
-                            a.Attribute != null &&
-                            a.Attribute.Key == key )
-                        .Select( a => a.Attribute )
-                        .FirstOrDefault();
-
-                    if ( attribute != null )
-                    {
-                        try
-                        {
-                            var values = JsonConvert.DeserializeObject<List<string>>( e.Value );
-                            e.Value = attribute.FieldType.Field.FormatFilterValues( attribute.QualifierValues, values );
-                            return;
-                        }
-                        catch
-                        {
-                        }
-                    }
-                }
-
-                switch ( key )
-                {
-                    case "Date Range":
-                    case "Birthdate Range":
-                        // The value might either be from a SlidingDateRangePicker or a DateRangePicker, so try both
-                        var storedValue = e.Value;
-                        e.Value = SlidingDateRangePicker.FormatDelimitedValues( storedValue );
-                        if ( e.Value.IsNullOrWhiteSpace() )
-                        {
-                            e.Value = DateRangePicker.FormatDelimitedValues( storedValue );
-                        }
-
-                        break;
-
-                    case "Grade":
-                        e.Value = Person.GradeFormattedFromGradeOffset( e.Value.AsIntegerOrNull() );
-                        break;
-                        
-                    case "First Name":
-                    case "Last Name":
-                    case "Email":
-                    case "Home Phone":
-                    case "Signed Document":
-                        break;
-
-                    case "Gender":
-                        var gender = e.Value.ConvertToEnumOrNull<Gender>();
-                        e.Value = gender.HasValue ? gender.ConvertToString() : string.Empty;
-                        break;
-                        
-                    case "Campus":
-                        int? campusId = e.Value.AsIntegerOrNull();
-                        if ( campusId.HasValue )
-                        {
-                            var campus = CacheCampus.Get( campusId.Value );
-                            e.Value = campus != null ? campus.Name : string.Empty;
-                        }
-                        else
-                        {
-                            e.Value = string.Empty;
-                        }
-
-                        break;
-                        
-                    case "Marital Status":
-                        int? dvId = e.Value.AsIntegerOrNull();
-                        if ( dvId.HasValue )
-                        {
-                            var maritalStatus = CacheDefinedValue.Get( dvId.Value );
-                            e.Value = maritalStatus != null ? maritalStatus.Value : string.Empty;
-                        }
-                        else
-                        {
-                            e.Value = string.Empty;
-                        }
-
-                        break;
-                        
-                    case "In Group":
-                        e.Value = e.Value;
-                        break;
-                        
-                    default:
-                        e.Value = string.Empty;
-                        break;
-                }
-            }
-            else
-            {
-                e.Value = string.Empty;
-            }
-        }
-
-        /// <summary>
-        /// Binds the group placements filter.
-        /// </summary>
-        /// <param name="instance">The instance.</param>
-        private void BindGroupPlacementsFilter( RegistrationInstance instance )
-        {
-            fGroupPlacements.UserPreferenceKeyPrefix = string.Format( "{0}-", hfRegistrationTemplateId.Value );
-            sdrpGroupPlacementsDateRange.DelimitedValues = fGroupPlacements.GetUserPreference( "GroupPlacements-Date Range" );
-            tbGroupPlacementsFirstName.Text = fGroupPlacements.GetUserPreference( "GroupPlacements-First Name" );
-            tbGroupPlacementsLastName.Text = fGroupPlacements.GetUserPreference( "GroupPlacements-Last Name" );
-            ddlGroupPlacementsInGroup.SetValue( fGroupPlacements.GetUserPreference( "GroupPlacements-In Group" ) );
-
-            ddlGroupPlacementsSignedDocument.SetValue( fGroupPlacements.GetUserPreference( "GroupPlacements-Signed Document" ) );
-            ddlGroupPlacementsSignedDocument.Visible = instance != null && instance.RegistrationTemplate != null && instance.RegistrationTemplate.RequiredSignatureDocumentTemplateId.HasValue;
-        }
-
-        #endregion
-
-        #endregion
-
-        #region Helper Classes
-
-        /// <summary>
-        /// Helper class for tracking registration form fields
-        /// </summary>
-        [Serializable]
-        public class RegistrantFormField
-        {
-            /// <summary>
-            /// Gets or sets the field source.
-            /// </summary>
-            /// <value>
-            /// The field source.
-            /// </value>
-            public RegistrationFieldSource FieldSource { get; set; }
-
-            /// <summary>
-            /// Gets or sets the type of the person field.
-            /// </summary>
-            /// <value>
-            /// The type of the person field.
-            /// </value>
-            public RegistrationPersonFieldType? PersonFieldType { get; set; }
-
-            /// <summary>
-            /// Gets or sets the attribute.
-            /// </summary>
-            /// <value>
-            /// The attribute.
-            /// </value>
-            public CacheAttribute Attribute { get; set; }
-        }
-
-        #endregion
-    }
-=======
-﻿// <copyright>
-// Copyright by the Spark Development Network
-//
-// Licensed under the Rock Community License (the "License");
-// you may not use this file except in compliance with the License.
-// You may obtain a copy of the License at
-//
-// http://www.rockrms.com/license
-//
-// Unless required by applicable law or agreed to in writing, software
-// distributed under the License is distributed on an "AS IS" BASIS,
-// WITHOUT WARRANTIES OR CONDITIONS OF ANY KIND, either express or implied.
-// See the License for the specific language governing permissions and
-// limitations under the License.
-// </copyright>
-
-using System;
-using System.Collections.Generic;
-using System.ComponentModel;
-using System.Data.Entity;
-using System.Linq;
-using System.Web.UI;
-using System.Web.UI.WebControls;
-
-using Newtonsoft.Json;
-
-using Rock;
-using Rock.Attribute;
-using Rock.Constants;
-using Rock.Data;
-using Rock.Model;
-using Rock.Security;
-using Rock.Web;
-using Rock.Web.Cache;
-using Rock.Web.UI;
-using Rock.Web.UI.Controls;
-
-namespace RockWeb.Blocks.Event
-{
-    /// <summary>
-    /// Template block for developers to use to start a new block.
-    /// </summary>
-    [DisplayName( "Registration Instance Detail" )]
-    [Category( "Event" )]
-    [Description( "Template block for editing an event registration instance." )]
-    [AccountField( "Default Account", "The default account to use for new registration instances", false, "2A6F9E5F-6859-44F1-AB0E-CE9CF6B08EE5", "", 0 )]
-    [LinkedPage( "Registration Page", "The page for editing registration and registrant information", true, "", "", 1 )]
-    [LinkedPage( "Linkage Page", "The page for editing registration linkages", true, "", "", 2 )]
-    [LinkedPage( "Calendar Item Page", "The page to view calendar item details", true, "", "", 3 )]
-    [LinkedPage( "Group Detail Page", "The page for viewing details about a group", true, "", "", 4 )]
-    [LinkedPage( "Content Item Page", "The page for viewing details about a content channel item", true, "", "", 5 )]
-    [LinkedPage( "Transaction Detail Page", "The page for viewing details about a payment", true, "", "", 6 )]
-    [LinkedPage( "Payment Reminder Page", "The page for manually sending payment reminders.", false, "", "", 7 )]
-    [LinkedPage( "Wait List Process Page", "The page for moving a person from the wait list to a full registrant.", true, "", "", 8 )]
-    [BooleanField( "Display Discount Codes", "Display the discount code used with a payment", false, "", 9 )]
-    public partial class RegistrationInstanceDetail : Rock.Web.UI.RockBlock, IDetailBlock
-    {
-        #region Fields
-
-        private List<FinancialTransactionDetail> registrationPayments;
-        private List<Registration> paymentRegistrations;
-        private bool _instanceHasCost = false;
-        private Dictionary<int, Location> _homeAddresses = new Dictionary<int, Location>();
-        private List<int> _waitListOrder = null;
-        private bool _isExporting = false;
-        
-        #endregion
-
-        #region Properties
-
-        /// <summary>
-        /// Gets or sets the registrant form fields that were configured as 'Show on Grid' for the registration template
-        /// </summary>
-        /// <value>
-        /// The registrant fields.
-        /// </value>
-        public List<RegistrantFormField> RegistrantFields { get; set; }
-
-        /// <summary>
-        /// Gets or sets the person campus ids.
-        /// </summary>
-        /// <value>
-        /// The person campus ids.
-        /// </value>
-        private Dictionary<int, List<int>> PersonCampusIds { get; set; }
-
-        /// <summary>
-        /// Gets or sets the signed person ids.
-        /// </summary>
-        /// <value>
-        /// The signed person ids.
-        /// </value>
-        private List<int> Signers { get; set; }
-
-        /// <summary>
-        /// Gets or sets the group links.
-        /// </summary>
-        /// <value>
-        /// The group links.
-        /// </value>
-        private Dictionary<int, string> GroupLinks { get; set; }
-
-        /// <summary>
-        /// Gets or sets the active tab.
-        /// </summary>
-        /// <value>
-        /// The active tab.
-        /// </value>
-        protected string ActiveTab { get; set; }
-
-        #endregion
-
-        #region Base Control Methods
-
-        /// <summary>
-        /// Restores the view-state information from a previous user control request that was saved by the <see cref="M:System.Web.UI.UserControl.SaveViewState" /> method.
-        /// </summary>
-        /// <param name="savedState">An <see cref="T:System.Object" /> that represents the user control state to be restored.</param>
-        protected override void LoadViewState( object savedState )
-        {
-            base.LoadViewState( savedState );
-
-            ActiveTab = ( ViewState["ActiveTab"] as string ) ?? string.Empty;
-            RegistrantFields = ViewState["RegistrantFields"] as List<RegistrantFormField>;
-
-            // don't set the values if this is a postback from a grid 'ClearFilter'
-            bool setValues = this.Request.Params["__EVENTTARGET"] == null || !this.Request.Params["__EVENTTARGET"].EndsWith( "_lbClearFilter" );
-
-            AddDynamicControls( setValues );
-        }
-
-        /// <summary>
-        /// Raises the <see cref="E:System.Web.UI.Control.Init" /> event.
-        /// </summary>
-        /// <param name="e">An <see cref="T:System.EventArgs" /> object that contains the event data.</param>
-        protected override void OnInit( EventArgs e )
-        {
-            base.OnInit( e );
-
-            // NOTE: The 3 Grid Filters had a bug where all were sing the same "Date Range" key in a prior version and they didn't really work quite right, so wipe them out
-            fRegistrations.SaveUserPreference( "Date Range", null );
-            fRegistrants.SaveUserPreference( "Date Range", null );
-            fPayments.SaveUserPreference( "Date Range", null );
-
-            fRegistrations.ApplyFilterClick += fRegistrations_ApplyFilterClick;
-            gRegistrations.DataKeyNames = new string[] { "Id" };
-            gRegistrations.Actions.ShowAdd = true;
-            gRegistrations.Actions.AddClick += gRegistrations_AddClick;
-            gRegistrations.RowDataBound += gRegistrations_RowDataBound;
-            gRegistrations.GridRebind += gRegistrations_GridRebind;
-            gRegistrations.ShowConfirmDeleteDialog = false;
-
-            ddlRegistrantsInGroup.Items.Clear();
-            ddlRegistrantsInGroup.Items.Add( new ListItem());
-            ddlRegistrantsInGroup.Items.Add( new ListItem( "Yes", "Yes" ) );
-            ddlRegistrantsInGroup.Items.Add( new ListItem( "No", "No" ) );
-
-            ddlGroupPlacementsInGroup.Items.Clear();
-            ddlGroupPlacementsInGroup.Items.Add( new ListItem() );
-            ddlGroupPlacementsInGroup.Items.Add( new ListItem( "Yes", "Yes" ) );
-            ddlGroupPlacementsInGroup.Items.Add( new ListItem( "No", "No" ) );
-
-            ddlRegistrantsSignedDocument.Items.Clear();
-            ddlRegistrantsSignedDocument.Items.Add( new ListItem() );
-            ddlRegistrantsSignedDocument.Items.Add( new ListItem( "Yes", "Yes" ) );
-            ddlRegistrantsSignedDocument.Items.Add( new ListItem( "No", "No" ) );
-
-            ddlGroupPlacementsSignedDocument.Items.Clear();
-            ddlGroupPlacementsSignedDocument.Items.Add( new ListItem() );
-            ddlGroupPlacementsSignedDocument.Items.Add( new ListItem( "Yes", "Yes" ) );
-            ddlGroupPlacementsSignedDocument.Items.Add( new ListItem( "No", "No" ) );
-
-            fRegistrants.ApplyFilterClick += fRegistrants_ApplyFilterClick;
-            gRegistrants.DataKeyNames = new string[] { "Id" };
-            gRegistrants.Actions.ShowAdd = true;
-            gRegistrants.Actions.AddClick += gRegistrants_AddClick;
-            gRegistrants.RowDataBound += gRegistrants_RowDataBound;
-            gRegistrants.GridRebind += gRegistrants_GridRebind;
-
-            fWaitList.ApplyFilterClick += fWaitList_ApplyFilterClick;
-            gWaitList.DataKeyNames = new string[] { "Id" };
-            gWaitList.Actions.ShowAdd = true;
-            gWaitList.Actions.AddClick += gWaitList_AddClick;
-            gWaitList.RowDataBound += gWaitList_RowDataBound;
-            gWaitList.GridRebind += gWaitList_GridRebind;
-
-            // add button to the wait list action grid
-            Button btnProcessWaitlist = new Button();
-            btnProcessWaitlist.CssClass = "pull-left margin-l-none btn btn-sm btn-default";
-            btnProcessWaitlist.Text = "Move From Wait List";
-            btnProcessWaitlist.Click += btnProcessWaitlist_Click;
-            gWaitList.Actions.AddCustomActionControl( btnProcessWaitlist );
-
-            fPayments.ApplyFilterClick += fPayments_ApplyFilterClick;
-            gPayments.DataKeyNames = new string[] { "Id" };
-            gPayments.Actions.ShowAdd = false;
-            gPayments.RowDataBound += gPayments_RowDataBound;
-            gPayments.GridRebind += gPayments_GridRebind;
-
-            fLinkages.ApplyFilterClick += fLinkages_ApplyFilterClick;
-            gLinkages.DataKeyNames = new string[] { "Id" };
-            gLinkages.Actions.ShowAdd = true;
-            gLinkages.Actions.AddClick += gLinkages_AddClick;
-            gLinkages.RowDataBound += gLinkages_RowDataBound;
-            gLinkages.GridRebind += gLinkages_GridRebind;
-
-            fGroupPlacements.ApplyFilterClick += fGroupPlacements_ApplyFilterClick;
-            gGroupPlacements.DataKeyNames = new string[] { "Id" };
-            gGroupPlacements.Actions.ShowAdd = false;
-            gGroupPlacements.RowDataBound += gRegistrants_RowDataBound; // Intentionally using same row data bound event as the gRegistrants grid
-            gGroupPlacements.GridRebind += gGroupPlacements_GridRebind;
-
-            fFees.ApplyFilterClick += fFees_ApplyFilterClick;
-            gFees.GridRebind += gFees_GridRebind;
-
-            fDiscounts.ApplyFilterClick += fDiscounts_ApplyFilterClick;
-            gDiscounts.GridRebind += gDiscounts_GridRebind;
-
-            // this event gets fired after block settings are updated. it's nice to repaint the screen if these settings would alter it
-            this.BlockUpdated += Block_BlockUpdated;
-            this.AddConfigurationUpdateTrigger( upnlContent );
-
-            string deleteScript = @"
-    $('a.js-delete-instance').click(function( e ){
-        e.preventDefault();
-        Rock.dialogs.confirm('Are you sure you want to delete this registration instance? All of the registrations and registrants will also be deleted!', function (result) {
-            if (result) {
-                if ( $('input.js-instance-has-payments').val() == 'True' ) {
-                    Rock.dialogs.confirm('This registration instance also has registrations with payments. Are you sure that you want to delete the instance?<br/><small>(Payments will not be deleted, but they will no longer be associated with a registration.)</small>', function (result) {
-                        if (result) {
-                            window.location = e.target.href ? e.target.href : e.target.parentElement.href;
-                        }
-                    });
-                } else {
-                    window.location = e.target.href ? e.target.href : e.target.parentElement.href;
-                }
-            }
-        });
-    });
-
-    $('table.js-grid-registration a.grid-delete-button').click(function( e ){
-        e.preventDefault();
-        var $hfHasPayments = $(this).closest('tr').find('input.js-has-payments').first();
-        Rock.dialogs.confirm('Are you sure you want to delete this registration? All of the registrants will also be deleted!', function (result) {
-            if (result) {
-                if ( $hfHasPayments.val() == 'True' ) {
-                    Rock.dialogs.confirm('This registration also has payments. Are you sure that you want to delete the registration?<br/><small>(Payments will not be deleted, but they will no longer be associated with a registration.)</small>', function (result) {
-                        if (result) {
-                            window.location = e.target.href ? e.target.href : e.target.parentElement.href;
-                        }
-                    });
-                } else {
-                    window.location = e.target.href ? e.target.href : e.target.parentElement.href;
-                }
-            }
-        });
-    });
-";
-            ScriptManager.RegisterStartupScript( btnDelete, btnDelete.GetType(), "deleteInstanceScript", deleteScript, true );
-        }
-
-        /// <summary>
-        /// Raises the <see cref="E:System.Web.UI.Control.Load" /> event.
-        /// </summary>
-        /// <param name="e">The <see cref="T:System.EventArgs" /> object that contains the event data.</param>
-        protected override void OnLoad( EventArgs e )
-        {
-            base.OnLoad( e );
-
-            nbPlacementNotifiction.Visible = false;
-
-            if ( !Page.IsPostBack )
-            {
-                int? tab = PageParameter( "Tab" ).AsIntegerOrNull();
-                if ( tab.HasValue )
-                {
-                    switch ( tab.Value )
-                    {
-                        case 1:
-                            ActiveTab = "lbRegistrations";
-                            break;
-
-                        case 2:
-                            ActiveTab = "lbRegistrants";
-                            break;
-
-                        case 3:
-                            ActiveTab = "lbPayments";
-                            break;
-
-                        case 4:
-                            ActiveTab = "lbLinkage";
-                            break;
-
-                        case 5:
-                            ActiveTab = "lbGroupPlacement";
-                            break;
-
-                        case 6:
-                            ActiveTab = "lbFees";
-                            break;
-
-                        case 7:
-                            ActiveTab = "lbDiscounts";
-                            break;
-                    }
-                }
-
-                ShowDetail();
-            }
-            else
-            {
-                SetFollowingOnPostback();
-            }
-        }
-
-        /// <summary>
-        /// Saves any user control view-state changes that have occurred since the last page postback.
-        /// </summary>
-        /// <returns>
-        /// Returns the user control's current view state. If there is no view state associated with the control, it returns null.
-        /// </returns>
-        protected override object SaveViewState()
-        {
-            ViewState["RegistrantFields"] = RegistrantFields;
-            ViewState["ActiveTab"] = ActiveTab;
-
-            return base.SaveViewState();
-        }
-
-        /// <summary>
-        /// Gets the bread crumbs.
-        /// </summary>
-        /// <param name="pageReference">The page reference.</param>
-        /// <returns></returns>
-        public override List<BreadCrumb> GetBreadCrumbs( PageReference pageReference )
-        {
-            var breadCrumbs = new List<BreadCrumb>();
-
-            int? registrationInstanceId = PageParameter( pageReference, "RegistrationInstanceId" ).AsIntegerOrNull();
-            if ( registrationInstanceId.HasValue )
-            {
-                RegistrationInstance registrationInstance = GetRegistrationInstance( registrationInstanceId.Value );
-                if ( registrationInstance != null )
-                {
-                    breadCrumbs.Add( new BreadCrumb( registrationInstance.ToString(), pageReference ) );
-                    return breadCrumbs;
-                }
-            }
-
-            breadCrumbs.Add( new BreadCrumb( "New Registration Instance", pageReference ) );
-            return breadCrumbs;
-        }
-
-        /// <summary>
-        /// Handles the BlockUpdated event of the control.
-        /// </summary>
-        /// <param name="sender">The source of the event.</param>
-        /// <param name="e">The <see cref="EventArgs"/> instance containing the event data.</param>
-        protected void Block_BlockUpdated( object sender, EventArgs e )
-        {
-        }
-
-        #endregion
-
-        #region Events
-
-        #region Main Form Events
-
-        /// <summary>
-        /// Handles the Click event of the btnEdit control.
-        /// </summary>
-        /// <param name="sender">The source of the event.</param>
-        /// <param name="e">The <see cref="EventArgs"/> instance containing the event data.</param>
-        protected void btnEdit_Click( object sender, EventArgs e )
-        {
-            using ( var rockContext = new RockContext() )
-            {
-                var registrationInstance = new RegistrationInstanceService( rockContext ).Get( hfRegistrationInstanceId.Value.AsInteger() );
-
-                ShowEditDetails( registrationInstance, rockContext );
-            }
-        }
-
-        /// <summary>
-        /// Handles the Click event of the btnDelete control.
-        /// </summary>
-        /// <param name="sender">The source of the event.</param>
-        /// <param name="e">The <see cref="EventArgs"/> instance containing the event data.</param>
-        protected void btnDelete_Click( object sender, EventArgs e )
-        {
-            using ( var rockContext = new RockContext() )
-            {
-                var service = new RegistrationInstanceService( rockContext );
-                var registrationInstance = service.Get( hfRegistrationInstanceId.Value.AsInteger() );
-
-                if ( registrationInstance != null )
-                {
-                    int registrationTemplateId = registrationInstance.RegistrationTemplateId;
-
-                    if ( UserCanEdit ||
-                         registrationInstance.IsAuthorized( Authorization.EDIT, CurrentPerson ) ||
-                         registrationInstance.IsAuthorized( Authorization.ADMINISTRATE, this.CurrentPerson ) )
-                    {
-                        rockContext.WrapTransaction( () =>
-                        {
-                            new RegistrationService( rockContext ).DeleteRange( registrationInstance.Registrations );
-                            service.Delete( registrationInstance );
-                            rockContext.SaveChanges();
-                        } );
-
-                        var qryParams = new Dictionary<string, string> { { "RegistrationTemplateId", registrationTemplateId.ToString() } };
-                        NavigateToParentPage( qryParams );
-                    }
-                    else
-                    {
-                        mdDeleteWarning.Show( "You are not authorized to delete this registration instance.", ModalAlertType.Information );
-                        return;
-                    }
-                }
-            }
-        }
-
-        /// <summary>
-        /// Handles the Click event of the btnPreview control.
-        /// </summary>
-        /// <param name="sender">The source of the event.</param>
-        /// <param name="e">The <see cref="EventArgs"/> instance containing the event data.</param>
-        protected void btnPreview_Click( object sender, EventArgs e )
-        {
-        }
-
-        /// <summary>
-        /// Handles the Click event of the btnSendPaymentReminder control.
-        /// </summary>
-        /// <param name="sender">The source of the event.</param>
-        /// <param name="e">The <see cref="EventArgs"/> instance containing the event data.</param>
-        protected void btnSendPaymentReminder_Click( object sender, EventArgs e )
-        {
-            Dictionary<string, string> queryParms = new Dictionary<string, string>();
-            queryParms.Add( "RegistrationInstanceId", PageParameter( "RegistrationInstanceId" ) );
-            NavigateToLinkedPage( "PaymentReminderPage", queryParms );
-        }
-
-        /// <summary>
-        /// Handles the Click event of the btnSave control.
-        /// </summary>
-        /// <param name="sender">The source of the event.</param>
-        /// <param name="e">The <see cref="EventArgs"/> instance containing the event data.</param>
-        protected void btnSave_Click( object sender, EventArgs e )
-        {
-            RegistrationInstance instance = null;
-
-            bool newInstance = false;
-
-            using ( var rockContext = new RockContext() )
-            {
-                var service = new RegistrationInstanceService( rockContext );
-
-                int? registrationInstanceId = hfRegistrationInstanceId.Value.AsIntegerOrNull();
-                if ( registrationInstanceId.HasValue )
-                {
-                    instance = service.Get( registrationInstanceId.Value );
-                }
-
-                if ( instance == null )
-                {
-                    instance = new RegistrationInstance();
-                    instance.RegistrationTemplateId = PageParameter( "RegistrationTemplateId" ).AsInteger();
-                    service.Add( instance );
-                    newInstance = true;
-                }
-
-                rieDetails.GetValue( instance );
-
-                if ( !Page.IsValid )
-                {
-                    return;
-                }
-
-                rockContext.SaveChanges();
-            }
-
-            if ( newInstance )
-            {
-                var qryParams = new Dictionary<string, string>();
-                qryParams.Add( "RegistrationTemplateId", PageParameter( "RegistrationTemplateId" ) );
-                qryParams.Add( "RegistrationInstanceId", instance.Id.ToString() );
-                NavigateToCurrentPage( qryParams );
-            }
-            else
-            {
-                // Reload instance and show readonly view
-                using ( var rockContext = new RockContext() )
-                {
-                    instance = new RegistrationInstanceService( rockContext ).Get( instance.Id );
-                    ShowReadonlyDetails( instance );
-                }
-
-                // show send payment reminder link
-                if ( !string.IsNullOrWhiteSpace( GetAttributeValue( "PaymentReminderPage" ) ) && ( ( instance.RegistrationTemplate.SetCostOnInstance.HasValue && instance.RegistrationTemplate.SetCostOnInstance == true && instance.Cost.HasValue && instance.Cost.Value > 0 ) || instance.RegistrationTemplate.Cost > 0 ) )
-                {
-                    btnSendPaymentReminder.Visible = true;
-                }
-                else
-                {
-                    btnSendPaymentReminder.Visible = false;
-                }
-            }
-        }
-
-        /// <summary>
-        /// Handles the Click event of the btnCancel control.
-        /// </summary>
-        /// <param name="sender">The source of the event.</param>
-        /// <param name="e">The <see cref="EventArgs"/> instance containing the event data.</param>
-        protected void btnCancel_Click( object sender, EventArgs e )
-        {
-            if ( hfRegistrationInstanceId.Value.Equals( "0" ) )
-            {
-                var qryParams = new Dictionary<string, string>();
-
-                int? parentTemplateId = PageParameter( "RegistrationTemplateId" ).AsIntegerOrNull();
-                if ( parentTemplateId.HasValue )
-                {
-                    qryParams["RegistrationTemplateId"] = parentTemplateId.ToString();
-                }
-
-                // Cancelling on Add.  Return to Grid
-                NavigateToParentPage( qryParams );
-            }
-            else
-            {
-                // Cancelling on Edit.  Return to Details
-                using ( var rockContext = new RockContext() )
-                {
-                    RegistrationInstanceService service = new RegistrationInstanceService( rockContext );
-                    RegistrationInstance item = service.Get( int.Parse( hfRegistrationInstanceId.Value ) );
-                    ShowReadonlyDetails( item );
-                }
-            }
-        }
-
-        /// <summary>
-        /// Handles the Click event of the lbTab control.
-        /// </summary>
-        /// <param name="sender">The source of the event.</param>
-        /// <param name="e">The <see cref="EventArgs"/> instance containing the event data.</param>
-        protected void lbTab_Click( object sender, EventArgs e )
-        {
-            LinkButton lb = sender as LinkButton;
-            if ( lb != null )
-            {
-                ActiveTab = lb.ID;
-                ShowTab();
-            }
-        }
-
-        protected void lbTemplate_Click( object sender, EventArgs e )
-        {
-            var qryParams = new Dictionary<string, string>();
-            using ( var rockContext = new RockContext() )
-            {
-                var service = new RegistrationInstanceService( rockContext );
-                var registrationInstance = service.Get( hfRegistrationInstanceId.Value.AsInteger() );
-                if ( registrationInstance != null )
-                {
-                    qryParams.Add( "RegistrationTemplateId", registrationInstance.RegistrationTemplateId.ToString() );
-                }
-            }
-
-            NavigateToParentPage( qryParams );
-        }
-
-        #endregion
-
-        #region Registration Tab Events
-
-        /// <summary>
-        /// Handles the ApplyFilterClick event of the fRegistrations control.
-        /// </summary>
-        /// <param name="sender">The source of the event.</param>
-        /// <param name="e">The <see cref="EventArgs"/> instance containing the event data.</param>
-        protected void fRegistrations_ApplyFilterClick( object sender, EventArgs e )
-        {
-            fRegistrations.SaveUserPreference( "Registrations Date Range", "Registration Date Range", sdrpRegistrationDateRange.DelimitedValues );
-            fRegistrations.SaveUserPreference( "Payment Status", ddlRegistrationPaymentStatus.SelectedValue );
-            fRegistrations.SaveUserPreference( "RegisteredBy First Name", tbRegistrationRegisteredByFirstName.Text );
-            fRegistrations.SaveUserPreference( "RegisteredBy Last Name", tbRegistrationRegisteredByLastName.Text );
-            fRegistrations.SaveUserPreference( "Registrant First Name", tbRegistrationRegistrantFirstName.Text );
-            fRegistrations.SaveUserPreference( "Registrant Last Name", tbRegistrationRegistrantLastName.Text );
-
-            BindRegistrationsGrid();
-        }
-
-        /// <summary>
-        /// Handles the ClearFilterClick event of the fRegistrations control.
-        /// </summary>
-        /// <param name="sender">The source of the event.</param>
-        /// <param name="e">The <see cref="EventArgs"/> instance containing the event data.</param>
-        protected void fRegistrations_ClearFilterClick( object sender, EventArgs e )
-        {
-            fRegistrants.DeleteUserPreferences();
-            BindRegistrationsFilter();
-        }
-
-        /// <summary>
-        /// Fs the registrations_ display filter value.
-        /// </summary>
-        /// <param name="sender">The sender.</param>
-        /// <param name="e">The e.</param>
-        protected void fRegistrations_DisplayFilterValue( object sender, GridFilter.DisplayFilterValueArgs e )
-        {
-            switch ( e.Key )
-            {
-                case "Registrations Date Range":
-                    e.Value = SlidingDateRangePicker.FormatDelimitedValues( e.Value );
-                    break;
-
-                case "Payment Status":
-                case "RegisteredBy First Name":
-                case "RegisteredBy Last Name":
-                case "Registrant First Name":
-                case "Registrant Last Name":
-                    break;
-                    
-                default:
-                   e.Value = string.Empty;
-                    break;
-            }
-        }
-
-        /// <summary>
-        /// Handles the GridRebind event of the gRegistrations control.
-        /// </summary>
-        /// <param name="sender">The source of the event.</param>
-        /// <param name="e">The <see cref="EventArgs"/> instance containing the event data.</param>
-        protected void gRegistrations_GridRebind( object sender, EventArgs e )
-        {
-            gRegistrations.ExportTitleName = lReadOnlyTitle.Text + " - Registrations";
-            gRegistrations.ExportFilename = gRegistrations.ExportFilename ?? lReadOnlyTitle.Text + "Registrations";
-            BindRegistrationsGrid();
-        }
-
-        /// <summary>
-        /// Handles the RowDataBound event of the gRegistrations control.
-        /// </summary>
-        /// <param name="sender">The source of the event.</param>
-        /// <param name="e">The <see cref="GridViewRowEventArgs"/> instance containing the event data.</param>
-        protected void gRegistrations_RowDataBound( object sender, GridViewRowEventArgs e )
-        {
-            var registration = e.Row.DataItem as Registration;
-            if ( registration != null )
-            {
-                // Set the processor value
-                var lRegisteredBy = e.Row.FindControl( "lRegisteredBy" ) as Literal;
-                if ( lRegisteredBy != null )
-                {
-                    if ( registration.PersonAlias != null && registration.PersonAlias.Person != null )
-                    {
-                        lRegisteredBy.Text = registration.PersonAlias.Person.FullNameReversed;
-                    }
-                    else
-                    {
-                        lRegisteredBy.Text = string.Format( "{0}, {1}", registration.LastName, registration.FirstName );
-                    }
-                }
-
-                string registrantNames = string.Empty;
-                if ( registration.Registrants != null && registration.Registrants.Any() )
-                {
-                    var registrants = registration.Registrants
-                        .Where( r =>
-                            r.PersonAlias != null &&
-                            r.PersonAlias.Person != null )
-                        .OrderBy( r => r.PersonAlias.Person.NickName )
-                        .ThenBy( r => r.PersonAlias.Person.LastName )
-                        .ToList();
-
-                    registrantNames = registrants
-                        .Select( r => r.OnWaitList ? r.PersonAlias.Person.NickName + " " + r.PersonAlias.Person.LastName + " <span class='label label-warning'>WL</span>" : r.PersonAlias.Person.NickName + " " + r.PersonAlias.Person.LastName )
-                        .ToList()
-                        .AsDelimited( "<br/>" );
-                }
-
-                // Set the Registrants
-                var lRegistrants = e.Row.FindControl( "lRegistrants" ) as Literal;
-                if ( lRegistrants != null )
-                {
-                    lRegistrants.Text = registrantNames;
-                }
-
-                var payments = registrationPayments.Where( p => p.EntityId == registration.Id );
-                bool hasPayments = payments.Any();
-                decimal totalPaid = hasPayments ? payments.Select( p => p.Amount ).DefaultIfEmpty().Sum() : 0.0m;
-
-                var hfHasPayments = e.Row.FindControl( "hfHasPayments" ) as HiddenFieldWithClass;
-                if ( hfHasPayments != null )
-                {
-                    hfHasPayments.Value = hasPayments.ToString();
-                }
-
-                // Set the Cost
-                decimal discountedCost = registration.DiscountedCost;
-                var lCost = e.Row.FindControl( "lCost" ) as Label;
-                if ( lCost != null )
-                {
-                    lCost.Visible = _instanceHasCost || discountedCost > 0.0M;
-                    lCost.Text = discountedCost.FormatAsCurrency();
-                }
-
-                var discountCode = registration.DiscountCode;
-                var lDiscount = e.Row.FindControl( "lDiscount" ) as Label;
-                if ( lDiscount != null )
-                {
-                    lDiscount.Visible = _instanceHasCost && !string.IsNullOrEmpty( discountCode );
-                    lDiscount.Text = discountCode;
-                }
-
-                var lBalance = e.Row.FindControl( "lBalance" ) as Label;
-                if ( lBalance != null )
-                {
-                    decimal balanceDue = registration.DiscountedCost - totalPaid;
-                    lBalance.Visible = _instanceHasCost || discountedCost > 0.0M;
-                    lBalance.Text = balanceDue.FormatAsCurrency();
-                    if ( balanceDue > 0.0m )
-                    {
-                        lBalance.AddCssClass( "label-danger" );
-                        lBalance.RemoveCssClass( "label-warning" );
-                        lBalance.RemoveCssClass( "label-success" );
-                    }
-                    else if ( balanceDue < 0.0m )
-                    {
-                        lBalance.RemoveCssClass( "label-danger" );
-                        lBalance.AddCssClass( "label-warning" );
-                        lBalance.RemoveCssClass( "label-success" );
-                    }
-                    else
-                    {
-                        lBalance.RemoveCssClass( "label-danger" );
-                        lBalance.RemoveCssClass( "label-warning" );
-                        lBalance.AddCssClass( "label-success" );
-                    }
-                }
-            }
-        }
-
-        /// <summary>
-        /// Handles the AddClick event of the gRegistrations control.
-        /// </summary>
-        /// <param name="sender">The source of the event.</param>
-        /// <param name="e">The <see cref="EventArgs"/> instance containing the event data.</param>
-        /// <exception cref="System.NotImplementedException"></exception>
-        protected void gRegistrations_AddClick( object sender, EventArgs e )
-        {
-            NavigateToLinkedPage( "RegistrationPage", "RegistrationId", 0, "RegistrationInstanceId", hfRegistrationInstanceId.ValueAsInt() );
-        }
-
-        /// <summary>
-        /// Handles the Delete event of the gRegistrations control.
-        /// </summary>
-        /// <param name="sender">The source of the event.</param>
-        /// <param name="e">The <see cref="RowEventArgs"/> instance containing the event data.</param>
-        protected void gRegistrations_Delete( object sender, RowEventArgs e )
-        {
-            using ( var rockContext = new RockContext() )
-            {
-                var registrationService = new RegistrationService( rockContext );
-                var registration = registrationService.Get( e.RowKeyId );
-                if ( registration != null )
-                {
-                    int registrationInstanceId = registration.RegistrationInstanceId;
-
-                    if ( !UserCanEdit &&
-                        !registration.IsAuthorized( "Register", CurrentPerson ) &&
-                        !registration.IsAuthorized( Authorization.EDIT, this.CurrentPerson ) &&
-                        !registration.IsAuthorized( Authorization.ADMINISTRATE, this.CurrentPerson ) )
-                    {
-                        mdDeleteWarning.Show( "You are not authorized to delete this registration.", ModalAlertType.Information );
-                        return;
-                    }
-
-                    string errorMessage;
-                    if ( !registrationService.CanDelete( registration, out errorMessage ) )
-                    {
-                        mdRegistrationsGridWarning.Show( errorMessage, ModalAlertType.Information );
-                        return;
-                    }
-
-                    var changes = new History.HistoryChangeList();
-                    changes.AddChange( History.HistoryVerb.Delete, History.HistoryChangeType.Record, "Registration" );
-
-                    rockContext.WrapTransaction( () =>
-                    {
-                        HistoryService.SaveChanges(
-                            rockContext,
-                            typeof( Registration ),
-                            Rock.SystemGuid.Category.HISTORY_EVENT_REGISTRATION.AsGuid(),
-                            registration.Id,
-                            changes );
-
-                        registrationService.Delete( registration );
-                        rockContext.SaveChanges();
-                    } );
-
-                    SetHasPayments( registrationInstanceId, rockContext );
-                }
-            }
-
-            BindRegistrationsGrid();
-        }
-
-        /// <summary>
-        /// Handles the RowSelected event of the gRegistrations control.
-        /// </summary>
-        /// <param name="sender">The source of the event.</param>
-        /// <param name="e">The <see cref="RowEventArgs"/> instance containing the event data.</param>
-        protected void gRegistrations_RowSelected( object sender, RowEventArgs e )
-        {
-            NavigateToLinkedPage( "RegistrationPage", "RegistrationId", e.RowKeyId );
-        }
-
-        #endregion
-
-        #region Registrant Tab Events
-
-        /// <summary>
-        /// Handles the ApplyFilterClick event of the fRegistrants control.
-        /// </summary>
-        /// <param name="sender">The source of the event.</param>
-        /// <param name="e">The <see cref="EventArgs"/> instance containing the event data.</param>
-        protected void fRegistrants_ApplyFilterClick( object sender, EventArgs e )
-        {
-            fRegistrants.SaveUserPreference( "Registrants Date Range", "Registration Date Range",  sdrpRegistrantsRegistrantDateRange.DelimitedValues );
-            fRegistrants.SaveUserPreference( "First Name", tbRegistrantsRegistrantFirstName.Text );
-            fRegistrants.SaveUserPreference( "Last Name", tbRegistrantsRegistrantLastName.Text );
-            fRegistrants.SaveUserPreference( "In Group", ddlRegistrantsInGroup.SelectedValue );
-            fRegistrants.SaveUserPreference( "Signed Document", ddlRegistrantsSignedDocument.SelectedValue );
-
-            if ( RegistrantFields != null )
-            {
-                foreach ( var field in RegistrantFields )
-                {
-                    if ( field.FieldSource == RegistrationFieldSource.PersonField && field.PersonFieldType.HasValue )
-                    {
-                        switch ( field.PersonFieldType.Value )
-                        {
-                            case RegistrationPersonFieldType.Campus:
-                                var ddlCampus = phRegistrantsRegistrantFormFieldFilters.FindControl( "ddlRegistrantsCampus" ) as RockDropDownList;
-                                if ( ddlCampus != null )
-                                {
-                                    fRegistrants.SaveUserPreference( "Home Campus", ddlCampus.SelectedValue );
-                                }
-
-                                break;
-
-                            case RegistrationPersonFieldType.Email:
-                                var tbEmailFilter = phRegistrantsRegistrantFormFieldFilters.FindControl( "tbRegistrantsEmailFilter" ) as RockTextBox;
-                                if ( tbEmailFilter != null )
-                                {
-                                    fRegistrants.SaveUserPreference( "Email", tbEmailFilter.Text );
-                                }
-
-                                break;
-
-                            case RegistrationPersonFieldType.Birthdate:
-                                var drpBirthdateFilter = phRegistrantsRegistrantFormFieldFilters.FindControl( "drpRegistrantsBirthdateFilter" ) as DateRangePicker;
-                                if ( drpBirthdateFilter != null )
-                                {
-                                    fRegistrants.SaveUserPreference( "Birthdate Range", drpBirthdateFilter.DelimitedValues );
-                                }
-
-                                break;
-
-                            case RegistrationPersonFieldType.Grade:
-                                var gpGradeFilter = phRegistrantsRegistrantFormFieldFilters.FindControl( "gpRegistrantsGradeFilter" ) as GradePicker;
-                                if ( gpGradeFilter != null )
-                                {
-                                    int? gradeOffset = gpGradeFilter.SelectedValueAsInt( false );
-                                    fRegistrants.SaveUserPreference( "Grade", gradeOffset.HasValue ? gradeOffset.Value.ToString() : string.Empty );
-                                }
-
-                                break;
-                                
-                            case RegistrationPersonFieldType.Gender:
-                                var ddlGenderFilter = phRegistrantsRegistrantFormFieldFilters.FindControl( "ddlRegistrantsGenderFilter" ) as RockDropDownList;
-                                if ( ddlGenderFilter != null )
-                                {
-                                    fRegistrants.SaveUserPreference( "Gender", ddlGenderFilter.SelectedValue );
-                                }
-
-                                break;
-
-                            case RegistrationPersonFieldType.MaritalStatus:
-                                var ddlMaritalStatusFilter = phRegistrantsRegistrantFormFieldFilters.FindControl( "ddlRegistrantsMaritalStatusFilter" ) as RockDropDownList;
-                                if ( ddlMaritalStatusFilter != null )
-                                {
-                                    fRegistrants.SaveUserPreference( "Marital Status", ddlMaritalStatusFilter.SelectedValue );
-                                }
-
-                                break;
-                                
-                            case RegistrationPersonFieldType.MobilePhone:
-                                var tbPhoneFilter = phRegistrantsRegistrantFormFieldFilters.FindControl( "tbRegistrantsPhoneFilter" ) as RockTextBox;
-                                if ( tbPhoneFilter != null )
-                                {
-                                    fRegistrants.SaveUserPreference( "Phone", tbPhoneFilter.Text );
-                                }
-
-                                break;
-                        }
-                    }
-
-                    if ( field.Attribute != null )
-                    {
-                        var attribute = field.Attribute;
-                        var filterControl = phRegistrantsRegistrantFormFieldFilters.FindControl( "filterRegistrants_" + attribute.Id.ToString() );
-                        if ( filterControl != null )
-                        {
-                            try
-                            {
-                                var values = attribute.FieldType.Field.GetFilterValues( filterControl, field.Attribute.QualifierValues, Rock.Reporting.FilterMode.SimpleFilter );
-                                fRegistrants.SaveUserPreference( attribute.Key, attribute.Name, attribute.FieldType.Field.GetFilterValues( filterControl, attribute.QualifierValues, Rock.Reporting.FilterMode.SimpleFilter ).ToJson() );
-                            }
-                            catch
-                            {
-                            }
-                        }
-                    }
-                }
-            }
-
-            BindRegistrantsGrid();
-        }
-
-        /// <summary>
-        /// Handles the ClearFilterClick event of the fRegistrants control.
-        /// </summary>
-        /// <param name="sender">The source of the event.</param>
-        /// <param name="e">The <see cref="EventArgs"/> instance containing the event data.</param>
-        protected void fRegistrants_ClearFilterClick( object sender, EventArgs e )
-        {
-            fRegistrants.DeleteUserPreferences();
-
-            foreach ( var control in phRegistrantsRegistrantFormFieldFilters.ControlsOfTypeRecursive<Control>().Where( a => a.ID != null && a.ID.StartsWith( "filter" ) && a.ID.Contains( "_" ) ) )
-            {
-                var attributeId = control.ID.Split( '_' )[1].AsInteger();
-                var attribute = AttributeCache.Get( attributeId );
-                if ( attribute != null )
-                {
-                    attribute.FieldType.Field.SetFilterValues( control, attribute.QualifierValues, new List<string>() );
-                }
-            }
-
-            if ( RegistrantFields != null )
-            {
-                foreach ( var field in RegistrantFields )
-                {
-                    if ( field.FieldSource == RegistrationFieldSource.PersonField && field.PersonFieldType.HasValue )
-                    {
-                        switch ( field.PersonFieldType.Value )
-                        {
-                            case RegistrationPersonFieldType.Campus:
-                                var ddlCampus = phRegistrantsRegistrantFormFieldFilters.FindControl( "ddlRegistrantsCampus" ) as RockDropDownList;
-                                if ( ddlCampus != null )
-                                {
-                                    ddlCampus.SetValue( ( Guid? ) null );
-                                }
-
-                                break;
-
-                            case RegistrationPersonFieldType.Email:
-                                var tbEmailFilter = phRegistrantsRegistrantFormFieldFilters.FindControl( "tbRegistrantsEmailFilter" ) as RockTextBox;
-                                if ( tbEmailFilter != null )
-                                {
-                                    tbEmailFilter.Text = string.Empty;
-                                }
-
-                                break;
-
-                            case RegistrationPersonFieldType.Birthdate:
-                                var drpBirthdateFilter = phRegistrantsRegistrantFormFieldFilters.FindControl( "drpRegistrantsBirthdateFilter" ) as DateRangePicker;
-                                if ( drpBirthdateFilter != null )
-                                {
-                                    drpBirthdateFilter.LowerValue = null;
-                                    drpBirthdateFilter.UpperValue = null;
-                                }
-
-                                break;
-
-                            case RegistrationPersonFieldType.Grade:
-                                var gpGradeFilter = phRegistrantsRegistrantFormFieldFilters.FindControl( "gpRegistrantsGradeFilter" ) as GradePicker;
-                                if ( gpGradeFilter != null )
-                                {
-                                    gpGradeFilter.SetValue( ( Guid? ) null );
-                                }
-
-                                break;
-                                
-                            case RegistrationPersonFieldType.Gender:
-                                var ddlGenderFilter = phRegistrantsRegistrantFormFieldFilters.FindControl( "ddlRegistrantsGenderFilter" ) as RockDropDownList;
-                                if ( ddlGenderFilter != null )
-                                {
-                                    ddlGenderFilter.SetValue( ( Guid? ) null );
-                                }
-
-                                break;
-
-                            case RegistrationPersonFieldType.MaritalStatus:
-                                var ddlMaritalStatusFilter = phRegistrantsRegistrantFormFieldFilters.FindControl( "ddlRegistrantsMaritalStatusFilter" ) as RockDropDownList;
-                                if ( ddlMaritalStatusFilter != null )
-                                {
-                                    ddlMaritalStatusFilter.SetValue( ( Guid? ) null );
-                                }
-
-                                break;
-                                
-                            case RegistrationPersonFieldType.MobilePhone:
-                                var tbPhoneFilter = phRegistrantsRegistrantFormFieldFilters.FindControl( "tbRegistrantsPhoneFilter" ) as RockTextBox;
-                                if ( tbPhoneFilter != null )
-                                {
-                                    tbPhoneFilter.Text = string.Empty;
-                                }
-
-                                break;
-                        }
-                    }
-                }
-            }
-
-            BindRegistrantsFilter( null );
-        }
-
-        /// <summary>
-        /// Fs the registrants_ display filter value.
-        /// </summary>
-        /// <param name="sender">The sender.</param>
-        /// <param name="e">The e.</param>
-        protected void fRegistrants_DisplayFilterValue( object sender, GridFilter.DisplayFilterValueArgs e )
-        {
-            if ( RegistrantFields != null )
-            {
-                var attribute = RegistrantFields
-                    .Where( a =>
-                        a.Attribute != null &&
-                        a.Attribute.Key == e.Key )
-                    .Select( a => a.Attribute )
-                    .FirstOrDefault();
-
-                if ( attribute != null )
-                {
-                    try
-                    {
-                        var values = JsonConvert.DeserializeObject<List<string>>( e.Value );
-                        e.Value = attribute.FieldType.Field.FormatFilterValues( attribute.QualifierValues, values );
-                        return;
-                    }
-                    catch
-                    {
-                    }
-                }
-            }
-
-            switch ( e.Key )
-            {
-                case "Registrants Date Range":
-                    e.Value = SlidingDateRangePicker.FormatDelimitedValues( e.Value );
-                    break;
-                    
-                case "Birthdate Range":
-                    // The value might either be from a SlidingDateRangePicker or a DateRangePicker, so try both
-                    var storedValue = e.Value;
-                    e.Value = SlidingDateRangePicker.FormatDelimitedValues( storedValue );
-                    if ( e.Value.IsNullOrWhiteSpace() )
-                    {
-                        e.Value = DateRangePicker.FormatDelimitedValues( storedValue );
-                    }
-
-                    break;
-                    
-                case "Grade":
-                    e.Value = Person.GradeFormattedFromGradeOffset( e.Value.AsIntegerOrNull() );
-                    break;
-                    
-                case "First Name":
-                case "Last Name":
-                case "Email":
-                case "Phone":
-                case "Signed Document":
-                    break;
-                    
-                case "Gender":
-                    var gender = e.Value.ConvertToEnumOrNull<Gender>();
-                    e.Value = gender.HasValue ? gender.ConvertToString() : string.Empty;
-                    break;
-                    
-                case "Campus":
-                    int? campusId = e.Value.AsIntegerOrNull();
-                    if ( campusId.HasValue )
-                    {
-                        var campus = CampusCache.Get( campusId.Value );
-                        e.Value = campus != null ? campus.Name : string.Empty;
-                    }
-                    else
-                    {
-                        e.Value = string.Empty;
-                    }
-
-                    break;
-                    
-                case "Marital Status":
-                    int? dvId = e.Value.AsIntegerOrNull();
-                    if ( dvId.HasValue )
-                    {
-                        var maritalStatus = DefinedValueCache.Get( dvId.Value );
-                        e.Value = maritalStatus != null ? maritalStatus.Value : string.Empty;
-                    }
-                    else
-                    {
-                        e.Value = string.Empty;
-                    }
-
-                    break;
-                    
-                case "In Group":
-                        e.Value = e.Value;
-                        break;
-
-                default:
-                        e.Value = string.Empty;
-                        break;
-            }
-        }
-
-        /// <summary>
-        /// Handles the GridRebind event of the gRegistrants control.
-        /// </summary>
-        /// <param name="sender">The source of the event.</param>
-        /// <param name="e">The <see cref="EventArgs"/> instance containing the event data.</param>
-        protected void gRegistrants_GridRebind( object sender, GridRebindEventArgs e )
-        {
-            gRegistrants.ExportTitleName = lReadOnlyTitle.Text + " - Registrants";
-            gRegistrants.ExportFilename = gRegistrants.ExportFilename ?? lReadOnlyTitle.Text + "Registrants";
-            BindRegistrantsGrid( e.IsExporting );
-        }
-
-        /// <summary>
-        /// Handles the RowDataBound event of the gRegistrants control.
-        /// </summary>
-        /// <param name="sender">The source of the event.</param>
-        /// <param name="e">The <see cref="GridViewRowEventArgs"/> instance containing the event data.</param>
-        private void gRegistrants_RowDataBound( object sender, GridViewRowEventArgs e )
-        {
-            var registrant = e.Row.DataItem as RegistrationRegistrant;
-            if ( registrant != null )
-            {
-                // Set the registrant name value
-                var lRegistrant = e.Row.FindControl( "lRegistrant" ) as Literal;
-                if ( lRegistrant != null )
-                {
-                    if ( registrant.PersonAlias != null && registrant.PersonAlias.Person != null )
-                    {
-                        lRegistrant.Text = registrant.PersonAlias.Person.FullNameReversed +
-                            ( Signers != null && !Signers.Contains( registrant.PersonAlias.PersonId ) ? " <i class='fa fa-pencil-square-o text-danger'></i>" : string.Empty );
-                    }
-                    else
-                    {
-                        lRegistrant.Text = string.Empty;
-                    }
-                }
-
-                // Set the Group Name
-                if ( registrant.GroupMember != null && GroupLinks.ContainsKey( registrant.GroupMember.GroupId ) )
-                {
-                    var lGroup = e.Row.FindControl( "lGroup" ) as Literal;
-                    if ( lGroup != null )
-                    {
-                        lGroup.Text = GroupLinks[registrant.GroupMember.GroupId];
-                    }
-                }
-
-                // Set the campus
-                var lCampus = e.Row.FindControl( "lRegistrantsCampus" ) as Literal;
-                
-                // if it's null, try looking for the "lGroupPlacementsCampus" control since this RowDataBound event is shared between
-                // two different grids.
-                if ( lCampus == null )
-                {
-                    lCampus = e.Row.FindControl( "lGroupPlacementsCampus" ) as Literal;
-                }
-                
-                if ( lCampus != null && PersonCampusIds != null )
-                {
-                    if ( registrant.PersonAlias != null )
-                    {
-                        if ( PersonCampusIds.ContainsKey( registrant.PersonAlias.PersonId ) )
-                        {
-                            var campusIds = PersonCampusIds[registrant.PersonAlias.PersonId];
-                            if ( campusIds.Any() )
-                            {
-                                var campusNames = new List<string>();
-                                foreach ( int campusId in campusIds )
-                                {
-                                    var campus = CampusCache.Get( campusId );
-                                    if ( campus != null )
-                                    {
-                                        campusNames.Add( campus.Name );
-                                    }
-                                }
-
-                                lCampus.Text = campusNames.AsDelimited( "<br/>" );
-                            }
-                        }
-                    }
-                }
-
-                // Set the Fees
-                var lFees = e.Row.FindControl( "lFees" ) as Literal;
-                if ( lFees != null )
-                {
-                    if ( registrant.Fees != null && registrant.Fees.Any() )
-                    {
-                        var feeDesc = new List<string>();
-                        foreach ( var fee in registrant.Fees )
-                        {
-                            feeDesc.Add( string.Format(
-                                "{0}{1} ({2})",
-                                fee.Quantity > 1 ? fee.Quantity.ToString( "N0" ) + " " : string.Empty,
-                                fee.Quantity > 1 ? fee.RegistrationTemplateFee.Name.Pluralize() : fee.RegistrationTemplateFee.Name,
-                                fee.Cost.FormatAsCurrency() ) );
-                        }
-
-                        lFees.Text = feeDesc.AsDelimited( "<br/>" );
-                    }
-                }
-
-                // add addresses if exporting
-                if (_homeAddresses.Count > 0 )
-                {
-                    var location = _homeAddresses[registrant.PersonId.Value];
-                    if ( _isExporting )
-                    {
-                        var lStreet1 = e.Row.FindControl( "lStreet1" ) as Literal;
-                        var lStreet2 = e.Row.FindControl( "lStreet2" ) as Literal;
-                        var lCity = e.Row.FindControl( "lCity" ) as Literal;
-                        var lState = e.Row.FindControl( "lState" ) as Literal;
-                        var lPostalCode = e.Row.FindControl( "lPostalCode" ) as Literal;
-                        var lCountry = e.Row.FindControl( "lCountry" ) as Literal;
-
-                        if ( location != null )
-                        {
-                            lStreet1.Text = location.Street1;
-                            lStreet2.Text = location.Street2;
-                            lCity.Text = location.City;
-                            lState.Text = location.State;
-                            lPostalCode.Text = location.PostalCode;
-                            lCountry.Text = location.Country;
-                        }
-                    }
-                    else
-                    {
-                        var addressField = e.Row.FindControl( "lRegistrantsAddress" ) as Literal ?? e.Row.FindControl( "lGroupPlacementsAddress" ) as Literal;
-                        if ( addressField != null )
-                        {
-                            addressField.Text = location != null && location.FormattedAddress.IsNotNullOrWhitespace() ? location.FormattedAddress : string.Empty;
-                        }
-                    }
-                }
-            }
-        }
-
-        /// <summary>
-        /// Handles the AddClick event of the gRegistrants control.
-        /// </summary>
-        /// <param name="sender">The source of the event.</param>
-        /// <param name="e">The <see cref="EventArgs"/> instance containing the event data.</param>
-        /// <exception cref="System.NotImplementedException"></exception>
-        private void gRegistrants_AddClick( object sender, EventArgs e )
-        {
-            NavigateToLinkedPage( "RegistrationPage", "RegistrationId", 0, "RegistrationInstanceId", hfRegistrationInstanceId.ValueAsInt() );
-        }
-
-        /// <summary>
-        /// Handles the RowSelected event of the gRegistrants control.
-        /// </summary>
-        /// <param name="sender">The source of the event.</param>
-        /// <param name="e">The <see cref="RowEventArgs"/> instance containing the event data.</param>
-        protected void gRegistrants_RowSelected( object sender, RowEventArgs e )
-        {
-            using ( var rockContext = new RockContext() )
-            {
-                var registrantService = new RegistrationRegistrantService( rockContext );
-                var registrant = registrantService.Get( e.RowKeyId );
-                if ( registrant != null )
-                {
-                    var qryParams = new Dictionary<string, string>();
-                    qryParams.Add( "RegistrationId", registrant.RegistrationId.ToString() );
-                    string url = LinkedPageUrl( "RegistrationPage", qryParams );
-                    url += "#" + e.RowKeyValue;
-                    Response.Redirect( url, false );
-                }
-            }
-        }
-
-        /// <summary>
-        /// Handles the Delete event of the gRegistrants control.
-        /// </summary>
-        /// <param name="sender">The source of the event.</param>
-        /// <param name="e">The <see cref="RowEventArgs"/> instance containing the event data.</param>
-        protected void gRegistrants_Delete( object sender, RowEventArgs e )
-        {
-            using ( var rockContext = new RockContext() )
-            {
-                var registrantService = new RegistrationRegistrantService( rockContext );
-                var registrant = registrantService.Get( e.RowKeyId );
-                if ( registrant != null )
-                {
-                    string errorMessage;
-                    if ( !registrantService.CanDelete( registrant, out errorMessage ) )
-                    {
-                        mdRegistrantsGridWarning.Show( errorMessage, ModalAlertType.Information );
-                        return;
-                    }
-
-                    registrantService.Delete( registrant );
-                    rockContext.SaveChanges();
-                }
-            }
-
-            BindRegistrantsGrid();
-        }
-
-        #endregion
-
-        #region Payment Tab Events
-
-        /// <summary>
-        /// Handles the ApplyFilterClick event of the fPayments control.
-        /// </summary>
-        /// <param name="sender">The source of the event.</param>
-        /// <param name="e">The <see cref="EventArgs"/> instance containing the event data.</param>
-        protected void fPayments_ApplyFilterClick( object sender, EventArgs e )
-        {
-            fPayments.SaveUserPreference( "Payments Date Range", "Transaction Date Range", sdrpPaymentDateRange.DelimitedValues );
-
-            BindPaymentsGrid();
-        }
-
-        /// <summary>
-        /// Handles the ClearFilterClick event of the fPayments control.
-        /// </summary>
-        /// <param name="sender">The source of the event.</param>
-        /// <param name="e">The <see cref="EventArgs"/> instance containing the event data.</param>
-        protected void fPayments_ClearFilterClick( object sender, EventArgs e )
-        {
-            fPayments.DeleteUserPreferences();
-            BindPaymentsFilter();
-        }
-
-        /// <summary>
-        /// Fs the payments_ display filter value.
-        /// </summary>
-        /// <param name="sender">The sender.</param>
-        /// <param name="e">The e.</param>
-        protected void fPayments_DisplayFilterValue( object sender, GridFilter.DisplayFilterValueArgs e )
-        {
-            switch ( e.Key )
-            {
-                case "Payments Date Range":
-                    {
-                        e.Value = SlidingDateRangePicker.FormatDelimitedValues( e.Value );
-                        break;
-                    }
-
-                default:
-                    {
-                        e.Value = string.Empty;
-                        break;
-                    }
-            }
-        }
-
-        /// <summary>
-        /// Handles the RowSelected event of the gPayments control.
-        /// </summary>
-        /// <param name="sender">The source of the event.</param>
-        /// <param name="e">The <see cref="RowEventArgs"/> instance containing the event data.</param>
-        protected void gPayments_RowSelected( object sender, RowEventArgs e )
-        {
-            NavigateToLinkedPage( "TransactionDetailPage", "transactionId", e.RowKeyId );
-        }
-
-        /// <summary>
-        /// Handles the GridRebind event of the gPayments control.
-        /// </summary>
-        /// <param name="sender">The source of the event.</param>
-        /// <param name="e">The <see cref="EventArgs"/> instance containing the event data.</param>
-        protected void gPayments_GridRebind( object sender, EventArgs e )
-        {
-            gPayments.ExportTitleName = lReadOnlyTitle.Text + " - Registration Payments";
-            gPayments.ExportFilename = gPayments.ExportFilename ?? lReadOnlyTitle.Text + "RegistrationPayments";
-            BindPaymentsGrid();
-        }
-
-        /// <summary>
-        /// Handles the RowDataBound event of the gPayments control.
-        /// </summary>
-        /// <param name="sender">The source of the event.</param>
-        /// <param name="e">The <see cref="GridViewRowEventArgs"/> instance containing the event data.</param>
-        private void gPayments_RowDataBound( object sender, GridViewRowEventArgs e )
-        {
-            var transaction = e.Row.DataItem as FinancialTransaction;
-            var lRegistrar = e.Row.FindControl( "lRegistrar" ) as Literal;
-            var lRegistrants = e.Row.FindControl( "lRegistrants" ) as Literal;
-
-            if ( transaction != null && lRegistrar != null && lRegistrants != null )
-            {
-                var registrars = new List<string>();
-                var registrants = new List<string>();
-
-                var registrationIds = transaction.TransactionDetails.Select( d => d.EntityId ).ToList();
-                foreach ( var registration in paymentRegistrations
-                    .Where( r => registrationIds.Contains( r.Id ) ) )
-                {
-                    if ( registration.PersonAlias != null && registration.PersonAlias.Person != null )
-                    {
-                        var qryParams = new Dictionary<string, string>();
-                        qryParams.Add( "RegistrationId", registration.Id.ToString() );
-                        string url = LinkedPageUrl( "RegistrationPage", qryParams );
-                        registrars.Add( string.Format( "<a href='{0}'>{1}</a>", url, registration.PersonAlias.Person.FullName ) );
-
-                        foreach ( var registrant in registration.Registrants )
-                        {
-                            if ( registrant.PersonAlias != null && registrant.PersonAlias.Person != null )
-                            {
-                                registrants.Add( registrant.PersonAlias.Person.FullName );
-                            }
-                        }
-                    }
-                }
-
-                lRegistrar.Text = registrars.AsDelimited( "<br/>" );
-                lRegistrants.Text = registrants.AsDelimited( "<br/>" );
-            }
-        }
-
-        #endregion
-
-        #region Fee Tab Events
-
-        protected void fFees_DisplayFilterValue( object sender, GridFilter.DisplayFilterValueArgs e )
-        {
-            switch ( e.Key )
-            {
-                case "FeeDateRange":
-                    e.Value = SlidingDateRangePicker.FormatDelimitedValues( e.Value );
-                    break;
-
-                case "FeeName":
-                    break;
-
-                case "FeeOptions":
-                    var values = new List<string>();
-                    foreach ( string value in e.Value.Split( ';' ) )
-                    {
-                        var item = cblFeeOptions.Items.FindByValue( value );
-                        if ( item != null )
-                        {
-                            values.Add( item.Text );
-                        }
-                    }
-
-                    e.Value = values.AsDelimited( ", " );
-                    break;
-
-                default:
-                    e.Value = string.Empty;
-                    break;
-            }
-        }
-
-        /// <summary>
-        /// Handles the ClearFilterCick event of the fFees control.
-        /// </summary>
-        /// <param name="sender">The source of the event.</param>
-        /// <param name="e">The <see cref="EventArgs"/> instance containing the event data.</param>
-        protected void fFees_ClearFilterCick( object sender, EventArgs e )
-        {
-            fFees.DeleteUserPreferences();
-            BindFeesFilter();
-        }
-
-        protected void fFees_ApplyFilterClick( object sender, EventArgs e )
-        {
-            fFees.SaveUserPreference( "FeeDateRange", "Fee Date Range", sdrpFeeDateRange.DelimitedValues );
-            fFees.SaveUserPreference( "FeeName", "Fee Name", ddlFeeName.SelectedItem.Text );
-            fFees.SaveUserPreference( "FeeOptions", "Fee Options", cblFeeOptions.SelectedValues.AsDelimited( ";" ) );
-
-            BindFeesGrid();
-        }
-
-        protected void ddlFeeName_SelectedIndexChanged( object sender, EventArgs e )
-        {
-            if ( ddlFeeName.SelectedIndex > 0 )
-            {
-                Populate_cblFeeOptions();
-                cblFeeOptions.Visible = true;
-            }
-        }
-
-        #endregion
-
-        #region Discount Tab Events
-
-        protected void fDiscounts_DisplayFilterValue( object sender, GridFilter.DisplayFilterValueArgs e)
-        {
-            switch ( e.Key )
-            {
-                case "DiscountDateRange":
-                    e.Value = SlidingDateRangePicker.FormatDelimitedValues( e.Value );
-                    break;
-
-                case "DiscountCode":
-                    // If that discount code is not in the list, don't show it anymore.
-                    if ( ddlDiscountCode.Items.FindByText( e.Value ) == null )
-                    {
-                        e.Value = string.Empty;
-                    }
-                    break;
-
-                case "DiscountCodeSearch":
-                    break;
-
-                default:
-                    e.Value = string.Empty;
-                    break;
-            }
-        }
-
-        protected void fDiscounts_ClearFilterClick( object sender, EventArgs e )
-        {
-            fDiscounts.DeleteUserPreferences();
-            tbDiscountCodeSearch.Enabled = true;
-            BindDiscountsFilter();
-        }
-
-        protected void fDiscounts_ApplyFilterClick( object sender, EventArgs e )
-        {
-            fDiscounts.SaveUserPreference( "DiscountDateRange", "Discount Date Range", sdrpDiscountDateRange.DelimitedValues );
-            fDiscounts.SaveUserPreference( "DiscountCode", "Discount Code", ddlDiscountCode.SelectedItem.Text );
-            fDiscounts.SaveUserPreference( "DiscountCodeSearch", "Discount Code Search", tbDiscountCodeSearch.Text );
-
-            BindDiscountsGrid();
-        }
-
-        protected void ddlDiscountCode_SelectedIndexChanged( object sender, EventArgs e )
-        {
-            tbDiscountCodeSearch.Enabled = ddlDiscountCode.SelectedIndex == 0 ? true : false;
-        }
-
-        #endregion
-
-        #region Linkage Tab Events
-
-        /// <summary>
-        /// Handles the ApplyFilterClick event of the fLinkages control.
-        /// </summary>
-        /// <param name="sender">The source of the event.</param>
-        /// <param name="e">The <see cref="EventArgs"/> instance containing the event data.</param>
-        protected void fLinkages_ApplyFilterClick( object sender, EventArgs e )
-        {
-            fLinkages.SaveUserPreference( "Campus", cblCampus.SelectedValues.AsDelimited( ";" ) );
-
-            BindLinkagesGrid();
-        }
-
-        /// <summary>
-        /// Handles the ClearFilterClick event of the fLinkages control.
-        /// </summary>
-        /// <param name="sender">The source of the event.</param>
-        /// <param name="e">The <see cref="EventArgs"/> instance containing the event data.</param>
-        protected void fLinkages_ClearFilterClick( object sender, EventArgs e )
-        {
-            fLinkages.DeleteUserPreferences();
-            BindLinkagesFilter();
-        }
-
-        /// <summary>
-        /// Fs the campusEventItems_ display filter value.
-        /// </summary>
-        /// <param name="sender">The sender.</param>
-        /// <param name="e">The e.</param>
-        protected void fLinkages_DisplayFilterValue( object sender, GridFilter.DisplayFilterValueArgs e )
-        {
-            switch ( e.Key )
-            {
-                case "Campus":
-                    var values = new List<string>();
-                    foreach ( string value in e.Value.Split( ';' ) )
-                    {
-                        var item = cblCampus.Items.FindByValue( value );
-                        if ( item != null )
-                        {
-                            values.Add( item.Text );
-                        }
-                    }
-
-                    e.Value = values.AsDelimited( ", " );
-                    break;
-
-                default:
-                    e.Value = string.Empty;
-                    break;
-            }
-        }
-
-        /// <summary>
-        /// Handles the GridRebind event of the gLinkages control.
-        /// </summary>
-        /// <param name="sender">The source of the event.</param>
-        /// <param name="e">The <see cref="EventArgs"/> instance containing the event data.</param>
-        protected void gLinkages_GridRebind( object sender, EventArgs e )
-        {
-            gLinkages.ExportTitleName = lReadOnlyTitle.Text + " - Registration Linkages";
-            gLinkages.ExportTitleName = gLinkages.ExportTitleName ?? lReadOnlyTitle.Text + "RegistrationLinkages";
-            BindLinkagesGrid();
-        }
-
-        /// <summary>
-        /// Handles the RowDataBound event of the gLinkages control.
-        /// </summary>
-        /// <param name="sender">The source of the event.</param>
-        /// <param name="e">The <see cref="GridViewRowEventArgs"/> instance containing the event data.</param>
-        protected void gLinkages_RowDataBound( object sender, GridViewRowEventArgs e )
-        {
-            if ( e.Row.RowType == DataControlRowType.DataRow )
-            {
-                var eventItemOccurrenceGroupMap = e.Row.DataItem as EventItemOccurrenceGroupMap;
-                if ( eventItemOccurrenceGroupMap != null && eventItemOccurrenceGroupMap.EventItemOccurrence != null )
-                {
-                    if ( eventItemOccurrenceGroupMap.EventItemOccurrence.EventItem != null )
-                    {
-                        var lCalendarItem = e.Row.FindControl( "lCalendarItem" ) as Literal;
-                        if ( lCalendarItem != null )
-                        {
-                            var calendarItems = new List<string>();
-                            foreach ( var calendarItem in eventItemOccurrenceGroupMap.EventItemOccurrence.EventItem.EventCalendarItems )
-                            {
-                                if ( calendarItem.EventItem != null && calendarItem.EventCalendar != null )
-                                {
-                                    var qryParams = new Dictionary<string, string>();
-                                    qryParams.Add( "EventCalendarId", calendarItem.EventCalendarId.ToString() );
-                                    qryParams.Add( "EventItemId", calendarItem.EventItem.Id.ToString() );
-                                    calendarItems.Add( string.Format( 
-                                        "<a href='{0}'>{1}</a> ({2})",
-                                        LinkedPageUrl( "CalendarItemPage", qryParams ),
-                                        calendarItem.EventItem.Name,
-                                        calendarItem.EventCalendar.Name ) );
-                                }
-                            }
-
-                            lCalendarItem.Text = calendarItems.AsDelimited( "<br/>" );
-                        }
-
-                        if ( eventItemOccurrenceGroupMap.EventItemOccurrence.ContentChannelItems.Any() )
-                        {
-                            var lContentItem = e.Row.FindControl( "lContentItem" ) as Literal;
-                            if ( lContentItem != null )
-                            {
-                                var contentItems = new List<string>();
-                                foreach ( var contentItem in eventItemOccurrenceGroupMap.EventItemOccurrence.ContentChannelItems
-                                    .Where( c => c.ContentChannelItem != null )
-                                    .Select( c => c.ContentChannelItem ) )
-                                {
-                                    var qryParams = new Dictionary<string, string>();
-                                    qryParams.Add( "ContentItemId", contentItem.Id.ToString() );
-                                    contentItems.Add( string.Format( "<a href='{0}'>{1}</a>", LinkedPageUrl( "ContentItemPage", qryParams ), contentItem.Title ) );
-                                }
-
-                                lContentItem.Text = contentItems.AsDelimited( "<br/>" );
-                            }
-                        }
-                    }
-                }
-            }
-        }
-
-        /// <summary>
-        /// Handles the AddClick event of the gLinkages control.
-        /// </summary>
-        /// <param name="sender">The source of the event.</param>
-        /// <param name="e">The <see cref="EventArgs"/> instance containing the event data.</param>
-        /// <exception cref="System.NotImplementedException"></exception>
-        protected void gLinkages_AddClick( object sender, EventArgs e )
-        {
-            NavigateToLinkedPage( "LinkagePage", "LinkageId", 0, "RegistrationInstanceId", hfRegistrationInstanceId.ValueAsInt() );
-        }
-
-        /// <summary>
-        /// Handles the Edit event of the gLinkages control.
-        /// </summary>
-        /// <param name="sender">The source of the event.</param>
-        /// <param name="e">The <see cref="RowEventArgs"/> instance containing the event data.</param>
-        protected void gLinkages_Edit( object sender, RowEventArgs e )
-        {
-            NavigateToLinkedPage( "LinkagePage", "LinkageId", e.RowKeyId, "RegistrationInstanceId", hfRegistrationInstanceId.ValueAsInt() );
-        }
-
-        /// <summary>
-        /// Handles the Delete event of the gLinkages control.
-        /// </summary>
-        /// <param name="sender">The source of the event.</param>
-        /// <param name="e">The <see cref="RowEventArgs"/> instance containing the event data.</param>
-        protected void gLinkages_Delete( object sender, RowEventArgs e )
-        {
-            using ( var rockContext = new RockContext() )
-            {
-                var campusEventItemService = new EventItemOccurrenceGroupMapService( rockContext );
-                var campusEventItem = campusEventItemService.Get( e.RowKeyId );
-                if ( campusEventItem != null )
-                {
-                    string errorMessage;
-                    if ( !campusEventItemService.CanDelete( campusEventItem, out errorMessage ) )
-                    {
-                        mdLinkagesGridWarning.Show( errorMessage, ModalAlertType.Information );
-                        return;
-                    }
-
-                    campusEventItemService.Delete( campusEventItem );
-                    rockContext.SaveChanges();
-                }
-            }
-
-            BindLinkagesGrid();
-        }
-
-        #endregion
-
-        #region WaitList Tab Events
-
-        /// <summary>
-        /// Handles the RowSelected event of the gWaitList control.
-        /// </summary>
-        /// <param name="sender">The source of the event.</param>
-        /// <param name="e">The <see cref="RowEventArgs"/> instance containing the event data.</param>
-        protected void gWaitList_RowSelected( object sender, RowEventArgs e )
-        {
-            using ( var rockContext = new RockContext() )
-            {
-                var registrantService = new RegistrationRegistrantService( rockContext );
-                var registrant = registrantService.Get( e.RowKeyId );
-                if ( registrant != null )
-                {
-                    var qryParams = new Dictionary<string, string>();
-                    qryParams.Add( "RegistrationId", registrant.RegistrationId.ToString() );
-                    string url = LinkedPageUrl( "RegistrationPage", qryParams );
-                    url += "#" + e.RowKeyValue;
-                    Response.Redirect( url, false );
-                }
-            }
-        }
-
-        /// <summary>
-        /// Handles the Click event of the btnProcessWaitlist control.
-        /// </summary>
-        /// <param name="sender">The source of the event.</param>
-        /// <param name="e">The <see cref="EventArgs"/> instance containing the event data.</param>
-        private void btnProcessWaitlist_Click( object sender, EventArgs e )
-        {
-            // create entity set with selected individuals
-            var keys = gWaitList.SelectedKeys.ToList();
-            if ( keys.Any() )
-            {
-                var entitySet = new Rock.Model.EntitySet();
-                entitySet.EntityTypeId = EntityTypeCache.Get<Rock.Model.RegistrationRegistrant>().Id;
-                entitySet.ExpireDateTime = RockDateTime.Now.AddMinutes( 20 );
-
-                foreach ( var key in keys )
-                {
-                    try
-                    {
-                        var item = new Rock.Model.EntitySetItem();
-                        item.EntityId = (int)key;
-                        entitySet.Items.Add( item );
-                    }
-                    catch
-                    {
-                        // ignore
-                    }
-                }
-
-                if ( entitySet.Items.Any() )
-                {
-                    var rockContext = new RockContext();
-                    var service = new Rock.Model.EntitySetService( rockContext );
-                    service.Add( entitySet );
-                    rockContext.SaveChanges();
-
-                    // redirect to the waitlist page
-                    Dictionary<string, string> queryParms = new Dictionary<string, string>();
-                    queryParms.Add( "WaitListSetId", entitySet.Id.ToString() );
-                    NavigateToLinkedPage( "WaitListProcessPage", queryParms );
-                }
-            }
-        }
-
-        /// <summary>
-        /// Handles the AddClick event of the gWaitList control.
-        /// </summary>
-        /// <param name="sender">The source of the event.</param>
-        /// <param name="e">The <see cref="EventArgs"/> instance containing the event data.</param>
-        /// <exception cref="System.NotImplementedException"></exception>
-        private void gWaitList_AddClick( object sender, EventArgs e )
-        {
-            NavigateToLinkedPage( "RegistrationPage", "RegistrationId", 0, "RegistrationInstanceId", hfRegistrationInstanceId.ValueAsInt() );
-        }
-
-        /// <summary>
-        /// Handles the ApplyFilterClick event of the fWaitList control.
-        /// </summary>
-        /// <param name="sender">The source of the event.</param>
-        /// <param name="e">The <see cref="EventArgs"/> instance containing the event data.</param>
-        protected void fWaitList_ApplyFilterClick( object sender, EventArgs e )
-        {
-            fWaitList.SaveUserPreference( "WL-Date Range", "Date Range", drpWaitListDateRange.DelimitedValues );
-            fWaitList.SaveUserPreference( "WL-First Name", "First Name", tbWaitListFirstName.Text );
-            fWaitList.SaveUserPreference( "WL-Last Name", "Last Name", tbWaitListLastName.Text );
-
-            if ( RegistrantFields != null )
-            {
-                foreach ( var field in RegistrantFields )
-                {
-                    if ( field.FieldSource == RegistrationFieldSource.PersonField && field.PersonFieldType.HasValue )
-                    {
-                        switch ( field.PersonFieldType.Value )
-                        {
-                            case RegistrationPersonFieldType.Campus:
-                                var ddlCampus = phWaitListFormFieldFilters.FindControl( "ddlWaitlistCampus" ) as RockDropDownList;
-                                if ( ddlCampus != null )
-                                {
-                                    fWaitList.SaveUserPreference( "WL-Home Campus", "Home Campus", ddlCampus.SelectedValue );
-                                }
-
-                                break;
-
-                            case RegistrationPersonFieldType.Email:
-                                var tbEmailFilter = phWaitListFormFieldFilters.FindControl( "tbWaitlistEmailFilter" ) as RockTextBox;
-                                if ( tbEmailFilter != null )
-                                {
-                                    fWaitList.SaveUserPreference( "WL-Email", "Email", tbEmailFilter.Text );
-                                }
-
-                                break;
-
-                            case RegistrationPersonFieldType.Birthdate:
-                                var drpBirthdateFilter = phWaitListFormFieldFilters.FindControl( "drpWaitlistBirthdateFilter" ) as DateRangePicker;
-                                if ( drpBirthdateFilter != null )
-                                {
-                                    fWaitList.SaveUserPreference( "WL-Birthdate Range", "Birthdate Range", drpBirthdateFilter.DelimitedValues );
-                                }
-
-                                break;
-
-                            case RegistrationPersonFieldType.Grade:
-                                var gpGradeFilter = phWaitListFormFieldFilters.FindControl( "gpWaitlistGradeFilter" ) as GradePicker;
-                                if ( gpGradeFilter != null )
-                                {
-                                    int? gradeOffset = gpGradeFilter.SelectedValueAsInt( false );
-                                    fWaitList.SaveUserPreference( "WL-Grade", "Grade", gradeOffset.HasValue ? gradeOffset.Value.ToString() : string.Empty );
-                                }
-
-                                break;
-                                
-                            case RegistrationPersonFieldType.Gender:
-                                var ddlGenderFilter = phWaitListFormFieldFilters.FindControl( "ddlWaitlistGenderFilter" ) as RockDropDownList;
-                                if ( ddlGenderFilter != null )
-                                {
-                                    fWaitList.SaveUserPreference( "WL-Gender", "Gender", ddlGenderFilter.SelectedValue );
-                                }
-
-                                break;
-
-                            case RegistrationPersonFieldType.MaritalStatus:
-                                var ddlMaritalStatusFilter = phWaitListFormFieldFilters.FindControl( "ddlWaitlistMaritalStatusFilter" ) as RockDropDownList;
-                                if ( ddlMaritalStatusFilter != null )
-                                {
-                                    fWaitList.SaveUserPreference( "WL-Marital Status", "Marital Status", ddlMaritalStatusFilter.SelectedValue );
-                                }
-
-                                break;
-                                
-                            case RegistrationPersonFieldType.MobilePhone:
-                                var tbPhoneFilter = phWaitListFormFieldFilters.FindControl( "tbWaitlistPhoneFilter" ) as RockTextBox;
-                                if ( tbPhoneFilter != null )
-                                {
-                                    fWaitList.SaveUserPreference( "WL-Phone", "Phone", tbPhoneFilter.Text );
-                                }
-
-                                break;
-                        }
-                    }
-
-                    if ( field.Attribute != null )
-                    {
-                        var attribute = field.Attribute;
-                        var filterControl = phWaitListFormFieldFilters.FindControl( "filterWaitlist_" + attribute.Id.ToString() );
-                        if ( filterControl != null )
-                        {
-                            try
-                            {
-                                var values = attribute.FieldType.Field.GetFilterValues( filterControl, field.Attribute.QualifierValues, Rock.Reporting.FilterMode.SimpleFilter );
-                                fWaitList.SaveUserPreference( "WL-" + attribute.Key, attribute.Name, attribute.FieldType.Field.GetFilterValues( filterControl, attribute.QualifierValues, Rock.Reporting.FilterMode.SimpleFilter ).ToJson() );
-                            }
-                            catch
-                            {
-                            }
-                        }
-                    }
-                }
-            }
-
-            BindWaitListGrid();
-        }
-
-        /// <summary>
-        /// Handles the ClearFilterClick event of the fWaitList control.
-        /// </summary>
-        /// <param name="sender">The source of the event.</param>
-        /// <param name="e">The <see cref="EventArgs"/> instance containing the event data.</param>
-        protected void fWaitList_ClearFilterClick( object sender, EventArgs e )
-        {
-            fWaitList.DeleteUserPreferences();
-
-            foreach ( var control in phWaitListFormFieldFilters.ControlsOfTypeRecursive<Control>().Where( a => a.ID != null && a.ID.StartsWith( "filter" ) && a.ID.Contains( "_" ) ) )
-            {
-                var attributeId = control.ID.Split( '_' )[1].AsInteger();
-                var attribute = AttributeCache.Get( attributeId );
-                if ( attribute != null )
-                {
-                    attribute.FieldType.Field.SetFilterValues( control, attribute.QualifierValues, new List<string>() );
-                }
-            }
-
-            if ( RegistrantFields != null )
-            {
-                foreach ( var field in RegistrantFields )
-                {
-                    if ( field.FieldSource == RegistrationFieldSource.PersonField && field.PersonFieldType.HasValue )
-                    {
-                        switch ( field.PersonFieldType.Value )
-                        {
-                            case RegistrationPersonFieldType.Campus:
-                                var ddlCampus = phWaitListFormFieldFilters.FindControl( "ddlWaitlistCampus" ) as RockDropDownList;
-                                if ( ddlCampus != null )
-                                {
-                                    ddlCampus.SetValue( ( Guid? ) null );
-                                }
-
-                                break;
-
-                            case RegistrationPersonFieldType.Email:
-                                var tbEmailFilter = phWaitListFormFieldFilters.FindControl( "tbWaitlistEmailFilter" ) as RockTextBox;
-                                if ( tbEmailFilter != null )
-                                {
-                                    tbEmailFilter.Text = string.Empty;
-                                }
-
-                                break;
-
-                            case RegistrationPersonFieldType.Birthdate:
-                                var drpBirthdateFilter = phWaitListFormFieldFilters.FindControl( "drpWaitlistBirthdateFilter" ) as DateRangePicker;
-                                if ( drpBirthdateFilter != null )
-                                {
-                                    drpBirthdateFilter.UpperValue = null;
-                                    drpBirthdateFilter.LowerValue = null;
-                                }
-
-                                break;
-
-                            case RegistrationPersonFieldType.Grade:
-                                var gpGradeFilter = phWaitListFormFieldFilters.FindControl( "gpWaitlistGradeFilter" ) as GradePicker;
-                                if ( gpGradeFilter != null )
-                                {
-                                    gpGradeFilter.SetValue( ( Guid? ) null );
-                                }
-
-                                break;
-                                
-                            case RegistrationPersonFieldType.Gender:
-                                var ddlGenderFilter = phWaitListFormFieldFilters.FindControl( "ddlWaitlistGenderFilter" ) as RockDropDownList;
-                                if ( ddlGenderFilter != null )
-                                {
-                                    ddlGenderFilter.SetValue( ( Guid? ) null );
-                                }
-
-                                break;
-
-                            case RegistrationPersonFieldType.MaritalStatus:
-                                var ddlMaritalStatusFilter = phWaitListFormFieldFilters.FindControl( "ddlWaitlistMaritalStatusFilter" ) as RockDropDownList;
-                                if ( ddlMaritalStatusFilter != null )
-                                {
-                                    ddlMaritalStatusFilter.SetValue( ( Guid? ) null );
-                                }
-
-                                break;
-                                
-                            case RegistrationPersonFieldType.MobilePhone:
-                                var tbPhoneFilter = phWaitListFormFieldFilters.FindControl( "tbWaitlistPhoneFilter" ) as RockTextBox;
-                                if ( tbPhoneFilter != null )
-                                {
-                                    tbPhoneFilter.Text = string.Empty;
-                                }
-
-                                break;
-                        }
-                    }
-                }
-            }
-
-            BindWaitListFilter( null );
-        }
-
-        /// <summary>
-        /// fs the wait list_ display filter value.
-        /// </summary>
-        /// <param name="sender">The sender.</param>
-        /// <param name="e">The e.</param>
-        protected void fWaitList_DisplayFilterValue( object sender, GridFilter.DisplayFilterValueArgs e )
-        {
-            if ( e.Key.StartsWith( "WL-" ) )
-            {
-                var key = e.Key.Remove( 0, 3 );
-
-                if ( RegistrantFields != null )
-                {
-                    var attribute = RegistrantFields
-                        .Where( a =>
-                            a.Attribute != null &&
-                            a.Attribute.Key == key )
-                        .Select( a => a.Attribute )
-                        .FirstOrDefault();
-
-                    if ( attribute != null )
-                    {
-                        try
-                        {
-                            var values = JsonConvert.DeserializeObject<List<string>>( e.Value );
-                            e.Value = attribute.FieldType.Field.FormatFilterValues( attribute.QualifierValues, values );
-                            return;
-                        }
-                        catch
-                        {
-                        }
-                    }
-                }
-
-                switch ( key )
-                {
-                    case "Date Range":
-                    case "Birthdate Range":
-                        // The value might either be from a SlidingDateRangePicker or a DateRangePicker, so try both
-                        var storedValue = e.Value;
-                        e.Value = SlidingDateRangePicker.FormatDelimitedValues( storedValue );
-                        if ( e.Value.IsNullOrWhiteSpace() )
-                        {
-                            e.Value = DateRangePicker.FormatDelimitedValues( storedValue );
-                        }
-
-                        break;
-                        
-                    case "Grade":
-                        e.Value = Person.GradeFormattedFromGradeOffset( e.Value.AsIntegerOrNull() );
-                        break;
-                        
-                    case "First Name":
-                    case "Last Name":
-                    case "Email":
-                    case "Phone":
-                    case "Signed Document":
-                        break;
-                        
-                    case "Gender":
-                        var gender = e.Value.ConvertToEnumOrNull<Gender>();
-                        e.Value = gender.HasValue ? gender.ConvertToString() : string.Empty;
-                        break;
-                        
-                    case "Campus":
-                        int? campusId = e.Value.AsIntegerOrNull();
-                        if ( campusId.HasValue )
-                        {
-                            var campus = CampusCache.Get( campusId.Value );
-                            e.Value = campus != null ? campus.Name : string.Empty;
-                        }
-                        else
-                        {
-                            e.Value = string.Empty;
-                        }
-
-                        break;
-                        
-                    case "Marital Status":
-                        int? dvId = e.Value.AsIntegerOrNull();
-                        if ( dvId.HasValue )
-                        {
-                            var maritalStatus = DefinedValueCache.Get( dvId.Value );
-                            e.Value = maritalStatus != null ? maritalStatus.Value : string.Empty;
-                        }
-                        else
-                        {
-                            e.Value = string.Empty;
-                        }
-
-                        break;
-                        
-                    case "In Group":
-                        e.Value = e.Value;
-                        break;
-
-                    default:
-                        e.Value = string.Empty;
-                        break;
-                }
-            }
-            else
-            {
-                e.Value = string.Empty;
-            }
-        }
-
-        /// <summary>
-        /// Handles the GridRebind event of the gWaitList control.
-        /// </summary>
-        /// <param name="sender">The source of the event.</param>
-        /// <param name="e">The <see cref="GridRebindEventArgs"/> instance containing the event data.</param>
-        private void gWaitList_GridRebind( object sender, GridRebindEventArgs e )
-        {
-            gWaitList.ExportTitleName = lReadOnlyTitle.Text + " - Registration Wait List";
-            gWaitList.ExportFilename = gWaitList.ExportFilename ?? lReadOnlyTitle.Text + " - Registration Wait List";
-            BindWaitListGrid( e.IsExporting );
-        }
-
-        /// <summary>
-        /// Handles the RowDataBound event of the gWaitList control.
-        /// </summary>
-        /// <param name="sender">The source of the event.</param>
-        /// <param name="e">The <see cref="GridViewRowEventArgs"/> instance containing the event data.</param>
-        private void gWaitList_RowDataBound( object sender, GridViewRowEventArgs e )
-        {
-            var registrant = e.Row.DataItem as RegistrationRegistrant;
-            if ( registrant != null )
-            {
-                // Set the wait list individual name value
-                var lWaitListIndividual = e.Row.FindControl( "lWaitListIndividual" ) as Literal;
-                if ( lWaitListIndividual != null )
-                {
-                    if ( registrant.PersonAlias != null && registrant.PersonAlias.Person != null )
-                    {
-                        lWaitListIndividual.Text = registrant.PersonAlias.Person.FullNameReversed;
-                    }
-                    else
-                    {
-                        lWaitListIndividual.Text = string.Empty;
-                    }
-                }
-
-                var lWaitListOrder = e.Row.FindControl( "lWaitListOrder" ) as Literal;
-                if ( lWaitListOrder != null )
-                {
-                    lWaitListOrder.Text = ( _waitListOrder.IndexOf( registrant.Id ) + 1 ).ToString();
-                }
-
-                // Set the campus
-                var lCampus = e.Row.FindControl( "lWaitlistCampus" ) as Literal;
-                if ( lCampus != null && PersonCampusIds != null )
-                {
-                    if ( registrant.PersonAlias != null )
-                    {
-                        if ( PersonCampusIds.ContainsKey( registrant.PersonAlias.PersonId ) )
-                        {
-                            var campusIds = PersonCampusIds[registrant.PersonAlias.PersonId];
-                            if ( campusIds.Any() )
-                            {
-                                var campusNames = new List<string>();
-                                foreach ( int campusId in campusIds )
-                                {
-                                    var campus = CampusCache.Get( campusId );
-                                    if ( campus != null )
-                                    {
-                                        campusNames.Add( campus.Name );
-                                    }
-                                }
-
-                                lCampus.Text = campusNames.AsDelimited( "<br/>" );
-                            }
-                        }
-                    }
-                }
-
-                var lAddress = e.Row.FindControl( "lWaitlistAddress" ) as Literal;
-                if ( lAddress != null && _homeAddresses.Count() > 0 )
-                {
-                    var location = _homeAddresses[registrant.PersonId.Value];
-                    lAddress.Text = location != null && location.FormattedAddress.IsNotNullOrWhitespace() ? location.FormattedAddress : string.Empty;
-                }
-            }
-        }
-
-        #endregion
-
-        #region Group Placement Tab Events
-
-        /// <summary>
-        /// Handles the GridRebind event of the gGroupPlacements control.
-        /// </summary>
-        /// <param name="sender">The source of the event.</param>
-        /// <param name="e">The <see cref="EventArgs"/> instance containing the event data.</param>
-        protected void gGroupPlacements_GridRebind( object sender, GridRebindEventArgs e )
-        {
-            gGroupPlacements.ExportTitleName = lReadOnlyTitle.Text + " - Registration Group Placements";
-            gGroupPlacements.ExportFilename = gGroupPlacements.ExportFilename ?? lReadOnlyTitle.Text + "RegistrationGroupPlacements";
-            BindGroupPlacementGrid( e.IsExporting );
-        }
-
-        /// <summary>
-        /// Handles the SelectItem event of the gpGroupPlacementParentGroup control.
-        /// </summary>
-        /// <param name="sender">The source of the event.</param>
-        /// <param name="e">The <see cref="EventArgs"/> instance containing the event data.</param>
-        protected void gpGroupPlacementParentGroup_SelectItem( object sender, EventArgs e )
-        {
-            int? parentGroupId = gpGroupPlacementParentGroup.SelectedValueAsInt();
-
-            SetUserPreference(
-                string.Format( "ParentGroup_{0}_{1}", BlockId, hfRegistrationInstanceId.Value ),
-                parentGroupId.HasValue ? parentGroupId.Value.ToString() : string.Empty,
-                true );
-
-            var groupPickerField = gGroupPlacements.Columns.OfType<GroupPickerField>().FirstOrDefault();
-            if ( groupPickerField != null )
-            {
-                groupPickerField.RootGroupId = parentGroupId;
-            }
-
-            BindGroupPlacementGrid();
-        }
-
-        /// <summary>
-        /// Handles the Click event of the lbPlaceInGroup control.
-        /// </summary>
-        /// <param name="sender">The source of the event.</param>
-        /// <param name="e">The <see cref="EventArgs"/> instance containing the event data.</param>
-        protected void lbPlaceInGroup_Click( object sender, EventArgs e )
-        {
-            var col = gGroupPlacements.Columns.OfType<GroupPickerField>().FirstOrDefault();
-            if ( col != null )
-            {
-                var placements = new Dictionary<int, List<int>>();
-
-                var colIndex = gGroupPlacements.GetColumnIndex( col ).ToString();
-                foreach ( GridViewRow row in gGroupPlacements.Rows )
-                {
-                    GroupPicker gp = row.FindControl( "groupPicker_" + colIndex.ToString() ) as GroupPicker;
-                    if ( gp != null )
-                    {
-                        int? groupId = gp.SelectedValueAsInt();
-                        if ( groupId.HasValue )
-                        {
-                            int registrantId = ( int ) gGroupPlacements.DataKeys[row.RowIndex].Value;
-                            placements.AddOrIgnore( groupId.Value, new List<int>() );
-                            placements[groupId.Value].Add( registrantId );
-                        }
-                    }
-                }
-
-                using ( var rockContext = new RockContext() )
-                {
-                    try
-                    {
-                        rockContext.WrapTransaction( () =>
-                        {
-                            var groupMemberService = new GroupMemberService( rockContext );
-
-                            // Get all the registrants that were selected
-                            var registrantIds = placements.SelectMany( p => p.Value ).ToList();
-                            var registrants = new RegistrationRegistrantService( rockContext )
-                                .Queryable( "PersonAlias" ).AsNoTracking()
-                                .Where( r => registrantIds.Contains( r.Id ) )
-                                .ToList();
-
-                            // Get any groups that were selected
-                            var groupIds = placements.Keys.ToList();
-                            foreach ( var group in new GroupService( rockContext )
-                                .Queryable( "GroupType" ).AsNoTracking()
-                                .Where( g => groupIds.Contains( g.Id ) ) )
-                            {
-                                foreach ( int registrantId in placements[group.Id] )
-                                {
-                                    int? roleId = group.GroupType.DefaultGroupRoleId;
-                                    if ( !roleId.HasValue )
-                                    {
-                                        roleId = group.GroupType.Roles
-                                            .OrderBy( r => r.Order )
-                                            .Select( r => r.Id )
-                                            .FirstOrDefault();
-                                    }
-
-                                    var registrant = registrants.FirstOrDefault( r => r.Id == registrantId );
-                                    if ( registrant != null && roleId.HasValue && roleId.Value > 0 )
-                                    {
-                                        var groupMember = groupMemberService.Queryable().AsNoTracking()
-                                            .FirstOrDefault( m =>
-                                                m.PersonId == registrant.PersonAlias.PersonId &&
-                                                m.GroupId == group.Id &&
-                                                m.GroupRoleId == roleId.Value );
-                                        if ( groupMember == null )
-                                        {
-                                            groupMember = new GroupMember();
-                                            groupMember.PersonId = registrant.PersonAlias.PersonId;
-                                            groupMember.GroupId = group.Id;
-                                            groupMember.GroupRoleId = roleId.Value;
-                                            groupMember.GroupMemberStatus = GroupMemberStatus.Active;
-
-                                            if ( !groupMember.IsValidGroupMember( rockContext ) )
-                                            {
-                                                throw new Exception( string.Format( 
-                                                    "Placing '{0}' in the '{1}' group is not valid for the following reason: {2}",
-                                                    registrant.Person.FullName,
-                                                    group.Name,
-                                                    groupMember.ValidationResults.Select( a => a.ErrorMessage ).ToList().AsDelimited( "<br />" ) ) );
-                                            }
-
-                                            groupMemberService.Add( groupMember );
-
-                                            if ( cbSetGroupAttributes.Checked )
-                                            {
-                                                registrant.LoadAttributes( rockContext );
-                                                groupMember.LoadAttributes( rockContext );
-                                                foreach ( var attr in groupMember.Attributes.Where( m => registrant.Attributes.Keys.Contains( m.Key ) ) )
-                                                {
-                                                    groupMember.SetAttributeValue( attr.Key, registrant.GetAttributeValue( attr.Key ) );
-                                                }
-                                            }
-                                            
-                                            rockContext.SaveChanges();
-                                            groupMember.SaveAttributeValues( rockContext );
-                                        }
-                                    }
-                                }
-                            }
-                        } );
-
-                        nbPlacementNotifiction.NotificationBoxType = NotificationBoxType.Success;
-                        nbPlacementNotifiction.Text = "Registrants were successfully placed in the selected groups.";
-                        nbPlacementNotifiction.Visible = true;
-                    }
-                    catch ( Exception ex )
-                    {
-                        nbPlacementNotifiction.NotificationBoxType = NotificationBoxType.Danger;
-                        nbPlacementNotifiction.Text = ex.Message;
-                        nbPlacementNotifiction.Visible = true;
-                    }
-                }
-            }
-
-            BindGroupPlacementGrid();
-        }
-
-        #endregion
-
-        #endregion
-
-        #region Methods
-
-        #region Main Form Methods
-
-        /// <summary>
-        /// Gets the registration instance.
-        /// </summary>
-        /// <param name="registrationInstanceId">The registration instance identifier.</param>
-        /// <param name="rockContext">The rock context.</param>
-        /// <returns></returns>
-        private RegistrationInstance GetRegistrationInstance( int registrationInstanceId, RockContext rockContext = null )
-        {
-            string key = string.Format( "RegistrationInstance:{0}", registrationInstanceId );
-            RegistrationInstance registrationInstance = RockPage.GetSharedItem( key ) as RegistrationInstance;
-            if ( registrationInstance == null )
-            {
-                rockContext = rockContext ?? new RockContext();
-                registrationInstance = new RegistrationInstanceService( rockContext )
-                    .Queryable( "RegistrationTemplate,Account,RegistrationTemplate.Forms.Fields" )
-                    .AsNoTracking()
-                    .FirstOrDefault( i => i.Id == registrationInstanceId );
-                RockPage.SaveSharedItem( key, registrationInstance );
-            }
-
-            return registrationInstance;
-        }
-
-        public void ShowDetail( int itemId )
-        {
-            throw new NotImplementedException();
-        }
-
-        /// <summary>
-        /// Shows the detail.
-        /// </summary>
-        private void ShowDetail()
-        {
-            int? registrationInstanceId = PageParameter( "RegistrationInstanceId" ).AsIntegerOrNull();
-            int? parentTemplateId = PageParameter( "RegistrationTemplateId" ).AsIntegerOrNull();
-
-            if ( !registrationInstanceId.HasValue )
-            {
-                pnlDetails.Visible = false;
-                return;
-            }
-
-            using ( var rockContext = new RockContext() )
-            {
-                RegistrationInstance registrationInstance = null;
-                if ( registrationInstanceId.HasValue )
-                {
-                    registrationInstance = GetRegistrationInstance( registrationInstanceId.Value, rockContext );
-                }
-
-                if ( registrationInstance == null )
-                {
-                    registrationInstance = new RegistrationInstance();
-                    registrationInstance.Id = 0;
-                    registrationInstance.IsActive = true;
-                    registrationInstance.RegistrationTemplateId = parentTemplateId ?? 0;
-
-                    Guid? accountGuid = GetAttributeValue( "DefaultAccount" ).AsGuidOrNull();
-                    if ( accountGuid.HasValue )
-                    {
-                        var account = new FinancialAccountService( rockContext ).Get( accountGuid.Value );
-                        registrationInstance.AccountId = account != null ? account.Id : 0;
-                    }
-                }
-
-                if ( registrationInstance.RegistrationTemplate == null && registrationInstance.RegistrationTemplateId > 0 )
-                {
-                    registrationInstance.RegistrationTemplate = new RegistrationTemplateService( rockContext )
-                        .Get( registrationInstance.RegistrationTemplateId );
-                }
-
-                hlType.Visible = registrationInstance.RegistrationTemplate != null;
-                hlType.Text = registrationInstance.RegistrationTemplate != null ? registrationInstance.RegistrationTemplate.Name : string.Empty;
-
-                lWizardTemplateName.Text = hlType.Text;
-
-                pnlDetails.Visible = true;
-                hfRegistrationInstanceId.Value = registrationInstance.Id.ToString();
-                hfRegistrationTemplateId.Value = registrationInstance.RegistrationTemplateId.ToString();
-                SetHasPayments( registrationInstance.Id, rockContext );
-
-                FollowingsHelper.SetFollowing( registrationInstance, pnlFollowing, this.CurrentPerson );
-
-                // render UI based on Authorized
-                bool readOnly = false;
-
-                bool canEdit = UserCanEdit ||
-                    registrationInstance.IsAuthorized( Authorization.EDIT, CurrentPerson ) ||
-                    registrationInstance.IsAuthorized( Authorization.ADMINISTRATE, CurrentPerson );
-
-                nbEditModeMessage.Text = string.Empty;
-
-                // User must have 'Edit' rights to block, or 'Edit' or 'Administrate' rights to instance
-                if ( !canEdit )
-                {
-                    readOnly = true;
-                    nbEditModeMessage.Heading = "Information";
-                    nbEditModeMessage.Text = EditModeMessage.NotAuthorizedToEdit( RegistrationInstance.FriendlyTypeName );
-                }
-
-                if ( readOnly )
-                {
-                    btnEdit.Visible = false;
-                    btnDelete.Visible = false;
-
-                    bool allowRegistrationEdit = registrationInstance.IsAuthorized( "Register", CurrentPerson );
-                    gRegistrations.Actions.ShowAdd = allowRegistrationEdit;
-                    gRegistrations.IsDeleteEnabled = allowRegistrationEdit;
-
-                    ShowReadonlyDetails( registrationInstance, false );
-                }
-                else
-                {
-                    btnEdit.Visible = true;
-                    btnDelete.Visible = true;
-
-                    if ( registrationInstance.Id > 0 )
-                    {
-                        ShowReadonlyDetails( registrationInstance, false );
-                    }
-                    else
-                    {
-                        ShowEditDetails( registrationInstance, rockContext );
-                    }
-                }
-
-                // show send payment reminder link
-                if ( !string.IsNullOrWhiteSpace( GetAttributeValue( "PaymentReminderPage" ) ) && ( ( registrationInstance.RegistrationTemplate.SetCostOnInstance.HasValue && registrationInstance.RegistrationTemplate.SetCostOnInstance == true && registrationInstance.Cost.HasValue && registrationInstance.Cost.Value > 0 ) || registrationInstance.RegistrationTemplate.Cost > 0 ) )
-                {
-                    btnSendPaymentReminder.Visible = true;
-                }
-                else
-                {
-                    btnSendPaymentReminder.Visible = false;
-                }
-
-                LoadRegistrantFormFields( registrationInstance );
-                BindRegistrationsFilter();
-                BindRegistrantsFilter( registrationInstance );
-                BindWaitListFilter( registrationInstance );
-                BindGroupPlacementsFilter( registrationInstance );
-                BindLinkagesFilter();
-                BindFeesFilter();
-                BindDiscountsFilter();
-                AddDynamicControls( true );
-
-                // do the ShowTab now since it may depend on DynamicControls and Filter Bindings
-                ShowTab();
-            }
-        }
-
-        /// <summary>
-        /// Sets the following on postback.
-        /// </summary>
-        private void SetFollowingOnPostback()
-        {
-            int? registrationInstanceId = PageParameter( "RegistrationInstanceId" ).AsIntegerOrNull();
-            if ( registrationInstanceId.HasValue )
-            {
-                using ( var rockContext = new RockContext() )
-                {
-                    RegistrationInstance registrationInstance = GetRegistrationInstance( registrationInstanceId.Value, rockContext );
-                    if ( registrationInstance != null )
-                    {
-                        FollowingsHelper.SetFollowing( registrationInstance, pnlFollowing, this.CurrentPerson );
-                    }
-                }
-            }
-        }
-
-        /// <summary>
-        /// Shows the edit details.
-        /// </summary>
-        /// <param name="RegistrationTemplate">The registration template.</param>
-        /// <param name="rockContext">The rock context.</param>
-        private void ShowEditDetails( RegistrationInstance instance, RockContext rockContext )
-        {
-            if ( instance.Id == 0 )
-            {
-                lReadOnlyTitle.Text = ActionTitle.Add( RegistrationInstance.FriendlyTypeName ).FormatAsHtmlTitle();
-                hlInactive.Visible = false;
-                lWizardInstanceName.Text = "New Instance";
-            }
-            else
-            {
-                lWizardInstanceName.Text = instance.Name;
-            }
-
-            pdAuditDetails.Visible = false;
-            SetEditMode( true );
-
-            rieDetails.SetValue( instance );
-        }
-
-        /// <summary>
-        /// Shows the readonly details.
-        /// </summary>
-        /// <param name="registrationInstance">The registration template.</param>
-        /// <param name="setTab">if set to <c>true</c> [set tab].</param>
-        private void ShowReadonlyDetails( RegistrationInstance registrationInstance, bool setTab = true )
-        {
-            SetEditMode( false );
-
-            pdAuditDetails.SetEntity( registrationInstance, ResolveRockUrl( "~" ) );
-
-            hfRegistrationInstanceId.SetValue( registrationInstance.Id );
-
-            lReadOnlyTitle.Text = registrationInstance.Name.FormatAsHtmlTitle();
-            hlInactive.Visible = registrationInstance.IsActive == false;
-
-            lWizardInstanceName.Text = registrationInstance.Name;
-            lName.Text = registrationInstance.Name;
-
-            if ( registrationInstance.RegistrationTemplate.SetCostOnInstance ?? false )
-            {
-                lCost.Text = registrationInstance.Cost.FormatAsCurrency();
-                lMinimumInitialPayment.Visible = registrationInstance.MinimumInitialPayment.HasValue;
-                lMinimumInitialPayment.Text = registrationInstance.MinimumInitialPayment.HasValue ? registrationInstance.MinimumInitialPayment.Value.FormatAsCurrency() : string.Empty;
-            }
-            else
-            {
-                lCost.Visible = false;
-                lMinimumInitialPayment.Visible = false;
-            }
-
-            lAccount.Visible = registrationInstance.Account != null;
-            lAccount.Text = registrationInstance.Account != null ? registrationInstance.Account.Name : string.Empty;
-
-            lMaxAttendees.Visible = registrationInstance.MaxAttendees > 0;
-            lMaxAttendees.Text = registrationInstance.MaxAttendees.ToString( "N0" );
-            lWorkflowType.Text = registrationInstance.RegistrationWorkflowType != null ?
-                registrationInstance.RegistrationWorkflowType.Name : string.Empty;
-            lWorkflowType.Visible = !string.IsNullOrWhiteSpace( lWorkflowType.Text );
-
-            lStartDate.Text = registrationInstance.StartDateTime.HasValue ?
-                registrationInstance.StartDateTime.Value.ToShortDateString() : string.Empty;
-            lStartDate.Visible = registrationInstance.StartDateTime.HasValue;
-            lEndDate.Text = registrationInstance.EndDateTime.HasValue ?
-            registrationInstance.EndDateTime.Value.ToShortDateString() : string.Empty;
-            lEndDate.Visible = registrationInstance.EndDateTime.HasValue;
-
-            lDetails.Visible = !string.IsNullOrWhiteSpace( registrationInstance.Details );
-            lDetails.Text = registrationInstance.Details;
-
-            liGroupPlacement.Visible = registrationInstance.RegistrationTemplate.AllowGroupPlacement;
-
-            liWaitList.Visible = registrationInstance.RegistrationTemplate.WaitListEnabled;
-
-            int? groupId = GetUserPreference( string.Format( "ParentGroup_{0}_{1}", BlockId, registrationInstance.Id ) ).AsIntegerOrNull();
-            if ( groupId.HasValue )
-            {
-                using ( var rockContext = new RockContext() )
-                {
-                    var group = new GroupService( rockContext ).Get( groupId.Value );
-                    if ( group != null )
-                    {
-                        gpGroupPlacementParentGroup.SetValue( group );
-                    }
-                }
-            }
-
-            if ( setTab )
-            {
-                ShowTab();
-            }
-        }
-
-        /// <summary>
-        /// Sets the edit mode.
-        /// </summary>
-        /// <param name="editable">if set to <c>true</c> [editable].</param>
-        private void SetEditMode( bool editable )
-        {
-            pnlEditDetails.Visible = editable;
-            fieldsetViewDetails.Visible = !editable;
-            pnlTabs.Visible = !editable;
-        }
-
-        /// <summary>
-        /// Shows the tab.
-        /// </summary>
-        private void ShowTab()
-        {
-            liRegistrations.RemoveCssClass( "active" );
-            pnlRegistrations.Visible = false;
-
-            liRegistrants.RemoveCssClass( "active" );
-            pnlRegistrants.Visible = false;
-
-            liPayments.RemoveCssClass( "active" );
-            pnlPayments.Visible = false;
-
-            liFees.RemoveCssClass( "active" );
-            pnlFees.Visible = false;
-
-            liDiscounts.RemoveCssClass( "active" );
-            pnlDiscounts.Visible = false;
-
-            liLinkage.RemoveCssClass( "active" );
-            pnlLinkages.Visible = false;
-
-            liWaitList.RemoveCssClass( "active" );
-            pnlWaitList.Visible = false;
-
-            liGroupPlacement.RemoveCssClass( "active" );
-            pnlGroupPlacement.Visible = false;
-
-            switch ( ActiveTab ?? string.Empty )
-            {
-                case "lbRegistrants":
-                    liRegistrants.AddCssClass( "active" );
-                    pnlRegistrants.Visible = true;
-                    BindRegistrantsGrid();
-                    break;
-
-                case "lbPayments":
-                    liPayments.AddCssClass( "active" );
-                    pnlPayments.Visible = true;
-                    BindPaymentsGrid();
-                    break;
-
-                case "lbFees":
-                    liFees.AddCssClass( "active" );
-                    pnlFees.Visible = true;
-                    BindFeesGrid();
-                    break;
-
-                case "lbDiscounts":
-                    liDiscounts.AddCssClass( "active" );
-                    pnlDiscounts.Visible = true;
-                    BindDiscountsGrid();
-                    break;
-
-                case "lbLinkage":
-                    liLinkage.AddCssClass( "active" );
-                    pnlLinkages.Visible = true;
-                    BindLinkagesGrid();
-                    break;
-
-                case "lbGroupPlacement":
-                    liGroupPlacement.AddCssClass( "active" );
-                    pnlGroupPlacement.Visible = true;
-                    cbSetGroupAttributes.Checked = true;
-                    BindGroupPlacementGrid();
-                    break;
-
-                case "lbWaitList":
-                    liWaitList.AddCssClass( "active" );
-                    pnlWaitList.Visible = true;
-                    BindWaitListGrid();
-                    break;
-
-                default:
-                    liRegistrations.AddCssClass( "active" );
-                    pnlRegistrations.Visible = true;
-                    BindRegistrationsGrid();
-                    break;
-            }
-        }
-
-        /// <summary>
-        /// Sets whether the registration has payments.
-        /// </summary>
-        /// <param name="registrationInstanceId">The registration instance identifier.</param>
-        /// <param name="rockContext">The rock context.</param>
-        private void SetHasPayments( int registrationInstanceId, RockContext rockContext )
-        {
-            var registrationIdQry = new RegistrationService( rockContext )
-                .Queryable().AsNoTracking()
-                .Where( r =>
-                    r.RegistrationInstanceId == registrationInstanceId &&
-                    !r.IsTemporary )
-                .Select( r => r.Id );
-
-            var registrationEntityType = EntityTypeCache.Get( typeof( Rock.Model.Registration ) );
-            hfHasPayments.Value = new FinancialTransactionDetailService( rockContext )
-                .Queryable().AsNoTracking()
-                .Where( d =>
-                    d.EntityTypeId.HasValue &&
-                    d.EntityId.HasValue &&
-                    d.EntityTypeId.Value == registrationEntityType.Id &&
-                    registrationIdQry.Contains( d.EntityId.Value ) )
-                .Any().ToString();
-        }
-
-        #endregion
-
-        #region Registration Tab
-
-        /// <summary>
-        /// Binds the registrations filter.
-        /// </summary>
-        private void BindRegistrationsFilter()
-        {
-            fRegistrations.UserPreferenceKeyPrefix = string.Format( "{0}-", hfRegistrationTemplateId.Value );
-
-            sdrpRegistrationDateRange.DelimitedValues = fRegistrations.GetUserPreference( "Registrations Date Range" );
-            ddlRegistrationPaymentStatus.SetValue( fRegistrations.GetUserPreference( "Payment Status" ) );
-            tbRegistrationRegisteredByFirstName.Text = fRegistrations.GetUserPreference( "Registered By First Name" );
-            tbRegistrationRegisteredByLastName.Text = fRegistrations.GetUserPreference( "Registered By Last Name" );
-            tbRegistrationRegistrantFirstName.Text = fRegistrations.GetUserPreference( "Registrant First Name" );
-            tbRegistrationRegistrantLastName.Text = fRegistrations.GetUserPreference( "Registrant Last Name" );
-        }
-
-        /// <summary>
-        /// Binds the registrations grid.
-        /// </summary>
-        private void BindRegistrationsGrid()
-        {
-            int? instanceId = hfRegistrationInstanceId.Value.AsIntegerOrNull();
-            if ( instanceId.HasValue && instanceId > 0)
-            {
-                using ( var rockContext = new RockContext() )
-                {
-                    var registrationEntityType = EntityTypeCache.Get( typeof( Rock.Model.Registration ) );
-
-                    var instance = new RegistrationInstanceService( rockContext ).Get( instanceId.Value );
-                    if ( instance != null )
-                    {
-                        decimal cost = instance.RegistrationTemplate.Cost;
-                        if ( instance.RegistrationTemplate.SetCostOnInstance ?? false )
-                        {
-                            cost = instance.Cost ?? 0.0m;
-                        }
-
-                        _instanceHasCost = cost > 0.0m;
-                    }
-
-                    var qry = new RegistrationService( rockContext )
-                        .Queryable( "PersonAlias.Person,Registrants.PersonAlias.Person,Registrants.Fees.RegistrationTemplateFee" )
-                        .AsNoTracking()
-                        .Where( r =>
-                            r.RegistrationInstanceId == instanceId.Value &&
-                            !r.IsTemporary );
-
-                    var dateRange = SlidingDateRangePicker.CalculateDateRangeFromDelimitedValues( sdrpRegistrationDateRange.DelimitedValues );
-
-                    if ( dateRange.Start.HasValue )
-                    {
-                        qry = qry.Where( r =>
-                            r.CreatedDateTime.HasValue &&
-                            r.CreatedDateTime.Value >= dateRange.Start.Value );
-                    }
-
-                    if ( dateRange.End.HasValue )
-                    {
-                        qry = qry.Where( r =>
-                            r.CreatedDateTime.HasValue &&
-                            r.CreatedDateTime.Value < dateRange.End.Value );
-                    }
-
-                    if ( !string.IsNullOrWhiteSpace( tbRegistrationRegisteredByFirstName.Text ) )
-                    {
-                        string pfname = tbRegistrationRegisteredByFirstName.Text;
-                        qry = qry.Where( r =>
-                            r.FirstName.StartsWith( pfname ) ||
-                            r.PersonAlias.Person.NickName.StartsWith( pfname ) ||
-                            r.PersonAlias.Person.FirstName.StartsWith( pfname ) );
-                    }
-
-                    if ( !string.IsNullOrWhiteSpace( tbRegistrationRegisteredByLastName.Text ) )
-                    {
-                        string plname = tbRegistrationRegisteredByLastName.Text;
-                        qry = qry.Where( r =>
-                            r.LastName.StartsWith( plname ) ||
-                            r.PersonAlias.Person.LastName.StartsWith( plname ) );
-                    }
-
-                    if ( !string.IsNullOrWhiteSpace( tbRegistrationRegistrantFirstName.Text ) )
-                    {
-                        string rfname = tbRegistrationRegistrantFirstName.Text;
-                        qry = qry.Where( r =>
-                            r.Registrants.Any( p =>
-                                p.PersonAlias.Person.NickName.StartsWith( rfname ) ||
-                                p.PersonAlias.Person.FirstName.StartsWith( rfname ) ) );
-                    }
-
-                    if ( !string.IsNullOrWhiteSpace( tbRegistrationRegistrantLastName.Text ) )
-                    {
-                        string rlname = tbRegistrationRegistrantLastName.Text;
-                        qry = qry.Where( r =>
-                            r.Registrants.Any( p =>
-                                p.PersonAlias.Person.LastName.StartsWith( rlname ) ) );
-                    }
-
-                    // If filtering on payment status, need to do some sub-querying...
-                    if ( ddlRegistrationPaymentStatus.SelectedValue != string.Empty && registrationEntityType != null )
-                    {
-                        // Get all the registrant costs
-                        var rCosts = new Dictionary<int, decimal>();
-                        qry.ToList()
-                            .Select( r => new
-                            {
-                                RegistrationId = r.Id,
-                                DiscountCosts = r.Registrants.Sum( p => (decimal?) p.DiscountedCost( r.DiscountPercentage, r.DiscountAmount) ) ?? 0.0m,
-                            } ).ToList()
-                            .ForEach( c =>
-                                rCosts.AddOrReplace( c.RegistrationId, c.DiscountCosts ) );
-
-                        var rPayments = new Dictionary<int, decimal>();
-                        new FinancialTransactionDetailService( rockContext )
-                            .Queryable().AsNoTracking()
-                            .Where( d =>
-                                d.EntityTypeId.HasValue &&
-                                d.EntityId.HasValue &&
-                                d.EntityTypeId.Value == registrationEntityType.Id &&
-                                rCosts.Keys.Contains( d.EntityId.Value ) )
-                            .Select( d => new
-                            {
-                                RegistrationId = d.EntityId.Value,
-                                Payment = d.Amount
-                            } )
-                            .ToList()
-                            .GroupBy( d => d.RegistrationId )
-                            .Select( d => new
-                            {
-                                RegistrationId = d.Key,
-                                Payments = d.Sum( p => p.Payment )
-                            } )
-                            .ToList()
-                            .ForEach( p => rPayments.AddOrReplace( p.RegistrationId, p.Payments ) );
-
-                        var rPmtSummary = rCosts
-                            .Join(
-                                rPayments,
-                                c => c.Key,
-                                p => p.Key, 
-                                ( c, p ) => new
-                                {
-                                    RegistrationId = c.Key,
-                                    Costs = c.Value,
-                                    Payments = p.Value
-                                } )
-                            .ToList();
-
-                        var ids = new List<int>();
-
-                        if ( ddlRegistrationPaymentStatus.SelectedValue == "Paid in Full" )
-                        {
-                            ids = rPmtSummary
-                                .Where( r => r.Costs <= r.Payments )
-                                .Select( r => r.RegistrationId )
-                                .ToList();
-                        }
-                        else
-                        {
-                            ids = rPmtSummary
-                                .Where( r => r.Costs > r.Payments )
-                                .Select( r => r.RegistrationId )
-                                .ToList();
-                        }
-
-                        qry = qry.Where( r => ids.Contains( r.Id ) );
-                    }
-
-                    SortProperty sortProperty = gRegistrations.SortProperty;
-                    if ( sortProperty != null )
-                    {
-                        // If sorting by Total Cost or Balance Due, the database query needs to be run first without ordering,
-                        // and then ordering needs to be done in memory since TotalCost and BalanceDue are not databae fields.
-                        if ( sortProperty.Property == "TotalCost" )
-                        {
-                            if ( sortProperty.Direction == SortDirection.Ascending )
-                            {
-                                gRegistrations.SetLinqDataSource( qry.ToList().OrderBy( r => r.TotalCost ).AsQueryable() );
-                            }
-                            else
-                            {
-                                gRegistrations.SetLinqDataSource( qry.ToList().OrderByDescending( r => r.TotalCost ).AsQueryable() );
-                            }
-                        }
-                        else if ( sortProperty.Property == "BalanceDue" )
-                        {
-                            if ( sortProperty.Direction == SortDirection.Ascending )
-                            {
-                                gRegistrations.SetLinqDataSource( qry.ToList().OrderBy( r => r.BalanceDue ).AsQueryable() );
-                            }
-                            else
-                            {
-                                gRegistrations.SetLinqDataSource( qry.ToList().OrderByDescending( r => r.BalanceDue ).AsQueryable() );
-                            }
-                        }
-                        else
-                        {
-                            gRegistrations.SetLinqDataSource( qry.Sort( sortProperty ) );
-                        }
-                    }
-                    else
-                    {
-                        gRegistrations.SetLinqDataSource( qry.OrderByDescending( r => r.CreatedDateTime ) );
-                    }
-
-                    // Get all the payments for any registrations being displayed on the current page.
-                    // This is used in the RowDataBound event but queried now so that each row does
-                    // not have to query for the data.
-                    var currentPageRegistrations = gRegistrations.DataSource as List<Registration>;
-                    if ( currentPageRegistrations != null && registrationEntityType != null )
-                    {
-                        var registrationIds = currentPageRegistrations
-                            .Select( r => r.Id )
-                            .ToList();
-
-                        registrationPayments = new FinancialTransactionDetailService( rockContext )
-                            .Queryable().AsNoTracking()
-                            .Where( d =>
-                                d.EntityTypeId.HasValue &&
-                                d.EntityId.HasValue &&
-                                d.EntityTypeId.Value == registrationEntityType.Id &&
-                                registrationIds.Contains( d.EntityId.Value ) )
-                            .ToList();
-                    }
-
-                    var discountCodeHeader = gRegistrations.GetColumnByHeaderText( "Discount Code" );
-                    if ( discountCodeHeader != null )
-                    {
-                        discountCodeHeader.Visible = GetAttributeValue( "DisplayDiscountCodes" ).AsBoolean();
-                    }
-
-                    gRegistrations.DataBind();
-                }
-            }
-        }
-
-        #endregion
-
-        #region Registrants Tab
-
-        /// <summary>
-        /// Binds the registrants filter.
-        /// </summary>
-        private void BindRegistrantsFilter( RegistrationInstance instance )
-        {
-            fRegistrants.UserPreferenceKeyPrefix = string.Format( "{0}-", hfRegistrationTemplateId.Value );
-            sdrpRegistrantsRegistrantDateRange.DelimitedValues = fRegistrants.GetUserPreference( "Registrants Date Range" );
-            tbRegistrantsRegistrantFirstName.Text = fRegistrants.GetUserPreference( "First Name" );
-            tbRegistrantsRegistrantLastName.Text = fRegistrants.GetUserPreference( "Last Name" );
-            ddlRegistrantsInGroup.SetValue( fRegistrants.GetUserPreference( "In Group" ) );
-
-            ddlRegistrantsSignedDocument.SetValue( fRegistrants.GetUserPreference( "Signed Document" ) );
-            ddlRegistrantsSignedDocument.Visible = instance != null && instance.RegistrationTemplate != null && instance.RegistrationTemplate.RequiredSignatureDocumentTemplateId.HasValue;
-        }
-
-        /// <summary>
-        /// Binds the registrants grid.
-        /// </summary>
-        private void BindRegistrantsGrid( bool isExporting = false )
-        {
-            _isExporting = isExporting;
-            int? instanceId = hfRegistrationInstanceId.Value.AsIntegerOrNull();
-            if ( instanceId.HasValue )
-            {
-                using ( var rockContext = new RockContext() )
-                {
-                    var registrationInstance = new RegistrationInstanceService( rockContext ).Get( instanceId.Value );
-
-                    if ( registrationInstance != null &&
-                        registrationInstance.RegistrationTemplate != null &&
-                        registrationInstance.RegistrationTemplate.RequiredSignatureDocumentTemplateId.HasValue )
-                    {
-                        Signers = new SignatureDocumentService( rockContext )
-                            .Queryable().AsNoTracking()
-                            .Where( d =>
-                                d.SignatureDocumentTemplateId == registrationInstance.RegistrationTemplate.RequiredSignatureDocumentTemplateId.Value &&
-                                d.Status == SignatureDocumentStatus.Signed &&
-                                d.BinaryFileId.HasValue &&
-                                d.AppliesToPersonAlias != null )
-                            .OrderByDescending( d => d.LastStatusDate )
-                            .Select( d => d.AppliesToPersonAlias.PersonId )
-                            .ToList();
-                    }
-
-                    // Start query for registrants
-                    var qry = new RegistrationRegistrantService( rockContext )
-                    .Queryable( "PersonAlias.Person.PhoneNumbers.NumberTypeValue,Fees.RegistrationTemplateFee,GroupMember.Group" ).AsNoTracking()
-                    .Where( r =>
-                        r.Registration.RegistrationInstanceId == instanceId.Value &&
-                        r.PersonAlias != null &&
-                        r.PersonAlias.Person != null &&
-                        r.OnWaitList == false );
-
-                    // Filter by daterange
-                    var dateRange = SlidingDateRangePicker.CalculateDateRangeFromDelimitedValues( sdrpRegistrantsRegistrantDateRange.DelimitedValues );
-                    if ( dateRange.Start.HasValue )
-                    {
-                        qry = qry.Where( r =>
-                            r.CreatedDateTime.HasValue &&
-                            r.CreatedDateTime.Value >= dateRange.Start.Value );
-                    }
-
-                    if ( dateRange.End.HasValue )
-                    {
-                        qry = qry.Where( r =>
-                            r.CreatedDateTime.HasValue &&
-                            r.CreatedDateTime.Value < dateRange.End.Value );
-                    }
-
-                    // Filter by first name
-                    if ( !string.IsNullOrWhiteSpace( tbRegistrantsRegistrantFirstName.Text ) )
-                    {
-                        string rfname = tbRegistrantsRegistrantFirstName.Text;
-                        qry = qry.Where( r =>
-                            r.PersonAlias.Person.NickName.StartsWith( rfname ) ||
-                            r.PersonAlias.Person.FirstName.StartsWith( rfname ) );
-                    }
-
-                    // Filter by last name
-                    if ( !string.IsNullOrWhiteSpace( tbRegistrantsRegistrantLastName.Text ) )
-                    {
-                        string rlname = tbRegistrantsRegistrantLastName.Text;
-                        qry = qry.Where( r =>
-                            r.PersonAlias.Person.LastName.StartsWith( rlname ) );
-                    }
-
-                    // Filter by signed documents
-                    if ( Signers != null )
-                    {
-                        if ( ddlRegistrantsSignedDocument.SelectedValue.AsBooleanOrNull() == true )
-                        {
-                            qry = qry.Where( r => Signers.Contains( r.PersonAlias.PersonId ) );
-                        }
-                        else if ( ddlRegistrantsSignedDocument.SelectedValue.AsBooleanOrNull() == false )
-                        {
-                            qry = qry.Where( r => !Signers.Contains( r.PersonAlias.PersonId ) );
-                        }
-                    }
-
-                    if ( ddlRegistrantsInGroup.SelectedValue.AsBooleanOrNull() == true )
-                    {
-                        qry = qry.Where( r => r.GroupMemberId.HasValue );
-                    }
-                    else if ( ddlRegistrantsInGroup.SelectedValue.AsBooleanOrNull() == false )
-                    {
-                        qry = qry.Where( r => !r.GroupMemberId.HasValue );
-                    }
-
-                    bool preloadCampusValues = false;
-                    var registrantAttributes = new List<AttributeCache>();
-                    var personAttributes = new List<AttributeCache>();
-                    var groupMemberAttributes = new List<AttributeCache>();
-                    var registrantAttributeIds = new List<int>();
-                    var personAttributesIds = new List<int>();
-                    var groupMemberAttributesIds = new List<int>();
-
-                    if ( isExporting || RegistrantFields != null && RegistrantFields.Any(f => f.PersonFieldType != null && f.PersonFieldType == RegistrationPersonFieldType.Address) )
-                    {
-                        // get list of home addresses
-                        var personIds = qry.Select( r => r.PersonAlias.PersonId ).ToList();
-                        _homeAddresses = Person.GetHomeLocations( personIds );
-                    }
-
-                    if ( RegistrantFields != null )
-                    {
-                        // Filter by any selected
-                        foreach ( var personFieldType in RegistrantFields
-                            .Where( f =>
-                                f.FieldSource == RegistrationFieldSource.PersonField &&
-                                f.PersonFieldType.HasValue )
-                            .Select( f => f.PersonFieldType.Value ) )
-                        {
-                            switch ( personFieldType )
-                            {
-                                case RegistrationPersonFieldType.Campus:
-                                    preloadCampusValues = true;
-
-                                    var ddlCampus = phRegistrantsRegistrantFormFieldFilters.FindControl( "ddlRegistrantsCampus" ) as RockDropDownList;
-                                    if ( ddlCampus != null )
-                                    {
-                                        var campusId = ddlCampus.SelectedValue.AsIntegerOrNull();
-                                        if ( campusId.HasValue )
-                                        {
-                                            var familyGroupTypeGuid = Rock.SystemGuid.GroupType.GROUPTYPE_FAMILY.AsGuid();
-                                            qry = qry.Where( r =>
-                                                r.PersonAlias.Person.Members.Any( m =>
-                                                    m.Group.GroupType.Guid == familyGroupTypeGuid &&
-                                                    m.Group.CampusId.HasValue &&
-                                                    m.Group.CampusId.Value == campusId ) );
-                                        }
-                                    }
-
-                                    break;
-
-                                case RegistrationPersonFieldType.Email:
-                                    var tbEmailFilter = phRegistrantsRegistrantFormFieldFilters.FindControl( "tbRegistrantsEmailFilter" ) as RockTextBox;
-                                    if ( tbEmailFilter != null && !string.IsNullOrWhiteSpace( tbEmailFilter.Text ) )
-                                    {
-                                        qry = qry.Where( r =>
-                                            r.PersonAlias.Person.Email != null &&
-                                            r.PersonAlias.Person.Email.Contains( tbEmailFilter.Text ) );
-                                    }
-
-                                    break;
-
-                                case RegistrationPersonFieldType.Birthdate:
-                                    var drpBirthdateFilter = phRegistrantsRegistrantFormFieldFilters.FindControl( "drpRegistrantsBirthdateFilter" ) as DateRangePicker;
-                                    if ( drpBirthdateFilter != null )
-                                    {
-                                        if ( drpBirthdateFilter.LowerValue.HasValue )
-                                        {
-                                            qry = qry.Where( r =>
-                                                r.PersonAlias.Person.BirthDate.HasValue &&
-                                                r.PersonAlias.Person.BirthDate.Value >= drpBirthdateFilter.LowerValue.Value );
-                                        }
-
-                                        if ( drpBirthdateFilter.UpperValue.HasValue )
-                                        {
-                                            qry = qry.Where( r =>
-                                                r.PersonAlias.Person.BirthDate.HasValue &&
-                                                r.PersonAlias.Person.BirthDate.Value <= drpBirthdateFilter.UpperValue.Value );
-                                        }
-                                    }
-
-                                    break;
-
-                                case RegistrationPersonFieldType.Grade:
-                                    var gpGradeFilter = phRegistrantsRegistrantFormFieldFilters.FindControl( "gpRegistrantsGradeFilter" ) as GradePicker;
-                                    if ( gpGradeFilter != null )
-                                    {
-                                        int? graduationYear = Person.GraduationYearFromGradeOffset( gpGradeFilter.SelectedValueAsInt( false ) );
-                                        if ( graduationYear.HasValue )
-                                        {
-                                            qry = qry.Where( r =>
-                                                r.PersonAlias.Person.GraduationYear.HasValue &&
-                                                r.PersonAlias.Person.GraduationYear == graduationYear.Value );
-                                        }
-                                    }
-
-                                    break;
-
-                                case RegistrationPersonFieldType.Gender:
-                                    var ddlGenderFilter = phRegistrantsRegistrantFormFieldFilters.FindControl( "ddlRegistrantsGenderFilter" ) as RockDropDownList;
-                                    if ( ddlGenderFilter != null )
-                                    {
-                                        var gender = ddlGenderFilter.SelectedValue.ConvertToEnumOrNull<Gender>();
-                                        if ( gender.HasValue )
-                                        {
-                                            qry = qry.Where( r =>
-                                                r.PersonAlias.Person.Gender == gender );
-                                        }
-                                    }
-
-                                    break;
-
-                                case RegistrationPersonFieldType.MaritalStatus:
-                                    var ddlMaritalStatusFilter = phRegistrantsRegistrantFormFieldFilters.FindControl( "ddlRegistrantsMaritalStatusFilter" ) as RockDropDownList;
-                                    if ( ddlMaritalStatusFilter != null )
-                                    {
-                                        var maritalStatusId = ddlMaritalStatusFilter.SelectedValue.AsIntegerOrNull();
-                                        if ( maritalStatusId.HasValue )
-                                        {
-                                            qry = qry.Where( r =>
-                                                r.PersonAlias.Person.MaritalStatusValueId.HasValue &&
-                                                r.PersonAlias.Person.MaritalStatusValueId.Value == maritalStatusId.Value );
-                                        }
-                                    }
-
-                                    break;
-                                    
-                                case RegistrationPersonFieldType.MobilePhone:
-                                    var tbPhoneFilter = phRegistrantsRegistrantFormFieldFilters.FindControl( "tbRegistrantsPhoneFilter" ) as RockTextBox;
-                                    if ( tbPhoneFilter != null && !string.IsNullOrWhiteSpace( tbPhoneFilter.Text ) )
-                                    {
-                                        string numericPhone = tbPhoneFilter.Text.AsNumeric();
-                                        if ( !string.IsNullOrEmpty( numericPhone ) )
-                                        {
-                                            var phoneNumberPersonIdQry = new PhoneNumberService( rockContext )
-                                                .Queryable()
-                                                .Where( a => a.Number.Contains( numericPhone ) )
-                                                .Select( a => a.PersonId );
-
-                                            qry = qry.Where( r => phoneNumberPersonIdQry.Contains( r.PersonAlias.PersonId ) );
-                                        }
-                                    }
-
-                                    break;
-                            }
-                        }
-
-                        // Get all the registrant attributes selected to be on grid
-                        registrantAttributes = RegistrantFields
-                            .Where( f =>
-                                f.Attribute != null &&
-                                f.FieldSource == RegistrationFieldSource.RegistrationAttribute )
-                            .Select( f => f.Attribute )
-                            .ToList();
-                        registrantAttributeIds = registrantAttributes.Select( a => a.Id ).Distinct().ToList();
-
-                        // Filter query by any configured registrant attribute filters
-                        if ( registrantAttributes != null && registrantAttributes.Any() )
-                        {
-                            var attributeValueService = new AttributeValueService( rockContext );
-                            var parameterExpression = attributeValueService.ParameterExpression;
-                            foreach ( var attribute in registrantAttributes )
-                            {
-                                var filterControl = phRegistrantsRegistrantFormFieldFilters.FindControl( "filterRegistrants_" + attribute.Id.ToString() );
-                                if ( filterControl == null )
-                                {
-                                    continue;
-                                }
-
-                                var filterValues = attribute.FieldType.Field.GetFilterValues( filterControl, attribute.QualifierValues, Rock.Reporting.FilterMode.SimpleFilter );
-                                var filterIsDefault = attribute.FieldType.Field.IsEqualToValue( filterValues, attribute.DefaultValue );
-                                var expression = attribute.FieldType.Field.AttributeFilterExpression( attribute.QualifierValues, filterValues, parameterExpression );
-                                if ( expression == null )
-                                {
-                                    continue;
-                                }
-
-                                var attributeValues = attributeValueService
-                                                      .Queryable()
-                                                      .Where( v => v.Attribute.Id == attribute.Id );
-
-                                var filteredAttributeValues = attributeValues.Where( parameterExpression, expression, null );
-
-                                if ( filterIsDefault )
-                                {
-                                    qry = qry.Where( w =>
-                                         !attributeValues.Any( v => v.EntityId == w.Id ) ||
-                                         filteredAttributeValues.Select( v => v.EntityId ).Contains( w.Id ) );
-                                }
-                                else
-                                {
-                                    qry = qry.Where( w =>
-                                        filteredAttributeValues.Select( v => v.EntityId ).Contains( w.Id ) );
-                                }
-                            }
-                        }
-
-                        // Get all the person attributes selected to be on grid
-                        personAttributes = RegistrantFields
-                            .Where( f =>
-                                f.Attribute != null &&
-                                f.FieldSource == RegistrationFieldSource.PersonAttribute )
-                            .Select( f => f.Attribute )
-                            .ToList();
-                        personAttributesIds = personAttributes.Select( a => a.Id ).Distinct().ToList();
-
-                        // Filter query by any configured person attribute filters
-                        if ( personAttributes != null && personAttributes.Any() )
-                        {
-                            var attributeValueService = new AttributeValueService( rockContext );
-                            var parameterExpression = attributeValueService.ParameterExpression;
-                            foreach ( var attribute in personAttributes )
-                            {
-                                var filterControl = phRegistrantsRegistrantFormFieldFilters.FindControl( "filterRegistrants_" + attribute.Id.ToString() );
-                                if ( filterControl == null )
-                                {
-                                    continue;
-                                }
-
-                                var filterValues = attribute.FieldType.Field.GetFilterValues( filterControl, attribute.QualifierValues, Rock.Reporting.FilterMode.SimpleFilter );
-                                var filterIsDefault = attribute.FieldType.Field.IsEqualToValue( filterValues, attribute.DefaultValue );
-                                var expression = attribute.FieldType.Field.AttributeFilterExpression( attribute.QualifierValues, filterValues, parameterExpression );
-                                if ( expression == null )
-                                {
-                                    continue;
-                                }
-
-                                var attributeValues = attributeValueService
-                                    .Queryable()
-                                    .Where( v => v.Attribute.Id == attribute.Id );
-
-                                var filteredAttributeValues = attributeValues.Where( parameterExpression, expression, null );
-
-                                if ( filterIsDefault )
-                                {
-                                    qry = qry.Where( w =>
-                                         !attributeValues.Any( v => v.EntityId == w.PersonAlias.PersonId ) ||
-                                         filteredAttributeValues.Select( v => v.EntityId ).Contains( w.PersonAlias.PersonId ) );
-                                }
-                                else
-                                {
-                                    qry = qry.Where( w =>
-                                        filteredAttributeValues.Select( v => v.EntityId ).Contains( w.PersonAlias.PersonId ) );
-                                }
-                            }
-                        }
-
-                        // Get all the group member attributes selected to be on grid
-                        groupMemberAttributes = RegistrantFields
-                            .Where( f =>
-                                f.Attribute != null &&
-                                f.FieldSource == RegistrationFieldSource.GroupMemberAttribute )
-                            .Select( f => f.Attribute )
-                            .ToList();
-                        groupMemberAttributesIds = groupMemberAttributes.Select( a => a.Id ).Distinct().ToList();
-
-                        // Filter query by any configured person attribute filters
-                        if ( groupMemberAttributes != null && groupMemberAttributes.Any() )
-                        {
-                            var attributeValueService = new AttributeValueService( rockContext );
-                            var parameterExpression = attributeValueService.ParameterExpression;
-                            foreach ( var attribute in groupMemberAttributes )
-                            {
-                                var filterControl = phRegistrantsRegistrantFormFieldFilters.FindControl( "filterRegistrants_" + attribute.Id.ToString() );
-                                if ( filterControl == null )
-                                {
-                                    continue;
-                                }
-
-                                var filterValues = attribute.FieldType.Field.GetFilterValues( filterControl, attribute.QualifierValues, Rock.Reporting.FilterMode.SimpleFilter );
-                                var filterIsDefault = attribute.FieldType.Field.IsEqualToValue( filterValues, attribute.DefaultValue );
-                                var expression = attribute.FieldType.Field.AttributeFilterExpression( attribute.QualifierValues, filterValues, parameterExpression );
-                                if ( expression == null )
-                                {
-                                    continue;
-                                }
-
-                                var attributeValues = attributeValueService
-                                    .Queryable()
-                                    .Where( v => v.Attribute.Id == attribute.Id );
-
-                                var filteredAttributeValues = attributeValues.Where( parameterExpression, expression, null );
-
-                                if ( filterIsDefault )
-                                {
-                                    qry = qry.Where( r => r.GroupMemberId.HasValue &&
-                                         (!attributeValues.Any( v => v.EntityId == r.GroupMemberId.Value ) ||
-                                            filteredAttributeValues.Select( v => v.EntityId ).Contains( r.GroupMemberId.Value ) ) );
-                                }
-                                else
-                                {
-                                    qry = qry.Where( r =>
-                                        r.GroupMemberId.HasValue &&
-                                        filteredAttributeValues
-                                            .Select( v => v.EntityId )
-                                            .Contains( r.GroupMemberId.Value ) );
-                                }
-
-                                qry = qry.Where( r => r.GroupMemberId.HasValue && attributeValues.Select( v => v.EntityId ).Contains( r.GroupMemberId.Value ) );
-                            }
-                        }
-                    }
-
-                    // Sort the query
-                    IOrderedQueryable<RegistrationRegistrant> orderedQry = null;
-                    SortProperty sortProperty = gRegistrants.SortProperty;
-                    if ( sortProperty != null )
-                    {
-                        orderedQry = qry.Sort( sortProperty );
-                    }
-                    else
-                    {
-                        orderedQry = qry
-                            .OrderBy( r => r.PersonAlias.Person.LastName )
-                            .ThenBy( r => r.PersonAlias.Person.NickName );
-                    }
-
-                    // increase the timeout just in case. A complex filter on the grid might slow things down
-                    rockContext.Database.CommandTimeout = 180;
-
-                    // Set the grids LinqDataSource which will run query and set results for current page
-                    gRegistrants.SetLinqDataSource<RegistrationRegistrant>( orderedQry );
-
-                    if ( RegistrantFields != null )
-                    {
-                        // Get the query results for the current page
-                        var currentPageRegistrants = gRegistrants.DataSource as List<RegistrationRegistrant>;
-                        if ( currentPageRegistrants != null )
-                        {
-                            // Get all the registrant ids in current page of query results
-                            var registrantIds = currentPageRegistrants
-                                .Select( r => r.Id )
-                                .Distinct()
-                                .ToList();
-
-                            // Get all the person ids in current page of query results
-                            var personIds = currentPageRegistrants
-                                .Select( r => r.PersonAlias.PersonId )
-                                .Distinct()
-                                .ToList();
-
-                            // Get all the group member ids and the group id in current page of query results
-                            var groupMemberIds = new List<int>();
-                            GroupLinks = new Dictionary<int, string>();
-                            foreach ( var groupMember in currentPageRegistrants
-                                .Where( m =>
-                                    m.GroupMember != null &&
-                                    m.GroupMember.Group != null )
-                                .Select( m => m.GroupMember ) )
-                            {
-                                groupMemberIds.Add( groupMember.Id );
-
-                                string linkedPageUrl = LinkedPageUrl( "GroupDetailPage", new Dictionary<string, string> { { "GroupId", groupMember.GroupId.ToString() } } );
-                                GroupLinks.AddOrIgnore(
-                                    groupMember.GroupId,
-                                    isExporting ? groupMember.Group.Name : string.Format( "<a href='{0}'>{1}</a>", linkedPageUrl, groupMember.Group.Name ) );
-                            }
-
-                            // If the campus column was selected to be displayed on grid, preload all the people's
-                            // campuses so that the databind does not need to query each row
-                            if ( preloadCampusValues )
-                            {
-                                PersonCampusIds = new Dictionary<int, List<int>>();
-
-                                Guid familyGroupTypeGuid = Rock.SystemGuid.GroupType.GROUPTYPE_FAMILY.AsGuid();
-                                foreach ( var personCampusList in new GroupMemberService( rockContext )
-                                    .Queryable().AsNoTracking()
-                                    .Where( m =>
-                                        m.Group.GroupType.Guid == familyGroupTypeGuid &&
-                                        personIds.Contains( m.PersonId ) )
-                                    .GroupBy( m => m.PersonId )
-                                    .Select( m => new
-                                    {
-                                        PersonId = m.Key,
-                                        CampusIds = m
-                                            .Where( g => g.Group.CampusId.HasValue )
-                                            .Select( g => g.Group.CampusId.Value )
-                                            .ToList()
-                                    } ) )
-                                {
-                                    PersonCampusIds.Add( personCampusList.PersonId, personCampusList.CampusIds );
-                                }
-                            }
-
-                            // If there are any attributes that were selected to be displayed, we're going
-                            // to try and read all attribute values in one query and then put them into a
-                            // custom grid ObjectList property so that the AttributeField columns don't need
-                            // to do the LoadAttributes and querying of values for each row/column
-                            if ( personAttributesIds.Any() || groupMemberAttributesIds.Any() || registrantAttributeIds.Any() )
-                            {
-                                // Query the attribute values for all rows and attributes
-                                var attributeValues = new AttributeValueService( rockContext )
-                                    .Queryable( "Attribute" ).AsNoTracking()
-                                    .Where( v =>
-                                        v.EntityId.HasValue &&
-                                        (
-                                            (
-                                                personAttributesIds.Contains( v.AttributeId ) &&
-                                                personIds.Contains( v.EntityId.Value )
-                                            ) ||
-                                            (
-                                                groupMemberAttributesIds.Contains( v.AttributeId ) &&
-                                                groupMemberIds.Contains( v.EntityId.Value )
-                                            ) ||
-                                            (
-                                                registrantAttributeIds.Contains( v.AttributeId ) &&
-                                                registrantIds.Contains( v.EntityId.Value )
-                                            )
-                                        ) ).ToList();
-
-                                // Get the attributes to add to each row's object
-                                var attributes = new Dictionary<string, AttributeCache>();
-                                RegistrantFields
-                                        .Where( f => f.Attribute != null )
-                                        .Select( f => f.Attribute )
-                                        .ToList()
-                                    .ForEach( a => attributes
-                                        .Add( a.Id.ToString() + a.Key, a ) );
-
-                                // Initialize the grid's object list
-                                gRegistrants.ObjectList = new Dictionary<string, object>();
-
-                                // Loop through each of the current page's registrants and build an attribute
-                                // field object for storing attributes and the values for each of the registrants
-                                foreach ( var registrant in currentPageRegistrants )
-                                {
-                                    // Create a row attribute object
-                                    var attributeFieldObject = new AttributeFieldObject();
-
-                                    // Add the attributes to the attribute object
-                                    attributeFieldObject.Attributes = attributes;
-
-                                    // Add any person attribute values to object
-                                    attributeValues
-                                        .Where( v =>
-                                            personAttributesIds.Contains( v.AttributeId ) &&
-                                            v.EntityId.Value == registrant.PersonAlias.PersonId )
-                                        .ToList()
-                                        .ForEach( v => attributeFieldObject.AttributeValues
-                                            .Add( v.AttributeId.ToString() + v.Attribute.Key, new AttributeValueCache( v ) ) );
-
-                                    // Add any group member attribute values to object
-                                    if ( registrant.GroupMemberId.HasValue )
-                                    {
-                                        attributeValues
-                                            .Where( v =>
-                                                groupMemberAttributesIds.Contains( v.AttributeId ) &&
-                                                v.EntityId.Value == registrant.GroupMemberId.Value )
-                                            .ToList()
-                                            .ForEach( v => attributeFieldObject.AttributeValues
-                                                .Add( v.AttributeId.ToString() + v.Attribute.Key, new AttributeValueCache( v ) ) );
-                                    }
-
-                                    // Add any registrant attribute values to object
-                                    attributeValues
-                                        .Where( v =>
-                                            registrantAttributeIds.Contains( v.AttributeId ) &&
-                                            v.EntityId.Value == registrant.Id )
-                                        .ToList()
-                                        .ForEach( v => attributeFieldObject.AttributeValues
-                                            .Add( v.AttributeId.ToString() + v.Attribute.Key, new AttributeValueCache( v ) ) );
-
-                                    // Add row attribute object to grid's object list
-                                    gRegistrants.ObjectList.Add( registrant.Id.ToString(), attributeFieldObject );
-                                }
-                            }
-                        }
-                    }
-
-                    gRegistrants.DataBind();
-                }
-            }
-        }
-
-        /// <summary>
-        /// Gets all of the form fields that were configured as 'Show on Grid' for the registration template
-        /// </summary>
-        /// <param name="registrationInstance">The registration instance.</param>
-        private void LoadRegistrantFormFields( RegistrationInstance registrationInstance )
-        {
-            RegistrantFields = new List<RegistrantFormField>();
-
-            if ( registrationInstance != null )
-            {
-                foreach ( var form in registrationInstance.RegistrationTemplate.Forms )
-                {
-                    foreach ( var formField in form.Fields
-                        .Where( f => f.IsGridField )
-                        .OrderBy( f => f.Order ) )
-                    {
-                        if ( formField.FieldSource == RegistrationFieldSource.PersonField )
-                        {
-                            if ( formField.PersonFieldType != RegistrationPersonFieldType.FirstName &&
-                                formField.PersonFieldType != RegistrationPersonFieldType.LastName )
-                            {
-                                RegistrantFields.Add(
-                                    new RegistrantFormField
-                                    {
-                                        FieldSource = formField.FieldSource,
-                                        PersonFieldType = formField.PersonFieldType
-                                    } );
-                            }
-                        }
-                        else
-                        {
-                            RegistrantFields.Add(
-                                new RegistrantFormField
-                                {
-                                    FieldSource = formField.FieldSource,
-                                    Attribute = AttributeCache.Get( formField.AttributeId.Value )
-                                } );
-                        }
-                    }
-                }
-            }
-        }
-
-        private void ClearGrid(Grid grid )
-        {
-            // Remove any of the dynamic person fields
-            var dynamicColumns = new List<string> {
-                "PersonAlias.Person.BirthDate",
-            };
-            foreach ( var column in grid.Columns
-                .OfType<BoundField>()
-                .Where( c => dynamicColumns.Contains( c.DataField ) )
-                .ToList() )
-            {
-                grid.Columns.Remove( column );
-            }
-
-            // Remove any of the dynamic attribute fields
-            foreach ( var column in grid.Columns
-                .OfType<AttributeField>()
-                .ToList() )
-            {
-                grid.Columns.Remove( column );
-            }
-
-            // Remove the fees field
-            foreach ( var column in grid.Columns
-                .OfType<TemplateField>()
-                .Where( c => c.HeaderText == "Fees" )
-                .ToList() )
-            {
-                grid.Columns.Remove( column );
-            }
-
-            // Remove the delete field
-            foreach ( var column in grid.Columns
-                .OfType<DeleteField>()
-                .ToList() )
-            {
-                grid.Columns.Remove( column );
-            }
-
-            // Remove the delete field
-            foreach ( var column in grid.Columns
-                .OfType<GroupPickerField>()
-                .ToList() )
-            {
-                grid.Columns.Remove( column );
-            }
-        }
-
-        /// <summary>
-        /// Adds the filter controls and grid columns for all of the registration template's form fields
-        /// that were configured to 'Show on Grid'
-        /// </summary>
-        private void AddDynamicControls( bool setValues )
-        {
-            phRegistrantsRegistrantFormFieldFilters.Controls.Clear();
-            phGroupPlacementsFormFieldFilters.Controls.Clear();
-            phWaitListFormFieldFilters.Controls.Clear();
-
-            ClearGrid( gGroupPlacements );
-            ClearGrid( gRegistrants );
-            ClearGrid( gWaitList );
-
-            string dataFieldExpression = string.Empty;
-
-            if ( RegistrantFields != null )
-            {
-                foreach ( var field in RegistrantFields )
-                {
-                    if ( field.FieldSource == RegistrationFieldSource.PersonField && field.PersonFieldType.HasValue )
-                    {
-                        switch ( field.PersonFieldType.Value )
-                        {
-                            case RegistrationPersonFieldType.Campus:
-                                var ddlRegistrantsCampus = new RockDropDownList();
-                                ddlRegistrantsCampus.ID = "ddlRegistrantsCampus";
-                                ddlRegistrantsCampus.Label = "Home Campus";
-                                ddlRegistrantsCampus.DataValueField = "Id";
-                                ddlRegistrantsCampus.DataTextField = "Name";
-                                ddlRegistrantsCampus.DataSource = CampusCache.All();
-                                ddlRegistrantsCampus.DataBind();
-                                ddlRegistrantsCampus.Items.Insert( 0, new ListItem( string.Empty, string.Empty ) );
-
-                                if ( setValues )
-                                {
-                                    ddlRegistrantsCampus.SetValue( fRegistrants.GetUserPreference( "Home Campus" ) );
-                                }
-
-                                phRegistrantsRegistrantFormFieldFilters.Controls.Add( ddlRegistrantsCampus );
-
-                                var ddlGroupPlacementsCampus = new RockDropDownList();
-                                ddlGroupPlacementsCampus.ID = "ddlGroupPlacementsCampus";
-                                ddlGroupPlacementsCampus.Label = "Home Campus";
-                                ddlGroupPlacementsCampus.DataValueField = "Id";
-                                ddlGroupPlacementsCampus.DataTextField = "Name";
-                                ddlGroupPlacementsCampus.DataSource = CampusCache.All();
-                                ddlGroupPlacementsCampus.DataBind();
-                                ddlGroupPlacementsCampus.Items.Insert( 0, new ListItem( string.Empty, string.Empty ) );
-
-                                if ( setValues )
-                                {
-                                    ddlGroupPlacementsCampus.SetValue( fGroupPlacements.GetUserPreference( "GroupPlacements-Home Campus" ) );
-                                }
-
-                                phGroupPlacementsFormFieldFilters.Controls.Add( ddlGroupPlacementsCampus );
-
-                                var ddlWaitListCampus = new RockDropDownList();
-                                ddlWaitListCampus.ID = "ddlWaitlistCampus";
-                                ddlWaitListCampus.Label = "Home Campus";
-                                ddlWaitListCampus.DataValueField = "Id";
-                                ddlWaitListCampus.DataTextField = "Name";
-                                ddlWaitListCampus.DataSource = CampusCache.All();
-                                ddlWaitListCampus.DataBind();
-                                ddlWaitListCampus.Items.Insert( 0, new ListItem( string.Empty, string.Empty ) );
-                                ddlWaitListCampus.SetValue( fRegistrants.GetUserPreference( "WL-Home Campus" ) );
-                                phWaitListFormFieldFilters.Controls.Add( ddlWaitListCampus );
-
-                                var templateField = new RockLiteralField();
-                                templateField.ID = "lRegistrantsCampus";
-                                templateField.HeaderText = "Campus";
-                                gRegistrants.Columns.Add( templateField );
-
-                                var templateField2 = new RockLiteralField();
-                                templateField2.ID = "lGroupPlacementsCampus";
-                                templateField2.HeaderText = "Campus";
-                                gGroupPlacements.Columns.Add( templateField2 );
-
-                                var templateField3 = new RockLiteralField();
-                                templateField3.ID = "lWaitlistCampus";
-                                templateField3.HeaderText = "Campus";
-                                gWaitList.Columns.Add( templateField3 );
-
-                                break;
-
-                            case RegistrationPersonFieldType.Email:
-                                var tbRegistrantsEmailFilter = new RockTextBox();
-                                tbRegistrantsEmailFilter.ID = "tbRegistrantsEmailFilter";
-                                tbRegistrantsEmailFilter.Label = "Email";
-
-                                if ( setValues )
-                                {
-                                    tbRegistrantsEmailFilter.Text = fRegistrants.GetUserPreference( "Email" );
-                                }
-
-                                phRegistrantsRegistrantFormFieldFilters.Controls.Add( tbRegistrantsEmailFilter );
-
-                                var tbGroupPlacementsEmailFilter = new RockTextBox();
-                                tbGroupPlacementsEmailFilter.ID = "tbGroupPlacementsEmailFilter";
-                                tbGroupPlacementsEmailFilter.Label = "Email";
-
-                                if ( setValues )
-                                {
-                                    tbGroupPlacementsEmailFilter.Text = fGroupPlacements.GetUserPreference( "Email" );
-                                }
-
-                                phGroupPlacementsFormFieldFilters.Controls.Add( tbGroupPlacementsEmailFilter );
-
-                                var tbWaitlistEmailFilter = new RockTextBox();
-                                tbWaitlistEmailFilter.ID = "tbWaitlistEmailFilter";
-                                tbWaitlistEmailFilter.Label = "Email";
-                                tbWaitlistEmailFilter.Text = fRegistrants.GetUserPreference( "WL-Email" );
-                                phWaitListFormFieldFilters.Controls.Add( tbWaitlistEmailFilter );
-
-                                dataFieldExpression = "PersonAlias.Person.Email";
-                                var emailField = new RockBoundField();
-                                emailField.DataField = dataFieldExpression;
-                                emailField.HeaderText = "Email";
-                                emailField.SortExpression = dataFieldExpression;
-                                gRegistrants.Columns.Add( emailField );
-
-                                var emailField2 = new RockBoundField();
-                                emailField2.DataField = dataFieldExpression;
-                                emailField2.HeaderText = "Email";
-                                emailField2.SortExpression = dataFieldExpression;
-                                gGroupPlacements.Columns.Add( emailField2 );
-
-                                var emailField3 = new RockBoundField();
-                                emailField3.DataField = dataFieldExpression;
-                                emailField3.HeaderText = "Email";
-                                emailField3.SortExpression = dataFieldExpression;
-                                gWaitList.Columns.Add( emailField3 );
-
-                                break;
-
-                            case RegistrationPersonFieldType.Birthdate:
-                                var drpRegistrantsBirthdateFilter = new DateRangePicker();
-                                drpRegistrantsBirthdateFilter.ID = "drpRegistrantsBirthdateFilter";
-                                drpRegistrantsBirthdateFilter.Label = "Birthdate Range";
-
-                                if ( setValues )
-                                {
-                                    drpRegistrantsBirthdateFilter.DelimitedValues = fRegistrants.GetUserPreference( "Birthdate Range" );
-                                }
-
-                                phRegistrantsRegistrantFormFieldFilters.Controls.Add( drpRegistrantsBirthdateFilter );
-
-                                var drpGroupPlacementsBirthdateFilter = new DateRangePicker();
-                                drpGroupPlacementsBirthdateFilter.ID = "drpGroupPlacementsBirthdateFilter";
-                                drpGroupPlacementsBirthdateFilter.Label = "Birthdate Range";
-
-                                if ( setValues )
-                                {
-                                    drpGroupPlacementsBirthdateFilter.DelimitedValues = fGroupPlacements.GetUserPreference( "GroupPlacements-Birthdate Range" );
-                                }
-
-                                phGroupPlacementsFormFieldFilters.Controls.Add( drpGroupPlacementsBirthdateFilter );
-
-                                var drpWaitlistBirthdateFilter = new DateRangePicker();
-                                drpWaitlistBirthdateFilter.ID = "drpWaitlistBirthdateFilter";
-                                drpWaitlistBirthdateFilter.Label = "Birthdate Range";
-                                drpWaitlistBirthdateFilter.DelimitedValues = fRegistrants.GetUserPreference( "WL-Birthdate Range" );
-                                phWaitListFormFieldFilters.Controls.Add( drpWaitlistBirthdateFilter );
-
-                                dataFieldExpression = "PersonAlias.Person.BirthDate";
-                                var birthdateField = new DateField();
-                                birthdateField.DataField = dataFieldExpression;
-                                birthdateField.HeaderText = "Birthdate";
-                                birthdateField.IncludeAge = true;
-                                birthdateField.SortExpression = dataFieldExpression;
-                                gRegistrants.Columns.Add( birthdateField );
-
-                                var birthdateField2 = new DateField();
-                                birthdateField2.DataField = dataFieldExpression;
-                                birthdateField2.HeaderText = "Birthdate";
-                                birthdateField2.IncludeAge = true;
-                                birthdateField2.SortExpression = dataFieldExpression;
-                                gGroupPlacements.Columns.Add( birthdateField2 );
-
-                                var birthdateField3 = new DateField();
-                                birthdateField3.DataField = dataFieldExpression;
-                                birthdateField3.HeaderText = "Birthdate";
-                                birthdateField3.IncludeAge = true;
-                                birthdateField3.SortExpression = dataFieldExpression;
-                                gWaitList.Columns.Add( birthdateField3 );
-
-                                break;
-
-                            case RegistrationPersonFieldType.Grade:
-                                var gpRegistrantsGradeFilter = new GradePicker();
-                                gpRegistrantsGradeFilter.ID = "gpRegistrantsGradeFilter";
-                                gpRegistrantsGradeFilter.Label = "Grade";
-                                gpRegistrantsGradeFilter.UseAbbreviation = true;
-                                gpRegistrantsGradeFilter.UseGradeOffsetAsValue = true;
-                                gpRegistrantsGradeFilter.CssClass = "input-width-md";
-                                    
-                                // Since 12th grade is the 0 Value, we need to handle the "no user preference" differently
-                                // by not calling SetValue otherwise it will select 12th grade.
-                                if ( setValues )
-                                {
-                                    var registrantsGradeUserPreference = fRegistrants.GetUserPreference( "Grade" ).AsIntegerOrNull();
-                                    if ( registrantsGradeUserPreference != null )
-                                    {
-                                        gpRegistrantsGradeFilter.SetValue( registrantsGradeUserPreference );
-                                    }
-                                }
-
-                                phRegistrantsRegistrantFormFieldFilters.Controls.Add( gpRegistrantsGradeFilter );
-
-                                var gpGroupPlacementsGradeFilter = new GradePicker();
-                                gpGroupPlacementsGradeFilter.ID = "gpGroupPlacementsGradeFilter";
-                                gpGroupPlacementsGradeFilter.Label = "Grade";
-                                gpGroupPlacementsGradeFilter.UseAbbreviation = true;
-                                gpGroupPlacementsGradeFilter.UseGradeOffsetAsValue = true;
-                                gpGroupPlacementsGradeFilter.CssClass = "input-width-md";
-
-                                // Since 12th grade is the 0 Value, we need to handle the "no user preference" differently
-                                // by not calling SetValue otherwise it will select 12th grade.
-                                if ( setValues )
-                                {
-                                    var groupPlacementsGradeUserPreference = fGroupPlacements.GetUserPreference( "GroupPlacements-Grade" ).AsIntegerOrNull();
-                                    if ( groupPlacementsGradeUserPreference != null )
-                                    {
-                                        gpGroupPlacementsGradeFilter.SetValue( groupPlacementsGradeUserPreference );
-                                    }
-                                }
-
-                                phGroupPlacementsFormFieldFilters.Controls.Add( gpGroupPlacementsGradeFilter );
-
-                                var gpWaitlistGradeFilter = new GradePicker();
-                                gpWaitlistGradeFilter.ID = "gpWaitlistGradeFilter";
-                                gpWaitlistGradeFilter.Label = "Grade";
-                                gpWaitlistGradeFilter.UseAbbreviation = true;
-                                gpWaitlistGradeFilter.UseGradeOffsetAsValue = true;
-                                gpWaitlistGradeFilter.CssClass = "input-width-md";
-                                var wlGradeUserPreference = fRegistrants.GetUserPreference( "WL-Grade" ).AsIntegerOrNull();
-                                if ( wlGradeUserPreference != null )
-                                {
-                                    gpWaitlistGradeFilter.SetValue( wlGradeUserPreference );
-                                }
-
-                                phWaitListFormFieldFilters.Controls.Add( gpWaitlistGradeFilter );
-
-                                // 2017-01-13 as discussed, changing this to Grade but keeping the sort based on grad year
-                                dataFieldExpression = "PersonAlias.Person.GradeFormatted";
-                                var gradeField = new RockBoundField();
-                                gradeField.DataField = dataFieldExpression;
-                                gradeField.HeaderText = "Grade";
-                                gradeField.SortExpression = "PersonAlias.Person.GraduationYear";
-                                gRegistrants.Columns.Add( gradeField );
-
-                                var gradeField2 = new RockBoundField();
-                                gradeField2.DataField = dataFieldExpression;
-                                gradeField2.HeaderText = "Grade";
-                                gGroupPlacements.Columns.Add( gradeField2 );
-
-                                var gradeField3 = new RockBoundField();
-                                gradeField3.DataField = dataFieldExpression;
-                                gradeField3.HeaderText = "Grade";
-                                gWaitList.Columns.Add( gradeField3 );
-
-                                break;
-
-                            case RegistrationPersonFieldType.Gender:
-                                var ddlRegistrantsGenderFilter = new RockDropDownList();
-                                ddlRegistrantsGenderFilter.BindToEnum<Gender>( true );
-                                ddlRegistrantsGenderFilter.ID = "ddlRegistrantsGenderFilter";
-                                ddlRegistrantsGenderFilter.Label = "Gender";
-
-                                if ( setValues )
-                                {
-                                    ddlRegistrantsGenderFilter.SetValue( fRegistrants.GetUserPreference( "Gender" ) );
-                                }
-
-                                phRegistrantsRegistrantFormFieldFilters.Controls.Add( ddlRegistrantsGenderFilter );
-
-                                var ddlGroupPlacementsGenderFilter = new RockDropDownList();
-                                ddlGroupPlacementsGenderFilter.BindToEnum<Gender>( true );
-                                ddlGroupPlacementsGenderFilter.ID = "ddlGroupPlacementsGenderFilter";
-                                ddlGroupPlacementsGenderFilter.Label = "Gender";
-
-                                if ( setValues )
-                                {
-                                    ddlGroupPlacementsGenderFilter.SetValue( fGroupPlacements.GetUserPreference( "GroupPlacements-Gender" ) );
-                                }
-
-                                phGroupPlacementsFormFieldFilters.Controls.Add( ddlGroupPlacementsGenderFilter );
-
-                                var ddlWaitlistGenderFilter = new RockDropDownList();
-                                ddlWaitlistGenderFilter.BindToEnum<Gender>( true );
-                                ddlWaitlistGenderFilter.ID = "ddlWaitlistGenderFilter";
-                                ddlWaitlistGenderFilter.Label = "Gender";
-                                ddlWaitlistGenderFilter.SetValue( fWaitList.GetUserPreference( "WL-Gender" ) );
-                                phWaitListFormFieldFilters.Controls.Add( ddlWaitlistGenderFilter );
-
-                                dataFieldExpression = "PersonAlias.Person.Gender";
-                                var genderField = new EnumField();
-                                genderField.DataField = dataFieldExpression;
-                                genderField.HeaderText = "Gender";
-                                genderField.SortExpression = dataFieldExpression;
-                                gRegistrants.Columns.Add( genderField );
-
-                                var genderField2 = new EnumField();
-                                genderField2.DataField = dataFieldExpression;
-                                genderField2.HeaderText = "Gender";
-                                genderField2.SortExpression = dataFieldExpression;
-                                gGroupPlacements.Columns.Add( genderField2 );
-
-                                var genderField3 = new EnumField();
-                                genderField3.DataField = dataFieldExpression;
-                                genderField3.HeaderText = "Gender";
-                                genderField3.SortExpression = dataFieldExpression;
-                                gWaitList.Columns.Add( genderField3 );
-
-                                break;
-
-                            case RegistrationPersonFieldType.MaritalStatus:
-                                var ddlRegistrantsMaritalStatusFilter = new RockDropDownList();
-                                ddlRegistrantsMaritalStatusFilter.BindToDefinedType( DefinedTypeCache.Get( Rock.SystemGuid.DefinedType.PERSON_MARITAL_STATUS.AsGuid() ), true );
-                                ddlRegistrantsMaritalStatusFilter.ID = "ddlRegistrantsMaritalStatusFilter";
-                                ddlRegistrantsMaritalStatusFilter.Label = "Marital Status";
-
-                                if ( setValues )
-                                {
-                                    ddlRegistrantsMaritalStatusFilter.SetValue( fRegistrants.GetUserPreference( "Marital Status" ) );
-                                }
-
-                                phRegistrantsRegistrantFormFieldFilters.Controls.Add( ddlRegistrantsMaritalStatusFilter );
-
-                                var ddlGroupPlacementsMaritalStatusFilter = new RockDropDownList();
-                                ddlGroupPlacementsMaritalStatusFilter.BindToDefinedType( DefinedTypeCache.Get( Rock.SystemGuid.DefinedType.PERSON_MARITAL_STATUS.AsGuid() ), true );
-                                ddlGroupPlacementsMaritalStatusFilter.ID = "ddlGroupPlacementsMaritalStatusFilter";
-                                ddlGroupPlacementsMaritalStatusFilter.Label = "Marital Status";
-
-                                if ( setValues )
-                                {
-                                    ddlGroupPlacementsMaritalStatusFilter.SetValue( fGroupPlacements.GetUserPreference( "GroupPlacements-Marital Status" ) );
-                                }
-
-                                phGroupPlacementsFormFieldFilters.Controls.Add( ddlGroupPlacementsMaritalStatusFilter );
-
-                                var ddlWaitlistMaritalStatusFilter = new RockDropDownList();
-                                ddlWaitlistMaritalStatusFilter.BindToDefinedType( DefinedTypeCache.Get( Rock.SystemGuid.DefinedType.PERSON_MARITAL_STATUS.AsGuid() ), true );
-                                ddlWaitlistMaritalStatusFilter.ID = "ddlWaitlistMaritalStatusFilter";
-                                ddlWaitlistMaritalStatusFilter.Label = "Marital Status";
-                                ddlWaitlistMaritalStatusFilter.SetValue( fRegistrants.GetUserPreference( "WL-Marital Status" ) );
-                                phWaitListFormFieldFilters.Controls.Add( ddlWaitlistMaritalStatusFilter );
-
-                                dataFieldExpression = "PersonAlias.Person.MaritalStatusValue.Value";
-                                var maritalStatusField = new RockBoundField();
-                                maritalStatusField.DataField = dataFieldExpression;
-                                maritalStatusField.HeaderText = "MaritalStatus";
-                                maritalStatusField.SortExpression = dataFieldExpression;
-                                gRegistrants.Columns.Add( maritalStatusField );
-
-                                var maritalStatusField2 = new RockBoundField();
-                                maritalStatusField2.DataField = dataFieldExpression;
-                                maritalStatusField2.HeaderText = "MaritalStatus";
-                                maritalStatusField2.SortExpression = dataFieldExpression;
-                                gGroupPlacements.Columns.Add( maritalStatusField2 );
-
-                                var maritalStatusField3 = new RockBoundField();
-                                maritalStatusField3.DataField = dataFieldExpression;
-                                maritalStatusField3.HeaderText = "MaritalStatus";
-                                maritalStatusField3.SortExpression = dataFieldExpression;
-                                gWaitList.Columns.Add( maritalStatusField3 );
-
-                                break;
-
-                            case RegistrationPersonFieldType.MobilePhone:
-                                var tbRegistrantsPhoneFilter = new RockTextBox();
-                                tbRegistrantsPhoneFilter.ID = "tbRegistrantsPhoneFilter";
-                                tbRegistrantsPhoneFilter.Label = "Phone";
-
-                                if ( setValues )
-                                {
-                                    tbRegistrantsPhoneFilter.Text = fRegistrants.GetUserPreference( "Phone" );
-                                }
-
-                                phRegistrantsRegistrantFormFieldFilters.Controls.Add( tbRegistrantsPhoneFilter );
-
-                                var tbGroupPlacementsPhoneFilter = new RockTextBox();
-                                tbGroupPlacementsPhoneFilter.ID = "tbGroupPlacementsPhoneFilter";
-                                tbGroupPlacementsPhoneFilter.Label = "Phone";
-
-                                if ( setValues )
-                                {
-                                    tbGroupPlacementsPhoneFilter.Text = fGroupPlacements.GetUserPreference( "GroupPlacements-Phone" );
-                                }
-
-                                phGroupPlacementsFormFieldFilters.Controls.Add( tbGroupPlacementsPhoneFilter );
-
-                                var tbWaitlistPhoneFilter = new RockTextBox();
-                                tbWaitlistPhoneFilter.ID = "tbWaitlistPhoneFilter";
-                                tbWaitlistPhoneFilter.Label = "Phone";
-                                tbWaitlistPhoneFilter.Text = fRegistrants.GetUserPreference( "WL-Phone" );
-                                phWaitListFormFieldFilters.Controls.Add( tbWaitlistPhoneFilter );
-
-                                var phoneNumbersField = new PhoneNumbersField();
-                                phoneNumbersField.DataField = "PersonAlias.Person.PhoneNumbers";
-                                phoneNumbersField.HeaderText = "Phone(s)";
-                                gRegistrants.Columns.Add( phoneNumbersField );
-
-                                var phoneNumbersField2 = new PhoneNumbersField();
-                                phoneNumbersField2.DataField = "PersonAlias.Person.PhoneNumbers";
-                                phoneNumbersField2.HeaderText = "Phone(s)";
-                                gGroupPlacements.Columns.Add( phoneNumbersField2 );
-
-                                var phoneNumbersField3 = new PhoneNumbersField();
-                                phoneNumbersField3.DataField = "PersonAlias.Person.PhoneNumbers";
-                                phoneNumbersField3.HeaderText = "Phone(s)";
-                                gWaitList.Columns.Add( phoneNumbersField3 );
-
-                                break;
-                            case RegistrationPersonFieldType.Address:
-                                var addressField = new RockLiteralField();
-                                addressField.ID = "lRegistrantsAddress";
-                                addressField.HeaderText = "Address";
-                                // There are specific Street1, Street2, City, etc. fields included instead
-                                addressField.ExcelExportBehavior = ExcelExportBehavior.NeverInclude;
-                                gRegistrants.Columns.Add( addressField );
-
-                                var addressField2 = new RockLiteralField();
-                                addressField2.ID = "lGroupPlacementsAddress";
-                                addressField2.HeaderText = "Address";
-                                gGroupPlacements.Columns.Add( addressField2 );
-
-                                var addressField3 = new RockLiteralField();
-                                addressField3.ID = "lWaitlistAddress";
-                                addressField3.HeaderText = "Address";
-                                gWaitList.Columns.Add( addressField3 );
-                                break;
-                        }
-                    }
-                    else if ( field.Attribute != null )
-                    {
-                        var attribute = field.Attribute;
-
-                        // add dynamic filter to registrant grid
-                        var registrantsControl = attribute.FieldType.Field.FilterControl( attribute.QualifierValues, "filterRegistrants_" + attribute.Id.ToString(), false, Rock.Reporting.FilterMode.SimpleFilter );
-                        if ( registrantsControl != null )
-                        {
-                            if ( registrantsControl is IRockControl )
-                            {
-                                var rockControl = (IRockControl) registrantsControl;
-                                rockControl.Label = attribute.Name;
-                                rockControl.Help = attribute.Description;
-                                phRegistrantsRegistrantFormFieldFilters.Controls.Add( registrantsControl );
-                            }
-                            else
-                            {
-                                var wrapper = new RockControlWrapper();
-                                wrapper.ID = registrantsControl.ID + "_wrapper";
-                                wrapper.Label = attribute.Name;
-                                wrapper.Controls.Add( registrantsControl );
-                                phRegistrantsRegistrantFormFieldFilters.Controls.Add( wrapper );
-                            }
-
-                            if ( setValues )
-                            {
-                                string savedValue = fRegistrants.GetUserPreference( attribute.Key );
-                                if ( !string.IsNullOrWhiteSpace( savedValue ) )
-                                {
-                                    try
-                                    {
-                                        var values = JsonConvert.DeserializeObject<List<string>>( savedValue );
-                                        attribute.FieldType.Field.SetFilterValues( registrantsControl, attribute.QualifierValues, values );
-                                    }
-                                    catch
-                                    {
-                                    }
-                                }
-                            }
-                        }
-
-                        // add dynamic filter to registrant grid
-                        var groupPlacementsControl = attribute.FieldType.Field.FilterControl( attribute.QualifierValues, "filterGroupPlacements_" + attribute.Id.ToString(), false, Rock.Reporting.FilterMode.SimpleFilter );
-                        if ( groupPlacementsControl != null )
-                        {
-                            if ( groupPlacementsControl is IRockControl )
-                            {
-                                var rockControl = ( IRockControl ) groupPlacementsControl;
-                                rockControl.Label = attribute.Name;
-                                rockControl.Help = attribute.Description;
-                                phGroupPlacementsFormFieldFilters.Controls.Add( groupPlacementsControl );
-                            }
-                            else
-                            {
-                                var wrapper = new RockControlWrapper();
-                                wrapper.ID = groupPlacementsControl.ID + "_wrapper";
-                                wrapper.Label = attribute.Name;
-                                wrapper.Controls.Add( groupPlacementsControl );
-                                phGroupPlacementsFormFieldFilters.Controls.Add( wrapper );
-                            }
-
-                            if ( setValues )
-                            {
-                                string savedValue = fRegistrants.GetUserPreference( "GroupPlacements-" + attribute.Key );
-                                if ( !string.IsNullOrWhiteSpace( savedValue ) )
-                                {
-                                    try
-                                    {
-                                        var values = JsonConvert.DeserializeObject<List<string>>( savedValue );
-                                        attribute.FieldType.Field.SetFilterValues( groupPlacementsControl, attribute.QualifierValues, values );
-                                    }
-                                    catch
-                                    {
-                                    }
-                                }
-                            }
-                        }
-
-                        // add dynamic filter to wait list grid
-                        var waitListControl = attribute.FieldType.Field.FilterControl( attribute.QualifierValues, "filterWaitList_" + attribute.Id.ToString(), false, Rock.Reporting.FilterMode.SimpleFilter );
-                        if ( waitListControl != null )
-                        {
-                            if ( waitListControl is IRockControl )
-                            {
-                                var rockControl2 = (IRockControl)waitListControl;
-                                rockControl2.Label = attribute.Name;
-                                rockControl2.Help = attribute.Description;
-                                phWaitListFormFieldFilters.Controls.Add( waitListControl );
-                            }
-                            else
-                            {
-                                var wrapper2 = new RockControlWrapper();
-                                wrapper2.ID = waitListControl.ID + "_wrapper";
-                                wrapper2.Label = attribute.Name;
-                                wrapper2.Controls.Add( waitListControl );
-                                phWaitListFormFieldFilters.Controls.Add( wrapper2 );
-                            }
-
-                            string savedValue = fWaitList.GetUserPreference( "WL-" + attribute.Key );
-                            if ( !string.IsNullOrWhiteSpace( savedValue ) )
-                            {
-                                try
-                                {
-                                    var values = JsonConvert.DeserializeObject<List<string>>( savedValue );
-                                    attribute.FieldType.Field.SetFilterValues( waitListControl, attribute.QualifierValues, values );
-                                }
-                                catch
-                                {
-                                }
-                            }
-                        }
-
-                        dataFieldExpression = attribute.Id.ToString() + attribute.Key;
-                        bool columnExists = gRegistrants.Columns.OfType<AttributeField>().FirstOrDefault( a => a.DataField.Equals( dataFieldExpression ) ) != null;
-                        if ( !columnExists )
-                        {
-                            AttributeField boundField = new AttributeField();
-                            boundField.DataField = dataFieldExpression;
-                            boundField.AttributeId = attribute.Id;
-                            boundField.HeaderText = attribute.Name;
-
-                            AttributeField boundField2 = new AttributeField();
-                            boundField2.DataField = dataFieldExpression;
-                            boundField2.AttributeId = attribute.Id;
-                            boundField2.HeaderText = attribute.Name;
-
-                            AttributeField boundField3 = new AttributeField();
-                            boundField3.DataField = dataFieldExpression;
-                            boundField3.AttributeId = attribute.Id;
-                            boundField3.HeaderText = attribute.Name;
-
-                            var attributeCache = Rock.Web.Cache.AttributeCache.Get( attribute.Id );
-                            if ( attributeCache != null )
-                            {
-                                boundField.ItemStyle.HorizontalAlign = attributeCache.FieldType.Field.AlignValue;
-                                boundField2.ItemStyle.HorizontalAlign = attributeCache.FieldType.Field.AlignValue;
-                                boundField3.ItemStyle.HorizontalAlign = attributeCache.FieldType.Field.AlignValue;
-                            }
-
-                            gRegistrants.Columns.Add( boundField );
-
-                            gGroupPlacements.Columns.Add( boundField2 );
-
-                            gWaitList.Columns.Add( boundField3 );
-                        }
-                    }
-                }
-            }
-
-            // Add fee column
-            var feeField = new RockLiteralField();
-            feeField.ID = "lFees";
-            feeField.HeaderText = "Fees";
-            gRegistrants.Columns.Add( feeField );
-
-            var deleteField = new DeleteField();
-            gRegistrants.Columns.Add( deleteField );
-            deleteField.Click += gRegistrants_Delete;
-
-            var groupPickerField = new GroupPickerField();
-            groupPickerField.HeaderText = "Group";
-            groupPickerField.RootGroupId = gpGroupPlacementParentGroup.SelectedValueAsInt();
-            gGroupPlacements.Columns.Add( groupPickerField );
-        }
-
-        #endregion
-
-        #region Payments Tab
-
-        /// <summary>
-        /// Binds the payments filter.
-        /// </summary>
-        private void BindPaymentsFilter()
-        {
-            fPayments.UserPreferenceKeyPrefix = string.Format( "{0}-", hfRegistrationTemplateId.Value );
-            sdrpPaymentDateRange.DelimitedValues = fPayments.GetUserPreference( "Payments Date Range" );
-        }
-
-        /// <summary>
-        /// Binds the payments grid.
-        /// </summary>
-        private void BindPaymentsGrid()
-        {
-            int? instanceId = hfRegistrationInstanceId.Value.AsIntegerOrNull();
-            if ( instanceId.HasValue )
-            {
-                using ( var rockContext = new RockContext() )
-                {
-                    var currencyTypes = new Dictionary<int, string>();
-                    var creditCardTypes = new Dictionary<int, string>();
-
-                    // If configured for a registration and registration is null, return
-                    int registrationEntityTypeId = EntityTypeCache.Get( typeof( Rock.Model.Registration ) ).Id;
-
-                    // Get all the registrations for this instance
-                    paymentRegistrations = new RegistrationService( rockContext )
-                        .Queryable( "PersonAlias.Person,Registrants.PersonAlias.Person" ).AsNoTracking()
-                        .Where( r =>
-                            r.RegistrationInstanceId == instanceId.Value &&
-                            !r.IsTemporary )
-                        .ToList();
-
-                    // Get the Registration Ids
-                    var registrationIds = paymentRegistrations
-                        .Select( r => r.Id )
-                        .ToList();
-
-                    // Get all the transactions relate to these registrations
-                    var qry = new FinancialTransactionService( rockContext )
-                        .Queryable().AsNoTracking()
-                        .Where( t => t.TransactionDetails
-                            .Any( d =>
-                                d.EntityTypeId.HasValue &&
-                                d.EntityTypeId.Value == registrationEntityTypeId &&
-                                d.EntityId.HasValue &&
-                                registrationIds.Contains( d.EntityId.Value ) ) );
-
-                    // Date Range
-                    var dateRange = SlidingDateRangePicker.CalculateDateRangeFromDelimitedValues( sdrpPaymentDateRange.DelimitedValues );
-
-                    if ( dateRange.Start.HasValue )
-                    {
-                        qry = qry.Where( r =>
-                            r.TransactionDateTime >= dateRange.Start.Value );
-                    }
-
-                    if ( dateRange.End.HasValue )
-                    {
-                        qry = qry.Where( r =>
-                            r.TransactionDateTime < dateRange.End.Value );
-                    }
-
-                    SortProperty sortProperty = gPayments.SortProperty;
-                    if ( sortProperty != null )
-                    {
-                        if ( sortProperty.Property == "TotalAmount" )
-                        {
-                            if ( sortProperty.Direction == SortDirection.Ascending )
-                            {
-                                qry = qry.OrderBy( t => t.TransactionDetails.Sum( d => (decimal?)d.Amount ) ?? 0.00M );
-                            }
-                            else
-                            {
-                                qry = qry.OrderByDescending( t => t.TransactionDetails.Sum( d => (decimal?)d.Amount ) ?? 0.0M );
-                            }
-                        }
-                        else
-                        {
-                            qry = qry.Sort( sortProperty );
-                        }
-                    }
-                    else
-                    {
-                        qry = qry.OrderByDescending( t => t.TransactionDateTime ).ThenByDescending( t => t.Id );
-                    }
-
-                    gPayments.SetLinqDataSource( qry.AsNoTracking() );
-                    gPayments.DataBind();
-                }
-            }
-        }
-
-        #endregion
-
-        #region Fees Tab
-
-        /// <summary>
-        /// Binds the fees filter.
-        /// </summary>
-        private void BindFeesFilter()
-        {
-            sdrpFeeDateRange.DelimitedValues = fFees.GetUserPreference( "FeeDateRange");
-            Populate_ddlFeeName();
-            ddlFeeName.SelectedIndex = ddlFeeName.Items.IndexOf(ddlFeeName.Items.FindByText(fFees.GetUserPreference( "FeeName" ) ) );
-            Populate_cblFeeOptions();
-        }
-
-        /// <summary>
-        /// Binds the fees grid.
-        /// </summary>
-        private void BindFeesGrid()
-        {
-            int? instanceId = hfRegistrationInstanceId.Value.AsIntegerOrNull();
-            if ( instanceId == null || instanceId == 0 )
-            {
-                return;
-            }
-            
-            RegistrationTemplateFeeService registrationTemplateFeeService = new RegistrationTemplateFeeService( new RockContext() );
-            var data = registrationTemplateFeeService.GetRegistrationTemplateFeeReport( (int)instanceId );
-
-            // Add Date Range
-            var dateRange = SlidingDateRangePicker.CalculateDateRangeFromDelimitedValues( sdrpFeeDateRange.DelimitedValues );
-            if ( dateRange.Start.HasValue )
-            {
-                data = data.Where( r => r.RegistrationDate >= dateRange.Start.Value );
-            }
-
-            if ( dateRange.End.HasValue )
-            {
-                data = data.Where( r => r.RegistrationDate < dateRange.End.Value );
-            }
-
-            // Fee Name
-            if (ddlFeeName.SelectedIndex > 0 )
-            {
-                data = data.Where( r => r.FeeName == ddlFeeName.SelectedItem.Text );
-            }
-
-            // Fee Options
-            if ( cblFeeOptions.SelectedValues.Count > 0 )
-            {
-                data = data.Where( r => cblFeeOptions.SelectedValues.Contains( r.Option ) );
-            }
-
-            SortProperty sortProperty = gFees.SortProperty;
-            if ( sortProperty != null )
-            {
-                data = data.AsQueryable().Sort( sortProperty ).ToList();
-            }
-            else
-            {
-                data = data.OrderByDescending( f => f.RegistrationDate ).ToList();
-            }
-
-            gFees.DataSource = data;
-            gFees.DataBind();
-        }
-
-        /// <summary>
-        /// Handles the GridRebind event of the gFees control.
-        /// </summary>
-        /// <param name="sender">The source of the event.</param>
-        /// <param name="e">The <see cref="GridRebindEventArgs"/> instance containing the event data.</param>
-        protected void gFees_GridRebind( object sender, GridRebindEventArgs e )
-        {
-            gFees.ExportTitleName = lReadOnlyTitle.Text + " - Registration Fees";
-            gFees.ExportFilename = gFees.ExportFilename ?? lReadOnlyTitle.Text + "RegistrationFees";
-            BindFeesGrid();
-        }
-
-        /// <summary>
-        /// Populates ddlFeeName with the name of the DDL fee.
-        /// </summary>
-        private void Populate_ddlFeeName()
-        {
-            int? instanceId = hfRegistrationInstanceId.Value.AsIntegerOrNull();
-            if ( instanceId == null || instanceId == 0 )
-            {
-                return;
-            }
-
-            var rockContext = new RockContext();
-            var registrationInstanceService = new RegistrationInstanceService( rockContext );
-            var templateId = registrationInstanceService.Get( ( int ) instanceId ).RegistrationTemplateId;
-
-            var registrationTemplateFeeService = new RegistrationTemplateFeeService( new RockContext() );
-            var templateFees = registrationTemplateFeeService.Queryable().Where( f => f.RegistrationTemplateId == templateId ).ToList();
-
-            ddlFeeName.Items.Add( new ListItem() );
-            foreach ( var templateFee in templateFees )
-            {
-                ddlFeeName.Items.Add( new ListItem( templateFee.Name, templateFee.Id.ToString() ) );
-            }
-        }
-
-        /// <summary>
-        /// Populates cblFeeOptions with fee options.
-        /// </summary>
-        private void Populate_cblFeeOptions()
-        {
-            cblFeeOptions.Items.Clear();
-
-            string feeId = ddlFeeName.SelectedValue;
-            if ( feeId.IsNotNullOrWhitespace() )
-            {
-                var registrationTemplateFeeService = new RegistrationTemplateFeeService( new RockContext() );
-                var fees = registrationTemplateFeeService.GetParsedFeeOptionsWithoutCost( feeId.AsInteger() );
-
-                foreach ( var fee in fees )
-                {
-                    cblFeeOptions.Items.Add( new ListItem( fee, fee ) );
-                }
-
-                string feeOptionValues = fFees.GetUserPreference( "FeeOptions" );
-                if ( !string.IsNullOrWhiteSpace( feeOptionValues ) )
-                {
-                    cblFeeOptions.SetValues( feeOptionValues.Split( ';' ).ToList() );
-                }
-                
-                cblFeeOptions.Visible = true;
-            }
-        }
-
-        #endregion
-
-        #region Discounts Tab
-        
-        private void BindDiscountsFilter()
-        {
-            sdrpDiscountDateRange.DelimitedValues = fDiscounts.GetUserPreference( "DiscountDateRange" );
-            Populate_ddlDiscountCode();
-            ddlDiscountCode.SelectedIndex = ddlDiscountCode.Items.IndexOf( ddlDiscountCode.Items.FindByText( fDiscounts.GetUserPreference( "DiscountCode" ) ) );
-            tbDiscountCodeSearch.Text = fDiscounts.GetUserPreference( "DiscountCodeSearch" );
-        }
-
-        private void BindDiscountsGrid()
-        {
-            int? instanceId = hfRegistrationInstanceId.Value.AsIntegerOrNull();
-            if ( instanceId == null || instanceId == 0 )
-            {
-                return;
-            }
-
-            RegistrationTemplateDiscountService registrationTemplateDiscountService = new RegistrationTemplateDiscountService( new RockContext() );
-            var data = registrationTemplateDiscountService.GetRegistrationInstanceDiscountCodeReport( ( int ) instanceId );
-
-            // Add Date Range
-            var dateRange = SlidingDateRangePicker.CalculateDateRangeFromDelimitedValues( sdrpDiscountDateRange.DelimitedValues );
-            if ( dateRange.Start.HasValue )
-            {
-                data = data.Where( r => r.RegistrationDate >= dateRange.Start.Value );
-            }
-
-            if ( dateRange.End.HasValue )
-            {
-                data = data.Where( r => r.RegistrationDate < dateRange.End.Value );
-            }
-
-            // Discount code, use ddl if one is selected, otherwise try the search box.
-            if ( ddlDiscountCode.SelectedIndex > 0 )
-            {
-                data = data.Where( r => r.DiscountCode == ddlDiscountCode.SelectedItem.Text );
-            }
-            else if ( tbDiscountCodeSearch.Text.IsNotNullOrWhitespace() )
-            {
-                System.Text.RegularExpressions.Regex regex = new System.Text.RegularExpressions.Regex( tbDiscountCodeSearch.Text.ToLower() );
-                data = data.Where( r => regex.IsMatch( r.DiscountCode.ToLower()) );
-            }
-
-            var results = data.ToList();
-
-            SortProperty sortProperty = gDiscounts.SortProperty;
-            if ( sortProperty != null )
-            {
-                results = results.AsQueryable().Sort( sortProperty ).ToList();
-            }
-            else
-            {
-                results = results.OrderByDescending( d => d.RegistrationDate ).ToList();
-            }
-
-            
-            gDiscounts.DataSource = results;
-            gDiscounts.DataBind();
-
-            PopulateTotals( results );
-        }
-
-        protected void gDiscounts_GridRebind( object sender, GridRebindEventArgs e)
-        {
-            gDiscounts.ExportTitleName = lReadOnlyTitle.Text + " - Discount Codes";
-            gDiscounts.ExportFilename = gDiscounts.ExportFilename ?? lReadOnlyTitle.Text + "DiscountCodes";
-            BindDiscountsGrid();
-        }
-
-        private void PopulateTotals( List<TemplateDiscountReport> report )
-        {
-            lTotalTotalCost.Text = string.Format( GlobalAttributesCache.Value( "CurrencySymbol" ) + "{0:#,##0.00}", report.Sum( r => r.TotalCost ) );
-            lTotalDiscountQualifiedCost.Text = string.Format( GlobalAttributesCache.Value( "CurrencySymbol" ) + "{0:#,##0.00}", report.Sum( r => r.DiscountQualifiedCost ) );
-            lTotalDiscounts.Text = string.Format( GlobalAttributesCache.Value( "CurrencySymbol" ) + "{0:#,##0.00}", report.Sum( r => r.TotalDiscount ) );
-            lTotalRegistrationCost.Text = string.Format( GlobalAttributesCache.Value( "CurrencySymbol" ) + "{0:#,##0.00}", report.Sum( r => r.RegistrationCost ) );
-            lTotalRegistrations.Text = report.Count().ToString();
-            lTotalRegistrants.Text = report.Sum( r => r.RegistrantCount ).ToString();
-        }
-
-        protected void Populate_ddlDiscountCode()
-        {
-            int? instanceId = hfRegistrationInstanceId.Value.AsIntegerOrNull();
-            if ( instanceId == null || instanceId == 0 )
-            {
-                return;
-            }
-            
-            var discountService = new RegistrationTemplateDiscountService( new RockContext() );
-            var discountCodes = discountService.GetDiscountsForRegistrationInstance( instanceId ).AsNoTracking().OrderBy( d => d.Code ).ToList();
-
-            ddlDiscountCode.Items.Clear();
-            ddlDiscountCode.Items.Add( new ListItem() );
-            foreach ( var discountCode in discountCodes )
-            {
-                ddlDiscountCode.Items.Add( new ListItem( discountCode.Code, discountCode.Id.ToString() ) );
-            }
-        }
-
-        #endregion
-
-        #region Wait List Tab
-
-        /// <summary>
-        /// Binds the wait list filter.
-        /// </summary>
-        /// <param name="instance">The instance.</param>
-        private void BindWaitListFilter( RegistrationInstance instance )
-        {
-            fWaitList.UserPreferenceKeyPrefix = string.Format( "{0}-", hfRegistrationTemplateId.Value );
-            drpWaitListDateRange.DelimitedValues = fWaitList.GetUserPreference( "WL-Date Range" );
-            tbWaitListFirstName.Text = fWaitList.GetUserPreference( "WL-First Name" );
-            tbWaitListLastName.Text = fWaitList.GetUserPreference( "WL-Last Name" );
-        }
-
-        /// <summary>
-        /// Binds the wait list grid.
-        /// </summary>
-        /// <param name="isExporting">if set to <c>true</c> [is exporting].</param>
-        private void BindWaitListGrid( bool isExporting = false )
-        {
-            _isExporting = isExporting;
-            int? instanceId = hfRegistrationInstanceId.Value.AsIntegerOrNull();
-            if ( instanceId.HasValue )
-            {
-                using ( var rockContext = new RockContext() )
-                {
-                    var registrationInstance = new RegistrationInstanceService( rockContext ).Get( instanceId.Value );
-
-                    _waitListOrder = new RegistrationRegistrantService( rockContext ).Queryable().Where( r =>
-                                            r.Registration.RegistrationInstanceId == instanceId.Value &&
-                                            r.PersonAlias != null &&
-                                            r.PersonAlias.Person != null &&
-                                            r.OnWaitList )
-                                        .OrderBy( r => r.CreatedDateTime )
-                                        .Select( r => r.Id ).ToList();
-
-                    // Start query for registrants
-                    var qry = new RegistrationRegistrantService( rockContext )
-                    .Queryable( "PersonAlias.Person.PhoneNumbers.NumberTypeValue,Fees.RegistrationTemplateFee" ).AsNoTracking()
-                    .Where( r =>
-                        r.Registration.RegistrationInstanceId == instanceId.Value &&
-                        r.PersonAlias != null &&
-                        r.PersonAlias.Person != null &&
-                        r.OnWaitList );
-
-                    // Filter by daterange
-                    if ( drpWaitListDateRange.LowerValue.HasValue )
-                    {
-                        qry = qry.Where( r =>
-                            r.CreatedDateTime.HasValue &&
-                            r.CreatedDateTime.Value >= drpWaitListDateRange.LowerValue.Value );
-                    }
-
-                    if ( drpWaitListDateRange.UpperValue.HasValue )
-                    {
-                        qry = qry.Where( r =>
-                            r.CreatedDateTime.HasValue &&
-                            r.CreatedDateTime.Value <= drpWaitListDateRange.UpperValue.Value );
-                    }
-
-                    // Filter by first name
-                    if ( !string.IsNullOrWhiteSpace( tbWaitListFirstName.Text ) )
-                    {
-                        string rfname = tbWaitListFirstName.Text;
-                        qry = qry.Where( r =>
-                            r.PersonAlias.Person.NickName.StartsWith( rfname ) ||
-                            r.PersonAlias.Person.FirstName.StartsWith( rfname ) );
-                    }
-
-                    // Filter by last name
-                    if ( !string.IsNullOrWhiteSpace( tbWaitListLastName.Text ) )
-                    {
-                        string rlname = tbWaitListLastName.Text;
-                        qry = qry.Where( r =>
-                            r.PersonAlias.Person.LastName.StartsWith( rlname ) );
-                    }
-
-                    if ( isExporting || RegistrantFields != null && RegistrantFields.Any( f => f.PersonFieldType != null && f.PersonFieldType == RegistrationPersonFieldType.Address ))
-                    {
-                        var personIds = qry.Select( r => r.PersonAlias.PersonId ).ToList();
-                        _homeAddresses = Person.GetHomeLocations( personIds );
-                    }
-
-                    bool preloadCampusValues = false;
-                    var registrantAttributes = new List<AttributeCache>();
-                    var personAttributes = new List<AttributeCache>();
-                    var groupMemberAttributes = new List<AttributeCache>();
-                    var registrantAttributeIds = new List<int>();
-                    var personAttributesIds = new List<int>();
-                    var groupMemberAttributesIds = new List<int>();
-
-                    if ( RegistrantFields != null )
-                    {
-                        // Filter by any selected
-                        foreach ( var personFieldType in RegistrantFields
-                            .Where( f =>
-                                f.FieldSource == RegistrationFieldSource.PersonField &&
-                                f.PersonFieldType.HasValue )
-                            .Select( f => f.PersonFieldType.Value ) )
-                        {
-                            switch ( personFieldType )
-                            {
-                                case RegistrationPersonFieldType.Campus:
-                                    preloadCampusValues = true;
-
-                                    var ddlCampus = phWaitListFormFieldFilters.FindControl( "ddlWaitlistCampus" ) as RockDropDownList;
-                                    if ( ddlCampus != null )
-                                    {
-                                        var campusId = ddlCampus.SelectedValue.AsIntegerOrNull();
-                                        if ( campusId.HasValue )
-                                        {
-                                            var familyGroupTypeGuid = Rock.SystemGuid.GroupType.GROUPTYPE_FAMILY.AsGuid();
-                                            qry = qry.Where( r =>
-                                                r.PersonAlias.Person.Members.Any( m =>
-                                                    m.Group.GroupType.Guid == familyGroupTypeGuid &&
-                                                    m.Group.CampusId.HasValue &&
-                                                    m.Group.CampusId.Value == campusId ) );
-                                        }
-                                    }
-
-                                    break;
-
-                                case RegistrationPersonFieldType.Email:
-                                    var tbEmailFilter = phWaitListFormFieldFilters.FindControl( "tbWaitlistEmailFilter" ) as RockTextBox;
-                                    if ( tbEmailFilter != null && !string.IsNullOrWhiteSpace( tbEmailFilter.Text ) )
-                                    {
-                                        qry = qry.Where( r =>
-                                            r.PersonAlias.Person.Email != null &&
-                                            r.PersonAlias.Person.Email.Contains( tbEmailFilter.Text ) );
-                                    }
-
-                                    break;
-
-                                case RegistrationPersonFieldType.Birthdate:
-                                    var drpBirthdateFilter = phWaitListFormFieldFilters.FindControl( "drpWaitlistBirthdateFilter" ) as DateRangePicker;
-                                    if ( drpBirthdateFilter != null )
-                                    {
-                                        if ( drpBirthdateFilter.LowerValue.HasValue )
-                                        {
-                                            qry = qry.Where( r =>
-                                                r.PersonAlias.Person.BirthDate.HasValue &&
-                                                r.PersonAlias.Person.BirthDate.Value >= drpBirthdateFilter.LowerValue.Value );
-                                        }
-
-                                        if ( drpBirthdateFilter.UpperValue.HasValue )
-                                        {
-                                            qry = qry.Where( r =>
-                                                r.PersonAlias.Person.BirthDate.HasValue &&
-                                                r.PersonAlias.Person.BirthDate.Value <= drpBirthdateFilter.UpperValue.Value );
-                                        }
-                                    }
-
-                                    break;
-
-                                case RegistrationPersonFieldType.Grade:
-                                    var gpGradeFilter = phWaitListFormFieldFilters.FindControl( "gpWaitlistGradeFilter" ) as GradePicker;
-                                    if ( gpGradeFilter != null )
-                                    {
-                                        int? graduationYear = Person.GraduationYearFromGradeOffset( gpGradeFilter.SelectedValueAsInt( false ) );
-                                        if ( graduationYear.HasValue )
-                                        {
-                                            qry = qry.Where( r =>
-                                                r.PersonAlias.Person.GraduationYear.HasValue &&
-                                                r.PersonAlias.Person.GraduationYear == graduationYear.Value );
-                                        }
-                                    }
-
-                                    break;
-
-                                case RegistrationPersonFieldType.Gender:
-                                    var ddlGenderFilter = phWaitListFormFieldFilters.FindControl( "ddlWaitlistGenderFilter" ) as RockDropDownList;
-                                    if ( ddlGenderFilter != null )
-                                    {
-                                        var gender = ddlGenderFilter.SelectedValue.ConvertToEnumOrNull<Gender>();
-                                        if ( gender.HasValue )
-                                        {
-                                            qry = qry.Where( r =>
-                                                r.PersonAlias.Person.Gender == gender );
-                                        }
-                                    }
-
-                                    break;
-
-                                case RegistrationPersonFieldType.MaritalStatus:
-                                    var ddlMaritalStatusFilter = phWaitListFormFieldFilters.FindControl( "ddlWaitlistMaritalStatusFilter" ) as RockDropDownList;
-                                    if ( ddlMaritalStatusFilter != null )
-                                    {
-                                        var maritalStatusId = ddlMaritalStatusFilter.SelectedValue.AsIntegerOrNull();
-                                        if ( maritalStatusId.HasValue )
-                                        {
-                                            qry = qry.Where( r =>
-                                                r.PersonAlias.Person.MaritalStatusValueId.HasValue &&
-                                                r.PersonAlias.Person.MaritalStatusValueId.Value == maritalStatusId.Value );
-                                        }
-                                    }
-
-                                    break;
-                                   
-                                case RegistrationPersonFieldType.MobilePhone:
-                                    var tbPhoneFilter = phWaitListFormFieldFilters.FindControl( "tbWaitlistPhoneFilter" ) as RockTextBox;
-                                    if ( tbPhoneFilter != null && !string.IsNullOrWhiteSpace( tbPhoneFilter.Text ) )
-                                    {
-                                        string numericPhone = tbPhoneFilter.Text.AsNumeric();
-
-                                        if ( !string.IsNullOrEmpty( numericPhone ) )
-                                        {
-                                            var phoneNumberPersonIdQry = new PhoneNumberService( rockContext )
-                                                .Queryable()
-                                                .Where( a => a.Number.Contains( numericPhone ) )
-                                                .Select( a => a.PersonId );
-
-                                            qry = qry.Where( r => phoneNumberPersonIdQry.Contains( r.PersonAlias.PersonId ) );
-                                        }
-                                    }
-
-                                    break;
-                            }
-                        }
-
-                        // Get all the registrant attributes selected to be on grid
-                        registrantAttributes = RegistrantFields
-                            .Where( f =>
-                                f.Attribute != null &&
-                                f.FieldSource == RegistrationFieldSource.RegistrationAttribute )
-                            .Select( f => f.Attribute )
-                            .ToList();
-                        registrantAttributeIds = registrantAttributes.Select( a => a.Id ).Distinct().ToList();
-
-                        // Filter query by any configured registrant attribute filters
-                        if ( registrantAttributes != null && registrantAttributes.Any() )
-                        {
-                            var attributeValueService = new AttributeValueService( rockContext );
-                            var parameterExpression = attributeValueService.ParameterExpression;
-                            foreach ( var attribute in registrantAttributes )
-                            {
-                                var filterControl = phWaitListFormFieldFilters.FindControl( "filterWaitlist_" + attribute.Id.ToString() );
-                                if ( filterControl == null )
-                                {
-                                    continue;
-                                }
-
-                                var filterValues = attribute.FieldType.Field.GetFilterValues( filterControl, attribute.QualifierValues, Rock.Reporting.FilterMode.SimpleFilter );
-                                var filterIsDefault = attribute.FieldType.Field.IsEqualToValue( filterValues, attribute.DefaultValue );
-                                var expression = attribute.FieldType.Field.AttributeFilterExpression( attribute.QualifierValues, filterValues, parameterExpression );
-                                if ( expression == null )
-                                {
-                                    continue;
-                                }
-
-                                var attributeValues = attributeValueService
-                                    .Queryable()
-                                    .Where( v => v.Attribute.Id == attribute.Id );
-
-                                var filteredAttributeValues = attributeValues.Where( parameterExpression, expression, null );
-
-                                if ( filterIsDefault )
-                                {
-                                    qry = qry.Where( w =>
-                                         !attributeValues.Any( v => v.EntityId == w.Id ) ||
-                                         filteredAttributeValues.Select( v => v.EntityId ).Contains( w.Id ) );
-                                }
-                                else
-                                {
-                                    qry = qry.Where( w =>
-                                        filteredAttributeValues.Select( v => v.EntityId ).Contains( w.Id ) );
-                                }
-                            }
-                        }
-
-                        // Get all the person attributes selected to be on grid
-                        personAttributes = RegistrantFields
-                            .Where( f =>
-                                f.Attribute != null &&
-                                f.FieldSource == RegistrationFieldSource.PersonAttribute )
-                            .Select( f => f.Attribute )
-                            .ToList();
-                        personAttributesIds = personAttributes.Select( a => a.Id ).Distinct().ToList();
-
-                        // Filter query by any configured person attribute filters
-                        if ( personAttributes != null && personAttributes.Any() )
-                        {
-                            var attributeValueService = new AttributeValueService( rockContext );
-                            var parameterExpression = attributeValueService.ParameterExpression;
-                            foreach ( var attribute in personAttributes )
-                            {
-                                var filterControl = phWaitListFormFieldFilters.FindControl( "filterWaitlist_" + attribute.Id.ToString() );
-                                if ( filterControl == null )
-                                {
-                                    continue;
-                                }
-
-                                var filterValues = attribute.FieldType.Field.GetFilterValues( filterControl, attribute.QualifierValues, Rock.Reporting.FilterMode.SimpleFilter );
-                                var filterIsDefault = attribute.FieldType.Field.IsEqualToValue( filterValues, attribute.DefaultValue );
-                                var expression = attribute.FieldType.Field.AttributeFilterExpression( attribute.QualifierValues, filterValues, parameterExpression );
-                                if ( expression == null )
-                                {
-                                    continue;
-                                }
-
-                                var attributeValues = attributeValueService
-                                    .Queryable()
-                                    .Where( v => v.Attribute.Id == attribute.Id );
-
-                                var filteredAttributeValues = attributeValues.Where( parameterExpression, expression, null );
-
-                                if ( filterIsDefault )
-                                {
-                                    qry = qry.Where( w =>
-                                         !attributeValues.Any( v => v.EntityId == w.PersonAlias.PersonId ) ||
-                                         filteredAttributeValues.Select( v => v.EntityId ).Contains( w.PersonAlias.PersonId ) );
-                                }
-                                else
-                                {
-                                    qry = qry.Where( w =>
-                                        filteredAttributeValues.Select( v => v.EntityId ).Contains( w.PersonAlias.PersonId ) );
-                                }
-                            }
-                        }
-
-                        // Get all the group member attributes selected to be on grid
-                        groupMemberAttributes = RegistrantFields
-                            .Where( f =>
-                                f.Attribute != null &&
-                                f.FieldSource == RegistrationFieldSource.GroupMemberAttribute )
-                            .Select( f => f.Attribute )
-                            .ToList();
-                        groupMemberAttributesIds = groupMemberAttributes.Select( a => a.Id ).Distinct().ToList();
-
-                        // Filter query by any configured person attribute filters
-                        if ( groupMemberAttributes != null && groupMemberAttributes.Any() )
-                        {
-                            var attributeValueService = new AttributeValueService( rockContext );
-                            var parameterExpression = attributeValueService.ParameterExpression;
-                            foreach ( var attribute in groupMemberAttributes )
-                            {
-                                var filterControl = phWaitListFormFieldFilters.FindControl( "filterWaitlist_" + attribute.Id.ToString() );
-                                if ( filterControl == null )
-                                {
-                                    continue;
-                                }
-
-                                var filterValues = attribute.FieldType.Field.GetFilterValues( filterControl, attribute.QualifierValues, Rock.Reporting.FilterMode.SimpleFilter );
-                                var filterIsDefault = attribute.FieldType.Field.IsEqualToValue( filterValues, attribute.DefaultValue );
-                                var expression = attribute.FieldType.Field.AttributeFilterExpression( attribute.QualifierValues, filterValues, parameterExpression );
-                                if ( expression == null )
-                                {
-                                    continue;
-                                }
-
-                                var attributeValues = attributeValueService
-                                    .Queryable()
-                                    .Where( v => v.Attribute.Id == attribute.Id );
-
-                                var filteredAttributeValues = attributeValues.Where( parameterExpression, expression, null );
-
-                                if ( filterIsDefault )
-                                {
-                                    qry = qry.Where( w => w.GroupMemberId.HasValue &&
-                                         ( !attributeValues.Any( v => v.EntityId == w.GroupMemberId.Value ) || filteredAttributeValues.Select( v => v.EntityId ).Contains( w.GroupMemberId.Value ) ) );
-                                }
-                                else
-                                {
-                                    qry = qry.Where( w => w.GroupMemberId.HasValue &&
-                                        filteredAttributeValues.Select( v => v.EntityId ).Contains( w.GroupMemberId.Value ) );
-                                }
-                            }
-                        }
-                    }
-
-                    // Sort the query
-                    IOrderedQueryable<RegistrationRegistrant> orderedQry = null;
-                    SortProperty sortProperty = gWaitList.SortProperty;
-                    if ( sortProperty != null )
-                    {
-                        orderedQry = qry.Sort( sortProperty );
-                    }
-                    else
-                    {
-                        orderedQry = qry
-                            .OrderBy( r => r.Id );
-                    }
-
-                    // increase the timeout just in case. A complex filter on the grid might slow things down
-                    rockContext.Database.CommandTimeout = 180;
-
-                    // Set the grids LinqDataSource which will run query and set results for current page
-                    gWaitList.SetLinqDataSource<RegistrationRegistrant>( orderedQry );
-
-                    if ( RegistrantFields != null )
-                    {
-                        // Get the query results for the current page
-                        var currentPageRegistrants = gWaitList.DataSource as List<RegistrationRegistrant>;
-                        if ( currentPageRegistrants != null )
-                        {
-                            // Get all the registrant ids in current page of query results
-                            var registrantIds = currentPageRegistrants
-                                .Select( r => r.Id )
-                                .Distinct()
-                                .ToList();
-
-                            // Get all the person ids in current page of query results
-                            var personIds = currentPageRegistrants
-                                .Select( r => r.PersonAlias.PersonId )
-                                .Distinct()
-                                .ToList();
-
-                            // Get all the group member ids and the group id in current page of query results
-                            var groupMemberIds = new List<int>();
-                            GroupLinks = new Dictionary<int, string>();
-                            foreach ( var groupMember in currentPageRegistrants
-                                .Where( m =>
-                                    m.GroupMember != null &&
-                                    m.GroupMember.Group != null )
-                                .Select( m => m.GroupMember ) )
-                            {
-                                groupMemberIds.Add( groupMember.Id );
-                                string linkedPageUrl = LinkedPageUrl( "GroupDetailPage", new Dictionary<string, string> { { "GroupId", groupMember.GroupId.ToString() } } );
-                                GroupLinks.AddOrIgnore( groupMember.GroupId, isExporting ? groupMember.Group.Name : string.Format( "<a href='{0}'>{1}</a>", linkedPageUrl, groupMember.Group.Name ) );
-                            }
-
-                            // If the campus column was selected to be displayed on grid, preload all the people's
-                            // campuses so that the databind does not need to query each row
-                            if ( preloadCampusValues )
-                            {
-                                PersonCampusIds = new Dictionary<int, List<int>>();
-
-                                Guid familyGroupTypeGuid = Rock.SystemGuid.GroupType.GROUPTYPE_FAMILY.AsGuid();
-                                foreach ( var personCampusList in new GroupMemberService( rockContext )
-                                    .Queryable().AsNoTracking()
-                                    .Where( m =>
-                                        m.Group.GroupType.Guid == familyGroupTypeGuid &&
-                                        personIds.Contains( m.PersonId ) )
-                                    .GroupBy( m => m.PersonId )
-                                    .Select( m => new
-                                    {
-                                        PersonId = m.Key,
-                                        CampusIds = m
-                                            .Where( g => g.Group.CampusId.HasValue )
-                                            .Select( g => g.Group.CampusId.Value )
-                                            .ToList()
-                                    } ) )
-                                {
-                                    PersonCampusIds.Add( personCampusList.PersonId, personCampusList.CampusIds );
-                                }
-                            }
-
-                            // If there are any attributes that were selected to be displayed, we're going
-                            // to try and read all attribute values in one query and then put them into a
-                            // custom grid ObjectList property so that the AttributeField columns don't need
-                            // to do the LoadAttributes and querying of values for each row/column
-                            if ( personAttributesIds.Any() || groupMemberAttributesIds.Any() || registrantAttributeIds.Any() )
-                            {
-                                // Query the attribute values for all rows and attributes
-                                var attributeValues = new AttributeValueService( rockContext )
-                                    .Queryable( "Attribute" ).AsNoTracking()
-                                    .Where( v =>
-                                        v.EntityId.HasValue &&
-                                        (
-                                            (
-                                                personAttributesIds.Contains( v.AttributeId ) &&
-                                                personIds.Contains( v.EntityId.Value )
-                                            ) ||
-                                            (
-                                                groupMemberAttributesIds.Contains( v.AttributeId ) &&
-                                                groupMemberIds.Contains( v.EntityId.Value )
-                                            ) ||
-                                            (
-                                                registrantAttributeIds.Contains( v.AttributeId ) &&
-                                                registrantIds.Contains( v.EntityId.Value )
-                                            )
-                                        ) ).ToList();
-
-                                // Get the attributes to add to each row's object
-                                var attributes = new Dictionary<string, AttributeCache>();
-                                RegistrantFields
-                                        .Where( f => f.Attribute != null )
-                                        .Select( f => f.Attribute )
-                                        .ToList()
-                                    .ForEach( a => attributes
-                                        .Add( a.Id.ToString() + a.Key, a ) );
-
-                                // Initialize the grid's object list
-                                gWaitList.ObjectList = new Dictionary<string, object>();
-
-                                // Loop through each of the current page's registrants and build an attribute
-                                // field object for storing attributes and the values for each of the registrants
-                                foreach ( var registrant in currentPageRegistrants )
-                                {
-                                    // Create a row attribute object
-                                    var attributeFieldObject = new AttributeFieldObject();
-
-                                    // Add the attributes to the attribute object
-                                    attributeFieldObject.Attributes = attributes;
-
-                                    // Add any person attribute values to object
-                                    attributeValues
-                                        .Where( v =>
-                                            personAttributesIds.Contains( v.AttributeId ) &&
-                                            v.EntityId.Value == registrant.PersonAlias.PersonId )
-                                        .ToList()
-                                        .ForEach( v => attributeFieldObject.AttributeValues
-                                            .Add( v.AttributeId.ToString() + v.Attribute.Key, new AttributeValueCache( v ) ) );
-
-                                    // Add any group member attribute values to object
-                                    if ( registrant.GroupMemberId.HasValue )
-                                    {
-                                        attributeValues
-                                            .Where( v =>
-                                                groupMemberAttributesIds.Contains( v.AttributeId ) &&
-                                                v.EntityId.Value == registrant.GroupMemberId.Value )
-                                            .ToList()
-                                            .ForEach( v => attributeFieldObject.AttributeValues
-                                                .Add( v.AttributeId.ToString() + v.Attribute.Key, new AttributeValueCache( v ) ) );
-                                    }
-
-                                    // Add any registrant attribute values to object
-                                    attributeValues
-                                        .Where( v =>
-                                            registrantAttributeIds.Contains( v.AttributeId ) &&
-                                            v.EntityId.Value == registrant.Id )
-                                        .ToList()
-                                        .ForEach( v => attributeFieldObject.AttributeValues
-                                            .Add( v.AttributeId.ToString() + v.Attribute.Key, new AttributeValueCache( v ) ) );
-
-                                    // Add row attribute object to grid's object list
-                                    gWaitList.ObjectList.Add( registrant.Id.ToString(), attributeFieldObject );
-                                }
-                            }
-                        }
-                    }
-
-                    gWaitList.DataBind();
-                }
-            }
-        }
-
-        #endregion
-
-        #region Linkages Tab
-
-            /// <summary>
-            /// Binds the registrations filter.
-            /// </summary>
-        private void BindLinkagesFilter()
-        {
-            fLinkages.UserPreferenceKeyPrefix = string.Format( "{0}-", hfRegistrationTemplateId.Value );
-            cblCampus.DataSource = CampusCache.All();
-            cblCampus.DataBind();
-            string campusValue = fLinkages.GetUserPreference( "Campus" );
-            if ( !string.IsNullOrWhiteSpace( campusValue ) )
-            {
-                cblCampus.SetValues( campusValue.Split( ';' ).ToList() );
-            }
-        }
-
-        /// <summary>
-        /// Binds the registrations grid.
-        /// </summary>
-        private void BindLinkagesGrid()
-        {
-            int? instanceId = hfRegistrationInstanceId.Value.AsIntegerOrNull();
-            if ( instanceId.HasValue )
-            {
-                var groupCol = gLinkages.Columns[2] as HyperLinkField;
-                groupCol.DataNavigateUrlFormatString = LinkedPageUrl( "GroupDetailPage" ) + "?GroupID={0}";
-
-                using ( var rockContext = new RockContext() )
-                {
-                    var qry = new EventItemOccurrenceGroupMapService( rockContext )
-                        .Queryable( "EventItemOccurrence.EventItem.EventCalendarItems.EventCalendar,EventItemOccurrence.ContentChannelItems.ContentChannelItem,Group" )
-                        .AsNoTracking()
-                        .Where( r => r.RegistrationInstanceId == instanceId.Value );
-
-                    List<int> campusIds = cblCampus.SelectedValuesAsInt;
-                    if ( campusIds.Any() )
-                    {
-                        qry = qry
-                            .Where( l =>
-                                l.EventItemOccurrence != null &&
-                                (
-                                    !l.EventItemOccurrence.CampusId.HasValue ||
-                                    campusIds.Contains( l.EventItemOccurrence.CampusId.Value )
-                                ) );
-                    }
-
-                    IOrderedQueryable<EventItemOccurrenceGroupMap> orderedQry = null;
-                    SortProperty sortProperty = gLinkages.SortProperty;
-                    if ( sortProperty != null )
-                    {
-                        orderedQry = qry.Sort( sortProperty );
-                    }
-                    else
-                    {
-                        orderedQry = qry.OrderByDescending( r => r.CreatedDateTime );
-                    }
-
-                    gLinkages.SetLinqDataSource( orderedQry );
-                    gLinkages.DataBind();
-                }
-            }
-        }
-
-        #endregion
-
-        #region Group Placement Tab
-
-        /// <summary>
-        /// Binds the group placement grid.
-        /// </summary>
-        /// <param name="isExporting">if set to <c>true</c> [is exporting].</param>
-        private void BindGroupPlacementGrid( bool isExporting = false )
-        {
-            _isExporting = isExporting;
-            int? parentGroupId = gpGroupPlacementParentGroup.SelectedValueAsInt();
-            int? instanceId = hfRegistrationInstanceId.Value.AsIntegerOrNull();
-            if ( instanceId.HasValue )
-            {
-                using ( var rockContext = new RockContext() )
-                {
-                    // Start query for registrants
-                    var qry = new RegistrationRegistrantService( rockContext )
-                        .Queryable( "PersonAlias.Person.PhoneNumbers.NumberTypeValue,Fees.RegistrationTemplateFee,GroupMember.Group" ).AsNoTracking()
-                        .Where( r =>
-                            r.Registration.RegistrationInstanceId == instanceId.Value &&
-                            r.PersonAlias != null &&
-                            r.OnWaitList == false &&
-                            r.PersonAlias.Person != null );
-
-                    if ( parentGroupId.HasValue )
-                    {
-                        var validGroupIds = new GroupService( rockContext ).GetAllDescendents( parentGroupId.Value )
-                            .Select( g => g.Id )
-                            .ToList();
-
-                        var existingPeopleInGroups = new GroupMemberService( rockContext )
-                            .Queryable().AsNoTracking()
-                            .Where( m => validGroupIds.Contains( m.GroupId ) && m.Group.IsActive && m.GroupMemberStatus == GroupMemberStatus.Active )
-                            .Select( m => m.PersonId )
-                            .ToList();
-
-                        qry = qry.Where( r => !existingPeopleInGroups.Contains( r.PersonAlias.PersonId ) );
-                    }
-
-                    // Filter by daterange
-                    var dateRange = SlidingDateRangePicker.CalculateDateRangeFromDelimitedValues( sdrpRegistrationDateRange.DelimitedValues );
-
-                    if ( dateRange.Start.HasValue )
-                    {
-                        qry = qry.Where( r =>
-                            r.CreatedDateTime.HasValue &&
-                            r.CreatedDateTime.Value >= dateRange.Start.Value );
-                    }
-
-                    if ( dateRange.End.HasValue )
-                    {
-                        qry = qry.Where( r =>
-                            r.CreatedDateTime.HasValue &&
-                            r.CreatedDateTime.Value < dateRange.End.Value );
-                    }
-
-                    // Filter by first name
-                    if ( !string.IsNullOrWhiteSpace( tbGroupPlacementsFirstName.Text ) )
-                    {
-                        string rfname = tbGroupPlacementsFirstName.Text;
-                        qry = qry.Where( r =>
-                            r.PersonAlias.Person.NickName.StartsWith( rfname ) ||
-                            r.PersonAlias.Person.FirstName.StartsWith( rfname ) );
-                    }
-
-                    // Filter by last name
-                    if ( !string.IsNullOrWhiteSpace( tbGroupPlacementsLastName.Text ) )
-                    {
-                        string rlname = tbGroupPlacementsLastName.Text;
-                        qry = qry.Where( r =>
-                            r.PersonAlias.Person.LastName.StartsWith( rlname ) );
-                    }
-
-                    if ( isExporting || RegistrantFields != null && RegistrantFields.Any( f => f.PersonFieldType == RegistrationPersonFieldType.Address ) )
-                    {
-                        var personIds = qry.Select( r => r.PersonAlias.PersonId ).ToList();
-                        _homeAddresses = Person.GetHomeLocations( personIds );
-                    }
-
-                    bool preloadCampusValues = false;
-                    var registrantAttributes = new List<AttributeCache>();
-                    var personAttributes = new List<AttributeCache>();
-                    var groupMemberAttributes = new List<AttributeCache>();
-                    var registrantAttributeIds = new List<int>();
-                    var personAttributesIds = new List<int>();
-                    var groupMemberAttributesIds = new List<int>();
-
-                    if ( RegistrantFields != null )
-                    {
-                        // Filter by any selected
-                        foreach ( var personFieldType in RegistrantFields
-                            .Where( f =>
-                                f.FieldSource == RegistrationFieldSource.PersonField &&
-                                f.PersonFieldType.HasValue )
-                            .Select( f => f.PersonFieldType.Value ) )
-                        {
-                            switch ( personFieldType )
-                            {
-                                case RegistrationPersonFieldType.Campus:
-                                    preloadCampusValues = true;
-
-                                    var ddlCampus = phGroupPlacementsFormFieldFilters.FindControl( "ddlGroupPlacementsCampus" ) as RockDropDownList;
-                                    if ( ddlCampus != null )
-                                    {
-                                        var campusId = ddlCampus.SelectedValue.AsIntegerOrNull();
-                                        if ( campusId.HasValue )
-                                        {
-                                            var familyGroupTypeGuid = Rock.SystemGuid.GroupType.GROUPTYPE_FAMILY.AsGuid();
-                                            qry = qry.Where( r =>
-                                                r.PersonAlias.Person.Members.Any( m =>
-                                                    m.Group.GroupType.Guid == familyGroupTypeGuid &&
-                                                    m.Group.CampusId.HasValue &&
-                                                    m.Group.CampusId.Value == campusId ) );
-                                        }
-                                    }
-
-                                    break;
-
-                                case RegistrationPersonFieldType.Email:
-                                    var tbEmailFilter = phGroupPlacementsFormFieldFilters.FindControl( "tbGroupPlacementsEmailFilter" ) as RockTextBox;
-                                    if ( tbEmailFilter != null && !string.IsNullOrWhiteSpace( tbEmailFilter.Text ) )
-                                    {
-                                        qry = qry.Where( r =>
-                                            r.PersonAlias.Person.Email != null &&
-                                            r.PersonAlias.Person.Email.Contains( tbEmailFilter.Text ) );
-                                    }
-
-                                    break;
-
-                                case RegistrationPersonFieldType.Birthdate:
-                                    var drpBirthdateFilter = phGroupPlacementsFormFieldFilters.FindControl( "drpGroupPlacementsBirthdateFilter" ) as DateRangePicker;
-                                    if ( drpBirthdateFilter != null )
-                                    {
-                                        if ( drpBirthdateFilter.LowerValue.HasValue )
-                                        {
-                                            qry = qry.Where( r =>
-                                                r.PersonAlias.Person.BirthDate.HasValue &&
-                                                r.PersonAlias.Person.BirthDate.Value >= drpBirthdateFilter.LowerValue.Value );
-                                        }
-
-                                        if ( drpBirthdateFilter.UpperValue.HasValue )
-                                        {
-                                            qry = qry.Where( r =>
-                                                r.PersonAlias.Person.BirthDate.HasValue &&
-                                                r.PersonAlias.Person.BirthDate.Value <= drpBirthdateFilter.UpperValue.Value );
-                                        }
-                                    }
-
-                                    break;
-
-                                case RegistrationPersonFieldType.Grade:
-                                    var gpGradeFilter = phGroupPlacementsFormFieldFilters.FindControl( "gpGroupPlacementsGradeFilter" ) as GradePicker;
-                                    if ( gpGradeFilter != null )
-                                    {
-                                        int? graduationYear = Person.GraduationYearFromGradeOffset( gpGradeFilter.SelectedValueAsInt( false ) );
-                                        if ( graduationYear.HasValue )
-                                        {
-                                            qry = qry.Where( r =>
-                                                r.PersonAlias.Person.GraduationYear.HasValue &&
-                                                r.PersonAlias.Person.GraduationYear == graduationYear.Value );
-                                        }
-                                    }
-
-                                    break;
-
-                                case RegistrationPersonFieldType.Gender:
-                                    var ddlGenderFilter = phGroupPlacementsFormFieldFilters.FindControl( "ddlGroupPlacementsGenderFilter" ) as RockDropDownList;
-                                    if ( ddlGenderFilter != null )
-                                    {
-                                        var gender = ddlGenderFilter.SelectedValue.ConvertToEnumOrNull<Gender>();
-                                        if ( gender.HasValue )
-                                        {
-                                            qry = qry.Where( r =>
-                                                r.PersonAlias.Person.Gender == gender );
-                                        }
-                                    }
-
-                                    break;
-
-                                case RegistrationPersonFieldType.MaritalStatus:
-                                    var ddlMaritalStatusFilter = phGroupPlacementsFormFieldFilters.FindControl( "ddlGroupPlacementsMaritalStatusFilter" ) as RockDropDownList;
-                                    if ( ddlMaritalStatusFilter != null )
-                                    {
-                                        var maritalStatusId = ddlMaritalStatusFilter.SelectedValue.AsIntegerOrNull();
-                                        if ( maritalStatusId.HasValue )
-                                        {
-                                            qry = qry.Where( r =>
-                                                r.PersonAlias.Person.MaritalStatusValueId.HasValue &&
-                                                r.PersonAlias.Person.MaritalStatusValueId.Value == maritalStatusId.Value );
-                                        }
-                                    }
-
-                                    break;
-                                    
-                                case RegistrationPersonFieldType.MobilePhone:
-                                    var tbPhoneFilter = phGroupPlacementsFormFieldFilters.FindControl( "tbGroupPlacementsPhoneFilter" ) as RockTextBox;
-                                    if ( tbPhoneFilter != null && !string.IsNullOrWhiteSpace( tbPhoneFilter.Text ) )
-                                    {
-                                        string numericPhone = tbPhoneFilter.Text.AsNumeric();
-
-                                        if ( !string.IsNullOrEmpty( numericPhone ) )
-                                        {
-                                            var phoneNumberPersonIdQry = new PhoneNumberService( rockContext )
-                                                .Queryable()
-                                                .Where( a => a.Number.Contains( numericPhone ) )
-                                                .Select( a => a.PersonId );
-
-                                            qry = qry.Where( r => phoneNumberPersonIdQry.Contains( r.PersonAlias.PersonId ) );
-                                        }
-                                    }
-
-                                    break;
-                            }
-                        }
-
-                        // Get all the registrant attributes selected to be on grid
-                        registrantAttributes = RegistrantFields
-                            .Where( f =>
-                                f.Attribute != null &&
-                                f.FieldSource == RegistrationFieldSource.RegistrationAttribute )
-                            .Select( f => f.Attribute )
-                            .ToList();
-                        registrantAttributeIds = registrantAttributes.Select( a => a.Id ).Distinct().ToList();
-
-                        // Filter query by any configured registrant attribute filters
-                        if ( registrantAttributes != null && registrantAttributes.Any() )
-                        {
-                            var attributeValueService = new AttributeValueService( rockContext );
-                            var parameterExpression = attributeValueService.ParameterExpression;
-                            foreach ( var attribute in registrantAttributes )
-                            {
-                                var filterControl = phGroupPlacementsFormFieldFilters.FindControl( "filterGroupPlacements_" + attribute.Id.ToString() );
-                                if ( filterControl == null )
-                                {
-                                    continue;
-                                }
-                                
-                                var filterValues = attribute.FieldType.Field.GetFilterValues( filterControl, attribute.QualifierValues, Rock.Reporting.FilterMode.SimpleFilter );
-                                var filterIsDefault = attribute.FieldType.Field.IsEqualToValue( filterValues, attribute.DefaultValue );
-                                var expression = attribute.FieldType.Field.AttributeFilterExpression( attribute.QualifierValues, filterValues, parameterExpression );
-                                if ( expression == null )
-                                {
-                                    continue;
-                                }
-
-                                var attributeValues = attributeValueService
-                                    .Queryable()
-                                    .Where( v => v.Attribute.Id == attribute.Id );
-
-                                var filteredAttributeValues = attributeValues.Where( parameterExpression, expression, null );
-
-                                if ( filterIsDefault )
-                                {
-                                    qry = qry.Where( w =>
-                                         !attributeValues.Any( v => v.EntityId == w.Id ) ||
-                                         filteredAttributeValues.Select( v => v.EntityId ).Contains( w.Id ) );
-                                }
-                                else
-                                {
-                                    qry = qry.Where( w =>
-                                        filteredAttributeValues.Select( v => v.EntityId ).Contains( w.Id ) );
-                                }
-                            }
-                        }
-
-                        // Get all the person attributes selected to be on grid
-                        personAttributes = RegistrantFields
-                            .Where( f =>
-                                f.Attribute != null &&
-                                f.FieldSource == RegistrationFieldSource.PersonAttribute )
-                            .Select( f => f.Attribute )
-                            .ToList();
-                        personAttributesIds = personAttributes.Select( a => a.Id ).Distinct().ToList();
-
-                        // Filter query by any configured person attribute filters
-                        if ( personAttributes != null && personAttributes.Any() )
-                        {
-                            var attributeValueService = new AttributeValueService( rockContext );
-                            var parameterExpression = attributeValueService.ParameterExpression;
-                            foreach ( var attribute in personAttributes )
-                            {
-                                var filterControl = phGroupPlacementsFormFieldFilters.FindControl( "filterGroupPlacements_" + attribute.Id.ToString() );
-                                if ( filterControl == null )
-                                {
-                                    continue;
-                                }
-
-                                var filterValues = attribute.FieldType.Field.GetFilterValues( filterControl, attribute.QualifierValues, Rock.Reporting.FilterMode.SimpleFilter );
-                                var filterIsDefault = attribute.FieldType.Field.IsEqualToValue( filterValues, attribute.DefaultValue );
-                                var expression = attribute.FieldType.Field.AttributeFilterExpression( attribute.QualifierValues, filterValues, parameterExpression );
-                                if ( expression == null )
-                                {
-                                    continue;
-                                }
-
-                                var attributeValues = attributeValueService
-                                    .Queryable()
-                                    .Where( v => v.Attribute.Id == attribute.Id );
-
-                                var filteredAttributeValues = attributeValues.Where( parameterExpression, expression, null );
-
-                                if ( filterIsDefault )
-                                {
-                                    qry = qry.Where( w =>
-                                         !attributeValues.Any( v => v.EntityId == w.PersonAlias.PersonId ) ||
-                                         filteredAttributeValues.Select( v => v.EntityId ).Contains( w.PersonAlias.PersonId ) );
-                                }
-                                else
-                                {
-                                    qry = qry.Where( w =>
-                                        filteredAttributeValues.Select( v => v.EntityId ).Contains( w.PersonAlias.PersonId ) );
-                                }
-                            }
-                        }
-
-                        // Get all the group member attributes selected to be on grid
-                        groupMemberAttributes = RegistrantFields
-                            .Where( f =>
-                                f.Attribute != null &&
-                                f.FieldSource == RegistrationFieldSource.GroupMemberAttribute )
-                            .Select( f => f.Attribute )
-                            .ToList();
-                        groupMemberAttributesIds = groupMemberAttributes.Select( a => a.Id ).Distinct().ToList();
-
-                        // Filter query by any configured person attribute filters
-                        if ( groupMemberAttributes != null && groupMemberAttributes.Any() )
-                        {
-                            var attributeValueService = new AttributeValueService( rockContext );
-                            var parameterExpression = attributeValueService.ParameterExpression;
-                            foreach ( var attribute in groupMemberAttributes )
-                            {
-                                var filterControl = phGroupPlacementsFormFieldFilters.FindControl( "filterGroupPlacements_" + attribute.Id.ToString() );
-                                if ( filterControl == null )
-                                {
-                                    continue;
-                                }
-
-                                var filterValues = attribute.FieldType.Field.GetFilterValues( filterControl, attribute.QualifierValues, Rock.Reporting.FilterMode.SimpleFilter );
-                                var filterIsDefault = attribute.FieldType.Field.IsEqualToValue( filterValues, attribute.DefaultValue );
-                                var expression = attribute.FieldType.Field.AttributeFilterExpression( attribute.QualifierValues, filterValues, parameterExpression );
-
-                                if ( expression == null )
-                                {
-                                    continue;
-                                }
-
-                                var attributeValues = attributeValueService
-                                    .Queryable()
-                                    .Where( v => v.Attribute.Id == attribute.Id );
-
-                                var filteredAttributeValues = attributeValues.Where( parameterExpression, expression, null );
-
-                                if ( filterIsDefault )
-                                {
-                                    qry = qry.Where( w => w.GroupMemberId.HasValue &&
-                                        (!attributeValues.Any( v => v.EntityId == w.GroupMemberId.Value ) ||
-                                            filteredAttributeValues.Select( v => v.EntityId ).Contains( w.GroupMemberId.Value ) ) );
-                                }
-                                else
-                                {
-                                    qry = qry.Where( w => w.GroupMemberId.HasValue &&
-                                        filteredAttributeValues.Select( v => v.EntityId ).Contains( w.GroupMemberId.Value ) );
-                                }                               
-                            }
-                        }
-                    }
-
-                    // Sort the query
-                    IOrderedQueryable<RegistrationRegistrant> orderedQry = null;
-                    SortProperty sortProperty = gGroupPlacements.SortProperty;
-                    if ( sortProperty != null )
-                    {
-                        orderedQry = qry.Sort( sortProperty );
-                    }
-                    else
-                    {
-                        orderedQry = qry
-                            .OrderBy( r => r.PersonAlias.Person.LastName )
-                            .ThenBy( r => r.PersonAlias.Person.NickName );
-                    }
-
-                    // Set the grids LinqDataSource which will run query and set results for current page
-                    gGroupPlacements.SetLinqDataSource<RegistrationRegistrant>( orderedQry );
-
-                    if ( RegistrantFields != null )
-                    {
-                        // Get the query results for the current page
-                        var currentPageRegistrants = gGroupPlacements.DataSource as List<RegistrationRegistrant>;
-                        if ( currentPageRegistrants != null )
-                        {
-                            // Get all the registrant ids in current page of query results
-                            var registrantIds = currentPageRegistrants
-                                .Select( r => r.Id )
-                                .Distinct()
-                                .ToList();
-
-                            // Get all the person ids in current page of query results
-                            var personIds = currentPageRegistrants
-                                .Select( r => r.PersonAlias.PersonId )
-                                .Distinct()
-                                .ToList();
-
-                            // Get all the group member ids and the group id in current page of query results
-                            var groupMemberIds = new List<int>();
-                            GroupLinks = new Dictionary<int, string>();
-                            foreach ( var groupMember in currentPageRegistrants
-                                .Where( m =>
-                                    m.GroupMember != null &&
-                                    m.GroupMember.Group != null )
-                                .Select( m => m.GroupMember ) )
-                            {
-                                groupMemberIds.Add( groupMember.Id );
-                                string linkedPageUrl = LinkedPageUrl( "GroupDetailPage", new Dictionary<string, string> { { "GroupId", groupMember.GroupId.ToString() } } );
-                                GroupLinks.AddOrIgnore( groupMember.GroupId, isExporting ? groupMember.Group.Name : string.Format( "<a href='{0}'>{1}</a>", linkedPageUrl, groupMember.Group.Name ) );
-                            }
-
-                            // If the campus column was selected to be displayed on grid, preload all the people's
-                            // campuses so that the databind does not need to query each row
-                            if ( preloadCampusValues )
-                            {
-                                PersonCampusIds = new Dictionary<int, List<int>>();
-
-                                Guid familyGroupTypeGuid = Rock.SystemGuid.GroupType.GROUPTYPE_FAMILY.AsGuid();
-                                foreach ( var personCampusList in new GroupMemberService( rockContext )
-                                    .Queryable().AsNoTracking()
-                                    .Where( m =>
-                                        m.Group.GroupType.Guid == familyGroupTypeGuid &&
-                                        personIds.Contains( m.PersonId ) )
-                                    .GroupBy( m => m.PersonId )
-                                    .Select( m => new
-                                    {
-                                        PersonId = m.Key,
-                                        CampusIds = m
-                                            .Where( g => g.Group.CampusId.HasValue )
-                                            .Select( g => g.Group.CampusId.Value )
-                                            .ToList()
-                                    } ) )
-                                {
-                                    PersonCampusIds.Add( personCampusList.PersonId, personCampusList.CampusIds );
-                                }
-                            }
-
-                            // If there are any attributes that were selected to be displayed, we're going
-                            // to try and read all attribute values in one query and then put them into a
-                            // custom grid ObjectList property so that the AttributeField columns don't need
-                            // to do the LoadAttributes and querying of values for each row/column
-                            if ( personAttributesIds.Any() || groupMemberAttributesIds.Any() || registrantAttributeIds.Any() )
-                            {
-                                // Query the attribute values for all rows and attributes
-                                var attributeValues = new AttributeValueService( rockContext )
-                                    .Queryable( "Attribute" ).AsNoTracking()
-                                    .Where( v =>
-                                        v.EntityId.HasValue &&
-                                        (
-                                            (
-                                                personAttributesIds.Contains( v.AttributeId ) &&
-                                                personIds.Contains( v.EntityId.Value )
-                                            ) ||
-                                            (
-                                                groupMemberAttributesIds.Contains( v.AttributeId ) &&
-                                                groupMemberIds.Contains( v.EntityId.Value )
-                                            ) ||
-                                            (
-                                                registrantAttributeIds.Contains( v.AttributeId ) &&
-                                                registrantIds.Contains( v.EntityId.Value )
-                                            )
-                                        ) ).ToList();
-
-                                // Get the attributes to add to each row's object
-                                var attributes = new Dictionary<string, AttributeCache>();
-                                RegistrantFields
-                                        .Where( f => f.Attribute != null )
-                                        .Select( f => f.Attribute )
-                                        .ToList()
-                                    .ForEach( a => attributes
-                                        .Add( a.Id.ToString() + a.Key, a ) );
-
-                                // Initialize the grid's object list
-                                gGroupPlacements.ObjectList = new Dictionary<string, object>();
-
-                                // Loop through each of the current page's registrants and build an attribute
-                                // field object for storing attributes and the values for each of the registrants
-                                foreach ( var registrant in currentPageRegistrants )
-                                {
-                                    // Create a row attribute object
-                                    var attributeFieldObject = new AttributeFieldObject();
-
-                                    // Add the attributes to the attribute object
-                                    attributeFieldObject.Attributes = attributes;
-
-                                    // Add any person attribute values to object
-                                    attributeValues
-                                        .Where( v =>
-                                            personAttributesIds.Contains( v.AttributeId ) &&
-                                            v.EntityId.Value == registrant.PersonAlias.PersonId )
-                                        .ToList()
-                                        .ForEach( v => attributeFieldObject.AttributeValues
-                                            .Add( v.AttributeId.ToString() + v.Attribute.Key, new AttributeValueCache( v ) ) );
-
-                                    // Add any group member attribute values to object
-                                    if ( registrant.GroupMemberId.HasValue )
-                                    {
-                                        attributeValues
-                                            .Where( v =>
-                                                groupMemberAttributesIds.Contains( v.AttributeId ) &&
-                                                v.EntityId.Value == registrant.GroupMemberId.Value )
-                                            .ToList()
-                                            .ForEach( v => attributeFieldObject.AttributeValues
-                                                .Add( v.AttributeId.ToString() + v.Attribute.Key, new AttributeValueCache( v ) ) );
-                                    }
-
-                                    // Add any registrant attribute values to object
-                                    attributeValues
-                                        .Where( v =>
-                                            registrantAttributeIds.Contains( v.AttributeId ) &&
-                                            v.EntityId.Value == registrant.Id )
-                                        .ToList()
-                                        .ForEach( v => attributeFieldObject.AttributeValues
-                                            .Add( v.AttributeId.ToString() + v.Attribute.Key, new AttributeValueCache( v ) ) );
-
-                                    // Add row attribute object to grid's object list
-                                    gGroupPlacements.ObjectList.Add( registrant.Id.ToString(), attributeFieldObject );
-                                }
-                            }
-                        }
-                    }
-
-                    gGroupPlacements.DataBind();
-                }
-            }
-        }
-
-        /// <summary>
-        /// Handles the ApplyFilterClick event of the fGroupPlacements control.
-        /// </summary>
-        /// <param name="sender">The source of the event.</param>
-        /// <param name="e">The <see cref="EventArgs"/> instance containing the event data.</param>
-        protected void fGroupPlacements_ApplyFilterClick( object sender, EventArgs e )
-        {
-            fGroupPlacements.SaveUserPreference( "GroupPlacements-Date Range", "Date Range", sdrpGroupPlacementsDateRange.DelimitedValues );
-            fGroupPlacements.SaveUserPreference( "GroupPlacements-First Name", "First Name",  tbGroupPlacementsFirstName.Text );
-            fGroupPlacements.SaveUserPreference( "GroupPlacements-Last Name", "Last Name", tbGroupPlacementsLastName.Text );
-            fGroupPlacements.SaveUserPreference( "GroupPlacements-In Group", "In Group", ddlGroupPlacementsInGroup.SelectedValue );
-            fGroupPlacements.SaveUserPreference( "GroupPlacements-Signed Document", "Signed Document", ddlGroupPlacementsSignedDocument.SelectedValue );
-
-            if ( RegistrantFields != null )
-            {
-                foreach ( var field in RegistrantFields )
-                {
-                    if ( field.FieldSource == RegistrationFieldSource.PersonField && field.PersonFieldType.HasValue )
-                    {
-                        switch ( field.PersonFieldType.Value )
-                        {
-                            case RegistrationPersonFieldType.Campus:
-                                var ddlCampus = phGroupPlacementsFormFieldFilters.FindControl( "ddlGroupPlacementsCampus" ) as RockDropDownList;
-                                if ( ddlCampus != null )
-                                {
-                                    fGroupPlacements.SaveUserPreference( "GroupPlacements-Home Campus", "Home Campus", ddlCampus.SelectedValue );
-                                }
-
-                                break;
-
-                            case RegistrationPersonFieldType.Email:
-                                var tbEmailFilter = phGroupPlacementsFormFieldFilters.FindControl( "tbGroupPlacementsEmailFilter" ) as RockTextBox;
-                                if ( tbEmailFilter != null )
-                                {
-                                    fGroupPlacements.SaveUserPreference( "GroupPlacements-Email", "Email", tbEmailFilter.Text );
-                                }
-
-                                break;
-
-                            case RegistrationPersonFieldType.Birthdate:
-                                var drpBirthdateFilter = phGroupPlacementsFormFieldFilters.FindControl( "drpGroupPlacementsBirthdateFilter" ) as DateRangePicker;
-                                if ( drpBirthdateFilter != null )
-                                {
-                                    fGroupPlacements.SaveUserPreference( "GroupPlacements-Birthdate Range", "Birthdate Range", drpBirthdateFilter.DelimitedValues );
-                                }
-
-                                break;
-
-                            case RegistrationPersonFieldType.Grade:
-                                var gpGradeFilter = phGroupPlacementsFormFieldFilters.FindControl( "gpGroupPlacementsGradeFilter" ) as GradePicker;
-                                if ( gpGradeFilter != null )
-                                {
-                                    int? gradeOffset = gpGradeFilter.SelectedValueAsInt( false );
-                                    fGroupPlacements.SaveUserPreference( "GroupPlacements-Grade", "Grade", gradeOffset.HasValue ? gradeOffset.Value.ToString() : string.Empty );
-                                }
-
-                                break;
-                                
-                            case RegistrationPersonFieldType.Gender:
-                                var ddlGenderFilter = phGroupPlacementsFormFieldFilters.FindControl( "ddlGroupPlacementsGenderFilter" ) as RockDropDownList;
-                                if ( ddlGenderFilter != null )
-                                {
-                                    fGroupPlacements.SaveUserPreference( "GroupPlacements-Gender", "Gender", ddlGenderFilter.SelectedValue );
-                                }
-
-                                break;
-
-                            case RegistrationPersonFieldType.MaritalStatus:
-                                var ddlMaritalStatusFilter = phGroupPlacementsFormFieldFilters.FindControl( "ddlGroupPlacementsMaritalStatusFilter" ) as RockDropDownList;
-                                if ( ddlMaritalStatusFilter != null )
-                                {
-                                    fGroupPlacements.SaveUserPreference( "GroupPlacements-Marital Status", "Marital Status", ddlMaritalStatusFilter.SelectedValue );
-                                }
-
-                                break;
-                                
-                            case RegistrationPersonFieldType.MobilePhone:
-                                var tbPhoneFilter = phGroupPlacementsFormFieldFilters.FindControl( "tbGroupPlacementsPhoneFilter" ) as RockTextBox;
-                                if ( tbPhoneFilter != null )
-                                {
-                                    fGroupPlacements.SaveUserPreference( "GroupPlacements-Phone", "Phone", tbPhoneFilter.Text );
-                                }
-
-                                break;
-                        }
-                    }
-
-                    if ( field.Attribute != null )
-                    {
-                        var attribute = field.Attribute;
-                        var filterControl = phGroupPlacementsFormFieldFilters.FindControl( "filterGroupPlacements_" + attribute.Id.ToString() );
-                        if ( filterControl != null )
-                        {
-                            try
-                            {
-                                var values = attribute.FieldType.Field.GetFilterValues( filterControl, field.Attribute.QualifierValues, Rock.Reporting.FilterMode.SimpleFilter );
-                                fGroupPlacements.SaveUserPreference( "GroupPlacements-" + attribute.Key, attribute.Name, attribute.FieldType.Field.GetFilterValues( filterControl, attribute.QualifierValues, Rock.Reporting.FilterMode.SimpleFilter ).ToJson() );
-                            }
-                            catch
-                            {
-                            }
-                        }
-                    }
-                }
-            }
-
-            BindGroupPlacementGrid();
-        }
-
-        /// <summary>
-        /// Handles the ClearFilterClick event of the fGroupPlacements control.
-        /// </summary>
-        /// <param name="sender">The source of the event.</param>
-        /// <param name="e">The <see cref="EventArgs"/> instance containing the event data.</param>
-        protected void fGroupPlacements_ClearFilterClick( object sender, EventArgs e )
-        {
-            fGroupPlacements.DeleteUserPreferences();
-
-            foreach ( var control in phGroupPlacementsFormFieldFilters.ControlsOfTypeRecursive<Control>().Where(a => a.ID != null && a.ID.StartsWith( "filter" ) && a.ID.Contains("_") ))
-            {
-                var attributeId = control.ID.Split('_')[1].AsInteger();
-                var attribute = AttributeCache.Get( attributeId );
-                if ( attribute != null )
-                {
-                    attribute.FieldType.Field.SetFilterValues( control, attribute.QualifierValues, new List<string>() );
-                }
-            }
-
-            if ( RegistrantFields != null )
-            {
-                foreach ( var field in RegistrantFields )
-                {
-                    if ( field.FieldSource == RegistrationFieldSource.PersonField && field.PersonFieldType.HasValue )
-                    {
-                        switch ( field.PersonFieldType.Value )
-                        {
-                            case RegistrationPersonFieldType.Campus:
-                                var ddlCampus = phGroupPlacementsFormFieldFilters.FindControl( "ddlGroupPlacementsCampus" ) as RockDropDownList;
-                                if ( ddlCampus != null )
-                                {
-                                    ddlCampus.SetValue( ( Guid? ) null );
-                                }
-
-                                break;
-
-                            case RegistrationPersonFieldType.Email:
-                                var tbEmailFilter = phGroupPlacementsFormFieldFilters.FindControl( "tbGroupPlacementsEmailFilter" ) as RockTextBox;
-                                if ( tbEmailFilter != null )
-                                {
-                                    tbEmailFilter.Text = string.Empty;
-                                }
-
-                                break;
-
-                            case RegistrationPersonFieldType.Birthdate:
-                                var drpBirthdateFilter = phGroupPlacementsFormFieldFilters.FindControl( "drpGroupPlacementsBirthdateFilter" ) as DateRangePicker;
-                                if ( drpBirthdateFilter != null )
-                                {
-                                    drpBirthdateFilter.LowerValue = null;
-                                    drpBirthdateFilter.UpperValue = null;
-                                }
-
-                                break;
-
-                            case RegistrationPersonFieldType.Grade:
-                                var gpGradeFilter = phGroupPlacementsFormFieldFilters.FindControl( "gpGroupPlacementsGradeFilter" ) as GradePicker;
-                                if ( gpGradeFilter != null )
-                                {
-                                    gpGradeFilter.SetValue( ( Guid? ) null );
-                                }
-
-                                break;
-                                
-                            case RegistrationPersonFieldType.Gender:
-                                var ddlGenderFilter = phGroupPlacementsFormFieldFilters.FindControl( "ddlGroupPlacementsGenderFilter" ) as RockDropDownList;
-                                if ( ddlGenderFilter != null )
-                                {
-                                    ddlGenderFilter.SetValue( ( Guid? ) null );
-                                }
-
-                                break;
-
-                            case RegistrationPersonFieldType.MaritalStatus:
-                                var ddlMaritalStatusFilter = phGroupPlacementsFormFieldFilters.FindControl( "ddlGroupPlacementsMaritalStatusFilter" ) as RockDropDownList;
-                                if ( ddlMaritalStatusFilter != null )
-                                {
-                                    ddlMaritalStatusFilter.SetValue( ( Guid? ) null );
-                                }
-
-                                break;
-                                
-                            case RegistrationPersonFieldType.MobilePhone:
-                                var tbPhoneFilter = phGroupPlacementsFormFieldFilters.FindControl( "tbGroupPlacementsPhoneFilter" ) as RockTextBox;
-                                if ( tbPhoneFilter != null )
-                                {
-                                    tbPhoneFilter.Text = string.Empty;
-                                }
-
-                                break;
-                        }
-                    }
-                }
-            }
-
-            BindGroupPlacementsFilter( null );
-        }
-
-        /// <summary>
-        /// fs the group placements display filter value.
-        /// </summary>
-        /// <param name="sender">The sender.</param>
-        /// <param name="e">The e.</param>
-        protected void fGroupPlacements_DisplayFilterValue( object sender, GridFilter.DisplayFilterValueArgs e )
-        {
-            if ( e.Key.StartsWith( "GroupPlacements-" ) )
-            {
-                var key = e.Key.Remove( 0, "GroupPlacements-".Length );
-
-                if ( RegistrantFields != null )
-                {
-                    var attribute = RegistrantFields
-                        .Where( a =>
-                            a.Attribute != null &&
-                            a.Attribute.Key == key )
-                        .Select( a => a.Attribute )
-                        .FirstOrDefault();
-
-                    if ( attribute != null )
-                    {
-                        try
-                        {
-                            var values = JsonConvert.DeserializeObject<List<string>>( e.Value );
-                            e.Value = attribute.FieldType.Field.FormatFilterValues( attribute.QualifierValues, values );
-                            return;
-                        }
-                        catch
-                        {
-                        }
-                    }
-                }
-
-                switch ( key )
-                {
-                    case "Date Range":
-                    case "Birthdate Range":
-                        // The value might either be from a SlidingDateRangePicker or a DateRangePicker, so try both
-                        var storedValue = e.Value;
-                        e.Value = SlidingDateRangePicker.FormatDelimitedValues( storedValue );
-                        if ( e.Value.IsNullOrWhiteSpace() )
-                        {
-                            e.Value = DateRangePicker.FormatDelimitedValues( storedValue );
-                        }
-
-                        break;
-
-                    case "Grade":
-                        e.Value = Person.GradeFormattedFromGradeOffset( e.Value.AsIntegerOrNull() );
-                        break;
-                        
-                    case "First Name":
-                    case "Last Name":
-                    case "Email":
-                    case "Phone":
-                    case "Signed Document":
-                        break;
-                        
-                    case "Gender":
-                        var gender = e.Value.ConvertToEnumOrNull<Gender>();
-                        e.Value = gender.HasValue ? gender.ConvertToString() : string.Empty;
-                        break;
-                        
-                    case "Campus":
-                        int? campusId = e.Value.AsIntegerOrNull();
-                        if ( campusId.HasValue )
-                        {
-                            var campus = CampusCache.Get( campusId.Value );
-                            e.Value = campus != null ? campus.Name : string.Empty;
-                        }
-                        else
-                        {
-                            e.Value = string.Empty;
-                        }
-
-                        break;
-                        
-                    case "Marital Status":
-                        int? dvId = e.Value.AsIntegerOrNull();
-                        if ( dvId.HasValue )
-                        {
-                            var maritalStatus = DefinedValueCache.Get( dvId.Value );
-                            e.Value = maritalStatus != null ? maritalStatus.Value : string.Empty;
-                        }
-                        else
-                        {
-                            e.Value = string.Empty;
-                        }
-
-                        break;
-                        
-                    case "In Group":
-                        e.Value = e.Value;
-                        break;
-                        
-                    default:
-                        e.Value = string.Empty;
-                        break;
-                }
-            }
-            else
-            {
-                e.Value = string.Empty;
-            }
-        }
-
-        /// <summary>
-        /// Binds the group placements filter.
-        /// </summary>
-        /// <param name="instance">The instance.</param>
-        private void BindGroupPlacementsFilter( RegistrationInstance instance )
-        {
-            fGroupPlacements.UserPreferenceKeyPrefix = string.Format( "{0}-", hfRegistrationTemplateId.Value );
-            sdrpGroupPlacementsDateRange.DelimitedValues = fGroupPlacements.GetUserPreference( "GroupPlacements-Date Range" );
-            tbGroupPlacementsFirstName.Text = fGroupPlacements.GetUserPreference( "GroupPlacements-First Name" );
-            tbGroupPlacementsLastName.Text = fGroupPlacements.GetUserPreference( "GroupPlacements-Last Name" );
-            ddlGroupPlacementsInGroup.SetValue( fGroupPlacements.GetUserPreference( "GroupPlacements-In Group" ) );
-
-            ddlGroupPlacementsSignedDocument.SetValue( fGroupPlacements.GetUserPreference( "GroupPlacements-Signed Document" ) );
-            ddlGroupPlacementsSignedDocument.Visible = instance != null && instance.RegistrationTemplate != null && instance.RegistrationTemplate.RequiredSignatureDocumentTemplateId.HasValue;
-        }
-
-        #endregion
-
-        #endregion
-
-        #region Helper Classes
-
-        /// <summary>
-        /// Helper class for tracking registration form fields
-        /// </summary>
-        [Serializable]
-        public class RegistrantFormField
-        {
-            /// <summary>
-            /// Gets or sets the field source.
-            /// </summary>
-            /// <value>
-            /// The field source.
-            /// </value>
-            public RegistrationFieldSource FieldSource { get; set; }
-
-            /// <summary>
-            /// Gets or sets the type of the person field.
-            /// </summary>
-            /// <value>
-            /// The type of the person field.
-            /// </value>
-            public RegistrationPersonFieldType? PersonFieldType { get; set; }
-
-            /// <summary>
-            /// Gets or sets the attribute.
-            /// </summary>
-            /// <value>
-            /// The attribute.
-            /// </value>
-            public AttributeCache Attribute { get; set; }
-        }
-
-        #endregion
-    }
->>>>>>> d0070285
+﻿// <copyright>
+// Copyright by the Spark Development Network
+//
+// Licensed under the Rock Community License (the "License");
+// you may not use this file except in compliance with the License.
+// You may obtain a copy of the License at
+//
+// http://www.rockrms.com/license
+//
+// Unless required by applicable law or agreed to in writing, software
+// distributed under the License is distributed on an "AS IS" BASIS,
+// WITHOUT WARRANTIES OR CONDITIONS OF ANY KIND, either express or implied.
+// See the License for the specific language governing permissions and
+// limitations under the License.
+// </copyright>
+
+using System;
+using System.Collections.Generic;
+using System.ComponentModel;
+using System.Data.Entity;
+using System.Linq;
+using System.Web.UI;
+using System.Web.UI.WebControls;
+
+using Newtonsoft.Json;
+
+using Rock;
+using Rock.Attribute;
+using Rock.Constants;
+using Rock.Data;
+using Rock.Model;
+using Rock.Security;
+using Rock.Web;
+using Rock.Web.Cache;
+using Rock.Web.UI;
+using Rock.Web.UI.Controls;
+
+namespace RockWeb.Blocks.Event
+{
+    /// <summary>
+    /// Template block for developers to use to start a new block.
+    /// </summary>
+    [DisplayName( "Registration Instance Detail" )]
+    [Category( "Event" )]
+    [Description( "Template block for editing an event registration instance." )]
+    [AccountField( "Default Account", "The default account to use for new registration instances", false, "2A6F9E5F-6859-44F1-AB0E-CE9CF6B08EE5", "", 0 )]
+    [LinkedPage( "Registration Page", "The page for editing registration and registrant information", true, "", "", 1 )]
+    [LinkedPage( "Linkage Page", "The page for editing registration linkages", true, "", "", 2 )]
+    [LinkedPage( "Calendar Item Page", "The page to view calendar item details", true, "", "", 3 )]
+    [LinkedPage( "Group Detail Page", "The page for viewing details about a group", true, "", "", 4 )]
+    [LinkedPage( "Content Item Page", "The page for viewing details about a content channel item", true, "", "", 5 )]
+    [LinkedPage( "Transaction Detail Page", "The page for viewing details about a payment", true, "", "", 6 )]
+    [LinkedPage( "Payment Reminder Page", "The page for manually sending payment reminders.", false, "", "", 7 )]
+    [LinkedPage( "Wait List Process Page", "The page for moving a person from the wait list to a full registrant.", true, "", "", 8 )]
+    [BooleanField( "Display Discount Codes", "Display the discount code used with a payment", false, "", 9 )]
+    public partial class RegistrationInstanceDetail : Rock.Web.UI.RockBlock, IDetailBlock
+    {
+        #region Fields
+
+        private List<FinancialTransactionDetail> registrationPayments;
+        private List<Registration> paymentRegistrations;
+        private bool _instanceHasCost = false;
+        private Dictionary<int, Location> _homeAddresses = new Dictionary<int, Location>();
+        private Dictionary<int, PhoneNumber> _mobilePhoneNumbers = new Dictionary<int, PhoneNumber>();
+        private Dictionary<int, PhoneNumber> _homePhoneNumbers = new Dictionary<int, PhoneNumber>();
+        private List<int> _waitListOrder = null;
+        private bool _isExporting = false;
+        
+        #endregion
+
+        #region Properties
+
+        /// <summary>
+        /// Gets or sets the registrant form fields that were configured as 'Show on Grid' for the registration template
+        /// </summary>
+        /// <value>
+        /// The registrant fields.
+        /// </value>
+        public List<RegistrantFormField> RegistrantFields { get; set; }
+
+        /// <summary>
+        /// Gets or sets the person campus ids.
+        /// </summary>
+        /// <value>
+        /// The person campus ids.
+        /// </value>
+        private Dictionary<int, List<int>> PersonCampusIds { get; set; }
+
+        /// <summary>
+        /// Gets or sets the signed person ids.
+        /// </summary>
+        /// <value>
+        /// The signed person ids.
+        /// </value>
+        private List<int> Signers { get; set; }
+
+        /// <summary>
+        /// Gets or sets the group links.
+        /// </summary>
+        /// <value>
+        /// The group links.
+        /// </value>
+        private Dictionary<int, string> GroupLinks { get; set; }
+
+        /// <summary>
+        /// Gets or sets the active tab.
+        /// </summary>
+        /// <value>
+        /// The active tab.
+        /// </value>
+        protected string ActiveTab { get; set; }
+
+        #endregion
+
+        #region Base Control Methods
+
+        /// <summary>
+        /// Restores the view-state information from a previous user control request that was saved by the <see cref="M:System.Web.UI.UserControl.SaveViewState" /> method.
+        /// </summary>
+        /// <param name="savedState">An <see cref="T:System.Object" /> that represents the user control state to be restored.</param>
+        protected override void LoadViewState( object savedState )
+        {
+            base.LoadViewState( savedState );
+
+            ActiveTab = ( ViewState["ActiveTab"] as string ) ?? string.Empty;
+            RegistrantFields = ViewState["RegistrantFields"] as List<RegistrantFormField>;
+
+            // don't set the values if this is a postback from a grid 'ClearFilter'
+            bool setValues = this.Request.Params["__EVENTTARGET"] == null || !this.Request.Params["__EVENTTARGET"].EndsWith( "_lbClearFilter" );
+
+            AddDynamicControls( setValues );
+        }
+
+        /// <summary>
+        /// Raises the <see cref="E:System.Web.UI.Control.Init" /> event.
+        /// </summary>
+        /// <param name="e">An <see cref="T:System.EventArgs" /> object that contains the event data.</param>
+        protected override void OnInit( EventArgs e )
+        {
+            base.OnInit( e );
+
+            // NOTE: The 3 Grid Filters had a bug where all were sing the same "Date Range" key in a prior version and they didn't really work quite right, so wipe them out
+            fRegistrations.SaveUserPreference( "Date Range", null );
+            fRegistrants.SaveUserPreference( "Date Range", null );
+            fPayments.SaveUserPreference( "Date Range", null );
+
+            fRegistrations.ApplyFilterClick += fRegistrations_ApplyFilterClick;
+            gRegistrations.DataKeyNames = new string[] { "Id" };
+            gRegistrations.Actions.ShowAdd = true;
+            gRegistrations.Actions.AddClick += gRegistrations_AddClick;
+            gRegistrations.RowDataBound += gRegistrations_RowDataBound;
+            gRegistrations.GridRebind += gRegistrations_GridRebind;
+            gRegistrations.ShowConfirmDeleteDialog = false;
+
+            ddlRegistrantsInGroup.Items.Clear();
+            ddlRegistrantsInGroup.Items.Add( new ListItem());
+            ddlRegistrantsInGroup.Items.Add( new ListItem( "Yes", "Yes" ) );
+            ddlRegistrantsInGroup.Items.Add( new ListItem( "No", "No" ) );
+
+            ddlGroupPlacementsInGroup.Items.Clear();
+            ddlGroupPlacementsInGroup.Items.Add( new ListItem() );
+            ddlGroupPlacementsInGroup.Items.Add( new ListItem( "Yes", "Yes" ) );
+            ddlGroupPlacementsInGroup.Items.Add( new ListItem( "No", "No" ) );
+
+            ddlRegistrantsSignedDocument.Items.Clear();
+            ddlRegistrantsSignedDocument.Items.Add( new ListItem() );
+            ddlRegistrantsSignedDocument.Items.Add( new ListItem( "Yes", "Yes" ) );
+            ddlRegistrantsSignedDocument.Items.Add( new ListItem( "No", "No" ) );
+
+            ddlGroupPlacementsSignedDocument.Items.Clear();
+            ddlGroupPlacementsSignedDocument.Items.Add( new ListItem() );
+            ddlGroupPlacementsSignedDocument.Items.Add( new ListItem( "Yes", "Yes" ) );
+            ddlGroupPlacementsSignedDocument.Items.Add( new ListItem( "No", "No" ) );
+
+            fRegistrants.ApplyFilterClick += fRegistrants_ApplyFilterClick;
+            gRegistrants.DataKeyNames = new string[] { "Id" };
+            gRegistrants.Actions.ShowAdd = true;
+            gRegistrants.Actions.AddClick += gRegistrants_AddClick;
+            gRegistrants.RowDataBound += gRegistrants_RowDataBound;
+            gRegistrants.GridRebind += gRegistrants_GridRebind;
+
+            fWaitList.ApplyFilterClick += fWaitList_ApplyFilterClick;
+            gWaitList.DataKeyNames = new string[] { "Id" };
+            gWaitList.Actions.ShowAdd = true;
+            gWaitList.Actions.AddClick += gWaitList_AddClick;
+            gWaitList.RowDataBound += gWaitList_RowDataBound;
+            gWaitList.GridRebind += gWaitList_GridRebind;
+
+            // add button to the wait list action grid
+            Button btnProcessWaitlist = new Button();
+            btnProcessWaitlist.CssClass = "pull-left margin-l-none btn btn-sm btn-default";
+            btnProcessWaitlist.Text = "Move From Wait List";
+            btnProcessWaitlist.Click += btnProcessWaitlist_Click;
+            gWaitList.Actions.AddCustomActionControl( btnProcessWaitlist );
+
+            fPayments.ApplyFilterClick += fPayments_ApplyFilterClick;
+            gPayments.DataKeyNames = new string[] { "Id" };
+            gPayments.Actions.ShowAdd = false;
+            gPayments.RowDataBound += gPayments_RowDataBound;
+            gPayments.GridRebind += gPayments_GridRebind;
+
+            fLinkages.ApplyFilterClick += fLinkages_ApplyFilterClick;
+            gLinkages.DataKeyNames = new string[] { "Id" };
+            gLinkages.Actions.ShowAdd = true;
+            gLinkages.Actions.AddClick += gLinkages_AddClick;
+            gLinkages.RowDataBound += gLinkages_RowDataBound;
+            gLinkages.GridRebind += gLinkages_GridRebind;
+
+            fGroupPlacements.ApplyFilterClick += fGroupPlacements_ApplyFilterClick;
+            gGroupPlacements.DataKeyNames = new string[] { "Id" };
+            gGroupPlacements.Actions.ShowAdd = false;
+            gGroupPlacements.RowDataBound += gRegistrants_RowDataBound; // Intentionally using same row data bound event as the gRegistrants grid
+            gGroupPlacements.GridRebind += gGroupPlacements_GridRebind;
+
+            fFees.ApplyFilterClick += fFees_ApplyFilterClick;
+            gFees.GridRebind += gFees_GridRebind;
+
+            fDiscounts.ApplyFilterClick += fDiscounts_ApplyFilterClick;
+            gDiscounts.GridRebind += gDiscounts_GridRebind;
+
+            // this event gets fired after block settings are updated. it's nice to repaint the screen if these settings would alter it
+            this.BlockUpdated += Block_BlockUpdated;
+            this.AddConfigurationUpdateTrigger( upnlContent );
+
+            string deleteScript = @"
+    $('a.js-delete-instance').click(function( e ){
+        e.preventDefault();
+        Rock.dialogs.confirm('Are you sure you want to delete this registration instance? All of the registrations and registrants will also be deleted!', function (result) {
+            if (result) {
+                if ( $('input.js-instance-has-payments').val() == 'True' ) {
+                    Rock.dialogs.confirm('This registration instance also has registrations with payments. Are you sure that you want to delete the instance?<br/><small>(Payments will not be deleted, but they will no longer be associated with a registration.)</small>', function (result) {
+                        if (result) {
+                            window.location = e.target.href ? e.target.href : e.target.parentElement.href;
+                        }
+                    });
+                } else {
+                    window.location = e.target.href ? e.target.href : e.target.parentElement.href;
+                }
+            }
+        });
+    });
+
+    $('table.js-grid-registration a.grid-delete-button').click(function( e ){
+        e.preventDefault();
+        var $hfHasPayments = $(this).closest('tr').find('input.js-has-payments').first();
+        Rock.dialogs.confirm('Are you sure you want to delete this registration? All of the registrants will also be deleted!', function (result) {
+            if (result) {
+                if ( $hfHasPayments.val() == 'True' ) {
+                    Rock.dialogs.confirm('This registration also has payments. Are you sure that you want to delete the registration?<br/><small>(Payments will not be deleted, but they will no longer be associated with a registration.)</small>', function (result) {
+                        if (result) {
+                            window.location = e.target.href ? e.target.href : e.target.parentElement.href;
+                        }
+                    });
+                } else {
+                    window.location = e.target.href ? e.target.href : e.target.parentElement.href;
+                }
+            }
+        });
+    });
+";
+            ScriptManager.RegisterStartupScript( btnDelete, btnDelete.GetType(), "deleteInstanceScript", deleteScript, true );
+        }
+
+        /// <summary>
+        /// Raises the <see cref="E:System.Web.UI.Control.Load" /> event.
+        /// </summary>
+        /// <param name="e">The <see cref="T:System.EventArgs" /> object that contains the event data.</param>
+        protected override void OnLoad( EventArgs e )
+        {
+            base.OnLoad( e );
+
+            nbPlacementNotifiction.Visible = false;
+
+            if ( !Page.IsPostBack )
+            {
+                int? tab = PageParameter( "Tab" ).AsIntegerOrNull();
+                if ( tab.HasValue )
+                {
+                    switch ( tab.Value )
+                    {
+                        case 1:
+                            ActiveTab = "lbRegistrations";
+                            break;
+
+                        case 2:
+                            ActiveTab = "lbRegistrants";
+                            break;
+
+                        case 3:
+                            ActiveTab = "lbPayments";
+                            break;
+
+                        case 4:
+                            ActiveTab = "lbLinkage";
+                            break;
+
+                        case 5:
+                            ActiveTab = "lbGroupPlacement";
+                            break;
+
+                        case 6:
+                            ActiveTab = "lbFees";
+                            break;
+
+                        case 7:
+                            ActiveTab = "lbDiscounts";
+                            break;
+                    }
+                }
+
+                ShowDetail();
+            }
+            else
+            {
+                SetFollowingOnPostback();
+            }
+        }
+
+        /// <summary>
+        /// Saves any user control view-state changes that have occurred since the last page postback.
+        /// </summary>
+        /// <returns>
+        /// Returns the user control's current view state. If there is no view state associated with the control, it returns null.
+        /// </returns>
+        protected override object SaveViewState()
+        {
+            ViewState["RegistrantFields"] = RegistrantFields;
+            ViewState["ActiveTab"] = ActiveTab;
+
+            return base.SaveViewState();
+        }
+
+        /// <summary>
+        /// Gets the bread crumbs.
+        /// </summary>
+        /// <param name="pageReference">The page reference.</param>
+        /// <returns></returns>
+        public override List<BreadCrumb> GetBreadCrumbs( PageReference pageReference )
+        {
+            var breadCrumbs = new List<BreadCrumb>();
+
+            int? registrationInstanceId = PageParameter( pageReference, "RegistrationInstanceId" ).AsIntegerOrNull();
+            if ( registrationInstanceId.HasValue )
+            {
+                RegistrationInstance registrationInstance = GetRegistrationInstance( registrationInstanceId.Value );
+                if ( registrationInstance != null )
+                {
+                    breadCrumbs.Add( new BreadCrumb( registrationInstance.ToString(), pageReference ) );
+                    return breadCrumbs;
+                }
+            }
+
+            breadCrumbs.Add( new BreadCrumb( "New Registration Instance", pageReference ) );
+            return breadCrumbs;
+        }
+
+        /// <summary>
+        /// Handles the BlockUpdated event of the control.
+        /// </summary>
+        /// <param name="sender">The source of the event.</param>
+        /// <param name="e">The <see cref="EventArgs"/> instance containing the event data.</param>
+        protected void Block_BlockUpdated( object sender, EventArgs e )
+        {
+        }
+
+        #endregion
+
+        #region Events
+
+        #region Main Form Events
+
+        /// <summary>
+        /// Handles the Click event of the btnEdit control.
+        /// </summary>
+        /// <param name="sender">The source of the event.</param>
+        /// <param name="e">The <see cref="EventArgs"/> instance containing the event data.</param>
+        protected void btnEdit_Click( object sender, EventArgs e )
+        {
+            using ( var rockContext = new RockContext() )
+            {
+                var registrationInstance = new RegistrationInstanceService( rockContext ).Get( hfRegistrationInstanceId.Value.AsInteger() );
+
+                ShowEditDetails( registrationInstance, rockContext );
+            }
+        }
+
+        /// <summary>
+        /// Handles the Click event of the btnDelete control.
+        /// </summary>
+        /// <param name="sender">The source of the event.</param>
+        /// <param name="e">The <see cref="EventArgs"/> instance containing the event data.</param>
+        protected void btnDelete_Click( object sender, EventArgs e )
+        {
+            using ( var rockContext = new RockContext() )
+            {
+                var service = new RegistrationInstanceService( rockContext );
+                var registrationInstance = service.Get( hfRegistrationInstanceId.Value.AsInteger() );
+
+                if ( registrationInstance != null )
+                {
+                    int registrationTemplateId = registrationInstance.RegistrationTemplateId;
+
+                    if ( UserCanEdit ||
+                         registrationInstance.IsAuthorized( Authorization.EDIT, CurrentPerson ) ||
+                         registrationInstance.IsAuthorized( Authorization.ADMINISTRATE, this.CurrentPerson ) )
+                    {
+                        rockContext.WrapTransaction( () =>
+                        {
+                            new RegistrationService( rockContext ).DeleteRange( registrationInstance.Registrations );
+                            service.Delete( registrationInstance );
+                            rockContext.SaveChanges();
+                        } );
+
+                        var qryParams = new Dictionary<string, string> { { "RegistrationTemplateId", registrationTemplateId.ToString() } };
+                        NavigateToParentPage( qryParams );
+                    }
+                    else
+                    {
+                        mdDeleteWarning.Show( "You are not authorized to delete this registration instance.", ModalAlertType.Information );
+                        return;
+                    }
+                }
+            }
+        }
+
+        /// <summary>
+        /// Handles the Click event of the btnPreview control.
+        /// </summary>
+        /// <param name="sender">The source of the event.</param>
+        /// <param name="e">The <see cref="EventArgs"/> instance containing the event data.</param>
+        protected void btnPreview_Click( object sender, EventArgs e )
+        {
+        }
+
+        /// <summary>
+        /// Handles the Click event of the btnSendPaymentReminder control.
+        /// </summary>
+        /// <param name="sender">The source of the event.</param>
+        /// <param name="e">The <see cref="EventArgs"/> instance containing the event data.</param>
+        protected void btnSendPaymentReminder_Click( object sender, EventArgs e )
+        {
+            Dictionary<string, string> queryParms = new Dictionary<string, string>();
+            queryParms.Add( "RegistrationInstanceId", PageParameter( "RegistrationInstanceId" ) );
+            NavigateToLinkedPage( "PaymentReminderPage", queryParms );
+        }
+
+        /// <summary>
+        /// Handles the Click event of the btnSave control.
+        /// </summary>
+        /// <param name="sender">The source of the event.</param>
+        /// <param name="e">The <see cref="EventArgs"/> instance containing the event data.</param>
+        protected void btnSave_Click( object sender, EventArgs e )
+        {
+            RegistrationInstance instance = null;
+
+            bool newInstance = false;
+
+            using ( var rockContext = new RockContext() )
+            {
+                var service = new RegistrationInstanceService( rockContext );
+
+                int? registrationInstanceId = hfRegistrationInstanceId.Value.AsIntegerOrNull();
+                if ( registrationInstanceId.HasValue )
+                {
+                    instance = service.Get( registrationInstanceId.Value );
+                }
+
+                if ( instance == null )
+                {
+                    instance = new RegistrationInstance();
+                    instance.RegistrationTemplateId = PageParameter( "RegistrationTemplateId" ).AsInteger();
+                    service.Add( instance );
+                    newInstance = true;
+                }
+
+                rieDetails.GetValue( instance );
+
+                if ( !Page.IsValid )
+                {
+                    return;
+                }
+
+                rockContext.SaveChanges();
+            }
+
+            if ( newInstance )
+            {
+                var qryParams = new Dictionary<string, string>();
+                qryParams.Add( "RegistrationTemplateId", PageParameter( "RegistrationTemplateId" ) );
+                qryParams.Add( "RegistrationInstanceId", instance.Id.ToString() );
+                NavigateToCurrentPage( qryParams );
+            }
+            else
+            {
+                // Reload instance and show readonly view
+                using ( var rockContext = new RockContext() )
+                {
+                    instance = new RegistrationInstanceService( rockContext ).Get( instance.Id );
+                    ShowReadonlyDetails( instance );
+                }
+
+                // show send payment reminder link
+                if ( !string.IsNullOrWhiteSpace( GetAttributeValue( "PaymentReminderPage" ) ) && ( ( instance.RegistrationTemplate.SetCostOnInstance.HasValue && instance.RegistrationTemplate.SetCostOnInstance == true && instance.Cost.HasValue && instance.Cost.Value > 0 ) || instance.RegistrationTemplate.Cost > 0 ) )
+                {
+                    btnSendPaymentReminder.Visible = true;
+                }
+                else
+                {
+                    btnSendPaymentReminder.Visible = false;
+                }
+            }
+        }
+
+        /// <summary>
+        /// Handles the Click event of the btnCancel control.
+        /// </summary>
+        /// <param name="sender">The source of the event.</param>
+        /// <param name="e">The <see cref="EventArgs"/> instance containing the event data.</param>
+        protected void btnCancel_Click( object sender, EventArgs e )
+        {
+            if ( hfRegistrationInstanceId.Value.Equals( "0" ) )
+            {
+                var qryParams = new Dictionary<string, string>();
+
+                int? parentTemplateId = PageParameter( "RegistrationTemplateId" ).AsIntegerOrNull();
+                if ( parentTemplateId.HasValue )
+                {
+                    qryParams["RegistrationTemplateId"] = parentTemplateId.ToString();
+                }
+
+                // Cancelling on Add.  Return to Grid
+                NavigateToParentPage( qryParams );
+            }
+            else
+            {
+                // Cancelling on Edit.  Return to Details
+                using ( var rockContext = new RockContext() )
+                {
+                    RegistrationInstanceService service = new RegistrationInstanceService( rockContext );
+                    RegistrationInstance item = service.Get( int.Parse( hfRegistrationInstanceId.Value ) );
+                    ShowReadonlyDetails( item );
+                }
+            }
+        }
+
+        /// <summary>
+        /// Handles the Click event of the lbTab control.
+        /// </summary>
+        /// <param name="sender">The source of the event.</param>
+        /// <param name="e">The <see cref="EventArgs"/> instance containing the event data.</param>
+        protected void lbTab_Click( object sender, EventArgs e )
+        {
+            LinkButton lb = sender as LinkButton;
+            if ( lb != null )
+            {
+                ActiveTab = lb.ID;
+                ShowTab();
+            }
+        }
+
+        protected void lbTemplate_Click( object sender, EventArgs e )
+        {
+            var qryParams = new Dictionary<string, string>();
+            using ( var rockContext = new RockContext() )
+            {
+                var service = new RegistrationInstanceService( rockContext );
+                var registrationInstance = service.Get( hfRegistrationInstanceId.Value.AsInteger() );
+                if ( registrationInstance != null )
+                {
+                    qryParams.Add( "RegistrationTemplateId", registrationInstance.RegistrationTemplateId.ToString() );
+                }
+            }
+
+            NavigateToParentPage( qryParams );
+        }
+
+        #endregion
+
+        #region Registration Tab Events
+
+        /// <summary>
+        /// Handles the ApplyFilterClick event of the fRegistrations control.
+        /// </summary>
+        /// <param name="sender">The source of the event.</param>
+        /// <param name="e">The <see cref="EventArgs"/> instance containing the event data.</param>
+        protected void fRegistrations_ApplyFilterClick( object sender, EventArgs e )
+        {
+            fRegistrations.SaveUserPreference( "Registrations Date Range", "Registration Date Range", sdrpRegistrationDateRange.DelimitedValues );
+            fRegistrations.SaveUserPreference( "Payment Status", ddlRegistrationPaymentStatus.SelectedValue );
+            fRegistrations.SaveUserPreference( "RegisteredBy First Name", tbRegistrationRegisteredByFirstName.Text );
+            fRegistrations.SaveUserPreference( "RegisteredBy Last Name", tbRegistrationRegisteredByLastName.Text );
+            fRegistrations.SaveUserPreference( "Registrant First Name", tbRegistrationRegistrantFirstName.Text );
+            fRegistrations.SaveUserPreference( "Registrant Last Name", tbRegistrationRegistrantLastName.Text );
+
+            BindRegistrationsGrid();
+        }
+
+        /// <summary>
+        /// Handles the ClearFilterClick event of the fRegistrations control.
+        /// </summary>
+        /// <param name="sender">The source of the event.</param>
+        /// <param name="e">The <see cref="EventArgs"/> instance containing the event data.</param>
+        protected void fRegistrations_ClearFilterClick( object sender, EventArgs e )
+        {
+            fRegistrants.DeleteUserPreferences();
+            BindRegistrationsFilter();
+        }
+
+        /// <summary>
+        /// Fs the registrations_ display filter value.
+        /// </summary>
+        /// <param name="sender">The sender.</param>
+        /// <param name="e">The e.</param>
+        protected void fRegistrations_DisplayFilterValue( object sender, GridFilter.DisplayFilterValueArgs e )
+        {
+            switch ( e.Key )
+            {
+                case "Registrations Date Range":
+                    e.Value = SlidingDateRangePicker.FormatDelimitedValues( e.Value );
+                    break;
+
+                case "Payment Status":
+                case "RegisteredBy First Name":
+                case "RegisteredBy Last Name":
+                case "Registrant First Name":
+                case "Registrant Last Name":
+                    break;
+                    
+                default:
+                   e.Value = string.Empty;
+                    break;
+            }
+        }
+
+        /// <summary>
+        /// Handles the GridRebind event of the gRegistrations control.
+        /// </summary>
+        /// <param name="sender">The source of the event.</param>
+        /// <param name="e">The <see cref="EventArgs"/> instance containing the event data.</param>
+        protected void gRegistrations_GridRebind( object sender, EventArgs e )
+        {
+            gRegistrations.ExportTitleName = lReadOnlyTitle.Text + " - Registrations";
+            gRegistrations.ExportFilename = gRegistrations.ExportFilename ?? lReadOnlyTitle.Text + "Registrations";
+            BindRegistrationsGrid();
+        }
+
+        /// <summary>
+        /// Handles the RowDataBound event of the gRegistrations control.
+        /// </summary>
+        /// <param name="sender">The source of the event.</param>
+        /// <param name="e">The <see cref="GridViewRowEventArgs"/> instance containing the event data.</param>
+        protected void gRegistrations_RowDataBound( object sender, GridViewRowEventArgs e )
+        {
+            var registration = e.Row.DataItem as Registration;
+            if ( registration != null )
+            {
+                // Set the processor value
+                var lRegisteredBy = e.Row.FindControl( "lRegisteredBy" ) as Literal;
+                if ( lRegisteredBy != null )
+                {
+                    if ( registration.PersonAlias != null && registration.PersonAlias.Person != null )
+                    {
+                        lRegisteredBy.Text = registration.PersonAlias.Person.FullNameReversed;
+                    }
+                    else
+                    {
+                        lRegisteredBy.Text = string.Format( "{0}, {1}", registration.LastName, registration.FirstName );
+                    }
+                }
+
+                string registrantNames = string.Empty;
+                if ( registration.Registrants != null && registration.Registrants.Any() )
+                {
+                    var registrants = registration.Registrants
+                        .Where( r =>
+                            r.PersonAlias != null &&
+                            r.PersonAlias.Person != null )
+                        .OrderBy( r => r.PersonAlias.Person.NickName )
+                        .ThenBy( r => r.PersonAlias.Person.LastName )
+                        .ToList();
+
+                    registrantNames = registrants
+                        .Select( r => r.OnWaitList ? r.PersonAlias.Person.NickName + " " + r.PersonAlias.Person.LastName + " <span class='label label-warning'>WL</span>" : r.PersonAlias.Person.NickName + " " + r.PersonAlias.Person.LastName )
+                        .ToList()
+                        .AsDelimited( "<br/>" );
+                }
+
+                // Set the Registrants
+                var lRegistrants = e.Row.FindControl( "lRegistrants" ) as Literal;
+                if ( lRegistrants != null )
+                {
+                    lRegistrants.Text = registrantNames;
+                }
+
+                var payments = registrationPayments.Where( p => p.EntityId == registration.Id );
+                bool hasPayments = payments.Any();
+                decimal totalPaid = hasPayments ? payments.Select( p => p.Amount ).DefaultIfEmpty().Sum() : 0.0m;
+
+                var hfHasPayments = e.Row.FindControl( "hfHasPayments" ) as HiddenFieldWithClass;
+                if ( hfHasPayments != null )
+                {
+                    hfHasPayments.Value = hasPayments.ToString();
+                }
+
+                // Set the Cost
+                decimal discountedCost = registration.DiscountedCost;
+                var lCost = e.Row.FindControl( "lCost" ) as Label;
+                if ( lCost != null )
+                {
+                    lCost.Visible = _instanceHasCost || discountedCost > 0.0M;
+                    lCost.Text = discountedCost.FormatAsCurrency();
+                }
+
+                var discountCode = registration.DiscountCode;
+                var lDiscount = e.Row.FindControl( "lDiscount" ) as Label;
+                if ( lDiscount != null )
+                {
+                    lDiscount.Visible = _instanceHasCost && !string.IsNullOrEmpty( discountCode );
+                    lDiscount.Text = discountCode;
+                }
+
+                var lBalance = e.Row.FindControl( "lBalance" ) as Label;
+                if ( lBalance != null )
+                {
+                    decimal balanceDue = registration.DiscountedCost - totalPaid;
+                    lBalance.Visible = _instanceHasCost || discountedCost > 0.0M;
+                    lBalance.Text = balanceDue.FormatAsCurrency();
+                    if ( balanceDue > 0.0m )
+                    {
+                        lBalance.AddCssClass( "label-danger" );
+                        lBalance.RemoveCssClass( "label-warning" );
+                        lBalance.RemoveCssClass( "label-success" );
+                    }
+                    else if ( balanceDue < 0.0m )
+                    {
+                        lBalance.RemoveCssClass( "label-danger" );
+                        lBalance.AddCssClass( "label-warning" );
+                        lBalance.RemoveCssClass( "label-success" );
+                    }
+                    else
+                    {
+                        lBalance.RemoveCssClass( "label-danger" );
+                        lBalance.RemoveCssClass( "label-warning" );
+                        lBalance.AddCssClass( "label-success" );
+                    }
+                }
+            }
+        }
+
+        /// <summary>
+        /// Handles the AddClick event of the gRegistrations control.
+        /// </summary>
+        /// <param name="sender">The source of the event.</param>
+        /// <param name="e">The <see cref="EventArgs"/> instance containing the event data.</param>
+        /// <exception cref="System.NotImplementedException"></exception>
+        protected void gRegistrations_AddClick( object sender, EventArgs e )
+        {
+            NavigateToLinkedPage( "RegistrationPage", "RegistrationId", 0, "RegistrationInstanceId", hfRegistrationInstanceId.ValueAsInt() );
+        }
+
+        /// <summary>
+        /// Handles the Delete event of the gRegistrations control.
+        /// </summary>
+        /// <param name="sender">The source of the event.</param>
+        /// <param name="e">The <see cref="RowEventArgs"/> instance containing the event data.</param>
+        protected void gRegistrations_Delete( object sender, RowEventArgs e )
+        {
+            using ( var rockContext = new RockContext() )
+            {
+                var registrationService = new RegistrationService( rockContext );
+                var registration = registrationService.Get( e.RowKeyId );
+                if ( registration != null )
+                {
+                    int registrationInstanceId = registration.RegistrationInstanceId;
+
+                    if ( !UserCanEdit &&
+                        !registration.IsAuthorized( "Register", CurrentPerson ) &&
+                        !registration.IsAuthorized( Authorization.EDIT, this.CurrentPerson ) &&
+                        !registration.IsAuthorized( Authorization.ADMINISTRATE, this.CurrentPerson ) )
+                    {
+                        mdDeleteWarning.Show( "You are not authorized to delete this registration.", ModalAlertType.Information );
+                        return;
+                    }
+
+                    string errorMessage;
+                    if ( !registrationService.CanDelete( registration, out errorMessage ) )
+                    {
+                        mdRegistrationsGridWarning.Show( errorMessage, ModalAlertType.Information );
+                        return;
+                    }
+
+                    var changes = new History.HistoryChangeList();
+                    changes.AddChange( History.HistoryVerb.Delete, History.HistoryChangeType.Record, "Registration" );
+
+                    rockContext.WrapTransaction( () =>
+                    {
+                        HistoryService.SaveChanges(
+                            rockContext,
+                            typeof( Registration ),
+                            Rock.SystemGuid.Category.HISTORY_EVENT_REGISTRATION.AsGuid(),
+                            registration.Id,
+                            changes );
+
+                        registrationService.Delete( registration );
+                        rockContext.SaveChanges();
+                    } );
+
+                    SetHasPayments( registrationInstanceId, rockContext );
+                }
+            }
+
+            BindRegistrationsGrid();
+        }
+
+        /// <summary>
+        /// Handles the RowSelected event of the gRegistrations control.
+        /// </summary>
+        /// <param name="sender">The source of the event.</param>
+        /// <param name="e">The <see cref="RowEventArgs"/> instance containing the event data.</param>
+        protected void gRegistrations_RowSelected( object sender, RowEventArgs e )
+        {
+            NavigateToLinkedPage( "RegistrationPage", "RegistrationId", e.RowKeyId );
+        }
+
+        #endregion
+
+        #region Registrant Tab Events
+
+        /// <summary>
+        /// Handles the ApplyFilterClick event of the fRegistrants control.
+        /// </summary>
+        /// <param name="sender">The source of the event.</param>
+        /// <param name="e">The <see cref="EventArgs"/> instance containing the event data.</param>
+        protected void fRegistrants_ApplyFilterClick( object sender, EventArgs e )
+        {
+            fRegistrants.SaveUserPreference( "Registrants Date Range", "Registration Date Range",  sdrpRegistrantsRegistrantDateRange.DelimitedValues );
+            fRegistrants.SaveUserPreference( "First Name", tbRegistrantsRegistrantFirstName.Text );
+            fRegistrants.SaveUserPreference( "Last Name", tbRegistrantsRegistrantLastName.Text );
+            fRegistrants.SaveUserPreference( "In Group", ddlRegistrantsInGroup.SelectedValue );
+            fRegistrants.SaveUserPreference( "Signed Document", ddlRegistrantsSignedDocument.SelectedValue );
+
+            if ( RegistrantFields != null )
+            {
+                foreach ( var field in RegistrantFields )
+                {
+                    if ( field.FieldSource == RegistrationFieldSource.PersonField && field.PersonFieldType.HasValue )
+                    {
+                        switch ( field.PersonFieldType.Value )
+                        {
+                            case RegistrationPersonFieldType.Campus:
+                                var ddlCampus = phRegistrantsRegistrantFormFieldFilters.FindControl( "ddlRegistrantsCampus" ) as RockDropDownList;
+                                if ( ddlCampus != null )
+                                {
+                                    fRegistrants.SaveUserPreference( "Home Campus", ddlCampus.SelectedValue );
+                                }
+
+                                break;
+
+                            case RegistrationPersonFieldType.Email:
+                                var tbEmailFilter = phRegistrantsRegistrantFormFieldFilters.FindControl( "tbRegistrantsEmailFilter" ) as RockTextBox;
+                                if ( tbEmailFilter != null )
+                                {
+                                    fRegistrants.SaveUserPreference( "Email", tbEmailFilter.Text );
+                                }
+
+                                break;
+
+                            case RegistrationPersonFieldType.Birthdate:
+                                var drpBirthdateFilter = phRegistrantsRegistrantFormFieldFilters.FindControl( "drpRegistrantsBirthdateFilter" ) as DateRangePicker;
+                                if ( drpBirthdateFilter != null )
+                                {
+                                    fRegistrants.SaveUserPreference( "Birthdate Range", drpBirthdateFilter.DelimitedValues );
+                                }
+
+                                break;
+
+                            case RegistrationPersonFieldType.Grade:
+                                var gpGradeFilter = phRegistrantsRegistrantFormFieldFilters.FindControl( "gpRegistrantsGradeFilter" ) as GradePicker;
+                                if ( gpGradeFilter != null )
+                                {
+                                    int? gradeOffset = gpGradeFilter.SelectedValueAsInt( false );
+                                    fRegistrants.SaveUserPreference( "Grade", gradeOffset.HasValue ? gradeOffset.Value.ToString() : string.Empty );
+                                }
+
+                                break;
+                                
+                            case RegistrationPersonFieldType.Gender:
+                                var ddlGenderFilter = phRegistrantsRegistrantFormFieldFilters.FindControl( "ddlRegistrantsGenderFilter" ) as RockDropDownList;
+                                if ( ddlGenderFilter != null )
+                                {
+                                    fRegistrants.SaveUserPreference( "Gender", ddlGenderFilter.SelectedValue );
+                                }
+
+                                break;
+
+                            case RegistrationPersonFieldType.MaritalStatus:
+                                var ddlMaritalStatusFilter = phRegistrantsRegistrantFormFieldFilters.FindControl( "ddlRegistrantsMaritalStatusFilter" ) as RockDropDownList;
+                                if ( ddlMaritalStatusFilter != null )
+                                {
+                                    fRegistrants.SaveUserPreference( "Marital Status", ddlMaritalStatusFilter.SelectedValue );
+                                }
+
+                                break;
+                                
+                            case RegistrationPersonFieldType.MobilePhone:
+                                var tbMobilePhoneFilter = phRegistrantsRegistrantFormFieldFilters.FindControl( "tbRegistrantsMobilePhoneFilter" ) as RockTextBox;
+                                if ( tbMobilePhoneFilter != null )
+                                {
+                                    fRegistrants.SaveUserPreference( "Cell Phone", "Cell Phone", tbMobilePhoneFilter.Text );
+                                }
+
+                                break;
+
+                            case RegistrationPersonFieldType.HomePhone:
+                                var tbRegistrantsMobilePhoneFilter = phRegistrantsRegistrantFormFieldFilters.FindControl( "tbRegistrantsMobilePhoneFilter" ) as RockTextBox;
+                                if ( tbRegistrantsMobilePhoneFilter != null )
+                                {
+                                    fRegistrants.SaveUserPreference( "Home Phone", tbRegistrantsMobilePhoneFilter.Text );
+                                }
+
+                                break;
+                        }
+                    }
+
+                    if ( field.Attribute != null )
+                    {
+                        var attribute = field.Attribute;
+                        var filterControl = phRegistrantsRegistrantFormFieldFilters.FindControl( "filterRegistrants_" + attribute.Id.ToString() );
+                        if ( filterControl != null )
+                        {
+                            try
+                            {
+                                var values = attribute.FieldType.Field.GetFilterValues( filterControl, field.Attribute.QualifierValues, Rock.Reporting.FilterMode.SimpleFilter );
+                                fRegistrants.SaveUserPreference( attribute.Key, attribute.Name, attribute.FieldType.Field.GetFilterValues( filterControl, attribute.QualifierValues, Rock.Reporting.FilterMode.SimpleFilter ).ToJson() );
+                            }
+                            catch
+                            {
+                            }
+                        }
+                    }
+                }
+            }
+
+            BindRegistrantsGrid();
+        }
+
+        /// <summary>
+        /// Handles the ClearFilterClick event of the fRegistrants control.
+        /// </summary>
+        /// <param name="sender">The source of the event.</param>
+        /// <param name="e">The <see cref="EventArgs"/> instance containing the event data.</param>
+        protected void fRegistrants_ClearFilterClick( object sender, EventArgs e )
+        {
+            fRegistrants.DeleteUserPreferences();
+
+            foreach ( var control in phRegistrantsRegistrantFormFieldFilters.ControlsOfTypeRecursive<Control>().Where( a => a.ID != null && a.ID.StartsWith( "filter" ) && a.ID.Contains( "_" ) ) )
+            {
+                var attributeId = control.ID.Split( '_' )[1].AsInteger();
+                var attribute = AttributeCache.Get( attributeId );
+                if ( attribute != null )
+                {
+                    attribute.FieldType.Field.SetFilterValues( control, attribute.QualifierValues, new List<string>() );
+                }
+            }
+
+            if ( RegistrantFields != null )
+            {
+                foreach ( var field in RegistrantFields )
+                {
+                    if ( field.FieldSource == RegistrationFieldSource.PersonField && field.PersonFieldType.HasValue )
+                    {
+                        switch ( field.PersonFieldType.Value )
+                        {
+                            case RegistrationPersonFieldType.Campus:
+                                var ddlCampus = phRegistrantsRegistrantFormFieldFilters.FindControl( "ddlRegistrantsCampus" ) as RockDropDownList;
+                                if ( ddlCampus != null )
+                                {
+                                    ddlCampus.SetValue( ( Guid? ) null );
+                                }
+
+                                break;
+
+                            case RegistrationPersonFieldType.Email:
+                                var tbEmailFilter = phRegistrantsRegistrantFormFieldFilters.FindControl( "tbRegistrantsEmailFilter" ) as RockTextBox;
+                                if ( tbEmailFilter != null )
+                                {
+                                    tbEmailFilter.Text = string.Empty;
+                                }
+
+                                break;
+
+                            case RegistrationPersonFieldType.Birthdate:
+                                var drpBirthdateFilter = phRegistrantsRegistrantFormFieldFilters.FindControl( "drpRegistrantsBirthdateFilter" ) as DateRangePicker;
+                                if ( drpBirthdateFilter != null )
+                                {
+                                    drpBirthdateFilter.LowerValue = null;
+                                    drpBirthdateFilter.UpperValue = null;
+                                }
+
+                                break;
+
+                            case RegistrationPersonFieldType.Grade:
+                                var gpGradeFilter = phRegistrantsRegistrantFormFieldFilters.FindControl( "gpRegistrantsGradeFilter" ) as GradePicker;
+                                if ( gpGradeFilter != null )
+                                {
+                                    gpGradeFilter.SetValue( ( Guid? ) null );
+                                }
+
+                                break;
+                                
+                            case RegistrationPersonFieldType.Gender:
+                                var ddlGenderFilter = phRegistrantsRegistrantFormFieldFilters.FindControl( "ddlRegistrantsGenderFilter" ) as RockDropDownList;
+                                if ( ddlGenderFilter != null )
+                                {
+                                    ddlGenderFilter.SetValue( ( Guid? ) null );
+                                }
+
+                                break;
+
+                            case RegistrationPersonFieldType.MaritalStatus:
+                                var ddlMaritalStatusFilter = phRegistrantsRegistrantFormFieldFilters.FindControl( "ddlRegistrantsMaritalStatusFilter" ) as RockDropDownList;
+                                if ( ddlMaritalStatusFilter != null )
+                                {
+                                    ddlMaritalStatusFilter.SetValue( ( Guid? ) null );
+                                }
+
+                                break;
+                                
+                            case RegistrationPersonFieldType.MobilePhone:
+                                var tbMobilePhoneFilter = phRegistrantsRegistrantFormFieldFilters.FindControl( "tbRegistrantsMobilePhoneFilter" ) as RockTextBox;
+                                if ( tbMobilePhoneFilter != null )
+                                {
+                                    tbMobilePhoneFilter.Text = string.Empty;
+                                }
+
+                                break;
+
+                            case RegistrationPersonFieldType.HomePhone:
+                                var tbRegistrantsHomePhoneFilter = phRegistrantsRegistrantFormFieldFilters.FindControl( "tbRegistrantsHomePhoneFilter" ) as RockTextBox;
+                                if ( tbRegistrantsHomePhoneFilter != null )
+                                {
+                                    tbRegistrantsHomePhoneFilter.Text = string.Empty;
+                                }
+
+                                break;
+                        }
+                    }
+                }
+            }
+
+            BindRegistrantsFilter( null );
+        }
+
+        /// <summary>
+        /// Fs the registrants_ display filter value.
+        /// </summary>
+        /// <param name="sender">The sender.</param>
+        /// <param name="e">The e.</param>
+        protected void fRegistrants_DisplayFilterValue( object sender, GridFilter.DisplayFilterValueArgs e )
+        {
+            if ( RegistrantFields != null )
+            {
+                var attribute = RegistrantFields
+                    .Where( a =>
+                        a.Attribute != null &&
+                        a.Attribute.Key == e.Key )
+                    .Select( a => a.Attribute )
+                    .FirstOrDefault();
+
+                if ( attribute != null )
+                {
+                    try
+                    {
+                        var values = JsonConvert.DeserializeObject<List<string>>( e.Value );
+                        e.Value = attribute.FieldType.Field.FormatFilterValues( attribute.QualifierValues, values );
+                        return;
+                    }
+                    catch
+                    {
+                    }
+                }
+            }
+
+            switch ( e.Key )
+            {
+                case "Registrants Date Range":
+                    e.Value = SlidingDateRangePicker.FormatDelimitedValues( e.Value );
+                    break;
+                    
+                case "Birthdate Range":
+                    // The value might either be from a SlidingDateRangePicker or a DateRangePicker, so try both
+                    var storedValue = e.Value;
+                    e.Value = SlidingDateRangePicker.FormatDelimitedValues( storedValue );
+                    if ( e.Value.IsNullOrWhiteSpace() )
+                    {
+                        e.Value = DateRangePicker.FormatDelimitedValues( storedValue );
+                    }
+
+                    break;
+                    
+                case "Grade":
+                    e.Value = Person.GradeFormattedFromGradeOffset( e.Value.AsIntegerOrNull() );
+                    break;
+                    
+                case "First Name":
+                case "Last Name":
+                case "Email":
+                case "Signed Document":
+                case "Home Phone":
+                case "Cell Phone":
+                    break;
+                    
+                case "Gender":
+                    var gender = e.Value.ConvertToEnumOrNull<Gender>();
+                    e.Value = gender.HasValue ? gender.ConvertToString() : string.Empty;
+                    break;
+                    
+                case "Campus":
+                    int? campusId = e.Value.AsIntegerOrNull();
+                    if ( campusId.HasValue )
+                    {
+                        var campus = CampusCache.Get( campusId.Value );
+                        e.Value = campus != null ? campus.Name : string.Empty;
+                    }
+                    else
+                    {
+                        e.Value = string.Empty;
+                    }
+
+                    break;
+                    
+                case "Marital Status":
+                    int? dvId = e.Value.AsIntegerOrNull();
+                    if ( dvId.HasValue )
+                    {
+                        var maritalStatus = DefinedValueCache.Get( dvId.Value );
+                        e.Value = maritalStatus != null ? maritalStatus.Value : string.Empty;
+                    }
+                    else
+                    {
+                        e.Value = string.Empty;
+                    }
+
+                    break;
+                    
+                case "In Group":
+                        e.Value = e.Value;
+                        break;
+
+                default:
+                        e.Value = string.Empty;
+                        break;
+            }
+        }
+
+        /// <summary>
+        /// Handles the GridRebind event of the gRegistrants control.
+        /// </summary>
+        /// <param name="sender">The source of the event.</param>
+        /// <param name="e">The <see cref="EventArgs"/> instance containing the event data.</param>
+        protected void gRegistrants_GridRebind( object sender, GridRebindEventArgs e )
+        {
+            gRegistrants.ExportTitleName = lReadOnlyTitle.Text + " - Registrants";
+            gRegistrants.ExportFilename = gRegistrants.ExportFilename ?? lReadOnlyTitle.Text + "Registrants";
+            BindRegistrantsGrid( e.IsExporting );
+        }
+
+        /// <summary>
+        /// Handles the RowDataBound event of the gRegistrants control.
+        /// </summary>
+        /// <param name="sender">The source of the event.</param>
+        /// <param name="e">The <see cref="GridViewRowEventArgs"/> instance containing the event data.</param>
+        private void gRegistrants_RowDataBound( object sender, GridViewRowEventArgs e )
+        {
+            var registrant = e.Row.DataItem as RegistrationRegistrant;
+            if ( registrant != null )
+            {
+                // Set the registrant name value
+                var lRegistrant = e.Row.FindControl( "lRegistrant" ) as Literal;
+                if ( lRegistrant != null )
+                {
+                    if ( registrant.PersonAlias != null && registrant.PersonAlias.Person != null )
+                    {
+                        lRegistrant.Text = registrant.PersonAlias.Person.FullNameReversed +
+                            ( Signers != null && !Signers.Contains( registrant.PersonAlias.PersonId ) ? " <i class='fa fa-pencil-square-o text-danger'></i>" : string.Empty );
+                    }
+                    else
+                    {
+                        lRegistrant.Text = string.Empty;
+                    }
+                }
+
+                // Set the Group Name
+                if ( registrant.GroupMember != null && GroupLinks.ContainsKey( registrant.GroupMember.GroupId ) )
+                {
+                    var lGroup = e.Row.FindControl( "lGroup" ) as Literal;
+                    if ( lGroup != null )
+                    {
+                        lGroup.Text = GroupLinks[registrant.GroupMember.GroupId];
+                    }
+                }
+
+                // Set the campus
+                var lCampus = e.Row.FindControl( "lRegistrantsCampus" ) as Literal;
+                
+                // if it's null, try looking for the "lGroupPlacementsCampus" control since this RowDataBound event is shared between
+                // two different grids.
+                if ( lCampus == null )
+                {
+                    lCampus = e.Row.FindControl( "lGroupPlacementsCampus" ) as Literal;
+                }
+                
+                if ( lCampus != null && PersonCampusIds != null )
+                {
+                    if ( registrant.PersonAlias != null )
+                    {
+                        if ( PersonCampusIds.ContainsKey( registrant.PersonAlias.PersonId ) )
+                        {
+                            var campusIds = PersonCampusIds[registrant.PersonAlias.PersonId];
+                            if ( campusIds.Any() )
+                            {
+                                var campusNames = new List<string>();
+                                foreach ( int campusId in campusIds )
+                                {
+                                    var campus = CampusCache.Get( campusId );
+                                    if ( campus != null )
+                                    {
+                                        campusNames.Add( campus.Name );
+                                    }
+                                }
+
+                                lCampus.Text = campusNames.AsDelimited( "<br/>" );
+                            }
+                        }
+                    }
+                }
+
+                // Set the Fees
+                var lFees = e.Row.FindControl( "lFees" ) as Literal;
+                if ( lFees != null )
+                {
+                    if ( registrant.Fees != null && registrant.Fees.Any() )
+                    {
+                        var feeDesc = new List<string>();
+                        foreach ( var fee in registrant.Fees )
+                        {
+                            feeDesc.Add( string.Format(
+                                "{0}{1} ({2})",
+                                fee.Quantity > 1 ? fee.Quantity.ToString( "N0" ) + " " : string.Empty,
+                                fee.Quantity > 1 ? fee.RegistrationTemplateFee.Name.Pluralize() : fee.RegistrationTemplateFee.Name,
+                                fee.Cost.FormatAsCurrency() ) );
+                        }
+
+                        lFees.Text = feeDesc.AsDelimited( "<br/>" );
+                    }
+                }
+
+                if (_homeAddresses.Any() )
+                {
+                    var location = _homeAddresses[registrant.PersonId.Value];
+                    // break up addresses if exporting
+                    if ( _isExporting )
+                    {
+                        var lStreet1 = e.Row.FindControl( "lStreet1" ) as Literal;
+                        var lStreet2 = e.Row.FindControl( "lStreet2" ) as Literal;
+                        var lCity = e.Row.FindControl( "lCity" ) as Literal;
+                        var lState = e.Row.FindControl( "lState" ) as Literal;
+                        var lPostalCode = e.Row.FindControl( "lPostalCode" ) as Literal;
+                        var lCountry = e.Row.FindControl( "lCountry" ) as Literal;
+
+                        if ( location != null )
+                        {
+                            lStreet1.Text = location.Street1;
+                            lStreet2.Text = location.Street2;
+                            lCity.Text = location.City;
+                            lState.Text = location.State;
+                            lPostalCode.Text = location.PostalCode;
+                            lCountry.Text = location.Country;
+                        }
+                    }
+                    else
+                    {
+                        var addressField = e.Row.FindControl( "lRegistrantsAddress" ) as Literal ?? e.Row.FindControl( "lGroupPlacementsAddress" ) as Literal;
+                        if ( addressField != null )
+                        {
+                            addressField.Text = location != null && location.FormattedAddress.IsNotNullOrWhiteSpace() ? location.FormattedAddress : string.Empty;
+                        }
+                    }
+                }
+
+                if (_mobilePhoneNumbers.Any())
+                {
+                    var mobileNumber = _mobilePhoneNumbers[registrant.PersonId.Value];
+                    var mobileField = e.Row.FindControl( "lRegistrantsMobile" ) as Literal ?? e.Row.FindControl( "lGroupPlacementsMobile" ) as Literal;
+                    if ( mobileField != null)
+                    {
+                        if (mobileNumber == null || mobileNumber.NumberFormatted.IsNullOrWhiteSpace())
+                        {
+                            mobileField.Text = string.Empty;
+                        }
+                        else
+                        {
+                            mobileField.Text = mobileNumber.IsUnlisted ? "Unlisted" : mobileNumber.NumberFormatted;
+                        }
+                    }
+                    
+                }
+
+                if ( _homePhoneNumbers.Any() )
+                {
+                    var homePhoneNumber = _homePhoneNumbers[registrant.PersonId.Value];
+                    var mobileField = e.Row.FindControl( "lRegistrantsHomePhone" ) as Literal ?? e.Row.FindControl( "lGroupPlacementsHomePhone" ) as Literal;
+                    if ( mobileField != null )
+                    {
+                        if ( homePhoneNumber == null || homePhoneNumber.NumberFormatted.IsNullOrWhiteSpace() )
+                        {
+                            mobileField.Text = string.Empty;
+                        }
+                        else
+                        {
+                            mobileField.Text = homePhoneNumber.IsUnlisted ? "Unlisted" : homePhoneNumber.NumberFormatted;
+                        }
+                    }
+
+                }
+            }
+        }
+
+        /// <summary>
+        /// Handles the AddClick event of the gRegistrants control.
+        /// </summary>
+        /// <param name="sender">The source of the event.</param>
+        /// <param name="e">The <see cref="EventArgs"/> instance containing the event data.</param>
+        /// <exception cref="System.NotImplementedException"></exception>
+        private void gRegistrants_AddClick( object sender, EventArgs e )
+        {
+            NavigateToLinkedPage( "RegistrationPage", "RegistrationId", 0, "RegistrationInstanceId", hfRegistrationInstanceId.ValueAsInt() );
+        }
+
+        /// <summary>
+        /// Handles the RowSelected event of the gRegistrants control.
+        /// </summary>
+        /// <param name="sender">The source of the event.</param>
+        /// <param name="e">The <see cref="RowEventArgs"/> instance containing the event data.</param>
+        protected void gRegistrants_RowSelected( object sender, RowEventArgs e )
+        {
+            using ( var rockContext = new RockContext() )
+            {
+                var registrantService = new RegistrationRegistrantService( rockContext );
+                var registrant = registrantService.Get( e.RowKeyId );
+                if ( registrant != null )
+                {
+                    var qryParams = new Dictionary<string, string>();
+                    qryParams.Add( "RegistrationId", registrant.RegistrationId.ToString() );
+                    string url = LinkedPageUrl( "RegistrationPage", qryParams );
+                    url += "#" + e.RowKeyValue;
+                    Response.Redirect( url, false );
+                }
+            }
+        }
+
+        /// <summary>
+        /// Handles the Delete event of the gRegistrants control.
+        /// </summary>
+        /// <param name="sender">The source of the event.</param>
+        /// <param name="e">The <see cref="RowEventArgs"/> instance containing the event data.</param>
+        protected void gRegistrants_Delete( object sender, RowEventArgs e )
+        {
+            using ( var rockContext = new RockContext() )
+            {
+                var registrantService = new RegistrationRegistrantService( rockContext );
+                var registrant = registrantService.Get( e.RowKeyId );
+                if ( registrant != null )
+                {
+                    string errorMessage;
+                    if ( !registrantService.CanDelete( registrant, out errorMessage ) )
+                    {
+                        mdRegistrantsGridWarning.Show( errorMessage, ModalAlertType.Information );
+                        return;
+                    }
+
+                    registrantService.Delete( registrant );
+                    rockContext.SaveChanges();
+                }
+            }
+
+            BindRegistrantsGrid();
+        }
+
+        #endregion
+
+        #region Payment Tab Events
+
+        /// <summary>
+        /// Handles the ApplyFilterClick event of the fPayments control.
+        /// </summary>
+        /// <param name="sender">The source of the event.</param>
+        /// <param name="e">The <see cref="EventArgs"/> instance containing the event data.</param>
+        protected void fPayments_ApplyFilterClick( object sender, EventArgs e )
+        {
+            fPayments.SaveUserPreference( "Payments Date Range", "Transaction Date Range", sdrpPaymentDateRange.DelimitedValues );
+
+            BindPaymentsGrid();
+        }
+
+        /// <summary>
+        /// Handles the ClearFilterClick event of the fPayments control.
+        /// </summary>
+        /// <param name="sender">The source of the event.</param>
+        /// <param name="e">The <see cref="EventArgs"/> instance containing the event data.</param>
+        protected void fPayments_ClearFilterClick( object sender, EventArgs e )
+        {
+            fPayments.DeleteUserPreferences();
+            BindPaymentsFilter();
+        }
+
+        /// <summary>
+        /// Fs the payments_ display filter value.
+        /// </summary>
+        /// <param name="sender">The sender.</param>
+        /// <param name="e">The e.</param>
+        protected void fPayments_DisplayFilterValue( object sender, GridFilter.DisplayFilterValueArgs e )
+        {
+            switch ( e.Key )
+            {
+                case "Payments Date Range":
+                    {
+                        e.Value = SlidingDateRangePicker.FormatDelimitedValues( e.Value );
+                        break;
+                    }
+
+                default:
+                    {
+                        e.Value = string.Empty;
+                        break;
+                    }
+            }
+        }
+
+        /// <summary>
+        /// Handles the RowSelected event of the gPayments control.
+        /// </summary>
+        /// <param name="sender">The source of the event.</param>
+        /// <param name="e">The <see cref="RowEventArgs"/> instance containing the event data.</param>
+        protected void gPayments_RowSelected( object sender, RowEventArgs e )
+        {
+            NavigateToLinkedPage( "TransactionDetailPage", "transactionId", e.RowKeyId );
+        }
+
+        /// <summary>
+        /// Handles the GridRebind event of the gPayments control.
+        /// </summary>
+        /// <param name="sender">The source of the event.</param>
+        /// <param name="e">The <see cref="EventArgs"/> instance containing the event data.</param>
+        protected void gPayments_GridRebind( object sender, EventArgs e )
+        {
+            gPayments.ExportTitleName = lReadOnlyTitle.Text + " - Registration Payments";
+            gPayments.ExportFilename = gPayments.ExportFilename ?? lReadOnlyTitle.Text + "RegistrationPayments";
+            BindPaymentsGrid();
+        }
+
+        /// <summary>
+        /// Handles the RowDataBound event of the gPayments control.
+        /// </summary>
+        /// <param name="sender">The source of the event.</param>
+        /// <param name="e">The <see cref="GridViewRowEventArgs"/> instance containing the event data.</param>
+        private void gPayments_RowDataBound( object sender, GridViewRowEventArgs e )
+        {
+            var transaction = e.Row.DataItem as FinancialTransaction;
+            var lRegistrar = e.Row.FindControl( "lRegistrar" ) as Literal;
+            var lRegistrants = e.Row.FindControl( "lRegistrants" ) as Literal;
+
+            if ( transaction != null && lRegistrar != null && lRegistrants != null )
+            {
+                var registrars = new List<string>();
+                var registrants = new List<string>();
+
+                var registrationIds = transaction.TransactionDetails.Select( d => d.EntityId ).ToList();
+                foreach ( var registration in paymentRegistrations
+                    .Where( r => registrationIds.Contains( r.Id ) ) )
+                {
+                    if ( registration.PersonAlias != null && registration.PersonAlias.Person != null )
+                    {
+                        var qryParams = new Dictionary<string, string>();
+                        qryParams.Add( "RegistrationId", registration.Id.ToString() );
+                        string url = LinkedPageUrl( "RegistrationPage", qryParams );
+                        registrars.Add( string.Format( "<a href='{0}'>{1}</a>", url, registration.PersonAlias.Person.FullName ) );
+
+                        foreach ( var registrant in registration.Registrants )
+                        {
+                            if ( registrant.PersonAlias != null && registrant.PersonAlias.Person != null )
+                            {
+                                registrants.Add( registrant.PersonAlias.Person.FullName );
+                            }
+                        }
+                    }
+                }
+
+                lRegistrar.Text = registrars.AsDelimited( "<br/>" );
+                lRegistrants.Text = registrants.AsDelimited( "<br/>" );
+            }
+        }
+
+        #endregion
+
+        #region Fee Tab Events
+
+        protected void fFees_DisplayFilterValue( object sender, GridFilter.DisplayFilterValueArgs e )
+        {
+            switch ( e.Key )
+            {
+                case "FeeDateRange":
+                    e.Value = SlidingDateRangePicker.FormatDelimitedValues( e.Value );
+                    break;
+
+                case "FeeName":
+                    break;
+
+                case "FeeOptions":
+                    var values = new List<string>();
+                    foreach ( string value in e.Value.Split( ';' ) )
+                    {
+                        var item = cblFeeOptions.Items.FindByValue( value );
+                        if ( item != null )
+                        {
+                            values.Add( item.Text );
+                        }
+                    }
+
+                    e.Value = values.AsDelimited( ", " );
+                    break;
+
+                default:
+                    e.Value = string.Empty;
+                    break;
+            }
+        }
+
+        /// <summary>
+        /// Handles the ClearFilterCick event of the fFees control.
+        /// </summary>
+        /// <param name="sender">The source of the event.</param>
+        /// <param name="e">The <see cref="EventArgs"/> instance containing the event data.</param>
+        protected void fFees_ClearFilterCick( object sender, EventArgs e )
+        {
+            fFees.DeleteUserPreferences();
+            BindFeesFilter();
+        }
+
+        protected void fFees_ApplyFilterClick( object sender, EventArgs e )
+        {
+            fFees.SaveUserPreference( "FeeDateRange", "Fee Date Range", sdrpFeeDateRange.DelimitedValues );
+            fFees.SaveUserPreference( "FeeName", "Fee Name", ddlFeeName.SelectedItem.Text );
+            fFees.SaveUserPreference( "FeeOptions", "Fee Options", cblFeeOptions.SelectedValues.AsDelimited( ";" ) );
+
+            BindFeesGrid();
+        }
+
+        protected void ddlFeeName_SelectedIndexChanged( object sender, EventArgs e )
+        {
+            if ( ddlFeeName.SelectedIndex > 0 )
+            {
+                Populate_cblFeeOptions();
+                cblFeeOptions.Visible = true;
+            }
+        }
+
+        #endregion
+
+        #region Discount Tab Events
+
+        protected void fDiscounts_DisplayFilterValue( object sender, GridFilter.DisplayFilterValueArgs e)
+        {
+            switch ( e.Key )
+            {
+                case "DiscountDateRange":
+                    e.Value = SlidingDateRangePicker.FormatDelimitedValues( e.Value );
+                    break;
+
+                case "DiscountCode":
+                    // If that discount code is not in the list, don't show it anymore.
+                    if ( ddlDiscountCode.Items.FindByText( e.Value ) == null )
+                    {
+                        e.Value = string.Empty;
+                    }
+                    break;
+
+                case "DiscountCodeSearch":
+                    break;
+
+                default:
+                    e.Value = string.Empty;
+                    break;
+            }
+        }
+
+        protected void fDiscounts_ClearFilterClick( object sender, EventArgs e )
+        {
+            fDiscounts.DeleteUserPreferences();
+            tbDiscountCodeSearch.Enabled = true;
+            BindDiscountsFilter();
+        }
+
+        protected void fDiscounts_ApplyFilterClick( object sender, EventArgs e )
+        {
+            fDiscounts.SaveUserPreference( "DiscountDateRange", "Discount Date Range", sdrpDiscountDateRange.DelimitedValues );
+            fDiscounts.SaveUserPreference( "DiscountCode", "Discount Code", ddlDiscountCode.SelectedItem.Text );
+            fDiscounts.SaveUserPreference( "DiscountCodeSearch", "Discount Code Search", tbDiscountCodeSearch.Text );
+
+            BindDiscountsGrid();
+        }
+
+        protected void ddlDiscountCode_SelectedIndexChanged( object sender, EventArgs e )
+        {
+            tbDiscountCodeSearch.Enabled = ddlDiscountCode.SelectedIndex == 0 ? true : false;
+        }
+
+        #endregion
+
+        #region Linkage Tab Events
+
+        /// <summary>
+        /// Handles the ApplyFilterClick event of the fLinkages control.
+        /// </summary>
+        /// <param name="sender">The source of the event.</param>
+        /// <param name="e">The <see cref="EventArgs"/> instance containing the event data.</param>
+        protected void fLinkages_ApplyFilterClick( object sender, EventArgs e )
+        {
+            fLinkages.SaveUserPreference( "Campus", cblCampus.SelectedValues.AsDelimited( ";" ) );
+
+            BindLinkagesGrid();
+        }
+
+        /// <summary>
+        /// Handles the ClearFilterClick event of the fLinkages control.
+        /// </summary>
+        /// <param name="sender">The source of the event.</param>
+        /// <param name="e">The <see cref="EventArgs"/> instance containing the event data.</param>
+        protected void fLinkages_ClearFilterClick( object sender, EventArgs e )
+        {
+            fLinkages.DeleteUserPreferences();
+            BindLinkagesFilter();
+        }
+
+        /// <summary>
+        /// Fs the campusEventItems_ display filter value.
+        /// </summary>
+        /// <param name="sender">The sender.</param>
+        /// <param name="e">The e.</param>
+        protected void fLinkages_DisplayFilterValue( object sender, GridFilter.DisplayFilterValueArgs e )
+        {
+            switch ( e.Key )
+            {
+                case "Campus":
+                    var values = new List<string>();
+                    foreach ( string value in e.Value.Split( ';' ) )
+                    {
+                        var item = cblCampus.Items.FindByValue( value );
+                        if ( item != null )
+                        {
+                            values.Add( item.Text );
+                        }
+                    }
+
+                    e.Value = values.AsDelimited( ", " );
+                    break;
+
+                default:
+                    e.Value = string.Empty;
+                    break;
+            }
+        }
+
+        /// <summary>
+        /// Handles the GridRebind event of the gLinkages control.
+        /// </summary>
+        /// <param name="sender">The source of the event.</param>
+        /// <param name="e">The <see cref="EventArgs"/> instance containing the event data.</param>
+        protected void gLinkages_GridRebind( object sender, EventArgs e )
+        {
+            gLinkages.ExportTitleName = lReadOnlyTitle.Text + " - Registration Linkages";
+            gLinkages.ExportTitleName = gLinkages.ExportTitleName ?? lReadOnlyTitle.Text + "RegistrationLinkages";
+            BindLinkagesGrid();
+        }
+
+        /// <summary>
+        /// Handles the RowDataBound event of the gLinkages control.
+        /// </summary>
+        /// <param name="sender">The source of the event.</param>
+        /// <param name="e">The <see cref="GridViewRowEventArgs"/> instance containing the event data.</param>
+        protected void gLinkages_RowDataBound( object sender, GridViewRowEventArgs e )
+        {
+            if ( e.Row.RowType == DataControlRowType.DataRow )
+            {
+                var eventItemOccurrenceGroupMap = e.Row.DataItem as EventItemOccurrenceGroupMap;
+                if ( eventItemOccurrenceGroupMap != null && eventItemOccurrenceGroupMap.EventItemOccurrence != null )
+                {
+                    if ( eventItemOccurrenceGroupMap.EventItemOccurrence.EventItem != null )
+                    {
+                        var lCalendarItem = e.Row.FindControl( "lCalendarItem" ) as Literal;
+                        if ( lCalendarItem != null )
+                        {
+                            var calendarItems = new List<string>();
+                            foreach ( var calendarItem in eventItemOccurrenceGroupMap.EventItemOccurrence.EventItem.EventCalendarItems )
+                            {
+                                if ( calendarItem.EventItem != null && calendarItem.EventCalendar != null )
+                                {
+                                    var qryParams = new Dictionary<string, string>();
+                                    qryParams.Add( "EventCalendarId", calendarItem.EventCalendarId.ToString() );
+                                    qryParams.Add( "EventItemId", calendarItem.EventItem.Id.ToString() );
+                                    calendarItems.Add( string.Format( 
+                                        "<a href='{0}'>{1}</a> ({2})",
+                                        LinkedPageUrl( "CalendarItemPage", qryParams ),
+                                        calendarItem.EventItem.Name,
+                                        calendarItem.EventCalendar.Name ) );
+                                }
+                            }
+
+                            lCalendarItem.Text = calendarItems.AsDelimited( "<br/>" );
+                        }
+
+                        if ( eventItemOccurrenceGroupMap.EventItemOccurrence.ContentChannelItems.Any() )
+                        {
+                            var lContentItem = e.Row.FindControl( "lContentItem" ) as Literal;
+                            if ( lContentItem != null )
+                            {
+                                var contentItems = new List<string>();
+                                foreach ( var contentItem in eventItemOccurrenceGroupMap.EventItemOccurrence.ContentChannelItems
+                                    .Where( c => c.ContentChannelItem != null )
+                                    .Select( c => c.ContentChannelItem ) )
+                                {
+                                    var qryParams = new Dictionary<string, string>();
+                                    qryParams.Add( "ContentItemId", contentItem.Id.ToString() );
+                                    contentItems.Add( string.Format( "<a href='{0}'>{1}</a>", LinkedPageUrl( "ContentItemPage", qryParams ), contentItem.Title ) );
+                                }
+
+                                lContentItem.Text = contentItems.AsDelimited( "<br/>" );
+                            }
+                        }
+                    }
+                }
+            }
+        }
+
+        /// <summary>
+        /// Handles the AddClick event of the gLinkages control.
+        /// </summary>
+        /// <param name="sender">The source of the event.</param>
+        /// <param name="e">The <see cref="EventArgs"/> instance containing the event data.</param>
+        /// <exception cref="System.NotImplementedException"></exception>
+        protected void gLinkages_AddClick( object sender, EventArgs e )
+        {
+            NavigateToLinkedPage( "LinkagePage", "LinkageId", 0, "RegistrationInstanceId", hfRegistrationInstanceId.ValueAsInt() );
+        }
+
+        /// <summary>
+        /// Handles the Edit event of the gLinkages control.
+        /// </summary>
+        /// <param name="sender">The source of the event.</param>
+        /// <param name="e">The <see cref="RowEventArgs"/> instance containing the event data.</param>
+        protected void gLinkages_Edit( object sender, RowEventArgs e )
+        {
+            NavigateToLinkedPage( "LinkagePage", "LinkageId", e.RowKeyId, "RegistrationInstanceId", hfRegistrationInstanceId.ValueAsInt() );
+        }
+
+        /// <summary>
+        /// Handles the Delete event of the gLinkages control.
+        /// </summary>
+        /// <param name="sender">The source of the event.</param>
+        /// <param name="e">The <see cref="RowEventArgs"/> instance containing the event data.</param>
+        protected void gLinkages_Delete( object sender, RowEventArgs e )
+        {
+            using ( var rockContext = new RockContext() )
+            {
+                var campusEventItemService = new EventItemOccurrenceGroupMapService( rockContext );
+                var campusEventItem = campusEventItemService.Get( e.RowKeyId );
+                if ( campusEventItem != null )
+                {
+                    string errorMessage;
+                    if ( !campusEventItemService.CanDelete( campusEventItem, out errorMessage ) )
+                    {
+                        mdLinkagesGridWarning.Show( errorMessage, ModalAlertType.Information );
+                        return;
+                    }
+
+                    campusEventItemService.Delete( campusEventItem );
+                    rockContext.SaveChanges();
+                }
+            }
+
+            BindLinkagesGrid();
+        }
+
+        #endregion
+
+        #region WaitList Tab Events
+
+        /// <summary>
+        /// Handles the RowSelected event of the gWaitList control.
+        /// </summary>
+        /// <param name="sender">The source of the event.</param>
+        /// <param name="e">The <see cref="RowEventArgs"/> instance containing the event data.</param>
+        protected void gWaitList_RowSelected( object sender, RowEventArgs e )
+        {
+            using ( var rockContext = new RockContext() )
+            {
+                var registrantService = new RegistrationRegistrantService( rockContext );
+                var registrant = registrantService.Get( e.RowKeyId );
+                if ( registrant != null )
+                {
+                    var qryParams = new Dictionary<string, string>();
+                    qryParams.Add( "RegistrationId", registrant.RegistrationId.ToString() );
+                    string url = LinkedPageUrl( "RegistrationPage", qryParams );
+                    url += "#" + e.RowKeyValue;
+                    Response.Redirect( url, false );
+                }
+            }
+        }
+
+        /// <summary>
+        /// Handles the Click event of the btnProcessWaitlist control.
+        /// </summary>
+        /// <param name="sender">The source of the event.</param>
+        /// <param name="e">The <see cref="EventArgs"/> instance containing the event data.</param>
+        private void btnProcessWaitlist_Click( object sender, EventArgs e )
+        {
+            // create entity set with selected individuals
+            var keys = gWaitList.SelectedKeys.ToList();
+            if ( keys.Any() )
+            {
+                var entitySet = new Rock.Model.EntitySet();
+                entitySet.EntityTypeId = Rock.Web.Cache.EntityTypeCache.Get<Rock.Model.RegistrationRegistrant>().Id;
+                entitySet.ExpireDateTime = RockDateTime.Now.AddMinutes( 20 );
+
+                foreach ( var key in keys )
+                {
+                    try
+                    {
+                        var item = new Rock.Model.EntitySetItem();
+                        item.EntityId = (int)key;
+                        entitySet.Items.Add( item );
+                    }
+                    catch
+                    {
+                        // ignore
+                    }
+                }
+
+                if ( entitySet.Items.Any() )
+                {
+                    var rockContext = new RockContext();
+                    var service = new Rock.Model.EntitySetService( rockContext );
+                    service.Add( entitySet );
+                    rockContext.SaveChanges();
+
+                    // redirect to the waitlist page
+                    Dictionary<string, string> queryParms = new Dictionary<string, string>();
+                    queryParms.Add( "WaitListSetId", entitySet.Id.ToString() );
+                    NavigateToLinkedPage( "WaitListProcessPage", queryParms );
+                }
+            }
+        }
+
+        /// <summary>
+        /// Handles the AddClick event of the gWaitList control.
+        /// </summary>
+        /// <param name="sender">The source of the event.</param>
+        /// <param name="e">The <see cref="EventArgs"/> instance containing the event data.</param>
+        /// <exception cref="System.NotImplementedException"></exception>
+        private void gWaitList_AddClick( object sender, EventArgs e )
+        {
+            NavigateToLinkedPage( "RegistrationPage", "RegistrationId", 0, "RegistrationInstanceId", hfRegistrationInstanceId.ValueAsInt() );
+        }
+
+        /// <summary>
+        /// Handles the ApplyFilterClick event of the fWaitList control.
+        /// </summary>
+        /// <param name="sender">The source of the event.</param>
+        /// <param name="e">The <see cref="EventArgs"/> instance containing the event data.</param>
+        protected void fWaitList_ApplyFilterClick( object sender, EventArgs e )
+        {
+            fWaitList.SaveUserPreference( "WL-Date Range", "Date Range", drpWaitListDateRange.DelimitedValues );
+            fWaitList.SaveUserPreference( "WL-First Name", "First Name", tbWaitListFirstName.Text );
+            fWaitList.SaveUserPreference( "WL-Last Name", "Last Name", tbWaitListLastName.Text );
+
+            if ( RegistrantFields != null )
+            {
+                foreach ( var field in RegistrantFields )
+                {
+                    if ( field.FieldSource == RegistrationFieldSource.PersonField && field.PersonFieldType.HasValue )
+                    {
+                        switch ( field.PersonFieldType.Value )
+                        {
+                            case RegistrationPersonFieldType.Campus:
+                                var ddlCampus = phWaitListFormFieldFilters.FindControl( "ddlWaitlistCampus" ) as RockDropDownList;
+                                if ( ddlCampus != null )
+                                {
+                                    fWaitList.SaveUserPreference( "WL-Home Campus", "Home Campus", ddlCampus.SelectedValue );
+                                }
+
+                                break;
+
+                            case RegistrationPersonFieldType.Email:
+                                var tbEmailFilter = phWaitListFormFieldFilters.FindControl( "tbWaitlistEmailFilter" ) as RockTextBox;
+                                if ( tbEmailFilter != null )
+                                {
+                                    fWaitList.SaveUserPreference( "WL-Email", "Email", tbEmailFilter.Text );
+                                }
+
+                                break;
+
+                            case RegistrationPersonFieldType.Birthdate:
+                                var drpBirthdateFilter = phWaitListFormFieldFilters.FindControl( "drpWaitlistBirthdateFilter" ) as DateRangePicker;
+                                if ( drpBirthdateFilter != null )
+                                {
+                                    fWaitList.SaveUserPreference( "WL-Birthdate Range", "Birthdate Range", drpBirthdateFilter.DelimitedValues );
+                                }
+
+                                break;
+
+                            case RegistrationPersonFieldType.Grade:
+                                var gpGradeFilter = phWaitListFormFieldFilters.FindControl( "gpWaitlistGradeFilter" ) as GradePicker;
+                                if ( gpGradeFilter != null )
+                                {
+                                    int? gradeOffset = gpGradeFilter.SelectedValueAsInt( false );
+                                    fWaitList.SaveUserPreference( "WL-Grade", "Grade", gradeOffset.HasValue ? gradeOffset.Value.ToString() : string.Empty );
+                                }
+
+                                break;
+                                
+                            case RegistrationPersonFieldType.Gender:
+                                var ddlGenderFilter = phWaitListFormFieldFilters.FindControl( "ddlWaitlistGenderFilter" ) as RockDropDownList;
+                                if ( ddlGenderFilter != null )
+                                {
+                                    fWaitList.SaveUserPreference( "WL-Gender", "Gender", ddlGenderFilter.SelectedValue );
+                                }
+
+                                break;
+
+                            case RegistrationPersonFieldType.MaritalStatus:
+                                var ddlMaritalStatusFilter = phWaitListFormFieldFilters.FindControl( "ddlWaitlistMaritalStatusFilter" ) as RockDropDownList;
+                                if ( ddlMaritalStatusFilter != null )
+                                {
+                                    fWaitList.SaveUserPreference( "WL-Marital Status", "Marital Status", ddlMaritalStatusFilter.SelectedValue );
+                                }
+
+                                break;
+                                
+                            case RegistrationPersonFieldType.MobilePhone:
+                                var tbMobilePhoneFilter = phWaitListFormFieldFilters.FindControl( "tbWaitlistMobilePhoneFilter" ) as RockTextBox;
+                                if ( tbMobilePhoneFilter != null )
+                                {
+                                    fWaitList.SaveUserPreference( "WL-Phone", "Cell Phone", tbMobilePhoneFilter.Text );
+                                }
+
+                                break;
+
+                            case RegistrationPersonFieldType.HomePhone:
+                                var tbWaitlistHomePhoneFilter = phWaitListFormFieldFilters.FindControl( "tbWaitlistHomePhoneFilter" ) as RockTextBox;
+                                if ( tbWaitlistHomePhoneFilter != null )
+                                {
+                                    fWaitList.SaveUserPreference( "WL-HomePhone", "Home Phone", tbWaitlistHomePhoneFilter.Text );
+                                }
+
+                                break;
+                        }
+                    }
+
+                    if ( field.Attribute != null )
+                    {
+                        var attribute = field.Attribute;
+                        var filterControl = phWaitListFormFieldFilters.FindControl( "filterWaitlist_" + attribute.Id.ToString() );
+                        if ( filterControl != null )
+                        {
+                            try
+                            {
+                                var values = attribute.FieldType.Field.GetFilterValues( filterControl, field.Attribute.QualifierValues, Rock.Reporting.FilterMode.SimpleFilter );
+                                fWaitList.SaveUserPreference( "WL-" + attribute.Key, attribute.Name, attribute.FieldType.Field.GetFilterValues( filterControl, attribute.QualifierValues, Rock.Reporting.FilterMode.SimpleFilter ).ToJson() );
+                            }
+                            catch
+                            {
+                            }
+                        }
+                    }
+                }
+            }
+
+            BindWaitListGrid();
+        }
+
+        /// <summary>
+        /// Handles the ClearFilterClick event of the fWaitList control.
+        /// </summary>
+        /// <param name="sender">The source of the event.</param>
+        /// <param name="e">The <see cref="EventArgs"/> instance containing the event data.</param>
+        protected void fWaitList_ClearFilterClick( object sender, EventArgs e )
+        {
+            fWaitList.DeleteUserPreferences();
+
+            foreach ( var control in phWaitListFormFieldFilters.ControlsOfTypeRecursive<Control>().Where( a => a.ID != null && a.ID.StartsWith( "filter" ) && a.ID.Contains( "_" ) ) )
+            {
+                var attributeId = control.ID.Split( '_' )[1].AsInteger();
+                var attribute = AttributeCache.Get( attributeId );
+                if ( attribute != null )
+                {
+                    attribute.FieldType.Field.SetFilterValues( control, attribute.QualifierValues, new List<string>() );
+                }
+            }
+
+            if ( RegistrantFields != null )
+            {
+                foreach ( var field in RegistrantFields )
+                {
+                    if ( field.FieldSource == RegistrationFieldSource.PersonField && field.PersonFieldType.HasValue )
+                    {
+                        switch ( field.PersonFieldType.Value )
+                        {
+                            case RegistrationPersonFieldType.Campus:
+                                var ddlCampus = phWaitListFormFieldFilters.FindControl( "ddlWaitlistCampus" ) as RockDropDownList;
+                                if ( ddlCampus != null )
+                                {
+                                    ddlCampus.SetValue( ( Guid? ) null );
+                                }
+
+                                break;
+
+                            case RegistrationPersonFieldType.Email:
+                                var tbEmailFilter = phWaitListFormFieldFilters.FindControl( "tbWaitlistEmailFilter" ) as RockTextBox;
+                                if ( tbEmailFilter != null )
+                                {
+                                    tbEmailFilter.Text = string.Empty;
+                                }
+
+                                break;
+
+                            case RegistrationPersonFieldType.Birthdate:
+                                var drpBirthdateFilter = phWaitListFormFieldFilters.FindControl( "drpWaitlistBirthdateFilter" ) as DateRangePicker;
+                                if ( drpBirthdateFilter != null )
+                                {
+                                    drpBirthdateFilter.UpperValue = null;
+                                    drpBirthdateFilter.LowerValue = null;
+                                }
+
+                                break;
+
+                            case RegistrationPersonFieldType.Grade:
+                                var gpGradeFilter = phWaitListFormFieldFilters.FindControl( "gpWaitlistGradeFilter" ) as GradePicker;
+                                if ( gpGradeFilter != null )
+                                {
+                                    gpGradeFilter.SetValue( ( Guid? ) null );
+                                }
+
+                                break;
+                                
+                            case RegistrationPersonFieldType.Gender:
+                                var ddlGenderFilter = phWaitListFormFieldFilters.FindControl( "ddlWaitlistGenderFilter" ) as RockDropDownList;
+                                if ( ddlGenderFilter != null )
+                                {
+                                    ddlGenderFilter.SetValue( ( Guid? ) null );
+                                }
+
+                                break;
+
+                            case RegistrationPersonFieldType.MaritalStatus:
+                                var ddlMaritalStatusFilter = phWaitListFormFieldFilters.FindControl( "ddlWaitlistMaritalStatusFilter" ) as RockDropDownList;
+                                if ( ddlMaritalStatusFilter != null )
+                                {
+                                    ddlMaritalStatusFilter.SetValue( ( Guid? ) null );
+                                }
+
+                                break;
+                                
+                            case RegistrationPersonFieldType.MobilePhone:
+                                var tbMobilePhoneFilter = phWaitListFormFieldFilters.FindControl( "tbWaitlistMobilePhoneFilter" ) as RockTextBox;
+                                if ( tbMobilePhoneFilter != null )
+                                {
+                                    tbMobilePhoneFilter.Text = string.Empty;
+                                }
+
+                                break;
+
+                            case RegistrationPersonFieldType.HomePhone:
+                                var tbWaitlistHomePhoneFilter = phWaitListFormFieldFilters.FindControl( "tbWaitlistHomePhoneFilter" ) as RockTextBox;
+                                if ( tbWaitlistHomePhoneFilter != null )
+                                {
+                                    tbWaitlistHomePhoneFilter.Text = string.Empty;
+                                }
+
+                                break;
+                        }
+                    }
+                }
+            }
+
+            BindWaitListFilter( null );
+        }
+
+        /// <summary>
+        /// fs the wait list_ display filter value.
+        /// </summary>
+        /// <param name="sender">The sender.</param>
+        /// <param name="e">The e.</param>
+        protected void fWaitList_DisplayFilterValue( object sender, GridFilter.DisplayFilterValueArgs e )
+        {
+            if ( e.Key.StartsWith( "WL-" ) )
+            {
+                var key = e.Key.Remove( 0, 3 );
+
+                if ( RegistrantFields != null )
+                {
+                    var attribute = RegistrantFields
+                        .Where( a =>
+                            a.Attribute != null &&
+                            a.Attribute.Key == key )
+                        .Select( a => a.Attribute )
+                        .FirstOrDefault();
+
+                    if ( attribute != null )
+                    {
+                        try
+                        {
+                            var values = JsonConvert.DeserializeObject<List<string>>( e.Value );
+                            e.Value = attribute.FieldType.Field.FormatFilterValues( attribute.QualifierValues, values );
+                            return;
+                        }
+                        catch
+                        {
+                        }
+                    }
+                }
+
+                switch ( key )
+                {
+                    case "Date Range":
+                    case "Birthdate Range":
+                        // The value might either be from a SlidingDateRangePicker or a DateRangePicker, so try both
+                        var storedValue = e.Value;
+                        e.Value = SlidingDateRangePicker.FormatDelimitedValues( storedValue );
+                        if ( e.Value.IsNullOrWhiteSpace() )
+                        {
+                            e.Value = DateRangePicker.FormatDelimitedValues( storedValue );
+                        }
+
+                        break;
+                        
+                    case "Grade":
+                        e.Value = Person.GradeFormattedFromGradeOffset( e.Value.AsIntegerOrNull() );
+                        break;
+                        
+                    case "First Name":
+                    case "Last Name":
+                    case "Email":
+                    case "Cell Phone":
+                    case "Home Phone":
+                    case "Signed Document":
+                        break;
+                        
+                    case "Gender":
+                        var gender = e.Value.ConvertToEnumOrNull<Gender>();
+                        e.Value = gender.HasValue ? gender.ConvertToString() : string.Empty;
+                        break;
+                        
+                    case "Campus":
+                        int? campusId = e.Value.AsIntegerOrNull();
+                        if ( campusId.HasValue )
+                        {
+                            var campus = CampusCache.Get( campusId.Value );
+                            e.Value = campus != null ? campus.Name : string.Empty;
+                        }
+                        else
+                        {
+                            e.Value = string.Empty;
+                        }
+
+                        break;
+                        
+                    case "Marital Status":
+                        int? dvId = e.Value.AsIntegerOrNull();
+                        if ( dvId.HasValue )
+                        {
+                            var maritalStatus = DefinedValueCache.Get( dvId.Value );
+                            e.Value = maritalStatus != null ? maritalStatus.Value : string.Empty;
+                        }
+                        else
+                        {
+                            e.Value = string.Empty;
+                        }
+
+                        break;
+                        
+                    case "In Group":
+                        e.Value = e.Value;
+                        break;
+
+                    default:
+                        e.Value = string.Empty;
+                        break;
+                }
+            }
+            else
+            {
+                e.Value = string.Empty;
+            }
+        }
+
+        /// <summary>
+        /// Handles the GridRebind event of the gWaitList control.
+        /// </summary>
+        /// <param name="sender">The source of the event.</param>
+        /// <param name="e">The <see cref="GridRebindEventArgs"/> instance containing the event data.</param>
+        private void gWaitList_GridRebind( object sender, GridRebindEventArgs e )
+        {
+            gWaitList.ExportTitleName = lReadOnlyTitle.Text + " - Registration Wait List";
+            gWaitList.ExportFilename = gWaitList.ExportFilename ?? lReadOnlyTitle.Text + " - Registration Wait List";
+            BindWaitListGrid( e.IsExporting );
+        }
+
+        /// <summary>
+        /// Handles the RowDataBound event of the gWaitList control.
+        /// </summary>
+        /// <param name="sender">The source of the event.</param>
+        /// <param name="e">The <see cref="GridViewRowEventArgs"/> instance containing the event data.</param>
+        private void gWaitList_RowDataBound( object sender, GridViewRowEventArgs e )
+        {
+            var registrant = e.Row.DataItem as RegistrationRegistrant;
+            if ( registrant != null )
+            {
+                // Set the wait list individual name value
+                var lWaitListIndividual = e.Row.FindControl( "lWaitListIndividual" ) as Literal;
+                if ( lWaitListIndividual != null )
+                {
+                    if ( registrant.PersonAlias != null && registrant.PersonAlias.Person != null )
+                    {
+                        lWaitListIndividual.Text = registrant.PersonAlias.Person.FullNameReversed;
+                    }
+                    else
+                    {
+                        lWaitListIndividual.Text = string.Empty;
+                    }
+                }
+
+                var lWaitListOrder = e.Row.FindControl( "lWaitListOrder" ) as Literal;
+                if ( lWaitListOrder != null )
+                {
+                    lWaitListOrder.Text = ( _waitListOrder.IndexOf( registrant.Id ) + 1 ).ToString();
+                }
+
+                // Set the campus
+                var lCampus = e.Row.FindControl( "lWaitlistCampus" ) as Literal;
+                if ( lCampus != null && PersonCampusIds != null )
+                {
+                    if ( registrant.PersonAlias != null )
+                    {
+                        if ( PersonCampusIds.ContainsKey( registrant.PersonAlias.PersonId ) )
+                        {
+                            var campusIds = PersonCampusIds[registrant.PersonAlias.PersonId];
+                            if ( campusIds.Any() )
+                            {
+                                var campusNames = new List<string>();
+                                foreach ( int campusId in campusIds )
+                                {
+                                    var campus = CampusCache.Get( campusId );
+                                    if ( campus != null )
+                                    {
+                                        campusNames.Add( campus.Name );
+                                    }
+                                }
+
+                                lCampus.Text = campusNames.AsDelimited( "<br/>" );
+                            }
+                        }
+                    }
+                }
+
+                var lAddress = e.Row.FindControl( "lWaitlistAddress" ) as Literal;
+                if ( lAddress != null && _homeAddresses.Count() > 0 )
+                {
+                    var location = _homeAddresses[registrant.PersonId.Value];
+                    lAddress.Text = location != null && location.FormattedAddress.IsNotNullOrWhiteSpace() ? location.FormattedAddress : string.Empty;
+                }
+
+
+                var mobileField = e.Row.FindControl( "lWaitlistMobile" ) as Literal;
+                if ( mobileField != null )
+                {
+
+                    var homePhoneNumber = _homePhoneNumbers[registrant.PersonId.Value];
+                    if ( homePhoneNumber == null || homePhoneNumber.NumberFormatted.IsNullOrWhiteSpace() )
+                    {
+                        mobileField.Text = string.Empty;
+                    }
+                    else
+                    {
+                        mobileField.Text = homePhoneNumber.IsUnlisted ? "Unlisted" : homePhoneNumber.NumberFormatted;
+                    }
+                }
+
+                var homePhoneField = e.Row.FindControl( "lWaitlistHomePhone" ) as Literal;
+                if ( homePhoneField != null )
+                {
+
+                    var homePhoneNumber = _homePhoneNumbers[registrant.PersonId.Value];
+                    if ( homePhoneNumber == null || homePhoneNumber.NumberFormatted.IsNullOrWhiteSpace() )
+                    {
+                        homePhoneField.Text = string.Empty;
+                    }
+                    else
+                    {
+                        homePhoneField.Text = homePhoneNumber.IsUnlisted ? "Unlisted" : homePhoneNumber.NumberFormatted;
+                    }
+                }
+            }
+        }
+
+        #endregion
+
+        #region Group Placement Tab Events
+
+        /// <summary>
+        /// Handles the GridRebind event of the gGroupPlacements control.
+        /// </summary>
+        /// <param name="sender">The source of the event.</param>
+        /// <param name="e">The <see cref="EventArgs"/> instance containing the event data.</param>
+        protected void gGroupPlacements_GridRebind( object sender, GridRebindEventArgs e )
+        {
+            gGroupPlacements.ExportTitleName = lReadOnlyTitle.Text + " - Registration Group Placements";
+            gGroupPlacements.ExportFilename = gGroupPlacements.ExportFilename ?? lReadOnlyTitle.Text + "RegistrationGroupPlacements";
+            BindGroupPlacementGrid( e.IsExporting );
+        }
+
+        /// <summary>
+        /// Handles the SelectItem event of the gpGroupPlacementParentGroup control.
+        /// </summary>
+        /// <param name="sender">The source of the event.</param>
+        /// <param name="e">The <see cref="EventArgs"/> instance containing the event data.</param>
+        protected void gpGroupPlacementParentGroup_SelectItem( object sender, EventArgs e )
+        {
+            int? parentGroupId = gpGroupPlacementParentGroup.SelectedValueAsInt();
+
+            SetUserPreference(
+                string.Format( "ParentGroup_{0}_{1}", BlockId, hfRegistrationInstanceId.Value ),
+                parentGroupId.HasValue ? parentGroupId.Value.ToString() : string.Empty,
+                true );
+
+            var groupPickerField = gGroupPlacements.Columns.OfType<GroupPickerField>().FirstOrDefault();
+            if ( groupPickerField != null )
+            {
+                groupPickerField.RootGroupId = parentGroupId;
+            }
+
+            BindGroupPlacementGrid();
+        }
+
+        /// <summary>
+        /// Handles the Click event of the lbPlaceInGroup control.
+        /// </summary>
+        /// <param name="sender">The source of the event.</param>
+        /// <param name="e">The <see cref="EventArgs"/> instance containing the event data.</param>
+        protected void lbPlaceInGroup_Click( object sender, EventArgs e )
+        {
+            var col = gGroupPlacements.Columns.OfType<GroupPickerField>().FirstOrDefault();
+            if ( col != null )
+            {
+                var placements = new Dictionary<int, List<int>>();
+
+                var colIndex = gGroupPlacements.GetColumnIndex( col ).ToString();
+                foreach ( GridViewRow row in gGroupPlacements.Rows )
+                {
+                    GroupPicker gp = row.FindControl( "groupPicker_" + colIndex.ToString() ) as GroupPicker;
+                    if ( gp != null )
+                    {
+                        int? groupId = gp.SelectedValueAsInt();
+                        if ( groupId.HasValue )
+                        {
+                            int registrantId = ( int ) gGroupPlacements.DataKeys[row.RowIndex].Value;
+                            placements.AddOrIgnore( groupId.Value, new List<int>() );
+                            placements[groupId.Value].Add( registrantId );
+                        }
+                    }
+                }
+
+                using ( var rockContext = new RockContext() )
+                {
+                    try
+                    {
+                        rockContext.WrapTransaction( () =>
+                        {
+                            var groupMemberService = new GroupMemberService( rockContext );
+
+                            // Get all the registrants that were selected
+                            var registrantIds = placements.SelectMany( p => p.Value ).ToList();
+                            var registrants = new RegistrationRegistrantService( rockContext )
+                                .Queryable( "PersonAlias" ).AsNoTracking()
+                                .Where( r => registrantIds.Contains( r.Id ) )
+                                .ToList();
+
+                            // Get any groups that were selected
+                            var groupIds = placements.Keys.ToList();
+                            foreach ( var group in new GroupService( rockContext )
+                                .Queryable( "GroupType" ).AsNoTracking()
+                                .Where( g => groupIds.Contains( g.Id ) ) )
+                            {
+                                foreach ( int registrantId in placements[group.Id] )
+                                {
+                                    int? roleId = group.GroupType.DefaultGroupRoleId;
+                                    if ( !roleId.HasValue )
+                                    {
+                                        roleId = group.GroupType.Roles
+                                            .OrderBy( r => r.Order )
+                                            .Select( r => r.Id )
+                                            .FirstOrDefault();
+                                    }
+
+                                    var registrant = registrants.FirstOrDefault( r => r.Id == registrantId );
+                                    if ( registrant != null && roleId.HasValue && roleId.Value > 0 )
+                                    {
+                                        var groupMember = groupMemberService.Queryable().AsNoTracking()
+                                            .FirstOrDefault( m =>
+                                                m.PersonId == registrant.PersonAlias.PersonId &&
+                                                m.GroupId == group.Id &&
+                                                m.GroupRoleId == roleId.Value );
+                                        if ( groupMember == null )
+                                        {
+                                            groupMember = new GroupMember();
+                                            groupMember.PersonId = registrant.PersonAlias.PersonId;
+                                            groupMember.GroupId = group.Id;
+                                            groupMember.GroupRoleId = roleId.Value;
+                                            groupMember.GroupMemberStatus = GroupMemberStatus.Active;
+
+                                            if ( !groupMember.IsValidGroupMember( rockContext ) )
+                                            {
+                                                throw new Exception( string.Format( 
+                                                    "Placing '{0}' in the '{1}' group is not valid for the following reason: {2}",
+                                                    registrant.Person.FullName,
+                                                    group.Name,
+                                                    groupMember.ValidationResults.Select( a => a.ErrorMessage ).ToList().AsDelimited( "<br />" ) ) );
+                                            }
+
+                                            groupMemberService.Add( groupMember );
+
+                                            if ( cbSetGroupAttributes.Checked )
+                                            {
+                                                registrant.LoadAttributes( rockContext );
+                                                groupMember.LoadAttributes( rockContext );
+                                                foreach ( var attr in groupMember.Attributes.Where( m => registrant.Attributes.Keys.Contains( m.Key ) ) )
+                                                {
+                                                    groupMember.SetAttributeValue( attr.Key, registrant.GetAttributeValue( attr.Key ) );
+                                                }
+                                            }
+                                            
+                                            rockContext.SaveChanges();
+                                            groupMember.SaveAttributeValues( rockContext );
+                                        }
+                                    }
+                                }
+                            }
+                        } );
+
+                        nbPlacementNotifiction.NotificationBoxType = NotificationBoxType.Success;
+                        nbPlacementNotifiction.Text = "Registrants were successfully placed in the selected groups.";
+                        nbPlacementNotifiction.Visible = true;
+                    }
+                    catch ( Exception ex )
+                    {
+                        nbPlacementNotifiction.NotificationBoxType = NotificationBoxType.Danger;
+                        nbPlacementNotifiction.Text = ex.Message;
+                        nbPlacementNotifiction.Visible = true;
+                    }
+                }
+            }
+
+            BindGroupPlacementGrid();
+        }
+
+        #endregion
+
+        #endregion
+
+        #region Methods
+
+        #region Main Form Methods
+
+        /// <summary>
+        /// Gets the registration instance.
+        /// </summary>
+        /// <param name="registrationInstanceId">The registration instance identifier.</param>
+        /// <param name="rockContext">The rock context.</param>
+        /// <returns></returns>
+        private RegistrationInstance GetRegistrationInstance( int registrationInstanceId, RockContext rockContext = null )
+        {
+            string key = string.Format( "RegistrationInstance:{0}", registrationInstanceId );
+            RegistrationInstance registrationInstance = RockPage.GetSharedItem( key ) as RegistrationInstance;
+            if ( registrationInstance == null )
+            {
+                rockContext = rockContext ?? new RockContext();
+                registrationInstance = new RegistrationInstanceService( rockContext )
+                    .Queryable( "RegistrationTemplate,Account,RegistrationTemplate.Forms.Fields" )
+                    .AsNoTracking()
+                    .FirstOrDefault( i => i.Id == registrationInstanceId );
+                RockPage.SaveSharedItem( key, registrationInstance );
+            }
+
+            return registrationInstance;
+        }
+
+        public void ShowDetail( int itemId )
+        {
+            throw new NotImplementedException();
+        }
+
+        /// <summary>
+        /// Shows the detail.
+        /// </summary>
+        private void ShowDetail()
+        {
+            int? registrationInstanceId = PageParameter( "RegistrationInstanceId" ).AsIntegerOrNull();
+            int? parentTemplateId = PageParameter( "RegistrationTemplateId" ).AsIntegerOrNull();
+
+            if ( !registrationInstanceId.HasValue )
+            {
+                pnlDetails.Visible = false;
+                return;
+            }
+
+            using ( var rockContext = new RockContext() )
+            {
+                RegistrationInstance registrationInstance = null;
+                if ( registrationInstanceId.HasValue )
+                {
+                    registrationInstance = GetRegistrationInstance( registrationInstanceId.Value, rockContext );
+                }
+
+                if ( registrationInstance == null )
+                {
+                    registrationInstance = new RegistrationInstance();
+                    registrationInstance.Id = 0;
+                    registrationInstance.IsActive = true;
+                    registrationInstance.RegistrationTemplateId = parentTemplateId ?? 0;
+
+                    Guid? accountGuid = GetAttributeValue( "DefaultAccount" ).AsGuidOrNull();
+                    if ( accountGuid.HasValue )
+                    {
+                        var account = new FinancialAccountService( rockContext ).Get( accountGuid.Value );
+                        registrationInstance.AccountId = account != null ? account.Id : 0;
+                    }
+                }
+
+                if ( registrationInstance.RegistrationTemplate == null && registrationInstance.RegistrationTemplateId > 0 )
+                {
+                    registrationInstance.RegistrationTemplate = new RegistrationTemplateService( rockContext )
+                        .Get( registrationInstance.RegistrationTemplateId );
+                }
+
+                hlType.Visible = registrationInstance.RegistrationTemplate != null;
+                hlType.Text = registrationInstance.RegistrationTemplate != null ? registrationInstance.RegistrationTemplate.Name : string.Empty;
+
+                lWizardTemplateName.Text = hlType.Text;
+
+                pnlDetails.Visible = true;
+                hfRegistrationInstanceId.Value = registrationInstance.Id.ToString();
+                hfRegistrationTemplateId.Value = registrationInstance.RegistrationTemplateId.ToString();
+                SetHasPayments( registrationInstance.Id, rockContext );
+
+                FollowingsHelper.SetFollowing( registrationInstance, pnlFollowing, this.CurrentPerson );
+
+                // render UI based on Authorized
+                bool readOnly = false;
+
+                bool canEdit = UserCanEdit ||
+                    registrationInstance.IsAuthorized( Authorization.EDIT, CurrentPerson ) ||
+                    registrationInstance.IsAuthorized( Authorization.ADMINISTRATE, CurrentPerson );
+
+                nbEditModeMessage.Text = string.Empty;
+
+                // User must have 'Edit' rights to block, or 'Edit' or 'Administrate' rights to instance
+                if ( !canEdit )
+                {
+                    readOnly = true;
+                    nbEditModeMessage.Heading = "Information";
+                    nbEditModeMessage.Text = EditModeMessage.NotAuthorizedToEdit( RegistrationInstance.FriendlyTypeName );
+                }
+
+                if ( readOnly )
+                {
+                    btnEdit.Visible = false;
+                    btnDelete.Visible = false;
+
+                    bool allowRegistrationEdit = registrationInstance.IsAuthorized( "Register", CurrentPerson );
+                    gRegistrations.Actions.ShowAdd = allowRegistrationEdit;
+                    gRegistrations.IsDeleteEnabled = allowRegistrationEdit;
+
+                    ShowReadonlyDetails( registrationInstance, false );
+                }
+                else
+                {
+                    btnEdit.Visible = true;
+                    btnDelete.Visible = true;
+
+                    if ( registrationInstance.Id > 0 )
+                    {
+                        ShowReadonlyDetails( registrationInstance, false );
+                    }
+                    else
+                    {
+                        ShowEditDetails( registrationInstance, rockContext );
+                    }
+                }
+
+                // show send payment reminder link
+                if ( !string.IsNullOrWhiteSpace( GetAttributeValue( "PaymentReminderPage" ) ) && ( ( registrationInstance.RegistrationTemplate.SetCostOnInstance.HasValue && registrationInstance.RegistrationTemplate.SetCostOnInstance == true && registrationInstance.Cost.HasValue && registrationInstance.Cost.Value > 0 ) || registrationInstance.RegistrationTemplate.Cost > 0 ) )
+                {
+                    btnSendPaymentReminder.Visible = true;
+                }
+                else
+                {
+                    btnSendPaymentReminder.Visible = false;
+                }
+
+                LoadRegistrantFormFields( registrationInstance );
+                BindRegistrationsFilter();
+                BindRegistrantsFilter( registrationInstance );
+                BindWaitListFilter( registrationInstance );
+                BindGroupPlacementsFilter( registrationInstance );
+                BindLinkagesFilter();
+                BindFeesFilter();
+                BindDiscountsFilter();
+                AddDynamicControls( true );
+
+                // do the ShowTab now since it may depend on DynamicControls and Filter Bindings
+                ShowTab();
+            }
+        }
+
+        /// <summary>
+        /// Sets the following on postback.
+        /// </summary>
+        private void SetFollowingOnPostback()
+        {
+            int? registrationInstanceId = PageParameter( "RegistrationInstanceId" ).AsIntegerOrNull();
+            if ( registrationInstanceId.HasValue )
+            {
+                using ( var rockContext = new RockContext() )
+                {
+                    RegistrationInstance registrationInstance = GetRegistrationInstance( registrationInstanceId.Value, rockContext );
+                    if ( registrationInstance != null )
+                    {
+                        FollowingsHelper.SetFollowing( registrationInstance, pnlFollowing, this.CurrentPerson );
+                    }
+                }
+            }
+        }
+
+        /// <summary>
+        /// Shows the edit details.
+        /// </summary>
+        /// <param name="RegistrationTemplate">The registration template.</param>
+        /// <param name="rockContext">The rock context.</param>
+        private void ShowEditDetails( RegistrationInstance instance, RockContext rockContext )
+        {
+            if ( instance.Id == 0 )
+            {
+                lReadOnlyTitle.Text = ActionTitle.Add( RegistrationInstance.FriendlyTypeName ).FormatAsHtmlTitle();
+                hlInactive.Visible = false;
+                lWizardInstanceName.Text = "New Instance";
+            }
+            else
+            {
+                lWizardInstanceName.Text = instance.Name;
+            }
+
+            pdAuditDetails.Visible = false;
+            SetEditMode( true );
+
+            rieDetails.SetValue( instance );
+        }
+
+        /// <summary>
+        /// Shows the readonly details.
+        /// </summary>
+        /// <param name="registrationInstance">The registration template.</param>
+        /// <param name="setTab">if set to <c>true</c> [set tab].</param>
+        private void ShowReadonlyDetails( RegistrationInstance registrationInstance, bool setTab = true )
+        {
+            SetEditMode( false );
+
+            pdAuditDetails.SetEntity( registrationInstance, ResolveRockUrl( "~" ) );
+
+            hfRegistrationInstanceId.SetValue( registrationInstance.Id );
+
+            lReadOnlyTitle.Text = registrationInstance.Name.FormatAsHtmlTitle();
+            hlInactive.Visible = registrationInstance.IsActive == false;
+
+            lWizardInstanceName.Text = registrationInstance.Name;
+            lName.Text = registrationInstance.Name;
+
+            if ( registrationInstance.RegistrationTemplate.SetCostOnInstance ?? false )
+            {
+                lCost.Text = registrationInstance.Cost.FormatAsCurrency();
+                lMinimumInitialPayment.Visible = registrationInstance.MinimumInitialPayment.HasValue;
+                lMinimumInitialPayment.Text = registrationInstance.MinimumInitialPayment.HasValue ? registrationInstance.MinimumInitialPayment.Value.FormatAsCurrency() : string.Empty;
+            }
+            else
+            {
+                lCost.Visible = false;
+                lMinimumInitialPayment.Visible = false;
+            }
+
+            lAccount.Visible = registrationInstance.Account != null;
+            lAccount.Text = registrationInstance.Account != null ? registrationInstance.Account.Name : string.Empty;
+
+            lMaxAttendees.Visible = registrationInstance.MaxAttendees > 0;
+            lMaxAttendees.Text = registrationInstance.MaxAttendees.ToString( "N0" );
+            lWorkflowType.Text = registrationInstance.RegistrationWorkflowType != null ?
+                registrationInstance.RegistrationWorkflowType.Name : string.Empty;
+            lWorkflowType.Visible = !string.IsNullOrWhiteSpace( lWorkflowType.Text );
+
+            lStartDate.Text = registrationInstance.StartDateTime.HasValue ?
+                registrationInstance.StartDateTime.Value.ToShortDateString() : string.Empty;
+            lStartDate.Visible = registrationInstance.StartDateTime.HasValue;
+            lEndDate.Text = registrationInstance.EndDateTime.HasValue ?
+            registrationInstance.EndDateTime.Value.ToShortDateString() : string.Empty;
+            lEndDate.Visible = registrationInstance.EndDateTime.HasValue;
+
+            lDetails.Visible = !string.IsNullOrWhiteSpace( registrationInstance.Details );
+            lDetails.Text = registrationInstance.Details;
+
+            liGroupPlacement.Visible = registrationInstance.RegistrationTemplate.AllowGroupPlacement;
+
+            liWaitList.Visible = registrationInstance.RegistrationTemplate.WaitListEnabled;
+
+            int? groupId = GetUserPreference( string.Format( "ParentGroup_{0}_{1}", BlockId, registrationInstance.Id ) ).AsIntegerOrNull();
+            if ( groupId.HasValue )
+            {
+                using ( var rockContext = new RockContext() )
+                {
+                    var group = new GroupService( rockContext ).Get( groupId.Value );
+                    if ( group != null )
+                    {
+                        gpGroupPlacementParentGroup.SetValue( group );
+                    }
+                }
+            }
+
+            if ( setTab )
+            {
+                ShowTab();
+            }
+        }
+
+        /// <summary>
+        /// Sets the edit mode.
+        /// </summary>
+        /// <param name="editable">if set to <c>true</c> [editable].</param>
+        private void SetEditMode( bool editable )
+        {
+            pnlEditDetails.Visible = editable;
+            fieldsetViewDetails.Visible = !editable;
+            pnlTabs.Visible = !editable;
+        }
+
+        /// <summary>
+        /// Shows the tab.
+        /// </summary>
+        private void ShowTab()
+        {
+            liRegistrations.RemoveCssClass( "active" );
+            pnlRegistrations.Visible = false;
+
+            liRegistrants.RemoveCssClass( "active" );
+            pnlRegistrants.Visible = false;
+
+            liPayments.RemoveCssClass( "active" );
+            pnlPayments.Visible = false;
+
+            liFees.RemoveCssClass( "active" );
+            pnlFees.Visible = false;
+
+            liDiscounts.RemoveCssClass( "active" );
+            pnlDiscounts.Visible = false;
+
+            liLinkage.RemoveCssClass( "active" );
+            pnlLinkages.Visible = false;
+
+            liWaitList.RemoveCssClass( "active" );
+            pnlWaitList.Visible = false;
+
+            liGroupPlacement.RemoveCssClass( "active" );
+            pnlGroupPlacement.Visible = false;
+
+            switch ( ActiveTab ?? string.Empty )
+            {
+                case "lbRegistrants":
+                    liRegistrants.AddCssClass( "active" );
+                    pnlRegistrants.Visible = true;
+                    BindRegistrantsGrid();
+                    break;
+
+                case "lbPayments":
+                    liPayments.AddCssClass( "active" );
+                    pnlPayments.Visible = true;
+                    BindPaymentsGrid();
+                    break;
+
+                case "lbFees":
+                    liFees.AddCssClass( "active" );
+                    pnlFees.Visible = true;
+                    BindFeesGrid();
+                    break;
+
+                case "lbDiscounts":
+                    liDiscounts.AddCssClass( "active" );
+                    pnlDiscounts.Visible = true;
+                    BindDiscountsGrid();
+                    break;
+
+                case "lbLinkage":
+                    liLinkage.AddCssClass( "active" );
+                    pnlLinkages.Visible = true;
+                    BindLinkagesGrid();
+                    break;
+
+                case "lbGroupPlacement":
+                    liGroupPlacement.AddCssClass( "active" );
+                    pnlGroupPlacement.Visible = true;
+                    cbSetGroupAttributes.Checked = true;
+                    BindGroupPlacementGrid();
+                    break;
+
+                case "lbWaitList":
+                    liWaitList.AddCssClass( "active" );
+                    pnlWaitList.Visible = true;
+                    BindWaitListGrid();
+                    break;
+
+                default:
+                    liRegistrations.AddCssClass( "active" );
+                    pnlRegistrations.Visible = true;
+                    BindRegistrationsGrid();
+                    break;
+            }
+        }
+
+        /// <summary>
+        /// Sets whether the registration has payments.
+        /// </summary>
+        /// <param name="registrationInstanceId">The registration instance identifier.</param>
+        /// <param name="rockContext">The rock context.</param>
+        private void SetHasPayments( int registrationInstanceId, RockContext rockContext )
+        {
+            var registrationIdQry = new RegistrationService( rockContext )
+                .Queryable().AsNoTracking()
+                .Where( r =>
+                    r.RegistrationInstanceId == registrationInstanceId &&
+                    !r.IsTemporary )
+                .Select( r => r.Id );
+
+            var registrationEntityType = EntityTypeCache.Get( typeof( Rock.Model.Registration ) );
+            hfHasPayments.Value = new FinancialTransactionDetailService( rockContext )
+                .Queryable().AsNoTracking()
+                .Where( d =>
+                    d.EntityTypeId.HasValue &&
+                    d.EntityId.HasValue &&
+                    d.EntityTypeId.Value == registrationEntityType.Id &&
+                    registrationIdQry.Contains( d.EntityId.Value ) )
+                .Any().ToString();
+        }
+
+        #endregion
+
+        #region Registration Tab
+
+        /// <summary>
+        /// Binds the registrations filter.
+        /// </summary>
+        private void BindRegistrationsFilter()
+        {
+            fRegistrations.UserPreferenceKeyPrefix = string.Format( "{0}-", hfRegistrationTemplateId.Value );
+
+            sdrpRegistrationDateRange.DelimitedValues = fRegistrations.GetUserPreference( "Registrations Date Range" );
+            ddlRegistrationPaymentStatus.SetValue( fRegistrations.GetUserPreference( "Payment Status" ) );
+            tbRegistrationRegisteredByFirstName.Text = fRegistrations.GetUserPreference( "Registered By First Name" );
+            tbRegistrationRegisteredByLastName.Text = fRegistrations.GetUserPreference( "Registered By Last Name" );
+            tbRegistrationRegistrantFirstName.Text = fRegistrations.GetUserPreference( "Registrant First Name" );
+            tbRegistrationRegistrantLastName.Text = fRegistrations.GetUserPreference( "Registrant Last Name" );
+        }
+
+        /// <summary>
+        /// Binds the registrations grid.
+        /// </summary>
+        private void BindRegistrationsGrid()
+        {
+            int? instanceId = hfRegistrationInstanceId.Value.AsIntegerOrNull();
+            if ( instanceId.HasValue && instanceId > 0)
+            {
+                using ( var rockContext = new RockContext() )
+                {
+                    var registrationEntityType = EntityTypeCache.Get( typeof( Rock.Model.Registration ) );
+
+                    var instance = new RegistrationInstanceService( rockContext ).Get( instanceId.Value );
+                    if ( instance != null )
+                    {
+                        decimal cost = instance.RegistrationTemplate.Cost;
+                        if ( instance.RegistrationTemplate.SetCostOnInstance ?? false )
+                        {
+                            cost = instance.Cost ?? 0.0m;
+                        }
+
+                        _instanceHasCost = cost > 0.0m;
+                    }
+
+                    var qry = new RegistrationService( rockContext )
+                        .Queryable( "PersonAlias.Person,Registrants.PersonAlias.Person,Registrants.Fees.RegistrationTemplateFee" )
+                        .AsNoTracking()
+                        .Where( r =>
+                            r.RegistrationInstanceId == instanceId.Value &&
+                            !r.IsTemporary );
+
+                    var dateRange = SlidingDateRangePicker.CalculateDateRangeFromDelimitedValues( sdrpRegistrationDateRange.DelimitedValues );
+
+                    if ( dateRange.Start.HasValue )
+                    {
+                        qry = qry.Where( r =>
+                            r.CreatedDateTime.HasValue &&
+                            r.CreatedDateTime.Value >= dateRange.Start.Value );
+                    }
+
+                    if ( dateRange.End.HasValue )
+                    {
+                        qry = qry.Where( r =>
+                            r.CreatedDateTime.HasValue &&
+                            r.CreatedDateTime.Value < dateRange.End.Value );
+                    }
+
+                    if ( !string.IsNullOrWhiteSpace( tbRegistrationRegisteredByFirstName.Text ) )
+                    {
+                        string pfname = tbRegistrationRegisteredByFirstName.Text;
+                        qry = qry.Where( r =>
+                            r.FirstName.StartsWith( pfname ) ||
+                            r.PersonAlias.Person.NickName.StartsWith( pfname ) ||
+                            r.PersonAlias.Person.FirstName.StartsWith( pfname ) );
+                    }
+
+                    if ( !string.IsNullOrWhiteSpace( tbRegistrationRegisteredByLastName.Text ) )
+                    {
+                        string plname = tbRegistrationRegisteredByLastName.Text;
+                        qry = qry.Where( r =>
+                            r.LastName.StartsWith( plname ) ||
+                            r.PersonAlias.Person.LastName.StartsWith( plname ) );
+                    }
+
+                    if ( !string.IsNullOrWhiteSpace( tbRegistrationRegistrantFirstName.Text ) )
+                    {
+                        string rfname = tbRegistrationRegistrantFirstName.Text;
+                        qry = qry.Where( r =>
+                            r.Registrants.Any( p =>
+                                p.PersonAlias.Person.NickName.StartsWith( rfname ) ||
+                                p.PersonAlias.Person.FirstName.StartsWith( rfname ) ) );
+                    }
+
+                    if ( !string.IsNullOrWhiteSpace( tbRegistrationRegistrantLastName.Text ) )
+                    {
+                        string rlname = tbRegistrationRegistrantLastName.Text;
+                        qry = qry.Where( r =>
+                            r.Registrants.Any( p =>
+                                p.PersonAlias.Person.LastName.StartsWith( rlname ) ) );
+                    }
+
+                    // If filtering on payment status, need to do some sub-querying...
+                    if ( ddlRegistrationPaymentStatus.SelectedValue != string.Empty && registrationEntityType != null )
+                    {
+                        // Get all the registrant costs
+                        var rCosts = new Dictionary<int, decimal>();
+                        qry.ToList()
+                            .Select( r => new
+                            {
+                                RegistrationId = r.Id,
+                                DiscountCosts = r.Registrants.Sum( p => (decimal?) p.DiscountedCost( r.DiscountPercentage, r.DiscountAmount) ) ?? 0.0m,
+                            } ).ToList()
+                            .ForEach( c =>
+                                rCosts.AddOrReplace( c.RegistrationId, c.DiscountCosts ) );
+
+                        var rPayments = new Dictionary<int, decimal>();
+                        new FinancialTransactionDetailService( rockContext )
+                            .Queryable().AsNoTracking()
+                            .Where( d =>
+                                d.EntityTypeId.HasValue &&
+                                d.EntityId.HasValue &&
+                                d.EntityTypeId.Value == registrationEntityType.Id &&
+                                rCosts.Keys.Contains( d.EntityId.Value ) )
+                            .Select( d => new
+                            {
+                                RegistrationId = d.EntityId.Value,
+                                Payment = d.Amount
+                            } )
+                            .ToList()
+                            .GroupBy( d => d.RegistrationId )
+                            .Select( d => new
+                            {
+                                RegistrationId = d.Key,
+                                Payments = d.Sum( p => p.Payment )
+                            } )
+                            .ToList()
+                            .ForEach( p => rPayments.AddOrReplace( p.RegistrationId, p.Payments ) );
+
+                        var rPmtSummary = rCosts
+                            .Join(
+                                rPayments,
+                                c => c.Key,
+                                p => p.Key, 
+                                ( c, p ) => new
+                                {
+                                    RegistrationId = c.Key,
+                                    Costs = c.Value,
+                                    Payments = p.Value
+                                } )
+                            .ToList();
+
+                        var ids = new List<int>();
+
+                        if ( ddlRegistrationPaymentStatus.SelectedValue == "Paid in Full" )
+                        {
+                            ids = rPmtSummary
+                                .Where( r => r.Costs <= r.Payments )
+                                .Select( r => r.RegistrationId )
+                                .ToList();
+                        }
+                        else
+                        {
+                            ids = rPmtSummary
+                                .Where( r => r.Costs > r.Payments )
+                                .Select( r => r.RegistrationId )
+                                .ToList();
+                        }
+
+                        qry = qry.Where( r => ids.Contains( r.Id ) );
+                    }
+
+                    SortProperty sortProperty = gRegistrations.SortProperty;
+                    if ( sortProperty != null )
+                    {
+                        // If sorting by Total Cost or Balance Due, the database query needs to be run first without ordering,
+                        // and then ordering needs to be done in memory since TotalCost and BalanceDue are not databae fields.
+                        if ( sortProperty.Property == "TotalCost" )
+                        {
+                            if ( sortProperty.Direction == SortDirection.Ascending )
+                            {
+                                gRegistrations.SetLinqDataSource( qry.ToList().OrderBy( r => r.TotalCost ).AsQueryable() );
+                            }
+                            else
+                            {
+                                gRegistrations.SetLinqDataSource( qry.ToList().OrderByDescending( r => r.TotalCost ).AsQueryable() );
+                            }
+                        }
+                        else if ( sortProperty.Property == "BalanceDue" )
+                        {
+                            if ( sortProperty.Direction == SortDirection.Ascending )
+                            {
+                                gRegistrations.SetLinqDataSource( qry.ToList().OrderBy( r => r.BalanceDue ).AsQueryable() );
+                            }
+                            else
+                            {
+                                gRegistrations.SetLinqDataSource( qry.ToList().OrderByDescending( r => r.BalanceDue ).AsQueryable() );
+                            }
+                        }
+                        else
+                        {
+                            gRegistrations.SetLinqDataSource( qry.Sort( sortProperty ) );
+                        }
+                    }
+                    else
+                    {
+                        gRegistrations.SetLinqDataSource( qry.OrderByDescending( r => r.CreatedDateTime ) );
+                    }
+
+                    // Get all the payments for any registrations being displayed on the current page.
+                    // This is used in the RowDataBound event but queried now so that each row does
+                    // not have to query for the data.
+                    var currentPageRegistrations = gRegistrations.DataSource as List<Registration>;
+                    if ( currentPageRegistrations != null && registrationEntityType != null )
+                    {
+                        var registrationIds = currentPageRegistrations
+                            .Select( r => r.Id )
+                            .ToList();
+
+                        registrationPayments = new FinancialTransactionDetailService( rockContext )
+                            .Queryable().AsNoTracking()
+                            .Where( d =>
+                                d.EntityTypeId.HasValue &&
+                                d.EntityId.HasValue &&
+                                d.EntityTypeId.Value == registrationEntityType.Id &&
+                                registrationIds.Contains( d.EntityId.Value ) )
+                            .ToList();
+                    }
+
+                    var discountCodeHeader = gRegistrations.GetColumnByHeaderText( "Discount Code" );
+                    if ( discountCodeHeader != null )
+                    {
+                        discountCodeHeader.Visible = GetAttributeValue( "DisplayDiscountCodes" ).AsBoolean();
+                    }
+
+                    gRegistrations.DataBind();
+                }
+            }
+        }
+
+        #endregion
+
+        #region Registrants Tab
+
+        /// <summary>
+        /// Binds the registrants filter.
+        /// </summary>
+        private void BindRegistrantsFilter( RegistrationInstance instance )
+        {
+            fRegistrants.UserPreferenceKeyPrefix = string.Format( "{0}-", hfRegistrationTemplateId.Value );
+            sdrpRegistrantsRegistrantDateRange.DelimitedValues = fRegistrants.GetUserPreference( "Registrants Date Range" );
+            tbRegistrantsRegistrantFirstName.Text = fRegistrants.GetUserPreference( "First Name" );
+            tbRegistrantsRegistrantLastName.Text = fRegistrants.GetUserPreference( "Last Name" );
+            ddlRegistrantsInGroup.SetValue( fRegistrants.GetUserPreference( "In Group" ) );
+
+            ddlRegistrantsSignedDocument.SetValue( fRegistrants.GetUserPreference( "Signed Document" ) );
+            ddlRegistrantsSignedDocument.Visible = instance != null && instance.RegistrationTemplate != null && instance.RegistrationTemplate.RequiredSignatureDocumentTemplateId.HasValue;
+        }
+
+        /// <summary>
+        /// Binds the registrants grid.
+        /// </summary>
+        private void BindRegistrantsGrid( bool isExporting = false )
+        {
+            _isExporting = isExporting;
+            int? instanceId = hfRegistrationInstanceId.Value.AsIntegerOrNull();
+            if ( instanceId.HasValue )
+            {
+                using ( var rockContext = new RockContext() )
+                {
+                    var registrationInstance = new RegistrationInstanceService( rockContext ).Get( instanceId.Value );
+
+                    if ( registrationInstance != null &&
+                        registrationInstance.RegistrationTemplate != null &&
+                        registrationInstance.RegistrationTemplate.RequiredSignatureDocumentTemplateId.HasValue )
+                    {
+                        Signers = new SignatureDocumentService( rockContext )
+                            .Queryable().AsNoTracking()
+                            .Where( d =>
+                                d.SignatureDocumentTemplateId == registrationInstance.RegistrationTemplate.RequiredSignatureDocumentTemplateId.Value &&
+                                d.Status == SignatureDocumentStatus.Signed &&
+                                d.BinaryFileId.HasValue &&
+                                d.AppliesToPersonAlias != null )
+                            .OrderByDescending( d => d.LastStatusDate )
+                            .Select( d => d.AppliesToPersonAlias.PersonId )
+                            .ToList();
+                    }
+
+                    // Start query for registrants
+                    var qry = new RegistrationRegistrantService( rockContext )
+                    .Queryable( "PersonAlias.Person.PhoneNumbers.NumberTypeValue,Fees.RegistrationTemplateFee,GroupMember.Group" ).AsNoTracking()
+                    .Where( r =>
+                        r.Registration.RegistrationInstanceId == instanceId.Value &&
+                        r.PersonAlias != null &&
+                        r.PersonAlias.Person != null &&
+                        r.OnWaitList == false );
+
+                    // Filter by daterange
+                    var dateRange = SlidingDateRangePicker.CalculateDateRangeFromDelimitedValues( sdrpRegistrantsRegistrantDateRange.DelimitedValues );
+                    if ( dateRange.Start.HasValue )
+                    {
+                        qry = qry.Where( r =>
+                            r.CreatedDateTime.HasValue &&
+                            r.CreatedDateTime.Value >= dateRange.Start.Value );
+                    }
+
+                    if ( dateRange.End.HasValue )
+                    {
+                        qry = qry.Where( r =>
+                            r.CreatedDateTime.HasValue &&
+                            r.CreatedDateTime.Value < dateRange.End.Value );
+                    }
+
+                    // Filter by first name
+                    if ( !string.IsNullOrWhiteSpace( tbRegistrantsRegistrantFirstName.Text ) )
+                    {
+                        string rfname = tbRegistrantsRegistrantFirstName.Text;
+                        qry = qry.Where( r =>
+                            r.PersonAlias.Person.NickName.StartsWith( rfname ) ||
+                            r.PersonAlias.Person.FirstName.StartsWith( rfname ) );
+                    }
+
+                    // Filter by last name
+                    if ( !string.IsNullOrWhiteSpace( tbRegistrantsRegistrantLastName.Text ) )
+                    {
+                        string rlname = tbRegistrantsRegistrantLastName.Text;
+                        qry = qry.Where( r =>
+                            r.PersonAlias.Person.LastName.StartsWith( rlname ) );
+                    }
+
+                    // Filter by signed documents
+                    if ( Signers != null )
+                    {
+                        if ( ddlRegistrantsSignedDocument.SelectedValue.AsBooleanOrNull() == true )
+                        {
+                            qry = qry.Where( r => Signers.Contains( r.PersonAlias.PersonId ) );
+                        }
+                        else if ( ddlRegistrantsSignedDocument.SelectedValue.AsBooleanOrNull() == false )
+                        {
+                            qry = qry.Where( r => !Signers.Contains( r.PersonAlias.PersonId ) );
+                        }
+                    }
+
+                    if ( ddlRegistrantsInGroup.SelectedValue.AsBooleanOrNull() == true )
+                    {
+                        qry = qry.Where( r => r.GroupMemberId.HasValue );
+                    }
+                    else if ( ddlRegistrantsInGroup.SelectedValue.AsBooleanOrNull() == false )
+                    {
+                        qry = qry.Where( r => !r.GroupMemberId.HasValue );
+                    }
+
+                    bool preloadCampusValues = false;
+                    var registrantAttributes = new List<AttributeCache>();
+                    var personAttributes = new List<AttributeCache>();
+                    var groupMemberAttributes = new List<AttributeCache>();
+                    var registrantAttributeIds = new List<int>();
+                    var personAttributesIds = new List<int>();
+                    var groupMemberAttributesIds = new List<int>();
+
+
+                    var personIds = qry.Select( r => r.PersonAlias.PersonId ).Distinct().ToList();
+
+                    if ( isExporting || RegistrantFields != null && RegistrantFields.Any(f => f.PersonFieldType != null && f.PersonFieldType == RegistrationPersonFieldType.Address) )
+                    {
+                        _homeAddresses = Person.GetHomeLocations( personIds );
+                    }
+
+                    if ( RegistrantFields != null )
+                    {
+                        SetPhoneDictionary( rockContext, personIds );
+
+                        // Filter by any selected
+                        foreach ( var personFieldType in RegistrantFields
+                            .Where( f =>
+                                f.FieldSource == RegistrationFieldSource.PersonField &&
+                                f.PersonFieldType.HasValue )
+                            .Select( f => f.PersonFieldType.Value ) )
+                        {
+                            switch ( personFieldType )
+                            {
+                                case RegistrationPersonFieldType.Campus:
+                                    preloadCampusValues = true;
+
+                                    var ddlCampus = phRegistrantsRegistrantFormFieldFilters.FindControl( "ddlRegistrantsCampus" ) as RockDropDownList;
+                                    if ( ddlCampus != null )
+                                    {
+                                        var campusId = ddlCampus.SelectedValue.AsIntegerOrNull();
+                                        if ( campusId.HasValue )
+                                        {
+                                            var familyGroupTypeGuid = Rock.SystemGuid.GroupType.GROUPTYPE_FAMILY.AsGuid();
+                                            qry = qry.Where( r =>
+                                                r.PersonAlias.Person.Members.Any( m =>
+                                                    m.Group.GroupType.Guid == familyGroupTypeGuid &&
+                                                    m.Group.CampusId.HasValue &&
+                                                    m.Group.CampusId.Value == campusId ) );
+                                        }
+                                    }
+
+                                    break;
+
+                                case RegistrationPersonFieldType.Email:
+                                    var tbEmailFilter = phRegistrantsRegistrantFormFieldFilters.FindControl( "tbRegistrantsEmailFilter" ) as RockTextBox;
+                                    if ( tbEmailFilter != null && !string.IsNullOrWhiteSpace( tbEmailFilter.Text ) )
+                                    {
+                                        qry = qry.Where( r =>
+                                            r.PersonAlias.Person.Email != null &&
+                                            r.PersonAlias.Person.Email.Contains( tbEmailFilter.Text ) );
+                                    }
+
+                                    break;
+
+                                case RegistrationPersonFieldType.Birthdate:
+                                    var drpBirthdateFilter = phRegistrantsRegistrantFormFieldFilters.FindControl( "drpRegistrantsBirthdateFilter" ) as DateRangePicker;
+                                    if ( drpBirthdateFilter != null )
+                                    {
+                                        if ( drpBirthdateFilter.LowerValue.HasValue )
+                                        {
+                                            qry = qry.Where( r =>
+                                                r.PersonAlias.Person.BirthDate.HasValue &&
+                                                r.PersonAlias.Person.BirthDate.Value >= drpBirthdateFilter.LowerValue.Value );
+                                        }
+
+                                        if ( drpBirthdateFilter.UpperValue.HasValue )
+                                        {
+                                            qry = qry.Where( r =>
+                                                r.PersonAlias.Person.BirthDate.HasValue &&
+                                                r.PersonAlias.Person.BirthDate.Value <= drpBirthdateFilter.UpperValue.Value );
+                                        }
+                                    }
+
+                                    break;
+
+                                case RegistrationPersonFieldType.Grade:
+                                    var gpGradeFilter = phRegistrantsRegistrantFormFieldFilters.FindControl( "gpRegistrantsGradeFilter" ) as GradePicker;
+                                    if ( gpGradeFilter != null )
+                                    {
+                                        int? graduationYear = Person.GraduationYearFromGradeOffset( gpGradeFilter.SelectedValueAsInt( false ) );
+                                        if ( graduationYear.HasValue )
+                                        {
+                                            qry = qry.Where( r =>
+                                                r.PersonAlias.Person.GraduationYear.HasValue &&
+                                                r.PersonAlias.Person.GraduationYear == graduationYear.Value );
+                                        }
+                                    }
+
+                                    break;
+
+                                case RegistrationPersonFieldType.Gender:
+                                    var ddlGenderFilter = phRegistrantsRegistrantFormFieldFilters.FindControl( "ddlRegistrantsGenderFilter" ) as RockDropDownList;
+                                    if ( ddlGenderFilter != null )
+                                    {
+                                        var gender = ddlGenderFilter.SelectedValue.ConvertToEnumOrNull<Gender>();
+                                        if ( gender.HasValue )
+                                        {
+                                            qry = qry.Where( r =>
+                                                r.PersonAlias.Person.Gender == gender );
+                                        }
+                                    }
+
+                                    break;
+
+                                case RegistrationPersonFieldType.MaritalStatus:
+                                    var ddlMaritalStatusFilter = phRegistrantsRegistrantFormFieldFilters.FindControl( "ddlRegistrantsMaritalStatusFilter" ) as RockDropDownList;
+                                    if ( ddlMaritalStatusFilter != null )
+                                    {
+                                        var maritalStatusId = ddlMaritalStatusFilter.SelectedValue.AsIntegerOrNull();
+                                        if ( maritalStatusId.HasValue )
+                                        {
+                                            qry = qry.Where( r =>
+                                                r.PersonAlias.Person.MaritalStatusValueId.HasValue &&
+                                                r.PersonAlias.Person.MaritalStatusValueId.Value == maritalStatusId.Value );
+                                        }
+                                    }
+
+                                    break;
+
+                                case RegistrationPersonFieldType.MobilePhone:
+                                    var tbMobilePhoneFilter = phRegistrantsRegistrantFormFieldFilters.FindControl( "tbRegistrantsMobilePhoneFilter" ) as RockTextBox;
+                                    if ( tbMobilePhoneFilter != null && !string.IsNullOrWhiteSpace( tbMobilePhoneFilter.Text ) )
+                                    {
+                                        string numericPhone = tbMobilePhoneFilter.Text.AsNumeric();
+                                        if ( !string.IsNullOrEmpty( numericPhone ) )
+                                        {
+                                            var phoneNumberPersonIdQry = new PhoneNumberService( rockContext )
+                                                .Queryable()
+                                                .Where( a => a.Number.Contains( numericPhone ) )
+                                                .Select( a => a.PersonId );
+
+                                            qry = qry.Where( r => phoneNumberPersonIdQry.Contains( r.PersonAlias.PersonId ) );
+                                        }
+                                    }
+
+                                    break;
+
+                                case RegistrationPersonFieldType.HomePhone:
+                                    var tbRegistrantsHomePhoneFilter = phRegistrantsRegistrantFormFieldFilters.FindControl( "tbRegistrantsHomePhoneFilter" ) as RockTextBox;
+                                    if ( tbRegistrantsHomePhoneFilter != null && !string.IsNullOrWhiteSpace( tbRegistrantsHomePhoneFilter.Text ) )
+                                    {
+                                        string numericPhone = tbRegistrantsHomePhoneFilter.Text.AsNumeric();
+                                        if ( !string.IsNullOrEmpty( numericPhone ) )
+                                        {
+                                            var phoneNumberPersonIdQry = new PhoneNumberService( rockContext )
+                                                .Queryable()
+                                                .Where( a => a.Number.Contains( numericPhone ) )
+                                                .Select( a => a.PersonId );
+
+                                            qry = qry.Where( r => phoneNumberPersonIdQry.Contains( r.PersonAlias.PersonId ) );
+                                        }
+                                    }
+
+                                    break;
+                            }
+                        }
+
+                        // Get all the registrant attributes selected to be on grid
+                        registrantAttributes = RegistrantFields
+                            .Where( f =>
+                                f.Attribute != null &&
+                                f.FieldSource == RegistrationFieldSource.RegistrationAttribute )
+                            .Select( f => f.Attribute )
+                            .ToList();
+                        registrantAttributeIds = registrantAttributes.Select( a => a.Id ).Distinct().ToList();
+
+                        // Filter query by any configured registrant attribute filters
+                        if ( registrantAttributes != null && registrantAttributes.Any() )
+                        {
+                            var attributeValueService = new AttributeValueService( rockContext );
+                            var parameterExpression = attributeValueService.ParameterExpression;
+                            foreach ( var attribute in registrantAttributes )
+                            {
+                                var filterControl = phRegistrantsRegistrantFormFieldFilters.FindControl( "filterRegistrants_" + attribute.Id.ToString() );
+                                if ( filterControl == null )
+                                {
+                                    continue;
+                                }
+
+                                var filterValues = attribute.FieldType.Field.GetFilterValues( filterControl, attribute.QualifierValues, Rock.Reporting.FilterMode.SimpleFilter );
+                                var filterIsDefault = attribute.FieldType.Field.IsEqualToValue( filterValues, attribute.DefaultValue );
+                                var expression = attribute.FieldType.Field.AttributeFilterExpression( attribute.QualifierValues, filterValues, parameterExpression );
+                                if ( expression == null )
+                                {
+                                    continue;
+                                }
+
+                                var attributeValues = attributeValueService
+                                                      .Queryable()
+                                                      .Where( v => v.Attribute.Id == attribute.Id );
+
+                                var filteredAttributeValues = attributeValues.Where( parameterExpression, expression, null );
+
+                                if ( filterIsDefault )
+                                {
+                                    qry = qry.Where( w =>
+                                         !attributeValues.Any( v => v.EntityId == w.Id ) ||
+                                         filteredAttributeValues.Select( v => v.EntityId ).Contains( w.Id ) );
+                                }
+                                else
+                                {
+                                    qry = qry.Where( w =>
+                                        filteredAttributeValues.Select( v => v.EntityId ).Contains( w.Id ) );
+                                }
+                            }
+                        }
+
+                        // Get all the person attributes selected to be on grid
+                        personAttributes = RegistrantFields
+                            .Where( f =>
+                                f.Attribute != null &&
+                                f.FieldSource == RegistrationFieldSource.PersonAttribute )
+                            .Select( f => f.Attribute )
+                            .ToList();
+                        personAttributesIds = personAttributes.Select( a => a.Id ).Distinct().ToList();
+
+                        // Filter query by any configured person attribute filters
+                        if ( personAttributes != null && personAttributes.Any() )
+                        {
+                            var attributeValueService = new AttributeValueService( rockContext );
+                            var parameterExpression = attributeValueService.ParameterExpression;
+                            foreach ( var attribute in personAttributes )
+                            {
+                                var filterControl = phRegistrantsRegistrantFormFieldFilters.FindControl( "filterRegistrants_" + attribute.Id.ToString() );
+                                if ( filterControl == null )
+                                {
+                                    continue;
+                                }
+
+                                var filterValues = attribute.FieldType.Field.GetFilterValues( filterControl, attribute.QualifierValues, Rock.Reporting.FilterMode.SimpleFilter );
+                                var filterIsDefault = attribute.FieldType.Field.IsEqualToValue( filterValues, attribute.DefaultValue );
+                                var expression = attribute.FieldType.Field.AttributeFilterExpression( attribute.QualifierValues, filterValues, parameterExpression );
+                                if ( expression == null )
+                                {
+                                    continue;
+                                }
+
+                                var attributeValues = attributeValueService
+                                    .Queryable()
+                                    .Where( v => v.Attribute.Id == attribute.Id );
+
+                                var filteredAttributeValues = attributeValues.Where( parameterExpression, expression, null );
+
+                                if ( filterIsDefault )
+                                {
+                                    qry = qry.Where( w =>
+                                         !attributeValues.Any( v => v.EntityId == w.PersonAlias.PersonId ) ||
+                                         filteredAttributeValues.Select( v => v.EntityId ).Contains( w.PersonAlias.PersonId ) );
+                                }
+                                else
+                                {
+                                    qry = qry.Where( w =>
+                                        filteredAttributeValues.Select( v => v.EntityId ).Contains( w.PersonAlias.PersonId ) );
+                                }
+                            }
+                        }
+
+                        // Get all the group member attributes selected to be on grid
+                        groupMemberAttributes = RegistrantFields
+                            .Where( f =>
+                                f.Attribute != null &&
+                                f.FieldSource == RegistrationFieldSource.GroupMemberAttribute )
+                            .Select( f => f.Attribute )
+                            .ToList();
+                        groupMemberAttributesIds = groupMemberAttributes.Select( a => a.Id ).Distinct().ToList();
+
+                        // Filter query by any configured person attribute filters
+                        if ( groupMemberAttributes != null && groupMemberAttributes.Any() )
+                        {
+                            var attributeValueService = new AttributeValueService( rockContext );
+                            var parameterExpression = attributeValueService.ParameterExpression;
+                            foreach ( var attribute in groupMemberAttributes )
+                            {
+                                var filterControl = phRegistrantsRegistrantFormFieldFilters.FindControl( "filterRegistrants_" + attribute.Id.ToString() );
+                                if ( filterControl == null )
+                                {
+                                    continue;
+                                }
+
+                                var filterValues = attribute.FieldType.Field.GetFilterValues( filterControl, attribute.QualifierValues, Rock.Reporting.FilterMode.SimpleFilter );
+                                var filterIsDefault = attribute.FieldType.Field.IsEqualToValue( filterValues, attribute.DefaultValue );
+                                var expression = attribute.FieldType.Field.AttributeFilterExpression( attribute.QualifierValues, filterValues, parameterExpression );
+                                if ( expression == null )
+                                {
+                                    continue;
+                                }
+
+                                var attributeValues = attributeValueService
+                                    .Queryable()
+                                    .Where( v => v.Attribute.Id == attribute.Id );
+
+                                var filteredAttributeValues = attributeValues.Where( parameterExpression, expression, null );
+
+                                if ( filterIsDefault )
+                                {
+                                    qry = qry.Where( r => r.GroupMemberId.HasValue &&
+                                         ( !attributeValues.Any( v => v.EntityId == r.GroupMemberId.Value ) ||
+                                            filteredAttributeValues.Select( v => v.EntityId ).Contains( r.GroupMemberId.Value ) ) );
+                                }
+                                else
+                                {
+                                    qry = qry.Where( r =>
+                                        r.GroupMemberId.HasValue &&
+                                        filteredAttributeValues
+                                            .Select( v => v.EntityId )
+                                            .Contains( r.GroupMemberId.Value ) );
+                                }
+
+                                qry = qry.Where( r => r.GroupMemberId.HasValue && attributeValues.Select( v => v.EntityId ).Contains( r.GroupMemberId.Value ) );
+                            }
+                        }
+                    }
+
+                    // Sort the query
+                    IOrderedQueryable<RegistrationRegistrant> orderedQry = null;
+                    SortProperty sortProperty = gRegistrants.SortProperty;
+                    if ( sortProperty != null )
+                    {
+                        orderedQry = qry.Sort( sortProperty );
+                    }
+                    else
+                    {
+                        orderedQry = qry
+                            .OrderBy( r => r.PersonAlias.Person.LastName )
+                            .ThenBy( r => r.PersonAlias.Person.NickName );
+                    }
+
+                    // increase the timeout just in case. A complex filter on the grid might slow things down
+                    rockContext.Database.CommandTimeout = 180;
+
+                    // Set the grids LinqDataSource which will run query and set results for current page
+                    gRegistrants.SetLinqDataSource<RegistrationRegistrant>( orderedQry );
+
+                    if ( RegistrantFields != null )
+                    {
+                        // Get the query results for the current page
+                        var currentPageRegistrants = gRegistrants.DataSource as List<RegistrationRegistrant>;
+                        if ( currentPageRegistrants != null )
+                        {
+                            // Get all the registrant ids in current page of query results
+                            var registrantIds = currentPageRegistrants
+                                .Select( r => r.Id )
+                                .Distinct()
+                                .ToList();
+
+                            // Get all the person ids in current page of query results
+                            var currentPagePersonIds = currentPageRegistrants
+                                .Select( r => r.PersonAlias.PersonId )
+                                .Distinct()
+                                .ToList();
+
+                            // Get all the group member ids and the group id in current page of query results
+                            var groupMemberIds = new List<int>();
+                            GroupLinks = new Dictionary<int, string>();
+                            foreach ( var groupMember in currentPageRegistrants
+                                .Where( m =>
+                                    m.GroupMember != null &&
+                                    m.GroupMember.Group != null )
+                                .Select( m => m.GroupMember ) )
+                            {
+                                groupMemberIds.Add( groupMember.Id );
+
+                                string linkedPageUrl = LinkedPageUrl( "GroupDetailPage", new Dictionary<string, string> { { "GroupId", groupMember.GroupId.ToString() } } );
+                                GroupLinks.AddOrIgnore(
+                                    groupMember.GroupId,
+                                    isExporting ? groupMember.Group.Name : string.Format( "<a href='{0}'>{1}</a>", linkedPageUrl, groupMember.Group.Name ) );
+                            }
+
+                            // If the campus column was selected to be displayed on grid, preload all the people's
+                            // campuses so that the databind does not need to query each row
+                            if ( preloadCampusValues )
+                            {
+                                PersonCampusIds = new Dictionary<int, List<int>>();
+
+                                Guid familyGroupTypeGuid = Rock.SystemGuid.GroupType.GROUPTYPE_FAMILY.AsGuid();
+                                foreach ( var personCampusList in new GroupMemberService( rockContext )
+                                    .Queryable().AsNoTracking()
+                                    .Where( m =>
+                                        m.Group.GroupType.Guid == familyGroupTypeGuid &&
+                                        currentPagePersonIds.Contains( m.PersonId ) )
+                                    .GroupBy( m => m.PersonId )
+                                    .Select( m => new
+                                    {
+                                        PersonId = m.Key,
+                                        CampusIds = m
+                                            .Where( g => g.Group.CampusId.HasValue )
+                                            .Select( g => g.Group.CampusId.Value )
+                                            .ToList()
+                                    } ) )
+                                {
+                                    PersonCampusIds.Add( personCampusList.PersonId, personCampusList.CampusIds );
+                                }
+                            }
+
+                            // If there are any attributes that were selected to be displayed, we're going
+                            // to try and read all attribute values in one query and then put them into a
+                            // custom grid ObjectList property so that the AttributeField columns don't need
+                            // to do the LoadAttributes and querying of values for each row/column
+                            if ( personAttributesIds.Any() || groupMemberAttributesIds.Any() || registrantAttributeIds.Any() )
+                            {
+                                // Query the attribute values for all rows and attributes
+                                var attributeValues = new AttributeValueService( rockContext )
+                                    .Queryable( "Attribute" ).AsNoTracking()
+                                    .Where( v =>
+                                        v.EntityId.HasValue &&
+                                        (
+                                            (
+                                                personAttributesIds.Contains( v.AttributeId ) &&
+                                                currentPagePersonIds.Contains( v.EntityId.Value )
+                                            ) ||
+                                            (
+                                                groupMemberAttributesIds.Contains( v.AttributeId ) &&
+                                                groupMemberIds.Contains( v.EntityId.Value )
+                                            ) ||
+                                            (
+                                                registrantAttributeIds.Contains( v.AttributeId ) &&
+                                                registrantIds.Contains( v.EntityId.Value )
+                                            )
+                                        ) ).ToList();
+
+                                // Get the attributes to add to each row's object
+                                var attributes = new Dictionary<string, AttributeCache>();
+                                RegistrantFields
+                                        .Where( f => f.Attribute != null )
+                                        .Select( f => f.Attribute )
+                                        .ToList()
+                                    .ForEach( a => attributes
+                                        .Add( a.Id.ToString() + a.Key, a ) );
+
+                                // Initialize the grid's object list
+                                gRegistrants.ObjectList = new Dictionary<string, object>();
+
+                                // Loop through each of the current page's registrants and build an attribute
+                                // field object for storing attributes and the values for each of the registrants
+                                foreach ( var registrant in currentPageRegistrants )
+                                {
+                                    // Create a row attribute object
+                                    var attributeFieldObject = new AttributeFieldObject();
+
+                                    // Add the attributes to the attribute object
+                                    attributeFieldObject.Attributes = attributes;
+
+                                    // Add any person attribute values to object
+                                    attributeValues
+                                        .Where( v =>
+                                            personAttributesIds.Contains( v.AttributeId ) &&
+                                            v.EntityId.Value == registrant.PersonAlias.PersonId )
+                                        .ToList()
+                                        .ForEach( v => attributeFieldObject.AttributeValues
+                                            .Add( v.AttributeId.ToString() + v.Attribute.Key, new AttributeValueCache( v ) ) );
+
+                                    // Add any group member attribute values to object
+                                    if ( registrant.GroupMemberId.HasValue )
+                                    {
+                                        attributeValues
+                                            .Where( v =>
+                                                groupMemberAttributesIds.Contains( v.AttributeId ) &&
+                                                v.EntityId.Value == registrant.GroupMemberId.Value )
+                                            .ToList()
+                                            .ForEach( v => attributeFieldObject.AttributeValues
+                                                .Add( v.AttributeId.ToString() + v.Attribute.Key, new AttributeValueCache( v ) ) );
+                                    }
+
+                                    // Add any registrant attribute values to object
+                                    attributeValues
+                                        .Where( v =>
+                                            registrantAttributeIds.Contains( v.AttributeId ) &&
+                                            v.EntityId.Value == registrant.Id )
+                                        .ToList()
+                                        .ForEach( v => attributeFieldObject.AttributeValues
+                                            .Add( v.AttributeId.ToString() + v.Attribute.Key, new AttributeValueCache( v ) ) );
+
+                                    // Add row attribute object to grid's object list
+                                    gRegistrants.ObjectList.Add( registrant.Id.ToString(), attributeFieldObject );
+                                }
+                            }
+                        }
+                    }
+
+                    gRegistrants.DataBind();
+                }
+            }
+        }
+
+        private void SetPhoneDictionary( RockContext rockContext, List<int> personIds )
+        {
+            if ( RegistrantFields.Any( f => f.PersonFieldType != null && f.PersonFieldType == RegistrationPersonFieldType.MobilePhone ) )
+            {
+                var phoneNumberService = new PhoneNumberService( rockContext );
+                foreach ( var personId in personIds )
+                {
+                    _mobilePhoneNumbers[personId] = phoneNumberService.GetNumberByPersonIdAndType( personId, Rock.SystemGuid.DefinedValue.PERSON_PHONE_TYPE_MOBILE );
+                }
+            }
+
+            if ( RegistrantFields.Any( f => f.PersonFieldType != null && f.PersonFieldType == RegistrationPersonFieldType.HomePhone ) )
+            {
+                var phoneNumberService = new PhoneNumberService( rockContext );
+                foreach ( var personId in personIds )
+                {
+                    _homePhoneNumbers[personId] = phoneNumberService.GetNumberByPersonIdAndType( personId, Rock.SystemGuid.DefinedValue.PERSON_PHONE_TYPE_HOME );
+                }
+            }
+        }
+
+        /// <summary>
+        /// Gets all of the form fields that were configured as 'Show on Grid' for the registration template
+        /// </summary>
+        /// <param name="registrationInstance">The registration instance.</param>
+        private void LoadRegistrantFormFields( RegistrationInstance registrationInstance )
+        {
+            RegistrantFields = new List<RegistrantFormField>();
+
+            if ( registrationInstance != null )
+            {
+                foreach ( var form in registrationInstance.RegistrationTemplate.Forms )
+                {
+                    foreach ( var formField in form.Fields
+                        .Where( f => f.IsGridField )
+                        .OrderBy( f => f.Order ) )
+                    {
+                        if ( formField.FieldSource == RegistrationFieldSource.PersonField )
+                        {
+                            if ( formField.PersonFieldType != RegistrationPersonFieldType.FirstName &&
+                                formField.PersonFieldType != RegistrationPersonFieldType.LastName )
+                            {
+                                RegistrantFields.Add(
+                                    new RegistrantFormField
+                                    {
+                                        FieldSource = formField.FieldSource,
+                                        PersonFieldType = formField.PersonFieldType
+                                    } );
+                            }
+                        }
+                        else
+                        {
+                            RegistrantFields.Add(
+                                new RegistrantFormField
+                                {
+                                    FieldSource = formField.FieldSource,
+                                    Attribute = AttributeCache.Get( formField.AttributeId.Value )
+                                } );
+                        }
+                    }
+                }
+            }
+        }
+
+        private void ClearGrid(Grid grid )
+        {
+            // Remove any of the dynamic person fields
+            var dynamicColumns = new List<string> {
+                "PersonAlias.Person.BirthDate",
+            };
+            foreach ( var column in grid.Columns
+                .OfType<BoundField>()
+                .Where( c => dynamicColumns.Contains( c.DataField ) )
+                .ToList() )
+            {
+                grid.Columns.Remove( column );
+            }
+
+            // Remove any of the dynamic attribute fields
+            foreach ( var column in grid.Columns
+                .OfType<AttributeField>()
+                .ToList() )
+            {
+                grid.Columns.Remove( column );
+            }
+
+            // Remove the fees field
+            foreach ( var column in grid.Columns
+                .OfType<TemplateField>()
+                .Where( c => c.HeaderText == "Fees" )
+                .ToList() )
+            {
+                grid.Columns.Remove( column );
+            }
+
+            // Remove the delete field
+            foreach ( var column in grid.Columns
+                .OfType<DeleteField>()
+                .ToList() )
+            {
+                grid.Columns.Remove( column );
+            }
+
+            // Remove the delete field
+            foreach ( var column in grid.Columns
+                .OfType<GroupPickerField>()
+                .ToList() )
+            {
+                grid.Columns.Remove( column );
+            }
+        }
+
+        /// <summary>
+        /// Adds the filter controls and grid columns for all of the registration template's form fields
+        /// that were configured to 'Show on Grid'
+        /// </summary>
+        private void AddDynamicControls( bool setValues )
+        {
+            phRegistrantsRegistrantFormFieldFilters.Controls.Clear();
+            phGroupPlacementsFormFieldFilters.Controls.Clear();
+            phWaitListFormFieldFilters.Controls.Clear();
+
+            ClearGrid( gGroupPlacements );
+            ClearGrid( gRegistrants );
+            ClearGrid( gWaitList );
+
+            string dataFieldExpression = string.Empty;
+
+            if ( RegistrantFields != null )
+            {
+                foreach ( var field in RegistrantFields )
+                {
+                    if ( field.FieldSource == RegistrationFieldSource.PersonField && field.PersonFieldType.HasValue )
+                    {
+                        switch ( field.PersonFieldType.Value )
+                        {
+                            case RegistrationPersonFieldType.Campus:
+                                var ddlRegistrantsCampus = new RockDropDownList();
+                                ddlRegistrantsCampus.ID = "ddlRegistrantsCampus";
+                                ddlRegistrantsCampus.Label = "Home Campus";
+                                ddlRegistrantsCampus.DataValueField = "Id";
+                                ddlRegistrantsCampus.DataTextField = "Name";
+                                ddlRegistrantsCampus.DataSource = CampusCache.All();
+                                ddlRegistrantsCampus.DataBind();
+                                ddlRegistrantsCampus.Items.Insert( 0, new ListItem( string.Empty, string.Empty ) );
+
+                                if ( setValues )
+                                {
+                                    ddlRegistrantsCampus.SetValue( fRegistrants.GetUserPreference( "Home Campus" ) );
+                                }
+
+                                phRegistrantsRegistrantFormFieldFilters.Controls.Add( ddlRegistrantsCampus );
+
+                                var ddlGroupPlacementsCampus = new RockDropDownList();
+                                ddlGroupPlacementsCampus.ID = "ddlGroupPlacementsCampus";
+                                ddlGroupPlacementsCampus.Label = "Home Campus";
+                                ddlGroupPlacementsCampus.DataValueField = "Id";
+                                ddlGroupPlacementsCampus.DataTextField = "Name";
+                                ddlGroupPlacementsCampus.DataSource = CampusCache.All();
+                                ddlGroupPlacementsCampus.DataBind();
+                                ddlGroupPlacementsCampus.Items.Insert( 0, new ListItem( string.Empty, string.Empty ) );
+
+                                if ( setValues )
+                                {
+                                    ddlGroupPlacementsCampus.SetValue( fGroupPlacements.GetUserPreference( "GroupPlacements-Home Campus" ) );
+                                }
+
+                                phGroupPlacementsFormFieldFilters.Controls.Add( ddlGroupPlacementsCampus );
+
+                                var ddlWaitListCampus = new RockDropDownList();
+                                ddlWaitListCampus.ID = "ddlWaitlistCampus";
+                                ddlWaitListCampus.Label = "Home Campus";
+                                ddlWaitListCampus.DataValueField = "Id";
+                                ddlWaitListCampus.DataTextField = "Name";
+                                ddlWaitListCampus.DataSource = CampusCache.All();
+                                ddlWaitListCampus.DataBind();
+                                ddlWaitListCampus.Items.Insert( 0, new ListItem( string.Empty, string.Empty ) );
+                                ddlWaitListCampus.SetValue( fRegistrants.GetUserPreference( "WL-Home Campus" ) );
+                                phWaitListFormFieldFilters.Controls.Add( ddlWaitListCampus );
+
+                                var templateField = new RockLiteralField();
+                                templateField.ID = "lRegistrantsCampus";
+                                templateField.HeaderText = "Campus";
+                                gRegistrants.Columns.Add( templateField );
+
+                                var templateField2 = new RockLiteralField();
+                                templateField2.ID = "lGroupPlacementsCampus";
+                                templateField2.HeaderText = "Campus";
+                                gGroupPlacements.Columns.Add( templateField2 );
+
+                                var templateField3 = new RockLiteralField();
+                                templateField3.ID = "lWaitlistCampus";
+                                templateField3.HeaderText = "Campus";
+                                gWaitList.Columns.Add( templateField3 );
+
+                                break;
+
+                            case RegistrationPersonFieldType.Email:
+                                var tbRegistrantsEmailFilter = new RockTextBox();
+                                tbRegistrantsEmailFilter.ID = "tbRegistrantsEmailFilter";
+                                tbRegistrantsEmailFilter.Label = "Email";
+
+                                if ( setValues )
+                                {
+                                    tbRegistrantsEmailFilter.Text = fRegistrants.GetUserPreference( "Email" );
+                                }
+
+                                phRegistrantsRegistrantFormFieldFilters.Controls.Add( tbRegistrantsEmailFilter );
+
+                                var tbGroupPlacementsEmailFilter = new RockTextBox();
+                                tbGroupPlacementsEmailFilter.ID = "tbGroupPlacementsEmailFilter";
+                                tbGroupPlacementsEmailFilter.Label = "Email";
+
+                                if ( setValues )
+                                {
+                                    tbGroupPlacementsEmailFilter.Text = fGroupPlacements.GetUserPreference( "Email" );
+                                }
+
+                                phGroupPlacementsFormFieldFilters.Controls.Add( tbGroupPlacementsEmailFilter );
+
+                                var tbWaitlistEmailFilter = new RockTextBox();
+                                tbWaitlistEmailFilter.ID = "tbWaitlistEmailFilter";
+                                tbWaitlistEmailFilter.Label = "Email";
+                                tbWaitlistEmailFilter.Text = fRegistrants.GetUserPreference( "WL-Email" );
+                                phWaitListFormFieldFilters.Controls.Add( tbWaitlistEmailFilter );
+
+                                dataFieldExpression = "PersonAlias.Person.Email";
+                                var emailField = new RockBoundField();
+                                emailField.DataField = dataFieldExpression;
+                                emailField.HeaderText = "Email";
+                                emailField.SortExpression = dataFieldExpression;
+                                gRegistrants.Columns.Add( emailField );
+
+                                var emailField2 = new RockBoundField();
+                                emailField2.DataField = dataFieldExpression;
+                                emailField2.HeaderText = "Email";
+                                emailField2.SortExpression = dataFieldExpression;
+                                gGroupPlacements.Columns.Add( emailField2 );
+
+                                var emailField3 = new RockBoundField();
+                                emailField3.DataField = dataFieldExpression;
+                                emailField3.HeaderText = "Email";
+                                emailField3.SortExpression = dataFieldExpression;
+                                gWaitList.Columns.Add( emailField3 );
+
+                                break;
+
+                            case RegistrationPersonFieldType.Birthdate:
+                                var drpRegistrantsBirthdateFilter = new DateRangePicker();
+                                drpRegistrantsBirthdateFilter.ID = "drpRegistrantsBirthdateFilter";
+                                drpRegistrantsBirthdateFilter.Label = "Birthdate Range";
+
+                                if ( setValues )
+                                {
+                                    drpRegistrantsBirthdateFilter.DelimitedValues = fRegistrants.GetUserPreference( "Birthdate Range" );
+                                }
+
+                                phRegistrantsRegistrantFormFieldFilters.Controls.Add( drpRegistrantsBirthdateFilter );
+
+                                var drpGroupPlacementsBirthdateFilter = new DateRangePicker();
+                                drpGroupPlacementsBirthdateFilter.ID = "drpGroupPlacementsBirthdateFilter";
+                                drpGroupPlacementsBirthdateFilter.Label = "Birthdate Range";
+
+                                if ( setValues )
+                                {
+                                    drpGroupPlacementsBirthdateFilter.DelimitedValues = fGroupPlacements.GetUserPreference( "GroupPlacements-Birthdate Range" );
+                                }
+
+                                phGroupPlacementsFormFieldFilters.Controls.Add( drpGroupPlacementsBirthdateFilter );
+
+                                var drpWaitlistBirthdateFilter = new DateRangePicker();
+                                drpWaitlistBirthdateFilter.ID = "drpWaitlistBirthdateFilter";
+                                drpWaitlistBirthdateFilter.Label = "Birthdate Range";
+                                drpWaitlistBirthdateFilter.DelimitedValues = fRegistrants.GetUserPreference( "WL-Birthdate Range" );
+                                phWaitListFormFieldFilters.Controls.Add( drpWaitlistBirthdateFilter );
+
+                                dataFieldExpression = "PersonAlias.Person.BirthDate";
+                                var birthdateField = new DateField();
+                                birthdateField.DataField = dataFieldExpression;
+                                birthdateField.HeaderText = "Birthdate";
+                                birthdateField.IncludeAge = true;
+                                birthdateField.SortExpression = dataFieldExpression;
+                                gRegistrants.Columns.Add( birthdateField );
+
+                                var birthdateField2 = new DateField();
+                                birthdateField2.DataField = dataFieldExpression;
+                                birthdateField2.HeaderText = "Birthdate";
+                                birthdateField2.IncludeAge = true;
+                                birthdateField2.SortExpression = dataFieldExpression;
+                                gGroupPlacements.Columns.Add( birthdateField2 );
+
+                                var birthdateField3 = new DateField();
+                                birthdateField3.DataField = dataFieldExpression;
+                                birthdateField3.HeaderText = "Birthdate";
+                                birthdateField3.IncludeAge = true;
+                                birthdateField3.SortExpression = dataFieldExpression;
+                                gWaitList.Columns.Add( birthdateField3 );
+
+                                break;
+
+                            case RegistrationPersonFieldType.Grade:
+                                var gpRegistrantsGradeFilter = new GradePicker();
+                                gpRegistrantsGradeFilter.ID = "gpRegistrantsGradeFilter";
+                                gpRegistrantsGradeFilter.Label = "Grade";
+                                gpRegistrantsGradeFilter.UseAbbreviation = true;
+                                gpRegistrantsGradeFilter.UseGradeOffsetAsValue = true;
+                                gpRegistrantsGradeFilter.CssClass = "input-width-md";
+                                    
+                                // Since 12th grade is the 0 Value, we need to handle the "no user preference" differently
+                                // by not calling SetValue otherwise it will select 12th grade.
+                                if ( setValues )
+                                {
+                                    var registrantsGradeUserPreference = fRegistrants.GetUserPreference( "Grade" ).AsIntegerOrNull();
+                                    if ( registrantsGradeUserPreference != null )
+                                    {
+                                        gpRegistrantsGradeFilter.SetValue( registrantsGradeUserPreference );
+                                    }
+                                }
+
+                                phRegistrantsRegistrantFormFieldFilters.Controls.Add( gpRegistrantsGradeFilter );
+
+                                var gpGroupPlacementsGradeFilter = new GradePicker();
+                                gpGroupPlacementsGradeFilter.ID = "gpGroupPlacementsGradeFilter";
+                                gpGroupPlacementsGradeFilter.Label = "Grade";
+                                gpGroupPlacementsGradeFilter.UseAbbreviation = true;
+                                gpGroupPlacementsGradeFilter.UseGradeOffsetAsValue = true;
+                                gpGroupPlacementsGradeFilter.CssClass = "input-width-md";
+
+                                // Since 12th grade is the 0 Value, we need to handle the "no user preference" differently
+                                // by not calling SetValue otherwise it will select 12th grade.
+                                if ( setValues )
+                                {
+                                    var groupPlacementsGradeUserPreference = fGroupPlacements.GetUserPreference( "GroupPlacements-Grade" ).AsIntegerOrNull();
+                                    if ( groupPlacementsGradeUserPreference != null )
+                                    {
+                                        gpGroupPlacementsGradeFilter.SetValue( groupPlacementsGradeUserPreference );
+                                    }
+                                }
+
+                                phGroupPlacementsFormFieldFilters.Controls.Add( gpGroupPlacementsGradeFilter );
+
+                                var gpWaitlistGradeFilter = new GradePicker();
+                                gpWaitlistGradeFilter.ID = "gpWaitlistGradeFilter";
+                                gpWaitlistGradeFilter.Label = "Grade";
+                                gpWaitlistGradeFilter.UseAbbreviation = true;
+                                gpWaitlistGradeFilter.UseGradeOffsetAsValue = true;
+                                gpWaitlistGradeFilter.CssClass = "input-width-md";
+                                var wlGradeUserPreference = fRegistrants.GetUserPreference( "WL-Grade" ).AsIntegerOrNull();
+                                if ( wlGradeUserPreference != null )
+                                {
+                                    gpWaitlistGradeFilter.SetValue( wlGradeUserPreference );
+                                }
+
+                                phWaitListFormFieldFilters.Controls.Add( gpWaitlistGradeFilter );
+
+                                // 2017-01-13 as discussed, changing this to Grade but keeping the sort based on grad year
+                                dataFieldExpression = "PersonAlias.Person.GradeFormatted";
+                                var gradeField = new RockBoundField();
+                                gradeField.DataField = dataFieldExpression;
+                                gradeField.HeaderText = "Grade";
+                                gradeField.SortExpression = "PersonAlias.Person.GraduationYear";
+                                gRegistrants.Columns.Add( gradeField );
+
+                                var gradeField2 = new RockBoundField();
+                                gradeField2.DataField = dataFieldExpression;
+                                gradeField2.HeaderText = "Grade";
+                                gGroupPlacements.Columns.Add( gradeField2 );
+
+                                var gradeField3 = new RockBoundField();
+                                gradeField3.DataField = dataFieldExpression;
+                                gradeField3.HeaderText = "Grade";
+                                gWaitList.Columns.Add( gradeField3 );
+
+                                break;
+
+                            case RegistrationPersonFieldType.Gender:
+                                var ddlRegistrantsGenderFilter = new RockDropDownList();
+                                ddlRegistrantsGenderFilter.BindToEnum<Gender>( true );
+                                ddlRegistrantsGenderFilter.ID = "ddlRegistrantsGenderFilter";
+                                ddlRegistrantsGenderFilter.Label = "Gender";
+
+                                if ( setValues )
+                                {
+                                    ddlRegistrantsGenderFilter.SetValue( fRegistrants.GetUserPreference( "Gender" ) );
+                                }
+
+                                phRegistrantsRegistrantFormFieldFilters.Controls.Add( ddlRegistrantsGenderFilter );
+
+                                var ddlGroupPlacementsGenderFilter = new RockDropDownList();
+                                ddlGroupPlacementsGenderFilter.BindToEnum<Gender>( true );
+                                ddlGroupPlacementsGenderFilter.ID = "ddlGroupPlacementsGenderFilter";
+                                ddlGroupPlacementsGenderFilter.Label = "Gender";
+
+                                if ( setValues )
+                                {
+                                    ddlGroupPlacementsGenderFilter.SetValue( fGroupPlacements.GetUserPreference( "GroupPlacements-Gender" ) );
+                                }
+
+                                phGroupPlacementsFormFieldFilters.Controls.Add( ddlGroupPlacementsGenderFilter );
+
+                                var ddlWaitlistGenderFilter = new RockDropDownList();
+                                ddlWaitlistGenderFilter.BindToEnum<Gender>( true );
+                                ddlWaitlistGenderFilter.ID = "ddlWaitlistGenderFilter";
+                                ddlWaitlistGenderFilter.Label = "Gender";
+                                ddlWaitlistGenderFilter.SetValue( fWaitList.GetUserPreference( "WL-Gender" ) );
+                                phWaitListFormFieldFilters.Controls.Add( ddlWaitlistGenderFilter );
+
+                                dataFieldExpression = "PersonAlias.Person.Gender";
+                                var genderField = new EnumField();
+                                genderField.DataField = dataFieldExpression;
+                                genderField.HeaderText = "Gender";
+                                genderField.SortExpression = dataFieldExpression;
+                                gRegistrants.Columns.Add( genderField );
+
+                                var genderField2 = new EnumField();
+                                genderField2.DataField = dataFieldExpression;
+                                genderField2.HeaderText = "Gender";
+                                genderField2.SortExpression = dataFieldExpression;
+                                gGroupPlacements.Columns.Add( genderField2 );
+
+                                var genderField3 = new EnumField();
+                                genderField3.DataField = dataFieldExpression;
+                                genderField3.HeaderText = "Gender";
+                                genderField3.SortExpression = dataFieldExpression;
+                                gWaitList.Columns.Add( genderField3 );
+
+                                break;
+
+                            case RegistrationPersonFieldType.MaritalStatus:
+                                var ddlRegistrantsMaritalStatusFilter = new RockDropDownList();
+                                ddlRegistrantsMaritalStatusFilter.BindToDefinedType( DefinedTypeCache.Get( Rock.SystemGuid.DefinedType.PERSON_MARITAL_STATUS.AsGuid() ), true );
+                                ddlRegistrantsMaritalStatusFilter.ID = "ddlRegistrantsMaritalStatusFilter";
+                                ddlRegistrantsMaritalStatusFilter.Label = "Marital Status";
+
+                                if ( setValues )
+                                {
+                                    ddlRegistrantsMaritalStatusFilter.SetValue( fRegistrants.GetUserPreference( "Marital Status" ) );
+                                }
+
+                                phRegistrantsRegistrantFormFieldFilters.Controls.Add( ddlRegistrantsMaritalStatusFilter );
+
+                                var ddlGroupPlacementsMaritalStatusFilter = new RockDropDownList();
+                                ddlGroupPlacementsMaritalStatusFilter.BindToDefinedType( DefinedTypeCache.Get( Rock.SystemGuid.DefinedType.PERSON_MARITAL_STATUS.AsGuid() ), true );
+                                ddlGroupPlacementsMaritalStatusFilter.ID = "ddlGroupPlacementsMaritalStatusFilter";
+                                ddlGroupPlacementsMaritalStatusFilter.Label = "Marital Status";
+
+                                if ( setValues )
+                                {
+                                    ddlGroupPlacementsMaritalStatusFilter.SetValue( fGroupPlacements.GetUserPreference( "GroupPlacements-Marital Status" ) );
+                                }
+
+                                phGroupPlacementsFormFieldFilters.Controls.Add( ddlGroupPlacementsMaritalStatusFilter );
+
+                                var ddlWaitlistMaritalStatusFilter = new RockDropDownList();
+                                ddlWaitlistMaritalStatusFilter.BindToDefinedType( DefinedTypeCache.Get( Rock.SystemGuid.DefinedType.PERSON_MARITAL_STATUS.AsGuid() ), true );
+                                ddlWaitlistMaritalStatusFilter.ID = "ddlWaitlistMaritalStatusFilter";
+                                ddlWaitlistMaritalStatusFilter.Label = "Marital Status";
+                                ddlWaitlistMaritalStatusFilter.SetValue( fRegistrants.GetUserPreference( "WL-Marital Status" ) );
+                                phWaitListFormFieldFilters.Controls.Add( ddlWaitlistMaritalStatusFilter );
+
+                                dataFieldExpression = "PersonAlias.Person.MaritalStatusValue.Value";
+                                var maritalStatusField = new RockBoundField();
+                                maritalStatusField.DataField = dataFieldExpression;
+                                maritalStatusField.HeaderText = "MaritalStatus";
+                                maritalStatusField.SortExpression = dataFieldExpression;
+                                gRegistrants.Columns.Add( maritalStatusField );
+
+                                var maritalStatusField2 = new RockBoundField();
+                                maritalStatusField2.DataField = dataFieldExpression;
+                                maritalStatusField2.HeaderText = "MaritalStatus";
+                                maritalStatusField2.SortExpression = dataFieldExpression;
+                                gGroupPlacements.Columns.Add( maritalStatusField2 );
+
+                                var maritalStatusField3 = new RockBoundField();
+                                maritalStatusField3.DataField = dataFieldExpression;
+                                maritalStatusField3.HeaderText = "MaritalStatus";
+                                maritalStatusField3.SortExpression = dataFieldExpression;
+                                gWaitList.Columns.Add( maritalStatusField3 );
+
+                                break;
+
+                            case RegistrationPersonFieldType.MobilePhone:
+                                // Per discussion this should not have "Phone" appended to the end if it's missing.
+                                var mobileLabel = DefinedValueCache.Get( Rock.SystemGuid.DefinedValue.PERSON_PHONE_TYPE_MOBILE ).Value;
+
+                                var tbRegistrantsMobilePhoneFilter = new RockTextBox();
+                                tbRegistrantsMobilePhoneFilter.ID = "tbRegistrantsMobilePhoneFilter";
+                                tbRegistrantsMobilePhoneFilter.Label = mobileLabel;
+
+                                if ( setValues )
+                                {
+                                    tbRegistrantsMobilePhoneFilter.Text = fRegistrants.GetUserPreference( "Cell Phone" );
+                                }
+
+                                phRegistrantsRegistrantFormFieldFilters.Controls.Add( tbRegistrantsMobilePhoneFilter );
+
+                                var tbGroupPlacementsMobilePhoneFilter = new RockTextBox();
+                                tbGroupPlacementsMobilePhoneFilter.ID = "tbGroupPlacementsMobilePhoneFilter";
+                                tbGroupPlacementsMobilePhoneFilter.Label = mobileLabel;
+
+                                if ( setValues )
+                                {
+                                    tbGroupPlacementsMobilePhoneFilter.Text = fGroupPlacements.GetUserPreference( "GroupPlacements-Phone" );
+                                }
+
+                                phGroupPlacementsFormFieldFilters.Controls.Add( tbGroupPlacementsMobilePhoneFilter );
+
+                                var tbWaitlistMobilePhoneFilter = new RockTextBox();
+                                tbWaitlistMobilePhoneFilter.ID = "tbWaitlistMobilePhoneFilter";
+                                tbWaitlistMobilePhoneFilter.Label = mobileLabel;
+                                tbWaitlistMobilePhoneFilter.Text = fRegistrants.GetUserPreference( "WL-Phone" );
+                                phWaitListFormFieldFilters.Controls.Add( tbWaitlistMobilePhoneFilter );
+
+                                var phoneNumbersField = new RockLiteralField();
+                                phoneNumbersField.ID = "lRegistrantsMobile";
+                                phoneNumbersField.HeaderText = mobileLabel;
+                                gRegistrants.Columns.Add( phoneNumbersField );
+
+                                var phoneNumbersField2 = new RockLiteralField();
+                                phoneNumbersField2.ID = "lGroupPlacementsMobile";
+                                phoneNumbersField2.HeaderText = mobileLabel;
+                                gGroupPlacements.Columns.Add( phoneNumbersField2 );
+
+                                var phoneNumbersField3 = new RockLiteralField();
+                                phoneNumbersField3.ID = "lWaitlistMobile";
+                                phoneNumbersField3.HeaderText = mobileLabel;
+                                gWaitList.Columns.Add( phoneNumbersField3 );
+
+                                break;
+
+                            case RegistrationPersonFieldType.HomePhone:
+                                // Per discussion this should not have "Phone" appended to the end if it's missing.
+                                var homePhoneLabel = DefinedValueCache.Get( Rock.SystemGuid.DefinedValue.PERSON_PHONE_TYPE_HOME ).Value;
+
+                                var tbRegistrantsHomePhoneFilter = new RockTextBox();
+                                tbRegistrantsHomePhoneFilter.ID = "tbRegistrantsHomePhoneFilter";
+                                tbRegistrantsHomePhoneFilter.Label = homePhoneLabel;
+
+                                if ( setValues )
+                                {
+                                    tbRegistrantsHomePhoneFilter.Text = fRegistrants.GetUserPreference( "Home Phone" );
+                                }
+
+                                phRegistrantsRegistrantFormFieldFilters.Controls.Add( tbRegistrantsHomePhoneFilter );
+
+                                var tbGroupPlacementsHomePhoneFilter = new RockTextBox();
+                                tbGroupPlacementsHomePhoneFilter.ID = "tbGroupPlacementsHomePhoneFilter";
+                                tbGroupPlacementsHomePhoneFilter.Label = homePhoneLabel;
+
+                                if ( setValues )
+                                {
+                                    tbGroupPlacementsHomePhoneFilter.Text = fGroupPlacements.GetUserPreference( "GroupPlacements-HomePhone" );
+                                }
+
+                                phGroupPlacementsFormFieldFilters.Controls.Add( tbGroupPlacementsHomePhoneFilter );
+
+                                var tbWaitlistHomePhoneFilter = new RockTextBox();
+                                tbWaitlistHomePhoneFilter.ID = "tbWaitlistHomePhoneFilter";
+                                tbWaitlistHomePhoneFilter.Label = homePhoneLabel;
+                                tbWaitlistHomePhoneFilter.Text = fRegistrants.GetUserPreference( "WL-HomePhone" );
+                                phWaitListFormFieldFilters.Controls.Add( tbWaitlistHomePhoneFilter );
+
+                                var homePhoneNumbersField = new RockLiteralField();
+                                homePhoneNumbersField.ID = "lRegistrantsHomePhone";
+                                homePhoneNumbersField.HeaderText = homePhoneLabel;
+                                gRegistrants.Columns.Add( homePhoneNumbersField );
+
+                                var homePhoneNumbersField2 = new RockLiteralField();
+                                homePhoneNumbersField2.ID = "lGroupPlacementsHomePhone";
+                                homePhoneNumbersField2.HeaderText = homePhoneLabel;
+                                gGroupPlacements.Columns.Add( homePhoneNumbersField2 );
+
+                                var homePhoneNumbersField3 = new RockLiteralField();
+                                homePhoneNumbersField3.ID = "lWaitlistHomePhone";
+                                homePhoneNumbersField3.HeaderText = homePhoneLabel;
+                                gWaitList.Columns.Add( homePhoneNumbersField3 );
+
+                                break;
+
+                            case RegistrationPersonFieldType.Address:
+                                var addressField = new RockLiteralField();
+                                addressField.ID = "lRegistrantsAddress";
+                                addressField.HeaderText = "Address";
+                                // There are specific Street1, Street2, City, etc. fields included instead
+                                addressField.ExcelExportBehavior = ExcelExportBehavior.NeverInclude;
+                                gRegistrants.Columns.Add( addressField );
+
+                                var addressField2 = new RockLiteralField();
+                                addressField2.ID = "lGroupPlacementsAddress";
+                                addressField2.HeaderText = "Address";
+                                gGroupPlacements.Columns.Add( addressField2 );
+
+                                var addressField3 = new RockLiteralField();
+                                addressField3.ID = "lWaitlistAddress";
+                                addressField3.HeaderText = "Address";
+                                gWaitList.Columns.Add( addressField3 );
+                                break;
+                        }
+                    }
+                    else if ( field.Attribute != null )
+                    {
+                        var attribute = field.Attribute;
+
+                        // add dynamic filter to registrant grid
+                        var registrantsControl = attribute.FieldType.Field.FilterControl( attribute.QualifierValues, "filterRegistrants_" + attribute.Id.ToString(), false, Rock.Reporting.FilterMode.SimpleFilter );
+                        if ( registrantsControl != null )
+                        {
+                            if ( registrantsControl is IRockControl )
+                            {
+                                var rockControl = (IRockControl) registrantsControl;
+                                rockControl.Label = attribute.Name;
+                                rockControl.Help = attribute.Description;
+                                phRegistrantsRegistrantFormFieldFilters.Controls.Add( registrantsControl );
+                            }
+                            else
+                            {
+                                var wrapper = new RockControlWrapper();
+                                wrapper.ID = registrantsControl.ID + "_wrapper";
+                                wrapper.Label = attribute.Name;
+                                wrapper.Controls.Add( registrantsControl );
+                                phRegistrantsRegistrantFormFieldFilters.Controls.Add( wrapper );
+                            }
+
+                            if ( setValues )
+                            {
+                                string savedValue = fRegistrants.GetUserPreference( attribute.Key );
+                                if ( !string.IsNullOrWhiteSpace( savedValue ) )
+                                {
+                                    try
+                                    {
+                                        var values = JsonConvert.DeserializeObject<List<string>>( savedValue );
+                                        attribute.FieldType.Field.SetFilterValues( registrantsControl, attribute.QualifierValues, values );
+                                    }
+                                    catch
+                                    {
+                                    }
+                                }
+                            }
+                        }
+
+                        // add dynamic filter to registrant grid
+                        var groupPlacementsControl = attribute.FieldType.Field.FilterControl( attribute.QualifierValues, "filterGroupPlacements_" + attribute.Id.ToString(), false, Rock.Reporting.FilterMode.SimpleFilter );
+                        if ( groupPlacementsControl != null )
+                        {
+                            if ( groupPlacementsControl is IRockControl )
+                            {
+                                var rockControl = ( IRockControl ) groupPlacementsControl;
+                                rockControl.Label = attribute.Name;
+                                rockControl.Help = attribute.Description;
+                                phGroupPlacementsFormFieldFilters.Controls.Add( groupPlacementsControl );
+                            }
+                            else
+                            {
+                                var wrapper = new RockControlWrapper();
+                                wrapper.ID = groupPlacementsControl.ID + "_wrapper";
+                                wrapper.Label = attribute.Name;
+                                wrapper.Controls.Add( groupPlacementsControl );
+                                phGroupPlacementsFormFieldFilters.Controls.Add( wrapper );
+                            }
+
+                            if ( setValues )
+                            {
+                                string savedValue = fRegistrants.GetUserPreference( "GroupPlacements-" + attribute.Key );
+                                if ( !string.IsNullOrWhiteSpace( savedValue ) )
+                                {
+                                    try
+                                    {
+                                        var values = JsonConvert.DeserializeObject<List<string>>( savedValue );
+                                        attribute.FieldType.Field.SetFilterValues( groupPlacementsControl, attribute.QualifierValues, values );
+                                    }
+                                    catch
+                                    {
+                                    }
+                                }
+                            }
+                        }
+
+                        // add dynamic filter to wait list grid
+                        var waitListControl = attribute.FieldType.Field.FilterControl( attribute.QualifierValues, "filterWaitList_" + attribute.Id.ToString(), false, Rock.Reporting.FilterMode.SimpleFilter );
+                        if ( waitListControl != null )
+                        {
+                            if ( waitListControl is IRockControl )
+                            {
+                                var rockControl2 = (IRockControl)waitListControl;
+                                rockControl2.Label = attribute.Name;
+                                rockControl2.Help = attribute.Description;
+                                phWaitListFormFieldFilters.Controls.Add( waitListControl );
+                            }
+                            else
+                            {
+                                var wrapper2 = new RockControlWrapper();
+                                wrapper2.ID = waitListControl.ID + "_wrapper";
+                                wrapper2.Label = attribute.Name;
+                                wrapper2.Controls.Add( waitListControl );
+                                phWaitListFormFieldFilters.Controls.Add( wrapper2 );
+                            }
+
+                            string savedValue = fWaitList.GetUserPreference( "WL-" + attribute.Key );
+                            if ( !string.IsNullOrWhiteSpace( savedValue ) )
+                            {
+                                try
+                                {
+                                    var values = JsonConvert.DeserializeObject<List<string>>( savedValue );
+                                    attribute.FieldType.Field.SetFilterValues( waitListControl, attribute.QualifierValues, values );
+                                }
+                                catch
+                                {
+                                }
+                            }
+                        }
+
+                        dataFieldExpression = attribute.Id.ToString() + attribute.Key;
+                        bool columnExists = gRegistrants.Columns.OfType<AttributeField>().FirstOrDefault( a => a.DataField.Equals( dataFieldExpression ) ) != null;
+                        if ( !columnExists )
+                        {
+                            AttributeField boundField = new AttributeField();
+                            boundField.DataField = dataFieldExpression;
+                            boundField.AttributeId = attribute.Id;
+                            boundField.HeaderText = attribute.Name;
+
+                            AttributeField boundField2 = new AttributeField();
+                            boundField2.DataField = dataFieldExpression;
+                            boundField2.AttributeId = attribute.Id;
+                            boundField2.HeaderText = attribute.Name;
+
+                            AttributeField boundField3 = new AttributeField();
+                            boundField3.DataField = dataFieldExpression;
+                            boundField3.AttributeId = attribute.Id;
+                            boundField3.HeaderText = attribute.Name;
+
+                            var attributeCache = Rock.Web.Cache.AttributeCache.Get( attribute.Id );
+                            if ( attributeCache != null )
+                            {
+                                boundField.ItemStyle.HorizontalAlign = attributeCache.FieldType.Field.AlignValue;
+                                boundField2.ItemStyle.HorizontalAlign = attributeCache.FieldType.Field.AlignValue;
+                                boundField3.ItemStyle.HorizontalAlign = attributeCache.FieldType.Field.AlignValue;
+                            }
+
+                            gRegistrants.Columns.Add( boundField );
+
+                            gGroupPlacements.Columns.Add( boundField2 );
+
+                            gWaitList.Columns.Add( boundField3 );
+                        }
+                    }
+                }
+            }
+
+            // Add fee column
+            var feeField = new RockLiteralField();
+            feeField.ID = "lFees";
+            feeField.HeaderText = "Fees";
+            gRegistrants.Columns.Add( feeField );
+
+            var deleteField = new DeleteField();
+            gRegistrants.Columns.Add( deleteField );
+            deleteField.Click += gRegistrants_Delete;
+
+            var groupPickerField = new GroupPickerField();
+            groupPickerField.HeaderText = "Group";
+            groupPickerField.RootGroupId = gpGroupPlacementParentGroup.SelectedValueAsInt();
+            gGroupPlacements.Columns.Add( groupPickerField );
+        }
+
+        #endregion
+
+        #region Payments Tab
+
+        /// <summary>
+        /// Binds the payments filter.
+        /// </summary>
+        private void BindPaymentsFilter()
+        {
+            fPayments.UserPreferenceKeyPrefix = string.Format( "{0}-", hfRegistrationTemplateId.Value );
+            sdrpPaymentDateRange.DelimitedValues = fPayments.GetUserPreference( "Payments Date Range" );
+        }
+
+        /// <summary>
+        /// Binds the payments grid.
+        /// </summary>
+        private void BindPaymentsGrid()
+        {
+            int? instanceId = hfRegistrationInstanceId.Value.AsIntegerOrNull();
+            if ( instanceId.HasValue )
+            {
+                using ( var rockContext = new RockContext() )
+                {
+                    var currencyTypes = new Dictionary<int, string>();
+                    var creditCardTypes = new Dictionary<int, string>();
+
+                    // If configured for a registration and registration is null, return
+                    int registrationEntityTypeId = EntityTypeCache.Get( typeof( Rock.Model.Registration ) ).Id;
+
+                    // Get all the registrations for this instance
+                    paymentRegistrations = new RegistrationService( rockContext )
+                        .Queryable( "PersonAlias.Person,Registrants.PersonAlias.Person" ).AsNoTracking()
+                        .Where( r =>
+                            r.RegistrationInstanceId == instanceId.Value &&
+                            !r.IsTemporary )
+                        .ToList();
+
+                    // Get the Registration Ids
+                    var registrationIds = paymentRegistrations
+                        .Select( r => r.Id )
+                        .ToList();
+
+                    // Get all the transactions relate to these registrations
+                    var qry = new FinancialTransactionService( rockContext )
+                        .Queryable().AsNoTracking()
+                        .Where( t => t.TransactionDetails
+                            .Any( d =>
+                                d.EntityTypeId.HasValue &&
+                                d.EntityTypeId.Value == registrationEntityTypeId &&
+                                d.EntityId.HasValue &&
+                                registrationIds.Contains( d.EntityId.Value ) ) );
+
+                    // Date Range
+                    var dateRange = SlidingDateRangePicker.CalculateDateRangeFromDelimitedValues( sdrpPaymentDateRange.DelimitedValues );
+
+                    if ( dateRange.Start.HasValue )
+                    {
+                        qry = qry.Where( r =>
+                            r.TransactionDateTime >= dateRange.Start.Value );
+                    }
+
+                    if ( dateRange.End.HasValue )
+                    {
+                        qry = qry.Where( r =>
+                            r.TransactionDateTime < dateRange.End.Value );
+                    }
+
+                    SortProperty sortProperty = gPayments.SortProperty;
+                    if ( sortProperty != null )
+                    {
+                        if ( sortProperty.Property == "TotalAmount" )
+                        {
+                            if ( sortProperty.Direction == SortDirection.Ascending )
+                            {
+                                qry = qry.OrderBy( t => t.TransactionDetails.Sum( d => (decimal?)d.Amount ) ?? 0.00M );
+                            }
+                            else
+                            {
+                                qry = qry.OrderByDescending( t => t.TransactionDetails.Sum( d => (decimal?)d.Amount ) ?? 0.0M );
+                            }
+                        }
+                        else
+                        {
+                            qry = qry.Sort( sortProperty );
+                        }
+                    }
+                    else
+                    {
+                        qry = qry.OrderByDescending( t => t.TransactionDateTime ).ThenByDescending( t => t.Id );
+                    }
+
+                    gPayments.SetLinqDataSource( qry.AsNoTracking() );
+                    gPayments.DataBind();
+                }
+            }
+        }
+
+        #endregion
+
+        #region Fees Tab
+
+        /// <summary>
+        /// Binds the fees filter.
+        /// </summary>
+        private void BindFeesFilter()
+        {
+            sdrpFeeDateRange.DelimitedValues = fFees.GetUserPreference( "FeeDateRange");
+            Populate_ddlFeeName();
+            ddlFeeName.SelectedIndex = ddlFeeName.Items.IndexOf(ddlFeeName.Items.FindByText(fFees.GetUserPreference( "FeeName" ) ) );
+            Populate_cblFeeOptions();
+        }
+
+        /// <summary>
+        /// Binds the fees grid.
+        /// </summary>
+        private void BindFeesGrid()
+        {
+            int? instanceId = hfRegistrationInstanceId.Value.AsIntegerOrNull();
+            if ( instanceId == null || instanceId == 0 )
+            {
+                return;
+            }
+            
+            RegistrationTemplateFeeService registrationTemplateFeeService = new RegistrationTemplateFeeService( new RockContext() );
+            var data = registrationTemplateFeeService.GetRegistrationTemplateFeeReport( (int)instanceId );
+
+            // Add Date Range
+            var dateRange = SlidingDateRangePicker.CalculateDateRangeFromDelimitedValues( sdrpFeeDateRange.DelimitedValues );
+            if ( dateRange.Start.HasValue )
+            {
+                data = data.Where( r => r.RegistrationDate >= dateRange.Start.Value );
+            }
+
+            if ( dateRange.End.HasValue )
+            {
+                data = data.Where( r => r.RegistrationDate < dateRange.End.Value );
+            }
+
+            // Fee Name
+            if (ddlFeeName.SelectedIndex > 0 )
+            {
+                data = data.Where( r => r.FeeName == ddlFeeName.SelectedItem.Text );
+            }
+
+            // Fee Options
+            if ( cblFeeOptions.SelectedValues.Count > 0 )
+            {
+                data = data.Where( r => cblFeeOptions.SelectedValues.Contains( r.Option ) );
+            }
+
+            SortProperty sortProperty = gFees.SortProperty;
+            if ( sortProperty != null )
+            {
+                data = data.AsQueryable().Sort( sortProperty ).ToList();
+            }
+            else
+            {
+                data = data.OrderByDescending( f => f.RegistrationDate ).ToList();
+            }
+
+            gFees.DataSource = data;
+            gFees.DataBind();
+        }
+
+        /// <summary>
+        /// Handles the GridRebind event of the gFees control.
+        /// </summary>
+        /// <param name="sender">The source of the event.</param>
+        /// <param name="e">The <see cref="GridRebindEventArgs"/> instance containing the event data.</param>
+        protected void gFees_GridRebind( object sender, GridRebindEventArgs e )
+        {
+            gFees.ExportTitleName = lReadOnlyTitle.Text + " - Registration Fees";
+            gFees.ExportFilename = gFees.ExportFilename ?? lReadOnlyTitle.Text + "RegistrationFees";
+            BindFeesGrid();
+        }
+
+        /// <summary>
+        /// Populates ddlFeeName with the name of the DDL fee.
+        /// </summary>
+        private void Populate_ddlFeeName()
+        {
+            int? instanceId = hfRegistrationInstanceId.Value.AsIntegerOrNull();
+            if ( instanceId == null || instanceId == 0 )
+            {
+                return;
+            }
+
+            var rockContext = new RockContext();
+            var registrationInstanceService = new RegistrationInstanceService( rockContext );
+            var templateId = registrationInstanceService.Get( ( int ) instanceId ).RegistrationTemplateId;
+
+            var registrationTemplateFeeService = new RegistrationTemplateFeeService( new RockContext() );
+            var templateFees = registrationTemplateFeeService.Queryable().Where( f => f.RegistrationTemplateId == templateId ).ToList();
+
+            ddlFeeName.Items.Add( new ListItem() );
+            foreach ( var templateFee in templateFees )
+            {
+                ddlFeeName.Items.Add( new ListItem( templateFee.Name, templateFee.Id.ToString() ) );
+            }
+        }
+
+        /// <summary>
+        /// Populates cblFeeOptions with fee options.
+        /// </summary>
+        private void Populate_cblFeeOptions()
+        {
+            cblFeeOptions.Items.Clear();
+
+            string feeId = ddlFeeName.SelectedValue;
+            if ( feeId.IsNotNullOrWhiteSpace() )
+            {
+                var registrationTemplateFeeService = new RegistrationTemplateFeeService( new RockContext() );
+                var fees = registrationTemplateFeeService.GetParsedFeeOptionsWithoutCost( feeId.AsInteger() );
+
+                foreach ( var fee in fees )
+                {
+                    cblFeeOptions.Items.Add( new ListItem( fee, fee ) );
+                }
+
+                string feeOptionValues = fFees.GetUserPreference( "FeeOptions" );
+                if ( !string.IsNullOrWhiteSpace( feeOptionValues ) )
+                {
+                    cblFeeOptions.SetValues( feeOptionValues.Split( ';' ).ToList() );
+                }
+                
+                cblFeeOptions.Visible = true;
+            }
+        }
+
+        #endregion
+
+        #region Discounts Tab
+        
+        private void BindDiscountsFilter()
+        {
+            sdrpDiscountDateRange.DelimitedValues = fDiscounts.GetUserPreference( "DiscountDateRange" );
+            Populate_ddlDiscountCode();
+            ddlDiscountCode.SelectedIndex = ddlDiscountCode.Items.IndexOf( ddlDiscountCode.Items.FindByText( fDiscounts.GetUserPreference( "DiscountCode" ) ) );
+            tbDiscountCodeSearch.Text = fDiscounts.GetUserPreference( "DiscountCodeSearch" );
+        }
+
+        private void BindDiscountsGrid()
+        {
+            int? instanceId = hfRegistrationInstanceId.Value.AsIntegerOrNull();
+            if ( instanceId == null || instanceId == 0 )
+            {
+                return;
+            }
+
+            RegistrationTemplateDiscountService registrationTemplateDiscountService = new RegistrationTemplateDiscountService( new RockContext() );
+            var data = registrationTemplateDiscountService.GetRegistrationInstanceDiscountCodeReport( ( int ) instanceId );
+
+            // Add Date Range
+            var dateRange = SlidingDateRangePicker.CalculateDateRangeFromDelimitedValues( sdrpDiscountDateRange.DelimitedValues );
+            if ( dateRange.Start.HasValue )
+            {
+                data = data.Where( r => r.RegistrationDate >= dateRange.Start.Value );
+            }
+
+            if ( dateRange.End.HasValue )
+            {
+                data = data.Where( r => r.RegistrationDate < dateRange.End.Value );
+            }
+
+            // Discount code, use ddl if one is selected, otherwise try the search box.
+            if ( ddlDiscountCode.SelectedIndex > 0 )
+            {
+                data = data.Where( r => r.DiscountCode == ddlDiscountCode.SelectedItem.Text );
+            }
+            else if ( tbDiscountCodeSearch.Text.IsNotNullOrWhiteSpace() )
+            {
+                System.Text.RegularExpressions.Regex regex = new System.Text.RegularExpressions.Regex( tbDiscountCodeSearch.Text.ToLower() );
+                data = data.Where( r => regex.IsMatch( r.DiscountCode.ToLower()) );
+            }
+
+            var results = data.ToList();
+
+            SortProperty sortProperty = gDiscounts.SortProperty;
+            if ( sortProperty != null )
+            {
+                results = results.AsQueryable().Sort( sortProperty ).ToList();
+            }
+            else
+            {
+                results = results.OrderByDescending( d => d.RegistrationDate ).ToList();
+            }
+
+            
+            gDiscounts.DataSource = results;
+            gDiscounts.DataBind();
+
+            PopulateTotals( results );
+        }
+
+        protected void gDiscounts_GridRebind( object sender, GridRebindEventArgs e)
+        {
+            gDiscounts.ExportTitleName = lReadOnlyTitle.Text + " - Discount Codes";
+            gDiscounts.ExportFilename = gDiscounts.ExportFilename ?? lReadOnlyTitle.Text + "DiscountCodes";
+            BindDiscountsGrid();
+        }
+
+        private void PopulateTotals( List<TemplateDiscountReport> report )
+        {
+            lTotalTotalCost.Text = string.Format( GlobalAttributesCache.Value( "CurrencySymbol" ) + "{0:#,##0.00}", report.Sum( r => r.TotalCost ) );
+            lTotalDiscountQualifiedCost.Text = string.Format( GlobalAttributesCache.Value( "CurrencySymbol" ) + "{0:#,##0.00}", report.Sum( r => r.DiscountQualifiedCost ) );
+            lTotalDiscounts.Text = string.Format( GlobalAttributesCache.Value( "CurrencySymbol" ) + "{0:#,##0.00}", report.Sum( r => r.TotalDiscount ) );
+            lTotalRegistrationCost.Text = string.Format( GlobalAttributesCache.Value( "CurrencySymbol" ) + "{0:#,##0.00}", report.Sum( r => r.RegistrationCost ) );
+            lTotalRegistrations.Text = report.Count().ToString();
+            lTotalRegistrants.Text = report.Sum( r => r.RegistrantCount ).ToString();
+        }
+
+        protected void Populate_ddlDiscountCode()
+        {
+            int? instanceId = hfRegistrationInstanceId.Value.AsIntegerOrNull();
+            if ( instanceId == null || instanceId == 0 )
+            {
+                return;
+            }
+            
+            var discountService = new RegistrationTemplateDiscountService( new RockContext() );
+            var discountCodes = discountService.GetDiscountsForRegistrationInstance( instanceId ).AsNoTracking().OrderBy( d => d.Code ).ToList();
+
+            ddlDiscountCode.Items.Clear();
+            ddlDiscountCode.Items.Add( new ListItem() );
+            foreach ( var discountCode in discountCodes )
+            {
+                ddlDiscountCode.Items.Add( new ListItem( discountCode.Code, discountCode.Id.ToString() ) );
+            }
+        }
+
+        #endregion
+
+        #region Wait List Tab
+
+        /// <summary>
+        /// Binds the wait list filter.
+        /// </summary>
+        /// <param name="instance">The instance.</param>
+        private void BindWaitListFilter( RegistrationInstance instance )
+        {
+            fWaitList.UserPreferenceKeyPrefix = string.Format( "{0}-", hfRegistrationTemplateId.Value );
+            drpWaitListDateRange.DelimitedValues = fWaitList.GetUserPreference( "WL-Date Range" );
+            tbWaitListFirstName.Text = fWaitList.GetUserPreference( "WL-First Name" );
+            tbWaitListLastName.Text = fWaitList.GetUserPreference( "WL-Last Name" );
+        }
+
+        /// <summary>
+        /// Binds the wait list grid.
+        /// </summary>
+        /// <param name="isExporting">if set to <c>true</c> [is exporting].</param>
+        private void BindWaitListGrid( bool isExporting = false )
+        {
+            _isExporting = isExporting;
+            int? instanceId = hfRegistrationInstanceId.Value.AsIntegerOrNull();
+            if ( instanceId.HasValue )
+            {
+                using ( var rockContext = new RockContext() )
+                {
+                    var registrationInstance = new RegistrationInstanceService( rockContext ).Get( instanceId.Value );
+
+                    _waitListOrder = new RegistrationRegistrantService( rockContext ).Queryable().Where( r =>
+                                            r.Registration.RegistrationInstanceId == instanceId.Value &&
+                                            r.PersonAlias != null &&
+                                            r.PersonAlias.Person != null &&
+                                            r.OnWaitList )
+                                        .OrderBy( r => r.CreatedDateTime )
+                                        .Select( r => r.Id ).ToList();
+
+                    // Start query for registrants
+                    var qry = new RegistrationRegistrantService( rockContext )
+                    .Queryable( "PersonAlias.Person.PhoneNumbers.NumberTypeValue,Fees.RegistrationTemplateFee" ).AsNoTracking()
+                    .Where( r =>
+                        r.Registration.RegistrationInstanceId == instanceId.Value &&
+                        r.PersonAlias != null &&
+                        r.PersonAlias.Person != null &&
+                        r.OnWaitList );
+
+                    // Filter by daterange
+                    if ( drpWaitListDateRange.LowerValue.HasValue )
+                    {
+                        qry = qry.Where( r =>
+                            r.CreatedDateTime.HasValue &&
+                            r.CreatedDateTime.Value >= drpWaitListDateRange.LowerValue.Value );
+                    }
+
+                    if ( drpWaitListDateRange.UpperValue.HasValue )
+                    {
+                        qry = qry.Where( r =>
+                            r.CreatedDateTime.HasValue &&
+                            r.CreatedDateTime.Value <= drpWaitListDateRange.UpperValue.Value );
+                    }
+
+                    // Filter by first name
+                    if ( !string.IsNullOrWhiteSpace( tbWaitListFirstName.Text ) )
+                    {
+                        string rfname = tbWaitListFirstName.Text;
+                        qry = qry.Where( r =>
+                            r.PersonAlias.Person.NickName.StartsWith( rfname ) ||
+                            r.PersonAlias.Person.FirstName.StartsWith( rfname ) );
+                    }
+
+                    // Filter by last name
+                    if ( !string.IsNullOrWhiteSpace( tbWaitListLastName.Text ) )
+                    {
+                        string rlname = tbWaitListLastName.Text;
+                        qry = qry.Where( r =>
+                            r.PersonAlias.Person.LastName.StartsWith( rlname ) );
+                    }
+
+                    var personIds = qry.Select( r => r.PersonAlias.PersonId ).Distinct().ToList();
+                    if ( isExporting || RegistrantFields != null && RegistrantFields.Any( f => f.PersonFieldType != null && f.PersonFieldType == RegistrationPersonFieldType.Address ))
+                    {
+                        _homeAddresses = Person.GetHomeLocations( personIds );
+                    }
+
+                    SetPhoneDictionary( rockContext, personIds );
+
+                    bool preloadCampusValues = false;
+                    var registrantAttributes = new List<AttributeCache>();
+                    var personAttributes = new List<AttributeCache>();
+                    var groupMemberAttributes = new List<AttributeCache>();
+                    var registrantAttributeIds = new List<int>();
+                    var personAttributesIds = new List<int>();
+                    var groupMemberAttributesIds = new List<int>();
+
+                    if ( RegistrantFields != null )
+                    {
+                        // Filter by any selected
+                        foreach ( var personFieldType in RegistrantFields
+                            .Where( f =>
+                                f.FieldSource == RegistrationFieldSource.PersonField &&
+                                f.PersonFieldType.HasValue )
+                            .Select( f => f.PersonFieldType.Value ) )
+                        {
+                            switch ( personFieldType )
+                            {
+                                case RegistrationPersonFieldType.Campus:
+                                    preloadCampusValues = true;
+
+                                    var ddlCampus = phWaitListFormFieldFilters.FindControl( "ddlWaitlistCampus" ) as RockDropDownList;
+                                    if ( ddlCampus != null )
+                                    {
+                                        var campusId = ddlCampus.SelectedValue.AsIntegerOrNull();
+                                        if ( campusId.HasValue )
+                                        {
+                                            var familyGroupTypeGuid = Rock.SystemGuid.GroupType.GROUPTYPE_FAMILY.AsGuid();
+                                            qry = qry.Where( r =>
+                                                r.PersonAlias.Person.Members.Any( m =>
+                                                    m.Group.GroupType.Guid == familyGroupTypeGuid &&
+                                                    m.Group.CampusId.HasValue &&
+                                                    m.Group.CampusId.Value == campusId ) );
+                                        }
+                                    }
+
+                                    break;
+
+                                case RegistrationPersonFieldType.Email:
+                                    var tbEmailFilter = phWaitListFormFieldFilters.FindControl( "tbWaitlistEmailFilter" ) as RockTextBox;
+                                    if ( tbEmailFilter != null && !string.IsNullOrWhiteSpace( tbEmailFilter.Text ) )
+                                    {
+                                        qry = qry.Where( r =>
+                                            r.PersonAlias.Person.Email != null &&
+                                            r.PersonAlias.Person.Email.Contains( tbEmailFilter.Text ) );
+                                    }
+
+                                    break;
+
+                                case RegistrationPersonFieldType.Birthdate:
+                                    var drpBirthdateFilter = phWaitListFormFieldFilters.FindControl( "drpWaitlistBirthdateFilter" ) as DateRangePicker;
+                                    if ( drpBirthdateFilter != null )
+                                    {
+                                        if ( drpBirthdateFilter.LowerValue.HasValue )
+                                        {
+                                            qry = qry.Where( r =>
+                                                r.PersonAlias.Person.BirthDate.HasValue &&
+                                                r.PersonAlias.Person.BirthDate.Value >= drpBirthdateFilter.LowerValue.Value );
+                                        }
+
+                                        if ( drpBirthdateFilter.UpperValue.HasValue )
+                                        {
+                                            qry = qry.Where( r =>
+                                                r.PersonAlias.Person.BirthDate.HasValue &&
+                                                r.PersonAlias.Person.BirthDate.Value <= drpBirthdateFilter.UpperValue.Value );
+                                        }
+                                    }
+
+                                    break;
+
+                                case RegistrationPersonFieldType.Grade:
+                                    var gpGradeFilter = phWaitListFormFieldFilters.FindControl( "gpWaitlistGradeFilter" ) as GradePicker;
+                                    if ( gpGradeFilter != null )
+                                    {
+                                        int? graduationYear = Person.GraduationYearFromGradeOffset( gpGradeFilter.SelectedValueAsInt( false ) );
+                                        if ( graduationYear.HasValue )
+                                        {
+                                            qry = qry.Where( r =>
+                                                r.PersonAlias.Person.GraduationYear.HasValue &&
+                                                r.PersonAlias.Person.GraduationYear == graduationYear.Value );
+                                        }
+                                    }
+
+                                    break;
+
+                                case RegistrationPersonFieldType.Gender:
+                                    var ddlGenderFilter = phWaitListFormFieldFilters.FindControl( "ddlWaitlistGenderFilter" ) as RockDropDownList;
+                                    if ( ddlGenderFilter != null )
+                                    {
+                                        var gender = ddlGenderFilter.SelectedValue.ConvertToEnumOrNull<Gender>();
+                                        if ( gender.HasValue )
+                                        {
+                                            qry = qry.Where( r =>
+                                                r.PersonAlias.Person.Gender == gender );
+                                        }
+                                    }
+
+                                    break;
+
+                                case RegistrationPersonFieldType.MaritalStatus:
+                                    var ddlMaritalStatusFilter = phWaitListFormFieldFilters.FindControl( "ddlWaitlistMaritalStatusFilter" ) as RockDropDownList;
+                                    if ( ddlMaritalStatusFilter != null )
+                                    {
+                                        var maritalStatusId = ddlMaritalStatusFilter.SelectedValue.AsIntegerOrNull();
+                                        if ( maritalStatusId.HasValue )
+                                        {
+                                            qry = qry.Where( r =>
+                                                r.PersonAlias.Person.MaritalStatusValueId.HasValue &&
+                                                r.PersonAlias.Person.MaritalStatusValueId.Value == maritalStatusId.Value );
+                                        }
+                                    }
+
+                                    break;
+                                   
+                                case RegistrationPersonFieldType.MobilePhone:
+                                    var tbMobilePhoneFilter = phWaitListFormFieldFilters.FindControl( "tbWaitlistMobilePhoneFilter" ) as RockTextBox;
+                                    if ( tbMobilePhoneFilter != null && !string.IsNullOrWhiteSpace( tbMobilePhoneFilter.Text ) )
+                                    {
+                                        string numericPhone = tbMobilePhoneFilter.Text.AsNumeric();
+
+                                        if ( !string.IsNullOrEmpty( numericPhone ) )
+                                        {
+                                            var phoneNumberPersonIdQry = new PhoneNumberService( rockContext )
+                                                .Queryable()
+                                                .Where( a => a.Number.Contains( numericPhone ) )
+                                                .Select( a => a.PersonId );
+
+                                            qry = qry.Where( r => phoneNumberPersonIdQry.Contains( r.PersonAlias.PersonId ) );
+                                        }
+                                    }
+
+                                    break;
+
+                                case RegistrationPersonFieldType.HomePhone:
+                                    var tbWaitlistHomePhoneFilter = phWaitListFormFieldFilters.FindControl( "tbWaitlistHomePhoneFilter" ) as RockTextBox;
+                                    if ( tbWaitlistHomePhoneFilter != null && !string.IsNullOrWhiteSpace( tbWaitlistHomePhoneFilter.Text ) )
+                                    {
+                                        string numericPhone = tbWaitlistHomePhoneFilter.Text.AsNumeric();
+
+                                        if ( !string.IsNullOrEmpty( numericPhone ) )
+                                        {
+                                            var phoneNumberPersonIdQry = new PhoneNumberService( rockContext )
+                                                .Queryable()
+                                                .Where( a => a.Number.Contains( numericPhone ) )
+                                                .Select( a => a.PersonId );
+
+                                            qry = qry.Where( r => phoneNumberPersonIdQry.Contains( r.PersonAlias.PersonId ) );
+                                        }
+                                    }
+
+                                    break;
+                            }
+                        }
+
+                        // Get all the registrant attributes selected to be on grid
+                        registrantAttributes = RegistrantFields
+                            .Where( f =>
+                                f.Attribute != null &&
+                                f.FieldSource == RegistrationFieldSource.RegistrationAttribute )
+                            .Select( f => f.Attribute )
+                            .ToList();
+                        registrantAttributeIds = registrantAttributes.Select( a => a.Id ).Distinct().ToList();
+
+                        // Filter query by any configured registrant attribute filters
+                        if ( registrantAttributes != null && registrantAttributes.Any() )
+                        {
+                            var attributeValueService = new AttributeValueService( rockContext );
+                            var parameterExpression = attributeValueService.ParameterExpression;
+                            foreach ( var attribute in registrantAttributes )
+                            {
+                                var filterControl = phWaitListFormFieldFilters.FindControl( "filterWaitlist_" + attribute.Id.ToString() );
+                                if ( filterControl == null )
+                                {
+                                    continue;
+                                }
+
+                                var filterValues = attribute.FieldType.Field.GetFilterValues( filterControl, attribute.QualifierValues, Rock.Reporting.FilterMode.SimpleFilter );
+                                var filterIsDefault = attribute.FieldType.Field.IsEqualToValue( filterValues, attribute.DefaultValue );
+                                var expression = attribute.FieldType.Field.AttributeFilterExpression( attribute.QualifierValues, filterValues, parameterExpression );
+                                if ( expression == null )
+                                {
+                                    continue;
+                                }
+
+                                var attributeValues = attributeValueService
+                                    .Queryable()
+                                    .Where( v => v.Attribute.Id == attribute.Id );
+
+                                var filteredAttributeValues = attributeValues.Where( parameterExpression, expression, null );
+
+                                if ( filterIsDefault )
+                                {
+                                    qry = qry.Where( w =>
+                                         !attributeValues.Any( v => v.EntityId == w.Id ) ||
+                                         filteredAttributeValues.Select( v => v.EntityId ).Contains( w.Id ) );
+                                }
+                                else
+                                {
+                                    qry = qry.Where( w =>
+                                        filteredAttributeValues.Select( v => v.EntityId ).Contains( w.Id ) );
+                                }
+                            }
+                        }
+
+                        // Get all the person attributes selected to be on grid
+                        personAttributes = RegistrantFields
+                            .Where( f =>
+                                f.Attribute != null &&
+                                f.FieldSource == RegistrationFieldSource.PersonAttribute )
+                            .Select( f => f.Attribute )
+                            .ToList();
+                        personAttributesIds = personAttributes.Select( a => a.Id ).Distinct().ToList();
+
+                        // Filter query by any configured person attribute filters
+                        if ( personAttributes != null && personAttributes.Any() )
+                        {
+                            var attributeValueService = new AttributeValueService( rockContext );
+                            var parameterExpression = attributeValueService.ParameterExpression;
+                            foreach ( var attribute in personAttributes )
+                            {
+                                var filterControl = phWaitListFormFieldFilters.FindControl( "filterWaitlist_" + attribute.Id.ToString() );
+                                if ( filterControl == null )
+                                {
+                                    continue;
+                                }
+
+                                var filterValues = attribute.FieldType.Field.GetFilterValues( filterControl, attribute.QualifierValues, Rock.Reporting.FilterMode.SimpleFilter );
+                                var filterIsDefault = attribute.FieldType.Field.IsEqualToValue( filterValues, attribute.DefaultValue );
+                                var expression = attribute.FieldType.Field.AttributeFilterExpression( attribute.QualifierValues, filterValues, parameterExpression );
+                                if ( expression == null )
+                                {
+                                    continue;
+                                }
+
+                                var attributeValues = attributeValueService
+                                    .Queryable()
+                                    .Where( v => v.Attribute.Id == attribute.Id );
+
+                                var filteredAttributeValues = attributeValues.Where( parameterExpression, expression, null );
+
+                                if ( filterIsDefault )
+                                {
+                                    qry = qry.Where( w =>
+                                         !attributeValues.Any( v => v.EntityId == w.PersonAlias.PersonId ) ||
+                                         filteredAttributeValues.Select( v => v.EntityId ).Contains( w.PersonAlias.PersonId ) );
+                                }
+                                else
+                                {
+                                    qry = qry.Where( w =>
+                                        filteredAttributeValues.Select( v => v.EntityId ).Contains( w.PersonAlias.PersonId ) );
+                                }
+                            }
+                        }
+
+                        // Get all the group member attributes selected to be on grid
+                        groupMemberAttributes = RegistrantFields
+                            .Where( f =>
+                                f.Attribute != null &&
+                                f.FieldSource == RegistrationFieldSource.GroupMemberAttribute )
+                            .Select( f => f.Attribute )
+                            .ToList();
+                        groupMemberAttributesIds = groupMemberAttributes.Select( a => a.Id ).Distinct().ToList();
+
+                        // Filter query by any configured person attribute filters
+                        if ( groupMemberAttributes != null && groupMemberAttributes.Any() )
+                        {
+                            var attributeValueService = new AttributeValueService( rockContext );
+                            var parameterExpression = attributeValueService.ParameterExpression;
+                            foreach ( var attribute in groupMemberAttributes )
+                            {
+                                var filterControl = phWaitListFormFieldFilters.FindControl( "filterWaitlist_" + attribute.Id.ToString() );
+                                if ( filterControl == null )
+                                {
+                                    continue;
+                                }
+
+                                var filterValues = attribute.FieldType.Field.GetFilterValues( filterControl, attribute.QualifierValues, Rock.Reporting.FilterMode.SimpleFilter );
+                                var filterIsDefault = attribute.FieldType.Field.IsEqualToValue( filterValues, attribute.DefaultValue );
+                                var expression = attribute.FieldType.Field.AttributeFilterExpression( attribute.QualifierValues, filterValues, parameterExpression );
+                                if ( expression == null )
+                                {
+                                    continue;
+                                }
+
+                                var attributeValues = attributeValueService
+                                    .Queryable()
+                                    .Where( v => v.Attribute.Id == attribute.Id );
+
+                                var filteredAttributeValues = attributeValues.Where( parameterExpression, expression, null );
+
+                                if ( filterIsDefault )
+                                {
+                                    qry = qry.Where( w => w.GroupMemberId.HasValue &&
+                                         ( !attributeValues.Any( v => v.EntityId == w.GroupMemberId.Value ) || filteredAttributeValues.Select( v => v.EntityId ).Contains( w.GroupMemberId.Value ) ) );
+                                }
+                                else
+                                {
+                                    qry = qry.Where( w => w.GroupMemberId.HasValue &&
+                                        filteredAttributeValues.Select( v => v.EntityId ).Contains( w.GroupMemberId.Value ) );
+                                }
+                            }
+                        }
+                    }
+
+                    // Sort the query
+                    IOrderedQueryable<RegistrationRegistrant> orderedQry = null;
+                    SortProperty sortProperty = gWaitList.SortProperty;
+                    if ( sortProperty != null )
+                    {
+                        orderedQry = qry.Sort( sortProperty );
+                    }
+                    else
+                    {
+                        orderedQry = qry
+                            .OrderBy( r => r.Id );
+                    }
+
+                    // increase the timeout just in case. A complex filter on the grid might slow things down
+                    rockContext.Database.CommandTimeout = 180;
+
+                    // Set the grids LinqDataSource which will run query and set results for current page
+                    gWaitList.SetLinqDataSource<RegistrationRegistrant>( orderedQry );
+
+                    if ( RegistrantFields != null )
+                    {
+                        // Get the query results for the current page
+                        var currentPageRegistrants = gWaitList.DataSource as List<RegistrationRegistrant>;
+                        if ( currentPageRegistrants != null )
+                        {
+                            // Get all the registrant ids in current page of query results
+                            var registrantIds = currentPageRegistrants
+                                .Select( r => r.Id )
+                                .Distinct()
+                                .ToList();
+
+                            // Get all the person ids in current page of query results
+                            var currentPagePersonIds = currentPageRegistrants
+                                .Select( r => r.PersonAlias.PersonId )
+                                .Distinct()
+                                .ToList();
+
+                            // Get all the group member ids and the group id in current page of query results
+                            var groupMemberIds = new List<int>();
+                            GroupLinks = new Dictionary<int, string>();
+                            foreach ( var groupMember in currentPageRegistrants
+                                .Where( m =>
+                                    m.GroupMember != null &&
+                                    m.GroupMember.Group != null )
+                                .Select( m => m.GroupMember ) )
+                            {
+                                groupMemberIds.Add( groupMember.Id );
+                                string linkedPageUrl = LinkedPageUrl( "GroupDetailPage", new Dictionary<string, string> { { "GroupId", groupMember.GroupId.ToString() } } );
+                                GroupLinks.AddOrIgnore( groupMember.GroupId, isExporting ? groupMember.Group.Name : string.Format( "<a href='{0}'>{1}</a>", linkedPageUrl, groupMember.Group.Name ) );
+                            }
+
+                            // If the campus column was selected to be displayed on grid, preload all the people's
+                            // campuses so that the databind does not need to query each row
+                            if ( preloadCampusValues )
+                            {
+                                PersonCampusIds = new Dictionary<int, List<int>>();
+
+                                Guid familyGroupTypeGuid = Rock.SystemGuid.GroupType.GROUPTYPE_FAMILY.AsGuid();
+                                foreach ( var personCampusList in new GroupMemberService( rockContext )
+                                    .Queryable().AsNoTracking()
+                                    .Where( m =>
+                                        m.Group.GroupType.Guid == familyGroupTypeGuid &&
+                                        currentPagePersonIds.Contains( m.PersonId ) )
+                                    .GroupBy( m => m.PersonId )
+                                    .Select( m => new
+                                    {
+                                        PersonId = m.Key,
+                                        CampusIds = m
+                                            .Where( g => g.Group.CampusId.HasValue )
+                                            .Select( g => g.Group.CampusId.Value )
+                                            .ToList()
+                                    } ) )
+                                {
+                                    PersonCampusIds.Add( personCampusList.PersonId, personCampusList.CampusIds );
+                                }
+                            }
+
+                            // If there are any attributes that were selected to be displayed, we're going
+                            // to try and read all attribute values in one query and then put them into a
+                            // custom grid ObjectList property so that the AttributeField columns don't need
+                            // to do the LoadAttributes and querying of values for each row/column
+                            if ( personAttributesIds.Any() || groupMemberAttributesIds.Any() || registrantAttributeIds.Any() )
+                            {
+                                // Query the attribute values for all rows and attributes
+                                var attributeValues = new AttributeValueService( rockContext )
+                                    .Queryable( "Attribute" ).AsNoTracking()
+                                    .Where( v =>
+                                        v.EntityId.HasValue &&
+                                        (
+                                            (
+                                                personAttributesIds.Contains( v.AttributeId ) &&
+                                                currentPagePersonIds.Contains( v.EntityId.Value )
+                                            ) ||
+                                            (
+                                                groupMemberAttributesIds.Contains( v.AttributeId ) &&
+                                                groupMemberIds.Contains( v.EntityId.Value )
+                                            ) ||
+                                            (
+                                                registrantAttributeIds.Contains( v.AttributeId ) &&
+                                                registrantIds.Contains( v.EntityId.Value )
+                                            )
+                                        ) ).ToList();
+
+                                // Get the attributes to add to each row's object
+                                var attributes = new Dictionary<string, AttributeCache>();
+                                RegistrantFields
+                                        .Where( f => f.Attribute != null )
+                                        .Select( f => f.Attribute )
+                                        .ToList()
+                                    .ForEach( a => attributes
+                                        .Add( a.Id.ToString() + a.Key, a ) );
+
+                                // Initialize the grid's object list
+                                gWaitList.ObjectList = new Dictionary<string, object>();
+
+                                // Loop through each of the current page's registrants and build an attribute
+                                // field object for storing attributes and the values for each of the registrants
+                                foreach ( var registrant in currentPageRegistrants )
+                                {
+                                    // Create a row attribute object
+                                    var attributeFieldObject = new AttributeFieldObject();
+
+                                    // Add the attributes to the attribute object
+                                    attributeFieldObject.Attributes = attributes;
+
+                                    // Add any person attribute values to object
+                                    attributeValues
+                                        .Where( v =>
+                                            personAttributesIds.Contains( v.AttributeId ) &&
+                                            v.EntityId.Value == registrant.PersonAlias.PersonId )
+                                        .ToList()
+                                        .ForEach( v => attributeFieldObject.AttributeValues
+                                            .Add( v.AttributeId.ToString() + v.Attribute.Key, new AttributeValueCache( v ) ) );
+
+                                    // Add any group member attribute values to object
+                                    if ( registrant.GroupMemberId.HasValue )
+                                    {
+                                        attributeValues
+                                            .Where( v =>
+                                                groupMemberAttributesIds.Contains( v.AttributeId ) &&
+                                                v.EntityId.Value == registrant.GroupMemberId.Value )
+                                            .ToList()
+                                            .ForEach( v => attributeFieldObject.AttributeValues
+                                                .Add( v.AttributeId.ToString() + v.Attribute.Key, new AttributeValueCache( v ) ) );
+                                    }
+
+                                    // Add any registrant attribute values to object
+                                    attributeValues
+                                        .Where( v =>
+                                            registrantAttributeIds.Contains( v.AttributeId ) &&
+                                            v.EntityId.Value == registrant.Id )
+                                        .ToList()
+                                        .ForEach( v => attributeFieldObject.AttributeValues
+                                            .Add( v.AttributeId.ToString() + v.Attribute.Key, new AttributeValueCache( v ) ) );
+
+                                    // Add row attribute object to grid's object list
+                                    gWaitList.ObjectList.Add( registrant.Id.ToString(), attributeFieldObject );
+                                }
+                            }
+                        }
+                    }
+
+                    gWaitList.DataBind();
+                }
+            }
+        }
+
+        #endregion
+
+        #region Linkages Tab
+
+            /// <summary>
+            /// Binds the registrations filter.
+            /// </summary>
+        private void BindLinkagesFilter()
+        {
+            fLinkages.UserPreferenceKeyPrefix = string.Format( "{0}-", hfRegistrationTemplateId.Value );
+            cblCampus.DataSource = CampusCache.All();
+            cblCampus.DataBind();
+            string campusValue = fLinkages.GetUserPreference( "Campus" );
+            if ( !string.IsNullOrWhiteSpace( campusValue ) )
+            {
+                cblCampus.SetValues( campusValue.Split( ';' ).ToList() );
+            }
+        }
+
+        /// <summary>
+        /// Binds the registrations grid.
+        /// </summary>
+        private void BindLinkagesGrid()
+        {
+            int? instanceId = hfRegistrationInstanceId.Value.AsIntegerOrNull();
+            if ( instanceId.HasValue )
+            {
+                var groupCol = gLinkages.Columns[2] as HyperLinkField;
+                groupCol.DataNavigateUrlFormatString = LinkedPageUrl( "GroupDetailPage" ) + "?GroupID={0}";
+
+                using ( var rockContext = new RockContext() )
+                {
+                    var qry = new EventItemOccurrenceGroupMapService( rockContext )
+                        .Queryable( "EventItemOccurrence.EventItem.EventCalendarItems.EventCalendar,EventItemOccurrence.ContentChannelItems.ContentChannelItem,Group" )
+                        .AsNoTracking()
+                        .Where( r => r.RegistrationInstanceId == instanceId.Value );
+
+                    List<int> campusIds = cblCampus.SelectedValuesAsInt;
+                    if ( campusIds.Any() )
+                    {
+                        qry = qry
+                            .Where( l =>
+                                l.EventItemOccurrence != null &&
+                                (
+                                    !l.EventItemOccurrence.CampusId.HasValue ||
+                                    campusIds.Contains( l.EventItemOccurrence.CampusId.Value )
+                                ) );
+                    }
+
+                    IOrderedQueryable<EventItemOccurrenceGroupMap> orderedQry = null;
+                    SortProperty sortProperty = gLinkages.SortProperty;
+                    if ( sortProperty != null )
+                    {
+                        orderedQry = qry.Sort( sortProperty );
+                    }
+                    else
+                    {
+                        orderedQry = qry.OrderByDescending( r => r.CreatedDateTime );
+                    }
+
+                    gLinkages.SetLinqDataSource( orderedQry );
+                    gLinkages.DataBind();
+                }
+            }
+        }
+
+        #endregion
+
+        #region Group Placement Tab
+
+        /// <summary>
+        /// Binds the group placement grid.
+        /// </summary>
+        /// <param name="isExporting">if set to <c>true</c> [is exporting].</param>
+        private void BindGroupPlacementGrid( bool isExporting = false )
+        {
+            _isExporting = isExporting;
+            int? parentGroupId = gpGroupPlacementParentGroup.SelectedValueAsInt();
+            int? instanceId = hfRegistrationInstanceId.Value.AsIntegerOrNull();
+            if ( instanceId.HasValue )
+            {
+                using ( var rockContext = new RockContext() )
+                {
+                    // Start query for registrants
+                    var qry = new RegistrationRegistrantService( rockContext )
+                        .Queryable( "PersonAlias.Person.PhoneNumbers.NumberTypeValue,Fees.RegistrationTemplateFee,GroupMember.Group" ).AsNoTracking()
+                        .Where( r =>
+                            r.Registration.RegistrationInstanceId == instanceId.Value &&
+                            r.PersonAlias != null &&
+                            r.OnWaitList == false &&
+                            r.PersonAlias.Person != null );
+
+                    if ( parentGroupId.HasValue )
+                    {
+                        var validGroupIds = new GroupService( rockContext ).GetAllDescendents( parentGroupId.Value )
+                            .Select( g => g.Id )
+                            .ToList();
+
+                        var existingPeopleInGroups = new GroupMemberService( rockContext )
+                            .Queryable().AsNoTracking()
+                            .Where( m => validGroupIds.Contains( m.GroupId ) && m.Group.IsActive && m.GroupMemberStatus == GroupMemberStatus.Active )
+                            .Select( m => m.PersonId )
+                            .ToList();
+
+                        qry = qry.Where( r => !existingPeopleInGroups.Contains( r.PersonAlias.PersonId ) );
+                    }
+
+                    // Filter by daterange
+                    var dateRange = SlidingDateRangePicker.CalculateDateRangeFromDelimitedValues( sdrpRegistrationDateRange.DelimitedValues );
+
+                    if ( dateRange.Start.HasValue )
+                    {
+                        qry = qry.Where( r =>
+                            r.CreatedDateTime.HasValue &&
+                            r.CreatedDateTime.Value >= dateRange.Start.Value );
+                    }
+
+                    if ( dateRange.End.HasValue )
+                    {
+                        qry = qry.Where( r =>
+                            r.CreatedDateTime.HasValue &&
+                            r.CreatedDateTime.Value < dateRange.End.Value );
+                    }
+
+                    // Filter by first name
+                    if ( !string.IsNullOrWhiteSpace( tbGroupPlacementsFirstName.Text ) )
+                    {
+                        string rfname = tbGroupPlacementsFirstName.Text;
+                        qry = qry.Where( r =>
+                            r.PersonAlias.Person.NickName.StartsWith( rfname ) ||
+                            r.PersonAlias.Person.FirstName.StartsWith( rfname ) );
+                    }
+
+                    // Filter by last name
+                    if ( !string.IsNullOrWhiteSpace( tbGroupPlacementsLastName.Text ) )
+                    {
+                        string rlname = tbGroupPlacementsLastName.Text;
+                        qry = qry.Where( r =>
+                            r.PersonAlias.Person.LastName.StartsWith( rlname ) );
+                    }
+
+                    var personIds = qry.Select( r => r.PersonAlias.PersonId ).Distinct().ToList();
+                    if ( isExporting || RegistrantFields != null && RegistrantFields.Any( f => f.PersonFieldType == RegistrationPersonFieldType.Address ) )
+                    {
+                        _homeAddresses = Person.GetHomeLocations( personIds );
+                    }
+                    SetPhoneDictionary( rockContext, personIds );
+
+                    bool preloadCampusValues = false;
+                    var registrantAttributes = new List<AttributeCache>();
+                    var personAttributes = new List<AttributeCache>();
+                    var groupMemberAttributes = new List<AttributeCache>();
+                    var registrantAttributeIds = new List<int>();
+                    var personAttributesIds = new List<int>();
+                    var groupMemberAttributesIds = new List<int>();
+
+                    if ( RegistrantFields != null )
+                    {
+                        // Filter by any selected
+                        foreach ( var personFieldType in RegistrantFields
+                            .Where( f =>
+                                f.FieldSource == RegistrationFieldSource.PersonField &&
+                                f.PersonFieldType.HasValue )
+                            .Select( f => f.PersonFieldType.Value ) )
+                        {
+                            switch ( personFieldType )
+                            {
+                                case RegistrationPersonFieldType.Campus:
+                                    preloadCampusValues = true;
+
+                                    var ddlCampus = phGroupPlacementsFormFieldFilters.FindControl( "ddlGroupPlacementsCampus" ) as RockDropDownList;
+                                    if ( ddlCampus != null )
+                                    {
+                                        var campusId = ddlCampus.SelectedValue.AsIntegerOrNull();
+                                        if ( campusId.HasValue )
+                                        {
+                                            var familyGroupTypeGuid = Rock.SystemGuid.GroupType.GROUPTYPE_FAMILY.AsGuid();
+                                            qry = qry.Where( r =>
+                                                r.PersonAlias.Person.Members.Any( m =>
+                                                    m.Group.GroupType.Guid == familyGroupTypeGuid &&
+                                                    m.Group.CampusId.HasValue &&
+                                                    m.Group.CampusId.Value == campusId ) );
+                                        }
+                                    }
+
+                                    break;
+
+                                case RegistrationPersonFieldType.Email:
+                                    var tbEmailFilter = phGroupPlacementsFormFieldFilters.FindControl( "tbGroupPlacementsEmailFilter" ) as RockTextBox;
+                                    if ( tbEmailFilter != null && !string.IsNullOrWhiteSpace( tbEmailFilter.Text ) )
+                                    {
+                                        qry = qry.Where( r =>
+                                            r.PersonAlias.Person.Email != null &&
+                                            r.PersonAlias.Person.Email.Contains( tbEmailFilter.Text ) );
+                                    }
+
+                                    break;
+
+                                case RegistrationPersonFieldType.Birthdate:
+                                    var drpBirthdateFilter = phGroupPlacementsFormFieldFilters.FindControl( "drpGroupPlacementsBirthdateFilter" ) as DateRangePicker;
+                                    if ( drpBirthdateFilter != null )
+                                    {
+                                        if ( drpBirthdateFilter.LowerValue.HasValue )
+                                        {
+                                            qry = qry.Where( r =>
+                                                r.PersonAlias.Person.BirthDate.HasValue &&
+                                                r.PersonAlias.Person.BirthDate.Value >= drpBirthdateFilter.LowerValue.Value );
+                                        }
+
+                                        if ( drpBirthdateFilter.UpperValue.HasValue )
+                                        {
+                                            qry = qry.Where( r =>
+                                                r.PersonAlias.Person.BirthDate.HasValue &&
+                                                r.PersonAlias.Person.BirthDate.Value <= drpBirthdateFilter.UpperValue.Value );
+                                        }
+                                    }
+
+                                    break;
+
+                                case RegistrationPersonFieldType.Grade:
+                                    var gpGradeFilter = phGroupPlacementsFormFieldFilters.FindControl( "gpGroupPlacementsGradeFilter" ) as GradePicker;
+                                    if ( gpGradeFilter != null )
+                                    {
+                                        int? graduationYear = Person.GraduationYearFromGradeOffset( gpGradeFilter.SelectedValueAsInt( false ) );
+                                        if ( graduationYear.HasValue )
+                                        {
+                                            qry = qry.Where( r =>
+                                                r.PersonAlias.Person.GraduationYear.HasValue &&
+                                                r.PersonAlias.Person.GraduationYear == graduationYear.Value );
+                                        }
+                                    }
+
+                                    break;
+
+                                case RegistrationPersonFieldType.Gender:
+                                    var ddlGenderFilter = phGroupPlacementsFormFieldFilters.FindControl( "ddlGroupPlacementsGenderFilter" ) as RockDropDownList;
+                                    if ( ddlGenderFilter != null )
+                                    {
+                                        var gender = ddlGenderFilter.SelectedValue.ConvertToEnumOrNull<Gender>();
+                                        if ( gender.HasValue )
+                                        {
+                                            qry = qry.Where( r =>
+                                                r.PersonAlias.Person.Gender == gender );
+                                        }
+                                    }
+
+                                    break;
+
+                                case RegistrationPersonFieldType.MaritalStatus:
+                                    var ddlMaritalStatusFilter = phGroupPlacementsFormFieldFilters.FindControl( "ddlGroupPlacementsMaritalStatusFilter" ) as RockDropDownList;
+                                    if ( ddlMaritalStatusFilter != null )
+                                    {
+                                        var maritalStatusId = ddlMaritalStatusFilter.SelectedValue.AsIntegerOrNull();
+                                        if ( maritalStatusId.HasValue )
+                                        {
+                                            qry = qry.Where( r =>
+                                                r.PersonAlias.Person.MaritalStatusValueId.HasValue &&
+                                                r.PersonAlias.Person.MaritalStatusValueId.Value == maritalStatusId.Value );
+                                        }
+                                    }
+
+                                    break;
+                                    
+                                case RegistrationPersonFieldType.MobilePhone:
+                                    var tbMobilePhoneFilter = phGroupPlacementsFormFieldFilters.FindControl( "tbGroupPlacementsMobilePhoneFilter" ) as RockTextBox;
+                                    if ( tbMobilePhoneFilter != null && !string.IsNullOrWhiteSpace( tbMobilePhoneFilter.Text ) )
+                                    {
+                                        string numericPhone = tbMobilePhoneFilter.Text.AsNumeric();
+
+                                        if ( !string.IsNullOrEmpty( numericPhone ) )
+                                        {
+                                            var phoneNumberPersonIdQry = new PhoneNumberService( rockContext )
+                                                .Queryable()
+                                                .Where( a => a.Number.Contains( numericPhone ) )
+                                                .Select( a => a.PersonId );
+
+                                            qry = qry.Where( r => phoneNumberPersonIdQry.Contains( r.PersonAlias.PersonId ) );
+                                        }
+                                    }
+
+                                    break;
+
+                                case RegistrationPersonFieldType.HomePhone:
+                                    var tbGroupPlacementsHomePhoneFilter = phGroupPlacementsFormFieldFilters.FindControl( "tbGroupPlacementsHomePhoneFilter" ) as RockTextBox;
+                                    if ( tbGroupPlacementsHomePhoneFilter != null && !string.IsNullOrWhiteSpace( tbGroupPlacementsHomePhoneFilter.Text ) )
+                                    {
+                                        string numericPhone = tbGroupPlacementsHomePhoneFilter.Text.AsNumeric();
+
+                                        if ( !string.IsNullOrEmpty( numericPhone ) )
+                                        {
+                                            var phoneNumberPersonIdQry = new PhoneNumberService( rockContext )
+                                                .Queryable()
+                                                .Where( a => a.Number.Contains( numericPhone ) )
+                                                .Select( a => a.PersonId );
+
+                                            qry = qry.Where( r => phoneNumberPersonIdQry.Contains( r.PersonAlias.PersonId ) );
+                                        }
+                                    }
+
+                                    break;
+                            }
+                        }
+
+                        // Get all the registrant attributes selected to be on grid
+                        registrantAttributes = RegistrantFields
+                            .Where( f =>
+                                f.Attribute != null &&
+                                f.FieldSource == RegistrationFieldSource.RegistrationAttribute )
+                            .Select( f => f.Attribute )
+                            .ToList();
+                        registrantAttributeIds = registrantAttributes.Select( a => a.Id ).Distinct().ToList();
+
+                        // Filter query by any configured registrant attribute filters
+                        if ( registrantAttributes != null && registrantAttributes.Any() )
+                        {
+                            var attributeValueService = new AttributeValueService( rockContext );
+                            var parameterExpression = attributeValueService.ParameterExpression;
+                            foreach ( var attribute in registrantAttributes )
+                            {
+                                var filterControl = phGroupPlacementsFormFieldFilters.FindControl( "filterGroupPlacements_" + attribute.Id.ToString() );
+                                if ( filterControl == null )
+                                {
+                                    continue;
+                                }
+                                
+                                var filterValues = attribute.FieldType.Field.GetFilterValues( filterControl, attribute.QualifierValues, Rock.Reporting.FilterMode.SimpleFilter );
+                                var filterIsDefault = attribute.FieldType.Field.IsEqualToValue( filterValues, attribute.DefaultValue );
+                                var expression = attribute.FieldType.Field.AttributeFilterExpression( attribute.QualifierValues, filterValues, parameterExpression );
+                                if ( expression == null )
+                                {
+                                    continue;
+                                }
+
+                                var attributeValues = attributeValueService
+                                    .Queryable()
+                                    .Where( v => v.Attribute.Id == attribute.Id );
+
+                                var filteredAttributeValues = attributeValues.Where( parameterExpression, expression, null );
+
+                                if ( filterIsDefault )
+                                {
+                                    qry = qry.Where( w =>
+                                         !attributeValues.Any( v => v.EntityId == w.Id ) ||
+                                         filteredAttributeValues.Select( v => v.EntityId ).Contains( w.Id ) );
+                                }
+                                else
+                                {
+                                    qry = qry.Where( w =>
+                                        filteredAttributeValues.Select( v => v.EntityId ).Contains( w.Id ) );
+                                }
+                            }
+                        }
+
+                        // Get all the person attributes selected to be on grid
+                        personAttributes = RegistrantFields
+                            .Where( f =>
+                                f.Attribute != null &&
+                                f.FieldSource == RegistrationFieldSource.PersonAttribute )
+                            .Select( f => f.Attribute )
+                            .ToList();
+                        personAttributesIds = personAttributes.Select( a => a.Id ).Distinct().ToList();
+
+                        // Filter query by any configured person attribute filters
+                        if ( personAttributes != null && personAttributes.Any() )
+                        {
+                            var attributeValueService = new AttributeValueService( rockContext );
+                            var parameterExpression = attributeValueService.ParameterExpression;
+                            foreach ( var attribute in personAttributes )
+                            {
+                                var filterControl = phGroupPlacementsFormFieldFilters.FindControl( "filterGroupPlacements_" + attribute.Id.ToString() );
+                                if ( filterControl == null )
+                                {
+                                    continue;
+                                }
+
+                                var filterValues = attribute.FieldType.Field.GetFilterValues( filterControl, attribute.QualifierValues, Rock.Reporting.FilterMode.SimpleFilter );
+                                var filterIsDefault = attribute.FieldType.Field.IsEqualToValue( filterValues, attribute.DefaultValue );
+                                var expression = attribute.FieldType.Field.AttributeFilterExpression( attribute.QualifierValues, filterValues, parameterExpression );
+                                if ( expression == null )
+                                {
+                                    continue;
+                                }
+
+                                var attributeValues = attributeValueService
+                                    .Queryable()
+                                    .Where( v => v.Attribute.Id == attribute.Id );
+
+                                var filteredAttributeValues = attributeValues.Where( parameterExpression, expression, null );
+
+                                if ( filterIsDefault )
+                                {
+                                    qry = qry.Where( w =>
+                                         !attributeValues.Any( v => v.EntityId == w.PersonAlias.PersonId ) ||
+                                         filteredAttributeValues.Select( v => v.EntityId ).Contains( w.PersonAlias.PersonId ) );
+                                }
+                                else
+                                {
+                                    qry = qry.Where( w =>
+                                        filteredAttributeValues.Select( v => v.EntityId ).Contains( w.PersonAlias.PersonId ) );
+                                }
+                            }
+                        }
+
+                        // Get all the group member attributes selected to be on grid
+                        groupMemberAttributes = RegistrantFields
+                            .Where( f =>
+                                f.Attribute != null &&
+                                f.FieldSource == RegistrationFieldSource.GroupMemberAttribute )
+                            .Select( f => f.Attribute )
+                            .ToList();
+                        groupMemberAttributesIds = groupMemberAttributes.Select( a => a.Id ).Distinct().ToList();
+
+                        // Filter query by any configured person attribute filters
+                        if ( groupMemberAttributes != null && groupMemberAttributes.Any() )
+                        {
+                            var attributeValueService = new AttributeValueService( rockContext );
+                            var parameterExpression = attributeValueService.ParameterExpression;
+                            foreach ( var attribute in groupMemberAttributes )
+                            {
+                                var filterControl = phGroupPlacementsFormFieldFilters.FindControl( "filterGroupPlacements_" + attribute.Id.ToString() );
+                                if ( filterControl == null )
+                                {
+                                    continue;
+                                }
+
+                                var filterValues = attribute.FieldType.Field.GetFilterValues( filterControl, attribute.QualifierValues, Rock.Reporting.FilterMode.SimpleFilter );
+                                var filterIsDefault = attribute.FieldType.Field.IsEqualToValue( filterValues, attribute.DefaultValue );
+                                var expression = attribute.FieldType.Field.AttributeFilterExpression( attribute.QualifierValues, filterValues, parameterExpression );
+
+                                if ( expression == null )
+                                {
+                                    continue;
+                                }
+
+                                var attributeValues = attributeValueService
+                                    .Queryable()
+                                    .Where( v => v.Attribute.Id == attribute.Id );
+
+                                var filteredAttributeValues = attributeValues.Where( parameterExpression, expression, null );
+
+                                if ( filterIsDefault )
+                                {
+                                    qry = qry.Where( w => w.GroupMemberId.HasValue &&
+                                        (!attributeValues.Any( v => v.EntityId == w.GroupMemberId.Value ) ||
+                                            filteredAttributeValues.Select( v => v.EntityId ).Contains( w.GroupMemberId.Value ) ) );
+                                }
+                                else
+                                {
+                                    qry = qry.Where( w => w.GroupMemberId.HasValue &&
+                                        filteredAttributeValues.Select( v => v.EntityId ).Contains( w.GroupMemberId.Value ) );
+                                }                               
+                            }
+                        }
+                    }
+
+                    // Sort the query
+                    IOrderedQueryable<RegistrationRegistrant> orderedQry = null;
+                    SortProperty sortProperty = gGroupPlacements.SortProperty;
+                    if ( sortProperty != null )
+                    {
+                        orderedQry = qry.Sort( sortProperty );
+                    }
+                    else
+                    {
+                        orderedQry = qry
+                            .OrderBy( r => r.PersonAlias.Person.LastName )
+                            .ThenBy( r => r.PersonAlias.Person.NickName );
+                    }
+
+                    // Set the grids LinqDataSource which will run query and set results for current page
+                    gGroupPlacements.SetLinqDataSource<RegistrationRegistrant>( orderedQry );
+
+                    if ( RegistrantFields != null )
+                    {
+                        // Get the query results for the current page
+                        var currentPageRegistrants = gGroupPlacements.DataSource as List<RegistrationRegistrant>;
+                        if ( currentPageRegistrants != null )
+                        {
+                            // Get all the registrant ids in current page of query results
+                            var registrantIds = currentPageRegistrants
+                                .Select( r => r.Id )
+                                .Distinct()
+                                .ToList();
+
+                            // Get all the person ids in current page of query results
+                            var currentPagePersonIds = currentPageRegistrants
+                                .Select( r => r.PersonAlias.PersonId )
+                                .Distinct()
+                                .ToList();
+
+                            // Get all the group member ids and the group id in current page of query results
+                            var groupMemberIds = new List<int>();
+                            GroupLinks = new Dictionary<int, string>();
+                            foreach ( var groupMember in currentPageRegistrants
+                                .Where( m =>
+                                    m.GroupMember != null &&
+                                    m.GroupMember.Group != null )
+                                .Select( m => m.GroupMember ) )
+                            {
+                                groupMemberIds.Add( groupMember.Id );
+                                string linkedPageUrl = LinkedPageUrl( "GroupDetailPage", new Dictionary<string, string> { { "GroupId", groupMember.GroupId.ToString() } } );
+                                GroupLinks.AddOrIgnore( groupMember.GroupId, isExporting ? groupMember.Group.Name : string.Format( "<a href='{0}'>{1}</a>", linkedPageUrl, groupMember.Group.Name ) );
+                            }
+
+                            // If the campus column was selected to be displayed on grid, preload all the people's
+                            // campuses so that the databind does not need to query each row
+                            if ( preloadCampusValues )
+                            {
+                                PersonCampusIds = new Dictionary<int, List<int>>();
+
+                                Guid familyGroupTypeGuid = Rock.SystemGuid.GroupType.GROUPTYPE_FAMILY.AsGuid();
+                                foreach ( var personCampusList in new GroupMemberService( rockContext )
+                                    .Queryable().AsNoTracking()
+                                    .Where( m =>
+                                        m.Group.GroupType.Guid == familyGroupTypeGuid &&
+                                        currentPagePersonIds.Contains( m.PersonId ) )
+                                    .GroupBy( m => m.PersonId )
+                                    .Select( m => new
+                                    {
+                                        PersonId = m.Key,
+                                        CampusIds = m
+                                            .Where( g => g.Group.CampusId.HasValue )
+                                            .Select( g => g.Group.CampusId.Value )
+                                            .ToList()
+                                    } ) )
+                                {
+                                    PersonCampusIds.Add( personCampusList.PersonId, personCampusList.CampusIds );
+                                }
+                            }
+
+                            // If there are any attributes that were selected to be displayed, we're going
+                            // to try and read all attribute values in one query and then put them into a
+                            // custom grid ObjectList property so that the AttributeField columns don't need
+                            // to do the LoadAttributes and querying of values for each row/column
+                            if ( personAttributesIds.Any() || groupMemberAttributesIds.Any() || registrantAttributeIds.Any() )
+                            {
+                                // Query the attribute values for all rows and attributes
+                                var attributeValues = new AttributeValueService( rockContext )
+                                    .Queryable( "Attribute" ).AsNoTracking()
+                                    .Where( v =>
+                                        v.EntityId.HasValue &&
+                                        (
+                                            (
+                                                personAttributesIds.Contains( v.AttributeId ) &&
+                                                currentPagePersonIds.Contains( v.EntityId.Value )
+                                            ) ||
+                                            (
+                                                groupMemberAttributesIds.Contains( v.AttributeId ) &&
+                                                groupMemberIds.Contains( v.EntityId.Value )
+                                            ) ||
+                                            (
+                                                registrantAttributeIds.Contains( v.AttributeId ) &&
+                                                registrantIds.Contains( v.EntityId.Value )
+                                            )
+                                        ) ).ToList();
+
+                                // Get the attributes to add to each row's object
+                                var attributes = new Dictionary<string, AttributeCache>();
+                                RegistrantFields
+                                        .Where( f => f.Attribute != null )
+                                        .Select( f => f.Attribute )
+                                        .ToList()
+                                    .ForEach( a => attributes
+                                        .Add( a.Id.ToString() + a.Key, a ) );
+
+                                // Initialize the grid's object list
+                                gGroupPlacements.ObjectList = new Dictionary<string, object>();
+
+                                // Loop through each of the current page's registrants and build an attribute
+                                // field object for storing attributes and the values for each of the registrants
+                                foreach ( var registrant in currentPageRegistrants )
+                                {
+                                    // Create a row attribute object
+                                    var attributeFieldObject = new AttributeFieldObject();
+
+                                    // Add the attributes to the attribute object
+                                    attributeFieldObject.Attributes = attributes;
+
+                                    // Add any person attribute values to object
+                                    attributeValues
+                                        .Where( v =>
+                                            personAttributesIds.Contains( v.AttributeId ) &&
+                                            v.EntityId.Value == registrant.PersonAlias.PersonId )
+                                        .ToList()
+                                        .ForEach( v => attributeFieldObject.AttributeValues
+                                            .Add( v.AttributeId.ToString() + v.Attribute.Key, new AttributeValueCache( v ) ) );
+
+                                    // Add any group member attribute values to object
+                                    if ( registrant.GroupMemberId.HasValue )
+                                    {
+                                        attributeValues
+                                            .Where( v =>
+                                                groupMemberAttributesIds.Contains( v.AttributeId ) &&
+                                                v.EntityId.Value == registrant.GroupMemberId.Value )
+                                            .ToList()
+                                            .ForEach( v => attributeFieldObject.AttributeValues
+                                                .Add( v.AttributeId.ToString() + v.Attribute.Key, new AttributeValueCache( v ) ) );
+                                    }
+
+                                    // Add any registrant attribute values to object
+                                    attributeValues
+                                        .Where( v =>
+                                            registrantAttributeIds.Contains( v.AttributeId ) &&
+                                            v.EntityId.Value == registrant.Id )
+                                        .ToList()
+                                        .ForEach( v => attributeFieldObject.AttributeValues
+                                            .Add( v.AttributeId.ToString() + v.Attribute.Key, new AttributeValueCache( v ) ) );
+
+                                    // Add row attribute object to grid's object list
+                                    gGroupPlacements.ObjectList.Add( registrant.Id.ToString(), attributeFieldObject );
+                                }
+                            }
+                        }
+                    }
+
+                    gGroupPlacements.DataBind();
+                }
+            }
+        }
+
+        /// <summary>
+        /// Handles the ApplyFilterClick event of the fGroupPlacements control.
+        /// </summary>
+        /// <param name="sender">The source of the event.</param>
+        /// <param name="e">The <see cref="EventArgs"/> instance containing the event data.</param>
+        protected void fGroupPlacements_ApplyFilterClick( object sender, EventArgs e )
+        {
+            fGroupPlacements.SaveUserPreference( "GroupPlacements-Date Range", "Date Range", sdrpGroupPlacementsDateRange.DelimitedValues );
+            fGroupPlacements.SaveUserPreference( "GroupPlacements-First Name", "First Name",  tbGroupPlacementsFirstName.Text );
+            fGroupPlacements.SaveUserPreference( "GroupPlacements-Last Name", "Last Name", tbGroupPlacementsLastName.Text );
+            fGroupPlacements.SaveUserPreference( "GroupPlacements-In Group", "In Group", ddlGroupPlacementsInGroup.SelectedValue );
+            fGroupPlacements.SaveUserPreference( "GroupPlacements-Signed Document", "Signed Document", ddlGroupPlacementsSignedDocument.SelectedValue );
+
+            if ( RegistrantFields != null )
+            {
+                foreach ( var field in RegistrantFields )
+                {
+                    if ( field.FieldSource == RegistrationFieldSource.PersonField && field.PersonFieldType.HasValue )
+                    {
+                        switch ( field.PersonFieldType.Value )
+                        {
+                            case RegistrationPersonFieldType.Campus:
+                                var ddlCampus = phGroupPlacementsFormFieldFilters.FindControl( "ddlGroupPlacementsCampus" ) as RockDropDownList;
+                                if ( ddlCampus != null )
+                                {
+                                    fGroupPlacements.SaveUserPreference( "GroupPlacements-Home Campus", "Home Campus", ddlCampus.SelectedValue );
+                                }
+
+                                break;
+
+                            case RegistrationPersonFieldType.Email:
+                                var tbEmailFilter = phGroupPlacementsFormFieldFilters.FindControl( "tbGroupPlacementsEmailFilter" ) as RockTextBox;
+                                if ( tbEmailFilter != null )
+                                {
+                                    fGroupPlacements.SaveUserPreference( "GroupPlacements-Email", "Email", tbEmailFilter.Text );
+                                }
+
+                                break;
+
+                            case RegistrationPersonFieldType.Birthdate:
+                                var drpBirthdateFilter = phGroupPlacementsFormFieldFilters.FindControl( "drpGroupPlacementsBirthdateFilter" ) as DateRangePicker;
+                                if ( drpBirthdateFilter != null )
+                                {
+                                    fGroupPlacements.SaveUserPreference( "GroupPlacements-Birthdate Range", "Birthdate Range", drpBirthdateFilter.DelimitedValues );
+                                }
+
+                                break;
+
+                            case RegistrationPersonFieldType.Grade:
+                                var gpGradeFilter = phGroupPlacementsFormFieldFilters.FindControl( "gpGroupPlacementsGradeFilter" ) as GradePicker;
+                                if ( gpGradeFilter != null )
+                                {
+                                    int? gradeOffset = gpGradeFilter.SelectedValueAsInt( false );
+                                    fGroupPlacements.SaveUserPreference( "GroupPlacements-Grade", "Grade", gradeOffset.HasValue ? gradeOffset.Value.ToString() : string.Empty );
+                                }
+
+                                break;
+                                
+                            case RegistrationPersonFieldType.Gender:
+                                var ddlGenderFilter = phGroupPlacementsFormFieldFilters.FindControl( "ddlGroupPlacementsGenderFilter" ) as RockDropDownList;
+                                if ( ddlGenderFilter != null )
+                                {
+                                    fGroupPlacements.SaveUserPreference( "GroupPlacements-Gender", "Gender", ddlGenderFilter.SelectedValue );
+                                }
+
+                                break;
+
+                            case RegistrationPersonFieldType.MaritalStatus:
+                                var ddlMaritalStatusFilter = phGroupPlacementsFormFieldFilters.FindControl( "ddlGroupPlacementsMaritalStatusFilter" ) as RockDropDownList;
+                                if ( ddlMaritalStatusFilter != null )
+                                {
+                                    fGroupPlacements.SaveUserPreference( "GroupPlacements-Marital Status", "Marital Status", ddlMaritalStatusFilter.SelectedValue );
+                                }
+
+                                break;
+                                
+                            case RegistrationPersonFieldType.MobilePhone:
+                                var tbMobilePhoneFilter = phGroupPlacementsFormFieldFilters.FindControl( "tbGroupPlacementsMobilePhoneFilter" ) as RockTextBox;
+                                if ( tbMobilePhoneFilter != null )
+                                {
+                                    fGroupPlacements.SaveUserPreference( "GroupPlacements-Phone", "Cell Phone", tbMobilePhoneFilter.Text );
+                                }
+
+                                break;
+
+                            case RegistrationPersonFieldType.HomePhone:
+                                var tbGroupPlacementsHomePhoneFilter = phGroupPlacementsFormFieldFilters.FindControl( "tbGroupPlacementsHomePhoneFilter" ) as RockTextBox;
+                                if ( tbGroupPlacementsHomePhoneFilter != null )
+                                {
+                                    fGroupPlacements.SaveUserPreference( "GroupPlacements-HomePhone", "Home Phone", tbGroupPlacementsHomePhoneFilter.Text );
+                                }
+
+                                break;
+                        }
+                    }
+
+                    if ( field.Attribute != null )
+                    {
+                        var attribute = field.Attribute;
+                        var filterControl = phGroupPlacementsFormFieldFilters.FindControl( "filterGroupPlacements_" + attribute.Id.ToString() );
+                        if ( filterControl != null )
+                        {
+                            try
+                            {
+                                var values = attribute.FieldType.Field.GetFilterValues( filterControl, field.Attribute.QualifierValues, Rock.Reporting.FilterMode.SimpleFilter );
+                                fGroupPlacements.SaveUserPreference( "GroupPlacements-" + attribute.Key, attribute.Name, attribute.FieldType.Field.GetFilterValues( filterControl, attribute.QualifierValues, Rock.Reporting.FilterMode.SimpleFilter ).ToJson() );
+                            }
+                            catch
+                            {
+                            }
+                        }
+                    }
+                }
+            }
+
+            BindGroupPlacementGrid();
+        }
+
+        /// <summary>
+        /// Handles the ClearFilterClick event of the fGroupPlacements control.
+        /// </summary>
+        /// <param name="sender">The source of the event.</param>
+        /// <param name="e">The <see cref="EventArgs"/> instance containing the event data.</param>
+        protected void fGroupPlacements_ClearFilterClick( object sender, EventArgs e )
+        {
+            fGroupPlacements.DeleteUserPreferences();
+
+            foreach ( var control in phGroupPlacementsFormFieldFilters.ControlsOfTypeRecursive<Control>().Where(a => a.ID != null && a.ID.StartsWith( "filter" ) && a.ID.Contains("_") ))
+            {
+                var attributeId = control.ID.Split('_')[1].AsInteger();
+                var attribute = AttributeCache.Get( attributeId );
+                if ( attribute != null )
+                {
+                    attribute.FieldType.Field.SetFilterValues( control, attribute.QualifierValues, new List<string>() );
+                }
+            }
+
+            if ( RegistrantFields != null )
+            {
+                foreach ( var field in RegistrantFields )
+                {
+                    if ( field.FieldSource == RegistrationFieldSource.PersonField && field.PersonFieldType.HasValue )
+                    {
+                        switch ( field.PersonFieldType.Value )
+                        {
+                            case RegistrationPersonFieldType.Campus:
+                                var ddlCampus = phGroupPlacementsFormFieldFilters.FindControl( "ddlGroupPlacementsCampus" ) as RockDropDownList;
+                                if ( ddlCampus != null )
+                                {
+                                    ddlCampus.SetValue( ( Guid? ) null );
+                                }
+
+                                break;
+
+                            case RegistrationPersonFieldType.Email:
+                                var tbEmailFilter = phGroupPlacementsFormFieldFilters.FindControl( "tbGroupPlacementsEmailFilter" ) as RockTextBox;
+                                if ( tbEmailFilter != null )
+                                {
+                                    tbEmailFilter.Text = string.Empty;
+                                }
+
+                                break;
+
+                            case RegistrationPersonFieldType.Birthdate:
+                                var drpBirthdateFilter = phGroupPlacementsFormFieldFilters.FindControl( "drpGroupPlacementsBirthdateFilter" ) as DateRangePicker;
+                                if ( drpBirthdateFilter != null )
+                                {
+                                    drpBirthdateFilter.LowerValue = null;
+                                    drpBirthdateFilter.UpperValue = null;
+                                }
+
+                                break;
+
+                            case RegistrationPersonFieldType.Grade:
+                                var gpGradeFilter = phGroupPlacementsFormFieldFilters.FindControl( "gpGroupPlacementsGradeFilter" ) as GradePicker;
+                                if ( gpGradeFilter != null )
+                                {
+                                    gpGradeFilter.SetValue( ( Guid? ) null );
+                                }
+
+                                break;
+                                
+                            case RegistrationPersonFieldType.Gender:
+                                var ddlGenderFilter = phGroupPlacementsFormFieldFilters.FindControl( "ddlGroupPlacementsGenderFilter" ) as RockDropDownList;
+                                if ( ddlGenderFilter != null )
+                                {
+                                    ddlGenderFilter.SetValue( ( Guid? ) null );
+                                }
+
+                                break;
+
+                            case RegistrationPersonFieldType.MaritalStatus:
+                                var ddlMaritalStatusFilter = phGroupPlacementsFormFieldFilters.FindControl( "ddlGroupPlacementsMaritalStatusFilter" ) as RockDropDownList;
+                                if ( ddlMaritalStatusFilter != null )
+                                {
+                                    ddlMaritalStatusFilter.SetValue( ( Guid? ) null );
+                                }
+
+                                break;
+                                
+                            case RegistrationPersonFieldType.MobilePhone:
+                                var tbMobilePhoneFilter = phGroupPlacementsFormFieldFilters.FindControl( "tbGroupPlacementsMobilePhoneFilter" ) as RockTextBox;
+                                if ( tbMobilePhoneFilter != null )
+                                {
+                                    tbMobilePhoneFilter.Text = string.Empty;
+                                }
+
+                                break;
+
+                            case RegistrationPersonFieldType.HomePhone:
+                                var tbGroupPlacementsHomePhoneFilter = phGroupPlacementsFormFieldFilters.FindControl( "tbGroupPlacementsHomePhoneFilter" ) as RockTextBox;
+                                if ( tbGroupPlacementsHomePhoneFilter != null )
+                                {
+                                    tbGroupPlacementsHomePhoneFilter.Text = string.Empty;
+                                }
+
+                                break;
+                        }
+                    }
+                }
+            }
+
+            BindGroupPlacementsFilter( null );
+        }
+
+        /// <summary>
+        /// fs the group placements display filter value.
+        /// </summary>
+        /// <param name="sender">The sender.</param>
+        /// <param name="e">The e.</param>
+        protected void fGroupPlacements_DisplayFilterValue( object sender, GridFilter.DisplayFilterValueArgs e )
+        {
+            if ( e.Key.StartsWith( "GroupPlacements-" ) )
+            {
+                var key = e.Key.Remove( 0, "GroupPlacements-".Length );
+
+                if ( RegistrantFields != null )
+                {
+                    var attribute = RegistrantFields
+                        .Where( a =>
+                            a.Attribute != null &&
+                            a.Attribute.Key == key )
+                        .Select( a => a.Attribute )
+                        .FirstOrDefault();
+
+                    if ( attribute != null )
+                    {
+                        try
+                        {
+                            var values = JsonConvert.DeserializeObject<List<string>>( e.Value );
+                            e.Value = attribute.FieldType.Field.FormatFilterValues( attribute.QualifierValues, values );
+                            return;
+                        }
+                        catch
+                        {
+                        }
+                    }
+                }
+
+                switch ( key )
+                {
+                    case "Date Range":
+                    case "Birthdate Range":
+                        // The value might either be from a SlidingDateRangePicker or a DateRangePicker, so try both
+                        var storedValue = e.Value;
+                        e.Value = SlidingDateRangePicker.FormatDelimitedValues( storedValue );
+                        if ( e.Value.IsNullOrWhiteSpace() )
+                        {
+                            e.Value = DateRangePicker.FormatDelimitedValues( storedValue );
+                        }
+
+                        break;
+
+                    case "Grade":
+                        e.Value = Person.GradeFormattedFromGradeOffset( e.Value.AsIntegerOrNull() );
+                        break;
+                        
+                    case "First Name":
+                    case "Last Name":
+                    case "Email":
+                    case "Home Phone":
+                    case "Signed Document":
+                        break;
+
+                    case "Gender":
+                        var gender = e.Value.ConvertToEnumOrNull<Gender>();
+                        e.Value = gender.HasValue ? gender.ConvertToString() : string.Empty;
+                        break;
+                        
+                    case "Campus":
+                        int? campusId = e.Value.AsIntegerOrNull();
+                        if ( campusId.HasValue )
+                        {
+                            var campus = CampusCache.Get( campusId.Value );
+                            e.Value = campus != null ? campus.Name : string.Empty;
+                        }
+                        else
+                        {
+                            e.Value = string.Empty;
+                        }
+
+                        break;
+                        
+                    case "Marital Status":
+                        int? dvId = e.Value.AsIntegerOrNull();
+                        if ( dvId.HasValue )
+                        {
+                            var maritalStatus = DefinedValueCache.Get( dvId.Value );
+                            e.Value = maritalStatus != null ? maritalStatus.Value : string.Empty;
+                        }
+                        else
+                        {
+                            e.Value = string.Empty;
+                        }
+
+                        break;
+                        
+                    case "In Group":
+                        e.Value = e.Value;
+                        break;
+                        
+                    default:
+                        e.Value = string.Empty;
+                        break;
+                }
+            }
+            else
+            {
+                e.Value = string.Empty;
+            }
+        }
+
+        /// <summary>
+        /// Binds the group placements filter.
+        /// </summary>
+        /// <param name="instance">The instance.</param>
+        private void BindGroupPlacementsFilter( RegistrationInstance instance )
+        {
+            fGroupPlacements.UserPreferenceKeyPrefix = string.Format( "{0}-", hfRegistrationTemplateId.Value );
+            sdrpGroupPlacementsDateRange.DelimitedValues = fGroupPlacements.GetUserPreference( "GroupPlacements-Date Range" );
+            tbGroupPlacementsFirstName.Text = fGroupPlacements.GetUserPreference( "GroupPlacements-First Name" );
+            tbGroupPlacementsLastName.Text = fGroupPlacements.GetUserPreference( "GroupPlacements-Last Name" );
+            ddlGroupPlacementsInGroup.SetValue( fGroupPlacements.GetUserPreference( "GroupPlacements-In Group" ) );
+
+            ddlGroupPlacementsSignedDocument.SetValue( fGroupPlacements.GetUserPreference( "GroupPlacements-Signed Document" ) );
+            ddlGroupPlacementsSignedDocument.Visible = instance != null && instance.RegistrationTemplate != null && instance.RegistrationTemplate.RequiredSignatureDocumentTemplateId.HasValue;
+        }
+
+        #endregion
+
+        #endregion
+
+        #region Helper Classes
+
+        /// <summary>
+        /// Helper class for tracking registration form fields
+        /// </summary>
+        [Serializable]
+        public class RegistrantFormField
+        {
+            /// <summary>
+            /// Gets or sets the field source.
+            /// </summary>
+            /// <value>
+            /// The field source.
+            /// </value>
+            public RegistrationFieldSource FieldSource { get; set; }
+
+            /// <summary>
+            /// Gets or sets the type of the person field.
+            /// </summary>
+            /// <value>
+            /// The type of the person field.
+            /// </value>
+            public RegistrationPersonFieldType? PersonFieldType { get; set; }
+
+            /// <summary>
+            /// Gets or sets the attribute.
+            /// </summary>
+            /// <value>
+            /// The attribute.
+            /// </value>
+            public AttributeCache Attribute { get; set; }
+        }
+
+        #endregion
+    }
 }