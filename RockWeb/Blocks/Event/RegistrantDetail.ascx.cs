﻿// <copyright>
// Copyright by the Spark Development Network
//
// Licensed under the Rock Community License (the "License");
// you may not use this file except in compliance with the License.
// You may obtain a copy of the License at
//
// http://www.rockrms.com/license
//
// Unless required by applicable law or agreed to in writing, software
// distributed under the License is distributed on an "AS IS" BASIS,
// WITHOUT WARRANTIES OR CONDITIONS OF ANY KIND, either express or implied.
// See the License for the specific language governing permissions and
// limitations under the License.
// </copyright>

using System;
using System.Collections.Generic;
using System.ComponentModel;
using System.Data.Entity;
using System.Linq;
using System.Text;
using System.Web.UI;
using System.Web.UI.HtmlControls;
using System.Web.UI.WebControls;
using Newtonsoft.Json;
using Rock;
using Rock.Attribute;
using Rock.Constants;
using Rock.Data;
using Rock.Financial;
using Rock.Model;
using Rock.Security;
using Rock.Web;
using Rock.Web.Cache;
using Rock.Web.UI;
using Rock.Web.UI.Controls;
using Attribute = Rock.Model.Attribute;

namespace RockWeb.Blocks.Event
{
    /// <summary>
    /// Displays interface for editing the registration attribute values and fees for a given registrant.
    /// </summary>
    [DisplayName( "Registrant Detail" )]
    [Category( "Event" )]
    [Description( "Displays interface for editing the registration attribute values and fees for a given registrant." )]

    public partial class RegistrantDetail : RockBlock
    {
        #region Properties

        /// <summary>
        /// Gets or sets the TemplateState
        /// </summary>
        /// <value>
        /// The state of the template.
        /// </value>
        private RegistrationTemplate TemplateState { get; set; }

        /// <summary>
        /// Gets or sets the RegistrantSate
        /// </summary>
        /// <value>
        /// The state of the registrant.
        /// </value>
        private RegistrantInfo RegistrantState { get; set; }

        /// <summary>
        /// Gets or sets the registration instance identifier.
        /// </summary>
        /// <value>
        /// The registration instance identifier.
        /// </value>
        private int RegistrationInstanceId { get; set; }

        #endregion

        #region Control Methods

        /// <summary>
        /// Restores the view-state information from a previous user control request that was saved by the <see cref="M:System.Web.UI.UserControl.SaveViewState" /> method.
        /// </summary>
        /// <param name="savedState">An <see cref="T:System.Object" /> that represents the user control state to be restored.</param>
        protected override void LoadViewState( object savedState )
        {
            base.LoadViewState( savedState );

            string json = ViewState["Template"] as string;
            if ( !string.IsNullOrWhiteSpace( json ) )
            {
                TemplateState = JsonConvert.DeserializeObject<RegistrationTemplate>( json );
            }

            json = ViewState["Registrant"] as string;
            if ( !string.IsNullOrWhiteSpace( json ) )
            {
                RegistrantState = JsonConvert.DeserializeObject<RegistrantInfo>( json );
            }

            RegistrationInstanceId = ViewState["RegistrationInstanceId"] as int? ?? 0;

            BuildControls( false );
        }

        /// <summary>
        /// Raises the <see cref="E:System.Web.UI.Control.Init" /> event.
        /// </summary>
        /// <param name="e">An <see cref="T:System.EventArgs" /> object that contains the event data.</param>
        protected override void OnInit( EventArgs e )
        {
            base.OnInit( e );

            // this event gets fired after block settings are updated. it's nice to repaint the screen if these settings would alter it
            this.BlockUpdated += Block_BlockUpdated;
            this.AddConfigurationUpdateTrigger( upnlRegistrantDetail );
        }

        /// <summary>
        /// Raises the <see cref="E:System.Web.UI.Control.Load" /> event.
        /// </summary>
        /// <param name="e">The <see cref="T:System.EventArgs" /> object that contains the event data.</param>
        protected override void OnLoad( EventArgs e )
        {
            base.OnLoad( e );

            if ( !Page.IsPostBack )
            {
                LoadState();
                BuildControls( true );
            }
            else
            {
                ParseControls();
            }
        }

        /// <summary>
        /// Saves any user control view-state changes that have occurred since the last page postback.
        /// </summary>
        /// <returns>
        /// Returns the user control's current view state. If there is no view state associated with the control, it returns null.
        /// </returns>
        protected override object SaveViewState()
        {
            var jsonSetting = new JsonSerializerSettings
            {
                ReferenceLoopHandling = ReferenceLoopHandling.Ignore,
                ContractResolver = new Rock.Utility.IgnoreUrlEncodedKeyContractResolver()
            };

            ViewState["Template"] = JsonConvert.SerializeObject( TemplateState, Formatting.None, jsonSetting );
            ViewState["Registrant"] = JsonConvert.SerializeObject( RegistrantState, Formatting.None, jsonSetting );
            ViewState["RegistrationInstanceId"] = RegistrationInstanceId;
            return base.SaveViewState();
        }

        #endregion

        #region Edit Events

        /// <summary>
        /// Handles the Click event of the btnSave control.
        /// </summary>
        /// <param name="sender">The source of the event.</param>
        /// <param name="e">The <see cref="EventArgs" /> instance containing the event data.</param>
        protected void btnSave_Click( object sender, EventArgs e )
        {
            if ( RegistrantState != null )
            {
                RockContext rockContext = new RockContext();
                var personService = new PersonService( rockContext );
                var registrantService = new RegistrationRegistrantService( rockContext );
                var registrantFeeService = new RegistrationRegistrantFeeService( rockContext );
                var registrationTemplateFeeService = new RegistrationTemplateFeeService( rockContext );
                RegistrationRegistrant registrant = null;
                if ( RegistrantState.Id > 0 )
                {
                    registrant = registrantService.Get( RegistrantState.Id );
                }

                var previousRegistrantPersonIds = registrantService.Queryable().Where(a => a.RegistrationId == RegistrantState.RegistrationId)
                                .Where( r => r.PersonAlias != null )
                                .Select( r => r.PersonAlias.PersonId )
                                .ToList();

                bool newRegistrant = false;
                var registrantChanges = new History.HistoryChangeList();

                if ( registrant == null )
                {
                    newRegistrant = true;
                    registrant = new RegistrationRegistrant();
                    registrant.RegistrationId = RegistrantState.RegistrationId;
                    registrantService.Add( registrant );
                    registrantChanges.AddChange( History.HistoryVerb.Add, History.HistoryChangeType.Record, "Registrant" );
                }

                if ( !registrant.PersonAliasId.Equals( ppPerson.PersonAliasId ) )
                {
                    string prevPerson = ( registrant.PersonAlias != null && registrant.PersonAlias.Person != null ) ?
                        registrant.PersonAlias.Person.FullName : string.Empty;
                    string newPerson = ppPerson.PersonName;
                    newRegistrant = true;
                    History.EvaluateChange( registrantChanges, "Person", prevPerson, newPerson );
                }

                int? personId = ppPerson.PersonId.Value;
                registrant.PersonAliasId = ppPerson.PersonAliasId.Value;

                // Get the name of registrant for history
                string registrantName = "Unknown";
                if ( ppPerson.PersonId.HasValue )
                {
                    var person = personService.Get( ppPerson.PersonId.Value );
                    if ( person != null )
                    {
                        registrantName = person.FullName;
                    }
                }

                // set their status (wait list / registrant)
                registrant.OnWaitList = !tglWaitList.Checked;

                History.EvaluateChange( registrantChanges, "Cost", registrant.Cost, cbCost.Text.AsDecimal() );
                registrant.Cost = cbCost.Text.AsDecimal();

                History.EvaluateChange( registrantChanges, "Discount Applies", registrant.DiscountApplies, cbDiscountApplies.Checked );
                registrant.DiscountApplies = cbDiscountApplies.Checked;

                if ( !Page.IsValid )
                {
                    return;
                }

                // Remove/delete any registrant fees that are no longer in UI with quantity 
                foreach ( var dbFee in registrant.Fees.ToList() )
                {
                    if ( !RegistrantState.FeeValues.Keys.Contains( dbFee.RegistrationTemplateFeeId ) ||
                        RegistrantState.FeeValues[dbFee.RegistrationTemplateFeeId] == null ||
                        !RegistrantState.FeeValues[dbFee.RegistrationTemplateFeeId]
                            .Any( f =>
                                f.Option == dbFee.Option &&
                                f.Quantity > 0 ) )
                    {
<<<<<<< HEAD
                        var feeOldValue = string.Format( "'{0}' Fee (Quantity:{1:N0}, Cost:{2:C2}, Option:{3}",
                          dbFee.RegistrationTemplateFee.Name, dbFee.Quantity, dbFee.Cost, dbFee.Option );
=======
                        registrantChanges.Add( string.Format(
                            "Removed '{0}' Fee (Quantity:{1:N0}, Cost:{2:C2}, Option:{3}", dbFee.RegistrationTemplateFee.Name, dbFee.Quantity, dbFee.Cost, dbFee.Option ) );
>>>>>>> 56a2c8aa

                        registrantChanges.AddChange( History.HistoryVerb.Delete, History.HistoryChangeType.Record, "Fee").SetOldValue( feeOldValue );
                        registrant.Fees.Remove( dbFee );
                        registrantFeeService.Delete( dbFee );
                    }
                }

                // Add/Update any of the fees from UI
                foreach ( var uiFee in RegistrantState.FeeValues.Where( f => f.Value != null ) )
                {
                    foreach ( var uiFeeOption in uiFee.Value )
                    {
                        var dbFee = registrant.Fees
                            .Where( f =>
                                f.RegistrationTemplateFeeId == uiFee.Key &&
                                f.Option == uiFeeOption.Option )
                            .FirstOrDefault();

                        if ( dbFee == null )
                        {
                            dbFee = new RegistrationRegistrantFee();
                            dbFee.RegistrationTemplateFeeId = uiFee.Key;
                            dbFee.Option = uiFeeOption.Option;
                            registrant.Fees.Add( dbFee );
                        }

                        var templateFee = dbFee.RegistrationTemplateFee;
                        if ( templateFee == null )
                        {
                            templateFee = registrationTemplateFeeService.Get( uiFee.Key );
                        }

                        string feeName = templateFee != null ? templateFee.Name : "Fee";
                        if ( !string.IsNullOrWhiteSpace( uiFeeOption.Option ) )
                        {
                            feeName = string.Format( "{0} ({1})", feeName, uiFeeOption.Option );
                        }

                        if ( dbFee.Id <= 0 )
                        {
                            registrantChanges.AddChange( History.HistoryVerb.Add, History.HistoryChangeType.Record, "Fee").SetNewValue( feeName );
                        }

                        History.EvaluateChange( registrantChanges, feeName + " Quantity", dbFee.Quantity, uiFeeOption.Quantity );
                        dbFee.Quantity = uiFeeOption.Quantity;

                        History.EvaluateChange( registrantChanges, feeName + " Cost", dbFee.Cost, uiFeeOption.Cost );
                        dbFee.Cost = uiFeeOption.Cost;
                    }
                }

                if ( TemplateState.RequiredSignatureDocumentTemplate != null )
                {
                    var person = new PersonService( rockContext ).Get( personId.Value );

                    var documentService = new SignatureDocumentService( rockContext );
                    var binaryFileService = new BinaryFileService( rockContext );
                    SignatureDocument document = null;

                    int? signatureDocumentId = hfSignedDocumentId.Value.AsIntegerOrNull();
                    int? binaryFileId = fuSignedDocument.BinaryFileId;
                    if ( signatureDocumentId.HasValue )
                    {
                        document = documentService.Get( signatureDocumentId.Value );
                    }

                    if ( document == null && binaryFileId.HasValue )
                    {
                        var instance = new RegistrationInstanceService( rockContext ).Get( RegistrationInstanceId );

                        document = new SignatureDocument();
                        document.SignatureDocumentTemplateId = TemplateState.RequiredSignatureDocumentTemplate.Id;
                        document.AppliesToPersonAliasId = registrant.PersonAliasId.Value;
                        document.AssignedToPersonAliasId = registrant.PersonAliasId.Value;
                        document.Name = string.Format(
                            "{0}_{1}",
                            instance != null ? instance.Name : TemplateState.Name,
                            person != null ? person.FullName.RemoveSpecialCharacters() : string.Empty );
                        document.Status = SignatureDocumentStatus.Signed;
                        document.LastStatusDate = RockDateTime.Now;
                        documentService.Add( document );
                    }

                    if ( document != null )
                    {
                        int? origBinaryFileId = document.BinaryFileId;
                        document.BinaryFileId = binaryFileId;

                        if ( origBinaryFileId.HasValue && origBinaryFileId.Value != document.BinaryFileId )
                        {
                            // if a new the binaryFile was uploaded, mark the old one as Temporary so that it gets cleaned up
                            var oldBinaryFile = binaryFileService.Get( origBinaryFileId.Value );
                            if ( oldBinaryFile != null && !oldBinaryFile.IsTemporary )
                            {
                                oldBinaryFile.IsTemporary = true;
                            }
                        }

                        // ensure the IsTemporary is set to false on binaryFile associated with this document
                        if ( document.BinaryFileId.HasValue )
                        {
                            var binaryFile = binaryFileService.Get( document.BinaryFileId.Value );
                            if ( binaryFile != null && binaryFile.IsTemporary )
                            {
                                binaryFile.IsTemporary = false;
                            }
                        }
                    }
                }

                if ( !registrant.IsValid )
                {
                    // Controls will render the error messages                    
                    return;
                }

                // use WrapTransaction since SaveAttributeValues does it's own RockContext.SaveChanges()
                rockContext.WrapTransaction( () =>
                {
                    rockContext.SaveChanges();

                    registrant.LoadAttributes();
                    foreach ( var field in TemplateState.Forms
                        .SelectMany( f => f.Fields
                            .Where( t =>
                                t.FieldSource == RegistrationFieldSource.RegistrationAttribute &&
                                t.AttributeId.HasValue ) ) )
                    {
                        var attribute = AttributeCache.Read( field.AttributeId.Value );
                        if ( attribute != null )
                        {
                            string originalValue = registrant.GetAttributeValue( attribute.Key );
                            var fieldValue = RegistrantState.FieldValues
                                .Where( f => f.Key == field.Id )
                                .Select( f => f.Value.FieldValue )
                                .FirstOrDefault();
                            string newValue = fieldValue != null ? fieldValue.ToString() : string.Empty;

                            if ( ( originalValue ?? string.Empty ).Trim() != ( newValue ?? string.Empty ).Trim() )
                            {
                                string formattedOriginalValue = string.Empty;
                                if ( !string.IsNullOrWhiteSpace( originalValue ) )
                                {
                                    formattedOriginalValue = attribute.FieldType.Field.FormatValue( null, originalValue, attribute.QualifierValues, false );
                                }

                                string formattedNewValue = string.Empty;
                                if ( !string.IsNullOrWhiteSpace( newValue ) )
                                {
                                    formattedNewValue = attribute.FieldType.Field.FormatValue( null, newValue, attribute.QualifierValues, false );
                                }

                                History.EvaluateChange( registrantChanges, attribute.Name, formattedOriginalValue, formattedNewValue );
                            }

                            if ( fieldValue != null )
                            {
                                registrant.SetAttributeValue( attribute.Key, fieldValue.ToString() );
                            }
                        }
                    }

                    registrant.SaveAttributeValues( rockContext );
                } );

                if ( newRegistrant && TemplateState.GroupTypeId.HasValue && ppPerson.PersonId.HasValue )
                {
                    using ( var newRockContext = new RockContext() )
                    {
                        var reloadedRegistrant = new RegistrationRegistrantService( newRockContext ).Get( registrant.Id );
                        if ( reloadedRegistrant != null &&
                            reloadedRegistrant.Registration != null &&
                            reloadedRegistrant.Registration.Group != null &&
                            reloadedRegistrant.Registration.Group.GroupTypeId == TemplateState.GroupTypeId.Value )
                        {
                            int? groupRoleId = TemplateState.GroupMemberRoleId.HasValue ?
                                TemplateState.GroupMemberRoleId.Value :
                                reloadedRegistrant.Registration.Group.GroupType.DefaultGroupRoleId;
                            if ( groupRoleId.HasValue )
                            {
                                var groupMemberService = new GroupMemberService( newRockContext );
                                var groupMember = groupMemberService
                                    .Queryable().AsNoTracking()
                                    .Where( m =>
                                        m.GroupId == reloadedRegistrant.Registration.Group.Id &&
                                        m.PersonId == reloadedRegistrant.PersonId &&
                                        m.GroupRoleId == groupRoleId.Value )
                                    .FirstOrDefault();
                                if ( groupMember == null )
                                {
                                    groupMember = new GroupMember();
                                    groupMemberService.Add( groupMember );
                                    groupMember.GroupId = reloadedRegistrant.Registration.Group.Id;
                                    groupMember.PersonId = ppPerson.PersonId.Value;
                                    groupMember.GroupRoleId = groupRoleId.Value;
                                    groupMember.GroupMemberStatus = TemplateState.GroupMemberStatus;

                                    newRockContext.SaveChanges();

                                    registrantChanges.AddChange( History.HistoryVerb.Add, History.HistoryChangeType.Record, string.Format( "Registrant to {0} group", reloadedRegistrant.Registration.Group.Name ) );
                                }
                                else
                                {
                                    registrantChanges.AddChange( History.HistoryVerb.Modify, History.HistoryChangeType.Record, string.Format( "Registrant to existing person in {0} group", reloadedRegistrant.Registration.Group.Name ) );
                                }

                                // Record this to the Person's and Registrants Notes and History...
                                reloadedRegistrant.Registration.SavePersonNotesAndHistory( reloadedRegistrant.Registration.PersonAlias.Person, this.CurrentPersonAliasId, previousRegistrantPersonIds );

                                reloadedRegistrant.GroupMemberId = groupMember.Id;
                                newRockContext.SaveChanges();
                            }
                        }
                    }
                }

                HistoryService.SaveChanges(
                    rockContext,
                    typeof( Registration ),
                    Rock.SystemGuid.Category.HISTORY_EVENT_REGISTRATION.AsGuid(),
                    registrant.RegistrationId,
                    registrantChanges,
                    "Registrant: " + registrantName,
                    null,
                    null );
            }
            
            NavigateToRegistration();
        }

        /// <summary>
        /// Handles the Click event of the btnCancel control.
        /// </summary>
        /// <param name="sender">The source of the event.</param>
        /// <param name="e">The <see cref="EventArgs" /> instance containing the event data.</param>
        protected void btnCancel_Click( object sender, EventArgs e )
        {
            NavigateToRegistration();
        }

        /// <summary>
        /// Handles the Click event of the lbWizardTemplate control.
        /// </summary>
        /// <param name="sender">The source of the event.</param>
        /// <param name="e">The <see cref="EventArgs"/> instance containing the event data.</param>
        protected void lbWizardTemplate_Click( object sender, EventArgs e )
        {
            var qryParams = new Dictionary<string, string>();
            var pageCache = PageCache.Read( RockPage.PageId );
            if ( pageCache != null && 
                pageCache.ParentPage != null && 
                pageCache.ParentPage.ParentPage != null &&
                pageCache.ParentPage.ParentPage.ParentPage != null )
            {
                qryParams.Add( "RegistrationTemplateId", TemplateState != null ? TemplateState.Id.ToString() : "0" );
                NavigateToPage( pageCache.ParentPage.ParentPage.ParentPage.Guid, qryParams );
            }
        }

        /// <summary>
        /// Handles the Click event of the lbWizardInstance control.
        /// </summary>
        /// <param name="sender">The source of the event.</param>
        /// <param name="e">The <see cref="EventArgs"/> instance containing the event data.</param>
        protected void lbWizardInstance_Click( object sender, EventArgs e )
        {
            var qryParams = new Dictionary<string, string>();
            var pageCache = PageCache.Read( RockPage.PageId );
            if ( pageCache != null &&
                pageCache.ParentPage != null &&
                pageCache.ParentPage.ParentPage != null )
            {
                qryParams.Add( "RegistrationInstanceId", RegistrationInstanceId.ToString() );
                NavigateToPage( pageCache.ParentPage.ParentPage.Guid, qryParams );
            }
        }

        /// <summary>
        /// Handles the Click event of the lbWizardRegistration control.
        /// </summary>
        /// <param name="sender">The source of the event.</param>
        /// <param name="e">The <see cref="EventArgs"/> instance containing the event data.</param>
        protected void lbWizardRegistration_Click( object sender, EventArgs e )
        {
            NavigateToRegistration();
        }

        /// <summary>
        /// Handles the BlockUpdated event of the control.
        /// </summary>
        /// <param name="sender">The source of the event.</param>
        /// <param name="e">The <see cref="EventArgs"/> instance containing the event data.</param>
        protected void Block_BlockUpdated( object sender, EventArgs e )
        {
            RegistrantState = null;
            LoadState();
            BuildControls( true );
        }

        #endregion

        #region Methods

        /// <summary>
        /// Creates the RegistrantState and TemplateState obj and loads the UI with values.
        /// </summary>
        private void LoadState()
        {
            int? registrantId = PageParameter( "RegistrantId" ).AsIntegerOrNull();
            int? registrationId = PageParameter( "RegistrationId" ).AsIntegerOrNull();

            if ( RegistrantState == null )
            {
                var rockContext = new RockContext();
                RegistrationRegistrant registrant = null;

                if ( registrantId.HasValue && registrantId.Value != 0 )
                {
                    registrant = new RegistrationRegistrantService( rockContext )
                        .Queryable( "Registration.RegistrationInstance.RegistrationTemplate.Forms.Fields,Registration.RegistrationInstance.RegistrationTemplate.Fees,PersonAlias.Person,Fees" ).AsNoTracking()
                        .Where( r => r.Id == registrantId.Value )
                        .FirstOrDefault();

                    if ( registrant != null &&
                        registrant.Registration != null &&
                        registrant.Registration.RegistrationInstance != null &&
                        registrant.Registration.RegistrationInstance.RegistrationTemplate != null )
                    {
                        RegistrantState = new RegistrantInfo( registrant, rockContext );
                        TemplateState = registrant.Registration.RegistrationInstance.RegistrationTemplate; 
                        
                        RegistrationInstanceId = registrant.Registration.RegistrationInstanceId;

                        lWizardTemplateName.Text = registrant.Registration.RegistrationInstance.RegistrationTemplate.Name;
                        lWizardInstanceName.Text = registrant.Registration.RegistrationInstance.Name;
                        lWizardRegistrationName.Text = registrant.Registration.ToString();
                        lWizardRegistrantName.Text = registrant.ToString();

                        tglWaitList.Checked = !registrant.OnWaitList;
                    }
                }

                if ( TemplateState == null && registrationId.HasValue && registrationId.Value != 0 )
                {
                    var registration = new RegistrationService( rockContext )
                        .Queryable( "RegistrationInstance.RegistrationTemplate.Forms.Fields,RegistrationInstance.RegistrationTemplate.Fees" ).AsNoTracking()
                        .Where( r => r.Id == registrationId.Value )
                        .FirstOrDefault();

                    if ( registration != null &&
                        registration.RegistrationInstance != null &&
                        registration.RegistrationInstance.RegistrationTemplate != null )
                    {
                        TemplateState = registration.RegistrationInstance.RegistrationTemplate;
                        
                        RegistrationInstanceId = registration.RegistrationInstanceId;

                        lWizardTemplateName.Text = registration.RegistrationInstance.RegistrationTemplate.Name;
                        lWizardInstanceName.Text = registration.RegistrationInstance.Name;
                        lWizardRegistrationName.Text = registration.ToString();
                        lWizardRegistrantName.Text = "New Registrant";
                    }
                }

                if ( TemplateState != null )
                {
                    tglWaitList.Visible = TemplateState.WaitListEnabled;
                }

                if ( TemplateState != null && RegistrantState == null )
                {
                    RegistrantState = new RegistrantInfo();
                    RegistrantState.RegistrationId = registrationId ?? 0;
                    if ( TemplateState.SetCostOnInstance.HasValue && TemplateState.SetCostOnInstance.Value )
                    {
                        var instance = new RegistrationInstanceService( rockContext ).Get( RegistrationInstanceId );
                        if ( instance != null )
                        {
                            RegistrantState.Cost = instance.Cost ?? 0.0m;
                        }
                    }
                    else
                    {
                        RegistrantState.Cost = TemplateState.Cost;
                    }
                }

                if ( registrant != null && registrant.PersonAlias != null && registrant.PersonAlias.Person != null )
                {
                    ppPerson.SetValue( registrant.PersonAlias.Person );
                    if ( TemplateState != null && TemplateState.RequiredSignatureDocumentTemplate != null )
                    {
                        fuSignedDocument.Label = TemplateState.RequiredSignatureDocumentTemplate.Name;
                        if ( TemplateState.RequiredSignatureDocumentTemplate.BinaryFileType != null )
                        {
                            fuSignedDocument.BinaryFileTypeGuid = TemplateState.RequiredSignatureDocumentTemplate.BinaryFileType.Guid;
                        }

                        var signatureDocument = new SignatureDocumentService( rockContext )
                            .Queryable().AsNoTracking()
                            .Where( d =>
                                d.SignatureDocumentTemplateId == TemplateState.RequiredSignatureDocumentTemplateId.Value &&
                                d.AppliesToPersonAlias != null &&
                                d.AppliesToPersonAlias.PersonId == registrant.PersonAlias.PersonId &&
                                d.LastStatusDate.HasValue &&
                                d.Status == SignatureDocumentStatus.Signed &&
                                d.BinaryFile != null )
                            .OrderByDescending( d => d.LastStatusDate.Value )
                            .FirstOrDefault();

                        if ( signatureDocument != null )
                        {
                            hfSignedDocumentId.Value = signatureDocument.Id.ToString();
                            fuSignedDocument.BinaryFileId = signatureDocument.BinaryFileId;
                        }

                        fuSignedDocument.Visible = true;
                    }
                    else
                    {
                        fuSignedDocument.Visible = false;
                    }
                }
                else
                {
                    ppPerson.SetValue( null );
                }

                if ( RegistrantState != null )
                {
                    cbCost.Text = RegistrantState.Cost.ToString( "N2" );
                    cbDiscountApplies.Checked = RegistrantState.DiscountApplies;
                }
            }
        }

        /// <summary>
        /// Navigates to registration parent page with the ID as a parameter
        /// </summary>
        private void NavigateToRegistration()
        {
            if ( RegistrantState != null )
            {
                var qryParams = new Dictionary<string, string>();
                qryParams.Add( "RegistrationId", RegistrantState.RegistrationId.ToString() );
                NavigateToParentPage( qryParams );
            }
        }

        #region Build Controls

        /// <summary>
        /// Builds the controls for Fields and Fees.
        /// </summary>
        /// <param name="setValues">if set to <c>true</c> [set values].</param>
        private void BuildControls( bool setValues )
        {
            if ( RegistrantState != null && TemplateState != null )
            {
                BuildFields( setValues );
                BuildFees( setValues );
            }
        }

        /// <summary>
        /// Builds the controls for the Fields placeholder.
        /// </summary>
        /// <param name="setValues">if set to <c>true</c> [set values].</param>
        private void BuildFields( bool setValues )
        {
            phFields.Controls.Clear();

            if ( TemplateState.Forms != null )
            {
                foreach ( var form in TemplateState.Forms.OrderBy( f => f.Order ) )
                {
                    if ( form.Fields != null )
                    {
                        foreach ( var field in form.Fields.OrderBy( f => f.Order ) )
                        {
                            if ( field.FieldSource == RegistrationFieldSource.RegistrationAttribute )
                            {
                                object fieldValue = null;
                                if ( RegistrantState.FieldValues.ContainsKey( field.Id ) )
                                {
                                    fieldValue = RegistrantState.FieldValues[field.Id].FieldValue;
                                }

                                if ( field.AttributeId.HasValue )
                                {
                                    var attribute = AttributeCache.Read( field.AttributeId.Value );
                                    string value = string.Empty;
                                    if ( setValues && fieldValue != null )
                                    {
                                        value = fieldValue.ToString();
                                    }

                                    attribute.AddControl( phFields.Controls, value, BlockValidationGroup, setValues, true, field.IsRequired, null, string.Empty );
                                }
                            }
                        }
                    }
                }
            }
        }

        /// <summary>
        /// Builds the checkbox control for single-option single-quantity fees.
        /// </summary>
        /// <param name="fee">The fee.</param>
        /// <param name="setValues">if set to <c>true</c> [set values].</param>
        private void BuildFeeSingleOptionSingleQuantity( RegistrationTemplateFee fee, bool setValues )
        {
            var feeValues = GetFeeValues( fee );
            var cb = new RockCheckBox();
            cb.ID = "fee_" + fee.Id.ToString();
            cb.Label = CreateLabel( fee );
            cb.SelectedIconCssClass = "fa fa-check-square-o fa-lg";
            cb.UnSelectedIconCssClass = "fa fa-square-o fa-lg";
            cb.Required = fee.IsRequired;

            phFees.Controls.Add( cb );
            
            if ( fee.IsRequired )
            {
                cb.Checked = true;
                cb.Enabled = false;
            }
            else if ( setValues && feeValues != null && feeValues.Any() )
            {
                cb.Checked = feeValues.First().Quantity > 0;
            }
        }

        /// <summary>
        /// Builds the NumberUpDown control for single-option multi-quantity fees.
        /// </summary>
        /// <param name="fee">The fee.</param>
        /// <param name="setValues">if set to <c>true</c> [set values].</param>
        private void BuildFeeSingleOptionMultiQuantity( RegistrationTemplateFee fee, bool setValues )
        {
            var feeValues = GetFeeValues( fee );
            var numUpDown = new NumberUpDown();
            numUpDown.ID = "fee_" + fee.Id.ToString();
            numUpDown.Label = CreateLabel( fee );
            numUpDown.Minimum = fee.IsRequired == true ? 1: 0;
            numUpDown.Required = fee.IsRequired;

            phFees.Controls.Add( numUpDown );

            if ( setValues && feeValues != null && feeValues.Any() )
            {
                numUpDown.Value = feeValues.First().Quantity;
            }
        }

        /// <summary>
        /// Builds the DropDownList contorl for multi-option single-quantity fees.
        /// </summary>
        /// <param name="fee">The fee.</param>
        /// <param name="setValues">if set to <c>true</c> [set values].</param>
        private void BuildFeeMultiOptionSingleQuantity( RegistrationTemplateFee fee, bool setValues )
        {
            var feeValues = GetFeeValues( fee );
            var ddl = new RockDropDownList();
            ddl.ID = "fee_" + fee.Id.ToString();
            ddl.AddCssClass( "input-width-md" );
            ddl.Label = fee.Name;
            ddl.DataValueField = "Key";
            ddl.DataTextField = "Value";
            ddl.Required = fee.IsRequired;
            ddl.ValidationGroup = BlockValidationGroup;
            ddl.DataSource = ParseOptions( fee );
            ddl.DataBind();
            ddl.Items.Insert( 0, string.Empty );
            phFees.Controls.Add( ddl );

            if ( setValues && feeValues != null && feeValues.Any() )
            {
                ddl.SetValue( feeValues
                    .Where( f => f.Quantity > 0 )
                    .Select( f => f.Option )
                    .FirstOrDefault() );
            }
        }

        /// <summary>
        /// Builds the NumberUpDownGroup control for multi-option multi-quantity fees.
        /// </summary>
        /// <param name="fee">The fee.</param>
        /// <param name="setValues">if set to <c>true</c> [set values].</param>
        private void BuildFeeMultiOptionMultiQuantity( RegistrationTemplateFee fee, bool setValues )
        {
            var feeValues = GetFeeValues( fee );
            Dictionary<string, string> options = ParseOptions( fee );

            var numberUpDownGroup = new NumberUpDownGroup();
            numberUpDownGroup.Label = fee.Name;
            numberUpDownGroup.Required = fee.IsRequired;
            numberUpDownGroup.ValidationGroup = BlockValidationGroup;

            foreach ( var optionKeyVal in options )
            {
                var numUpDown = new NumberUpDown
                {
                    ID = string.Format( "fee_{0}_{1}", fee.Id, optionKeyVal.Key ),
                    Label = string.Format( "{0}", optionKeyVal.Value ),
                    Minimum = 0
                };
                numberUpDownGroup.Controls.Add( numUpDown );

                if ( setValues && feeValues != null && feeValues.Any() )
                {
                    numUpDown.Value = feeValues
                        .Where( f => f.Option == optionKeyVal.Key )
                        .Select( f => f.Quantity )
                        .FirstOrDefault();
                }
            }

            phFees.Controls.Add( numberUpDownGroup );
        }

        /// <summary>
        /// Creates the label.
        /// </summary>
        /// <param name="fee">The fee.</param>
        /// <returns></returns>
        private string CreateLabel( RegistrationTemplateFee fee )
        {
            string label = fee.Name;
            var cost = fee.CostValue.AsDecimalOrNull();
            if ( cost.HasValue && cost.Value != 0.0M )
            {
                label = string.Format( "{0} ({1})", fee.Name, cost.Value.FormatAsCurrency() );
            }

            return label;
        }

        /// <summary>
        /// Gets the fee values from RegistrantState
        /// </summary>
        /// <param name="fee">The fee.</param>
        /// <returns></returns>
        private List<FeeInfo> GetFeeValues( RegistrationTemplateFee fee )
        {
            var feeValues = new List<FeeInfo>();
            if ( RegistrantState.FeeValues.ContainsKey( fee.Id ) )
            {
                feeValues = RegistrantState.FeeValues[fee.Id];
            }

            return feeValues;
        }

        /// <summary>
        /// Parse the CostValue string add it to a dictionary
        /// </summary>
        /// <param name="fee">The fee.</param>
        /// <returns></returns>
        private Dictionary<string, string> ParseOptions ( RegistrationTemplateFee fee )
        {
            var options = new Dictionary<string, string>();
            string[] nameValues = fee.CostValue.Split( new char[] { '|' }, StringSplitOptions.RemoveEmptyEntries );
            foreach ( string nameValue in nameValues )
            {
                string[] nameAndValue = nameValue.Split( new char[] { '^' }, StringSplitOptions.RemoveEmptyEntries );
                if ( nameAndValue.Length == 1 )
                {
                    options.AddOrIgnore( nameAndValue[0], nameAndValue[0] );
                }

                if ( nameAndValue.Length == 2 )
                {
                    options.AddOrIgnore( nameAndValue[0], string.Format( "{0} ({1})", nameAndValue[0], nameAndValue[1].AsDecimal().FormatAsCurrency() ) );
                }
            }

            return options;
        }

        /// <summary>
        /// Builds the fees controls in the fee placeholder.
        /// </summary>
        /// <param name="setValues">if set to <c>true</c> [set values].</param>
        private void BuildFees( bool setValues )
        {
            phFees.Controls.Clear();

            if ( TemplateState.Fees != null && TemplateState.Fees.Any() )
            {
                divFees.Visible = true;

                foreach ( var fee in TemplateState.Fees.OrderBy( f => f.Order ) )
                {
                    if ( fee.FeeType == RegistrationFeeType.Single )
                    {
                        if ( fee.AllowMultiple )
                        {
                            BuildFeeSingleOptionMultiQuantity( fee, setValues );
                        }
                        else
                        {
                            BuildFeeSingleOptionSingleQuantity( fee, setValues );
                        }
                    }
                    else
                    {
                        if ( fee.AllowMultiple )
                        {
                            BuildFeeMultiOptionMultiQuantity( fee, setValues );
                        }
                        else
                        {
                            BuildFeeMultiOptionSingleQuantity( fee, setValues );
                        }
                    }
                }
            }
            else
            {
                divFees.Visible = false;
            }
        }

        #endregion

        #region Parse Controls

        /// <summary>
        /// Parses the controls.
        /// </summary>
        private void ParseControls ()
        {
            if ( RegistrantState != null && TemplateState != null )
            {
                ParseFields();
                ParseFees();
            }
        }

        /// <summary>
        /// Parses the fields.
        /// </summary>
        private void ParseFields()
        {
            if ( TemplateState.Forms != null )
            {
                foreach ( var form in TemplateState.Forms.OrderBy( f => f.Order ) )
                {
                    if ( form.Fields != null )
                    {
                        foreach ( var field in form.Fields.OrderBy( f => f.Order ) )
                        {
                            if ( field.FieldSource == RegistrationFieldSource.RegistrationAttribute )
                            {
                                object value = null;

                                if ( field.AttributeId.HasValue )
                                {
                                    var attribute = AttributeCache.Read( field.AttributeId.Value );
                                    string fieldId = "attribute_field_" + attribute.Id.ToString();

                                    Control control = phFields.FindControl( fieldId );
                                    if ( control != null )
                                    {
                                        value = attribute.FieldType.Field.GetEditValue( control, attribute.QualifierValues );
                                    }
                                }

                                if ( value != null )
                                {
                                    RegistrantState.FieldValues.AddOrReplace( field.Id, new FieldValueObject( field, value ) );
                                }
                                else
                                {
                                    RegistrantState.FieldValues.Remove( field.Id );
                                }
                            }
                        }
                    }
                }
            }
        }

        /// <summary>
        /// Loop through all the fees adn call ParseFee for each one. Creates the fee controls and populates with data.
        /// </summary>
        private void ParseFees()
        {
            if ( TemplateState.Fees != null )
            {
                foreach ( var fee in TemplateState.Fees.OrderBy( f => f.Order ) )
                {
                    List<FeeInfo> feeValues = ParseFee( fee );
                    if ( fee != null )
                    {
                        RegistrantState.FeeValues.AddOrReplace( fee.Id, feeValues );
                    }
                }
            }
        }

        /// <summary>
        /// Create the control and assign the fee data.
        /// </summary>
        /// <param name="fee">The fee.</param>
        /// <returns></returns>
        private List<FeeInfo> ParseFee( RegistrationTemplateFee fee )
        {
            string fieldId = string.Format( "fee_{0}", fee.Id );

            if ( fee.FeeType == RegistrationFeeType.Single )
            {
                if ( fee.AllowMultiple )
                {
                    // Single Option, Multi Quantity
                    var numUpDown = phFees.FindControl( fieldId ) as NumberUpDown;
                    if ( numUpDown != null && numUpDown.Value > 0 )
                    {
                        return new List<FeeInfo> { new FeeInfo( string.Empty, numUpDown.Value, fee.CostValue.AsDecimal() ) };
                    }
                }
                else
                {
                    // Single Option, Single Quantity
                    var cb = phFees.FindControl( fieldId ) as RockCheckBox;
                    if ( cb != null && cb.Checked )
                    {
                        return new List<FeeInfo> { new FeeInfo( string.Empty, 1, fee.CostValue.AsDecimal() ) };
                    }
                }
            }
            else
            {
                // Parse the options to get name and cost for each
                var options = new Dictionary<string, string>();
                var optionCosts = new Dictionary<string, decimal>();

                string[] nameValues = fee.CostValue.Split( new char[] { '|' }, StringSplitOptions.RemoveEmptyEntries );
                foreach ( string nameValue in nameValues )
                {
                    string[] nameAndValue = nameValue.Split( new char[] { '^' }, StringSplitOptions.RemoveEmptyEntries );
                    if ( nameAndValue.Length == 1 )
                    {
                        options.AddOrIgnore( nameAndValue[0], nameAndValue[0] );
                        optionCosts.AddOrIgnore( nameAndValue[0], 0.0m );
                    }

                    if ( nameAndValue.Length == 2 )
                    {
                        options.AddOrIgnore( nameAndValue[0], string.Format( "{0} ({1})", nameAndValue[0], nameAndValue[1].AsDecimal().FormatAsCurrency() ) );
                        optionCosts.AddOrIgnore( nameAndValue[0], nameAndValue[1].AsDecimal() );
                    }
                }

                if ( fee.AllowMultiple )
                {
                    // Multi Option, Multi Quantity
                    var result = new List<FeeInfo>();

                    foreach ( var optionKeyVal in options )
                    {
                        string optionFieldId = string.Format( "{0}_{1}", fieldId, optionKeyVal.Key );
                        var numUpDownGroups = phFees.ControlsOfTypeRecursive<NumberUpDownGroup>();

                        foreach ( NumberUpDownGroup numberUpDownGroup in numUpDownGroups )
                        {
                            foreach ( NumberUpDown numberUpDown in numberUpDownGroup.ControlGroup )
                            {
                                if ( numberUpDown.ID == optionFieldId && numberUpDown.Value > 0 )
                                {
                                    result.Add( new FeeInfo( optionKeyVal.Key, numberUpDown.Value, optionCosts[optionKeyVal.Key] ) );
                                }
                            }
                        }
                    }

                    if ( result.Any() )
                    {
                        return result;
                    }
                }
                else
                {
                    // Multi Option, Single Quantity
                    var ddl = phFees.FindControl( fieldId ) as RockDropDownList;
                    if ( ddl != null && ddl.SelectedValue != string.Empty )
                    {
                        return new List<FeeInfo> { new FeeInfo( ddl.SelectedValue, 1, optionCosts[ddl.SelectedValue] ) };
                    }
                }
            }

            return null;
        }

        #endregion

        #endregion
    }
}<|MERGE_RESOLUTION|>--- conflicted
+++ resolved
@@ -243,13 +243,8 @@
                                 f.Option == dbFee.Option &&
                                 f.Quantity > 0 ) )
                     {
-<<<<<<< HEAD
                         var feeOldValue = string.Format( "'{0}' Fee (Quantity:{1:N0}, Cost:{2:C2}, Option:{3}",
                           dbFee.RegistrationTemplateFee.Name, dbFee.Quantity, dbFee.Cost, dbFee.Option );
-=======
-                        registrantChanges.Add( string.Format(
-                            "Removed '{0}' Fee (Quantity:{1:N0}, Cost:{2:C2}, Option:{3}", dbFee.RegistrationTemplateFee.Name, dbFee.Quantity, dbFee.Cost, dbFee.Option ) );
->>>>>>> 56a2c8aa
 
                         registrantChanges.AddChange( History.HistoryVerb.Delete, History.HistoryChangeType.Record, "Fee").SetOldValue( feeOldValue );
                         registrant.Fees.Remove( dbFee );
