--- conflicted
+++ resolved
@@ -1,4 +1,3 @@
-<<<<<<< HEAD
 // <copyright>
 // Copyright by the Spark Development Network
 //
@@ -740,9 +739,17 @@
                         if ( field.AttributeId.HasValue )
                         {
                             object fieldValue = RegistrantState.FieldValues.ContainsKey( field.Id ) ? RegistrantState.FieldValues[field.Id].FieldValue : null;
-                            string value = setValues && fieldValue != null ? fieldValue.ToString() : string.Empty;
+                            string value = setValues && fieldValue != null ? fieldValue.ToString() : null;
 
                             var attribute = AttributeCache.Get( field.AttributeId.Value );
+
+                            if ( ( setValues && value == null ) || (value.IsNullOrWhiteSpace() && field.IsRequired == true ) )
+                            {
+                                // If the value was not set already, or if it is required and currently empty then use the default
+                                // Intentionally leaving the possibility of saving an empty string as the value for non-required fields.
+                                value = attribute.DefaultValue;
+                            }
+
                             attribute.AddControl( phFields.Controls, value, BlockValidationGroup, setValues, true, field.IsRequired, null, field.Attribute.Description );
                         }
                     }
@@ -1146,1161 +1153,4 @@
 
         #endregion
     }
-=======
-﻿// <copyright>
-// Copyright by the Spark Development Network
-//
-// Licensed under the Rock Community License (the "License");
-// you may not use this file except in compliance with the License.
-// You may obtain a copy of the License at
-//
-// http://www.rockrms.com/license
-//
-// Unless required by applicable law or agreed to in writing, software
-// distributed under the License is distributed on an "AS IS" BASIS,
-// WITHOUT WARRANTIES OR CONDITIONS OF ANY KIND, either express or implied.
-// See the License for the specific language governing permissions and
-// limitations under the License.
-// </copyright>
-
-using System;
-using System.Collections.Generic;
-using System.ComponentModel;
-using System.Data.Entity;
-using System.Linq;
-using System.Text;
-using System.Web.UI;
-using System.Web.UI.HtmlControls;
-using System.Web.UI.WebControls;
-using Newtonsoft.Json;
-using Rock;
-using Rock.Attribute;
-using Rock.Constants;
-using Rock.Data;
-using Rock.Financial;
-using Rock.Model;
-using Rock.Security;
-using Rock.Web;
-using Rock.Web.Cache;
-using Rock.Web.UI;
-using Rock.Web.UI.Controls;
-using Attribute = Rock.Model.Attribute;
-
-namespace RockWeb.Blocks.Event
-{
-    /// <summary>
-    /// Displays interface for editing the registration attribute values and fees for a given registrant.
-    /// </summary>
-    [DisplayName( "Registrant Detail" )]
-    [Category( "Event" )]
-    [Description( "Displays interface for editing the registration attribute values and fees for a given registrant." )]
-
-    public partial class RegistrantDetail : RockBlock
-    {
-        #region Properties
-
-        /// <summary>
-        /// Gets or sets the TemplateState
-        /// </summary>
-        /// <value>
-        /// The state of the template.
-        /// </value>
-        private RegistrationTemplate TemplateState { get; set; }
-
-        /// <summary>
-        /// Gets or sets the RegistrantSate
-        /// </summary>
-        /// <value>
-        /// The state of the registrant.
-        /// </value>
-        private RegistrantInfo RegistrantState { get; set; }
-
-        /// <summary>
-        /// Gets or sets the registration instance identifier.
-        /// </summary>
-        /// <value>
-        /// The registration instance identifier.
-        /// </value>
-        private int RegistrationInstanceId { get; set; }
-
-        #endregion
-
-        #region Control Methods
-
-        /// <summary>
-        /// Restores the view-state information from a previous user control request that was saved by the <see cref="M:System.Web.UI.UserControl.SaveViewState" /> method.
-        /// </summary>
-        /// <param name="savedState">An <see cref="T:System.Object" /> that represents the user control state to be restored.</param>
-        protected override void LoadViewState( object savedState )
-        {
-            base.LoadViewState( savedState );
-
-            string json = ViewState["Template"] as string;
-            if ( !string.IsNullOrWhiteSpace( json ) )
-            {
-                TemplateState = JsonConvert.DeserializeObject<RegistrationTemplate>( json );
-            }
-
-            json = ViewState["Registrant"] as string;
-            if ( !string.IsNullOrWhiteSpace( json ) )
-            {
-                RegistrantState = JsonConvert.DeserializeObject<RegistrantInfo>( json );
-            }
-
-            RegistrationInstanceId = ViewState["RegistrationInstanceId"] as int? ?? 0;
-
-            BuildControls( false );
-        }
-
-        /// <summary>
-        /// Raises the <see cref="E:System.Web.UI.Control.Init" /> event.
-        /// </summary>
-        /// <param name="e">An <see cref="T:System.EventArgs" /> object that contains the event data.</param>
-        protected override void OnInit( EventArgs e )
-        {
-            base.OnInit( e );
-
-            // this event gets fired after block settings are updated. it's nice to repaint the screen if these settings would alter it
-            this.BlockUpdated += Block_BlockUpdated;
-            this.AddConfigurationUpdateTrigger( upnlRegistrantDetail );
-        }
-
-        /// <summary>
-        /// Raises the <see cref="E:System.Web.UI.Control.Load" /> event.
-        /// </summary>
-        /// <param name="e">The <see cref="T:System.EventArgs" /> object that contains the event data.</param>
-        protected override void OnLoad( EventArgs e )
-        {
-            base.OnLoad( e );
-
-            if ( !Page.IsPostBack )
-            {
-                LoadState();
-                BuildControls( true );
-            }
-            else
-            {
-                ParseControls();
-            }
-        }
-
-        /// <summary>
-        /// Saves any user control view-state changes that have occurred since the last page postback.
-        /// </summary>
-        /// <returns>
-        /// Returns the user control's current view state. If there is no view state associated with the control, it returns null.
-        /// </returns>
-        protected override object SaveViewState()
-        {
-            var jsonSetting = new JsonSerializerSettings
-            {
-                ReferenceLoopHandling = ReferenceLoopHandling.Ignore,
-                ContractResolver = new Rock.Utility.IgnoreUrlEncodedKeyContractResolver()
-            };
-
-            ViewState["Template"] = JsonConvert.SerializeObject( TemplateState, Formatting.None, jsonSetting );
-            ViewState["Registrant"] = JsonConvert.SerializeObject( RegistrantState, Formatting.None, jsonSetting );
-            ViewState["RegistrationInstanceId"] = RegistrationInstanceId;
-            return base.SaveViewState();
-        }
-
-        #endregion
-
-        #region Edit Events
-
-        /// <summary>
-        /// Handles the Click event of the btnSave control.
-        /// </summary>
-        /// <param name="sender">The source of the event.</param>
-        /// <param name="e">The <see cref="EventArgs" /> instance containing the event data.</param>
-        protected void btnSave_Click( object sender, EventArgs e )
-        {
-            if ( RegistrantState != null )
-            {
-                RockContext rockContext = new RockContext();
-                var personService = new PersonService( rockContext );
-                var registrantService = new RegistrationRegistrantService( rockContext );
-                var registrantFeeService = new RegistrationRegistrantFeeService( rockContext );
-                var registrationTemplateFeeService = new RegistrationTemplateFeeService( rockContext );
-                RegistrationRegistrant registrant = null;
-                if ( RegistrantState.Id > 0 )
-                {
-                    registrant = registrantService.Get( RegistrantState.Id );
-                }
-
-                var previousRegistrantPersonIds = registrantService.Queryable().Where(a => a.RegistrationId == RegistrantState.RegistrationId)
-                                .Where( r => r.PersonAlias != null )
-                                .Select( r => r.PersonAlias.PersonId )
-                                .ToList();
-
-                bool newRegistrant = false;
-                var registrantChanges = new History.HistoryChangeList();
-
-                if ( registrant == null )
-                {
-                    newRegistrant = true;
-                    registrant = new RegistrationRegistrant();
-                    registrant.RegistrationId = RegistrantState.RegistrationId;
-                    registrantService.Add( registrant );
-                    registrantChanges.AddChange( History.HistoryVerb.Add, History.HistoryChangeType.Record, "Registrant" );
-                }
-
-                if ( !registrant.PersonAliasId.Equals( ppPerson.PersonAliasId ) )
-                {
-                    string prevPerson = ( registrant.PersonAlias != null && registrant.PersonAlias.Person != null ) ?
-                        registrant.PersonAlias.Person.FullName : string.Empty;
-                    string newPerson = ppPerson.PersonName;
-                    newRegistrant = true;
-                    History.EvaluateChange( registrantChanges, "Person", prevPerson, newPerson );
-                }
-
-                int? personId = ppPerson.PersonId.Value;
-                registrant.PersonAliasId = ppPerson.PersonAliasId.Value;
-
-                // Get the name of registrant for history
-                string registrantName = "Unknown";
-                if ( ppPerson.PersonId.HasValue )
-                {
-                    var person = personService.Get( ppPerson.PersonId.Value );
-                    if ( person != null )
-                    {
-                        registrantName = person.FullName;
-                    }
-                }
-
-                // set their status (wait list / registrant)
-                registrant.OnWaitList = !tglWaitList.Checked;
-
-                History.EvaluateChange( registrantChanges, "Cost", registrant.Cost, cbCost.Text.AsDecimal() );
-                registrant.Cost = cbCost.Text.AsDecimal();
-
-                History.EvaluateChange( registrantChanges, "Discount Applies", registrant.DiscountApplies, cbDiscountApplies.Checked );
-                registrant.DiscountApplies = cbDiscountApplies.Checked;
-
-                if ( !Page.IsValid )
-                {
-                    return;
-                }
-
-                // Remove/delete any registrant fees that are no longer in UI with quantity 
-                foreach ( var dbFee in registrant.Fees.ToList() )
-                {
-                    if ( !RegistrantState.FeeValues.Keys.Contains( dbFee.RegistrationTemplateFeeId ) ||
-                        RegistrantState.FeeValues[dbFee.RegistrationTemplateFeeId] == null ||
-                        !RegistrantState.FeeValues[dbFee.RegistrationTemplateFeeId]
-                            .Any( f =>
-                                f.Option == dbFee.Option &&
-                                f.Quantity > 0 ) )
-                    {
-                        var feeOldValue = string.Format( "'{0}' Fee (Quantity:{1:N0}, Cost:{2:C2}, Option:{3}",
-                          dbFee.RegistrationTemplateFee.Name, dbFee.Quantity, dbFee.Cost, dbFee.Option );
-
-                        registrantChanges.AddChange( History.HistoryVerb.Delete, History.HistoryChangeType.Record, "Fee").SetOldValue( feeOldValue );
-                        registrant.Fees.Remove( dbFee );
-                        registrantFeeService.Delete( dbFee );
-                    }
-                }
-
-                // Add/Update any of the fees from UI
-                foreach ( var uiFee in RegistrantState.FeeValues.Where( f => f.Value != null ) )
-                {
-                    foreach ( var uiFeeOption in uiFee.Value )
-                    {
-                        var dbFee = registrant.Fees
-                            .Where( f =>
-                                f.RegistrationTemplateFeeId == uiFee.Key &&
-                                f.Option == uiFeeOption.Option )
-                            .FirstOrDefault();
-
-                        if ( dbFee == null )
-                        {
-                            dbFee = new RegistrationRegistrantFee();
-                            dbFee.RegistrationTemplateFeeId = uiFee.Key;
-                            dbFee.Option = uiFeeOption.Option;
-                            registrant.Fees.Add( dbFee );
-                        }
-
-                        var templateFee = dbFee.RegistrationTemplateFee;
-                        if ( templateFee == null )
-                        {
-                            templateFee = registrationTemplateFeeService.Get( uiFee.Key );
-                        }
-
-                        string feeName = templateFee != null ? templateFee.Name : "Fee";
-                        if ( !string.IsNullOrWhiteSpace( uiFeeOption.Option ) )
-                        {
-                            feeName = string.Format( "{0} ({1})", feeName, uiFeeOption.Option );
-                        }
-
-                        if ( dbFee.Id <= 0 )
-                        {
-                            registrantChanges.AddChange( History.HistoryVerb.Add, History.HistoryChangeType.Record, "Fee").SetNewValue( feeName );
-                        }
-
-                        History.EvaluateChange( registrantChanges, feeName + " Quantity", dbFee.Quantity, uiFeeOption.Quantity );
-                        dbFee.Quantity = uiFeeOption.Quantity;
-
-                        History.EvaluateChange( registrantChanges, feeName + " Cost", dbFee.Cost, uiFeeOption.Cost );
-                        dbFee.Cost = uiFeeOption.Cost;
-                    }
-                }
-
-                if ( TemplateState.RequiredSignatureDocumentTemplate != null )
-                {
-                    var person = new PersonService( rockContext ).Get( personId.Value );
-
-                    var documentService = new SignatureDocumentService( rockContext );
-                    var binaryFileService = new BinaryFileService( rockContext );
-                    SignatureDocument document = null;
-
-                    int? signatureDocumentId = hfSignedDocumentId.Value.AsIntegerOrNull();
-                    int? binaryFileId = fuSignedDocument.BinaryFileId;
-                    if ( signatureDocumentId.HasValue )
-                    {
-                        document = documentService.Get( signatureDocumentId.Value );
-                    }
-
-                    if ( document == null && binaryFileId.HasValue )
-                    {
-                        var instance = new RegistrationInstanceService( rockContext ).Get( RegistrationInstanceId );
-
-                        document = new SignatureDocument();
-                        document.SignatureDocumentTemplateId = TemplateState.RequiredSignatureDocumentTemplate.Id;
-                        document.AppliesToPersonAliasId = registrant.PersonAliasId.Value;
-                        document.AssignedToPersonAliasId = registrant.PersonAliasId.Value;
-                        document.Name = string.Format(
-                            "{0}_{1}",
-                            instance != null ? instance.Name : TemplateState.Name,
-                            person != null ? person.FullName.RemoveSpecialCharacters() : string.Empty );
-                        document.Status = SignatureDocumentStatus.Signed;
-                        document.LastStatusDate = RockDateTime.Now;
-                        documentService.Add( document );
-                    }
-
-                    if ( document != null )
-                    {
-                        int? origBinaryFileId = document.BinaryFileId;
-                        document.BinaryFileId = binaryFileId;
-
-                        if ( origBinaryFileId.HasValue && origBinaryFileId.Value != document.BinaryFileId )
-                        {
-                            // if a new the binaryFile was uploaded, mark the old one as Temporary so that it gets cleaned up
-                            var oldBinaryFile = binaryFileService.Get( origBinaryFileId.Value );
-                            if ( oldBinaryFile != null && !oldBinaryFile.IsTemporary )
-                            {
-                                oldBinaryFile.IsTemporary = true;
-                            }
-                        }
-
-                        // ensure the IsTemporary is set to false on binaryFile associated with this document
-                        if ( document.BinaryFileId.HasValue )
-                        {
-                            var binaryFile = binaryFileService.Get( document.BinaryFileId.Value );
-                            if ( binaryFile != null && binaryFile.IsTemporary )
-                            {
-                                binaryFile.IsTemporary = false;
-                            }
-                        }
-                    }
-                }
-
-                if ( !registrant.IsValid )
-                {
-                    // Controls will render the error messages                    
-                    return;
-                }
-
-                // use WrapTransaction since SaveAttributeValues does it's own RockContext.SaveChanges()
-                rockContext.WrapTransaction( () =>
-                {
-                    rockContext.SaveChanges();
-
-                    registrant.LoadAttributes();
-                    foreach ( var field in TemplateState.Forms
-                        .SelectMany( f => f.Fields
-                            .Where( t =>
-                                t.FieldSource == RegistrationFieldSource.RegistrationAttribute &&
-                                t.AttributeId.HasValue ) ) )
-                    {
-                        var attribute = AttributeCache.Get( field.AttributeId.Value );
-                        if ( attribute != null )
-                        {
-                            string originalValue = registrant.GetAttributeValue( attribute.Key );
-                            var fieldValue = RegistrantState.FieldValues
-                                .Where( f => f.Key == field.Id )
-                                .Select( f => f.Value.FieldValue )
-                                .FirstOrDefault();
-                            string newValue = fieldValue != null ? fieldValue.ToString() : string.Empty;
-
-                            if ( ( originalValue ?? string.Empty ).Trim() != ( newValue ?? string.Empty ).Trim() )
-                            {
-                                string formattedOriginalValue = string.Empty;
-                                if ( !string.IsNullOrWhiteSpace( originalValue ) )
-                                {
-                                    formattedOriginalValue = attribute.FieldType.Field.FormatValue( null, originalValue, attribute.QualifierValues, false );
-                                }
-
-                                string formattedNewValue = string.Empty;
-                                if ( !string.IsNullOrWhiteSpace( newValue ) )
-                                {
-                                    formattedNewValue = attribute.FieldType.Field.FormatValue( null, newValue, attribute.QualifierValues, false );
-                                }
-
-                                History.EvaluateChange( registrantChanges, attribute.Name, formattedOriginalValue, formattedNewValue );
-                            }
-
-                            if ( fieldValue != null )
-                            {
-                                registrant.SetAttributeValue( attribute.Key, fieldValue.ToString() );
-                            }
-                        }
-                    }
-
-                    registrant.SaveAttributeValues( rockContext );
-                } );
-
-                if ( newRegistrant && TemplateState.GroupTypeId.HasValue && ppPerson.PersonId.HasValue )
-                {
-                    using ( var newRockContext = new RockContext() )
-                    {
-                        var reloadedRegistrant = new RegistrationRegistrantService( newRockContext ).Get( registrant.Id );
-                        if ( reloadedRegistrant != null &&
-                            reloadedRegistrant.Registration != null &&
-                            reloadedRegistrant.Registration.Group != null &&
-                            reloadedRegistrant.Registration.Group.GroupTypeId == TemplateState.GroupTypeId.Value )
-                        {
-                            int? groupRoleId = TemplateState.GroupMemberRoleId.HasValue ?
-                                TemplateState.GroupMemberRoleId.Value :
-                                reloadedRegistrant.Registration.Group.GroupType.DefaultGroupRoleId;
-                            if ( groupRoleId.HasValue )
-                            {
-                                var groupMemberService = new GroupMemberService( newRockContext );
-                                var groupMember = groupMemberService
-                                    .Queryable().AsNoTracking()
-                                    .Where( m =>
-                                        m.GroupId == reloadedRegistrant.Registration.Group.Id &&
-                                        m.PersonId == reloadedRegistrant.PersonId &&
-                                        m.GroupRoleId == groupRoleId.Value )
-                                    .FirstOrDefault();
-                                if ( groupMember == null )
-                                {
-                                    groupMember = new GroupMember();
-                                    groupMember.GroupId = reloadedRegistrant.Registration.Group.Id;
-                                    groupMember.PersonId = ppPerson.PersonId.Value;
-                                    groupMember.GroupRoleId = groupRoleId.Value;
-                                    groupMember.GroupMemberStatus = TemplateState.GroupMemberStatus;
-                                    groupMemberService.Add( groupMember );
-
-                                    newRockContext.SaveChanges();
-
-                                    registrantChanges.AddChange( History.HistoryVerb.Add, History.HistoryChangeType.Record, string.Format( "Registrant to {0} group", reloadedRegistrant.Registration.Group.Name ) );
-                                }
-                                else
-                                {
-                                    registrantChanges.AddChange( History.HistoryVerb.Modify, History.HistoryChangeType.Record, string.Format( "Registrant to existing person in {0} group", reloadedRegistrant.Registration.Group.Name ) );
-                                }
-
-                                // Record this to the Person's and Registrants Notes and History...
-
-                                reloadedRegistrant.GroupMemberId = groupMember.Id;
-                            }
-                        }
-                        if (reloadedRegistrant.Registration.FirstName.IsNotNullOrWhiteSpace() && reloadedRegistrant.Registration.LastName.IsNotNullOrWhiteSpace())
-                        {
-                            reloadedRegistrant.Registration.SavePersonNotesAndHistory( reloadedRegistrant.Registration.FirstName, reloadedRegistrant.Registration.LastName, this.CurrentPersonAliasId, previousRegistrantPersonIds );
-                        }
-                        newRockContext.SaveChanges();
-                    }
-                }
-
-                HistoryService.SaveChanges(
-                    rockContext,
-                    typeof( Registration ),
-                    Rock.SystemGuid.Category.HISTORY_EVENT_REGISTRATION.AsGuid(),
-                    registrant.RegistrationId,
-                    registrantChanges,
-                    "Registrant: " + registrantName,
-                    null,
-                    null );
-            }
-            
-            NavigateToRegistration();
-        }
-
-        /// <summary>
-        /// Handles the Click event of the btnCancel control.
-        /// </summary>
-        /// <param name="sender">The source of the event.</param>
-        /// <param name="e">The <see cref="EventArgs" /> instance containing the event data.</param>
-        protected void btnCancel_Click( object sender, EventArgs e )
-        {
-            NavigateToRegistration();
-        }
-
-        /// <summary>
-        /// Handles the Click event of the lbWizardTemplate control.
-        /// </summary>
-        /// <param name="sender">The source of the event.</param>
-        /// <param name="e">The <see cref="EventArgs"/> instance containing the event data.</param>
-        protected void lbWizardTemplate_Click( object sender, EventArgs e )
-        {
-            var qryParams = new Dictionary<string, string>();
-            var pageCache = PageCache.Get( RockPage.PageId );
-            if ( pageCache != null && 
-                pageCache.ParentPage != null && 
-                pageCache.ParentPage.ParentPage != null &&
-                pageCache.ParentPage.ParentPage.ParentPage != null )
-            {
-                qryParams.Add( "RegistrationTemplateId", TemplateState != null ? TemplateState.Id.ToString() : "0" );
-                NavigateToPage( pageCache.ParentPage.ParentPage.ParentPage.Guid, qryParams );
-            }
-        }
-
-        /// <summary>
-        /// Handles the Click event of the lbWizardInstance control.
-        /// </summary>
-        /// <param name="sender">The source of the event.</param>
-        /// <param name="e">The <see cref="EventArgs"/> instance containing the event data.</param>
-        protected void lbWizardInstance_Click( object sender, EventArgs e )
-        {
-            var qryParams = new Dictionary<string, string>();
-            var pageCache = PageCache.Get( RockPage.PageId );
-            if ( pageCache != null &&
-                pageCache.ParentPage != null &&
-                pageCache.ParentPage.ParentPage != null )
-            {
-                qryParams.Add( "RegistrationInstanceId", RegistrationInstanceId.ToString() );
-                NavigateToPage( pageCache.ParentPage.ParentPage.Guid, qryParams );
-            }
-        }
-
-        /// <summary>
-        /// Handles the Click event of the lbWizardRegistration control.
-        /// </summary>
-        /// <param name="sender">The source of the event.</param>
-        /// <param name="e">The <see cref="EventArgs"/> instance containing the event data.</param>
-        protected void lbWizardRegistration_Click( object sender, EventArgs e )
-        {
-            NavigateToRegistration();
-        }
-
-        /// <summary>
-        /// Handles the BlockUpdated event of the control.
-        /// </summary>
-        /// <param name="sender">The source of the event.</param>
-        /// <param name="e">The <see cref="EventArgs"/> instance containing the event data.</param>
-        protected void Block_BlockUpdated( object sender, EventArgs e )
-        {
-            RegistrantState = null;
-            LoadState();
-            BuildControls( true );
-        }
-
-        #endregion
-
-        #region Methods
-
-        /// <summary>
-        /// Creates the RegistrantState and TemplateState obj and loads the UI with values.
-        /// </summary>
-        private void LoadState()
-        {
-            int? registrantId = PageParameter( "RegistrantId" ).AsIntegerOrNull();
-            int? registrationId = PageParameter( "RegistrationId" ).AsIntegerOrNull();
-
-            if ( RegistrantState == null )
-            {
-                var rockContext = new RockContext();
-                RegistrationRegistrant registrant = null;
-
-                if ( registrantId.HasValue && registrantId.Value != 0 )
-                {
-                    registrant = new RegistrationRegistrantService( rockContext )
-                        .Queryable( "Registration.RegistrationInstance.RegistrationTemplate.Forms.Fields,Registration.RegistrationInstance.RegistrationTemplate.Fees,PersonAlias.Person,Fees" ).AsNoTracking()
-                        .Where( r => r.Id == registrantId.Value )
-                        .FirstOrDefault();
-
-                    if ( registrant != null &&
-                        registrant.Registration != null &&
-                        registrant.Registration.RegistrationInstance != null &&
-                        registrant.Registration.RegistrationInstance.RegistrationTemplate != null )
-                    {
-                        RegistrantState = new RegistrantInfo( registrant, rockContext );
-                        TemplateState = registrant.Registration.RegistrationInstance.RegistrationTemplate; 
-                        
-                        RegistrationInstanceId = registrant.Registration.RegistrationInstanceId;
-
-                        lWizardTemplateName.Text = registrant.Registration.RegistrationInstance.RegistrationTemplate.Name;
-                        lWizardInstanceName.Text = registrant.Registration.RegistrationInstance.Name;
-                        lWizardRegistrationName.Text = registrant.Registration.ToString();
-                        lWizardRegistrantName.Text = registrant.ToString();
-
-                        tglWaitList.Checked = !registrant.OnWaitList;
-                    }
-                }
-
-                if ( TemplateState == null && registrationId.HasValue && registrationId.Value != 0 )
-                {
-                    var registration = new RegistrationService( rockContext )
-                        .Queryable( "RegistrationInstance.RegistrationTemplate.Forms.Fields,RegistrationInstance.RegistrationTemplate.Fees" ).AsNoTracking()
-                        .Where( r => r.Id == registrationId.Value )
-                        .FirstOrDefault();
-
-                    if ( registration != null &&
-                        registration.RegistrationInstance != null &&
-                        registration.RegistrationInstance.RegistrationTemplate != null )
-                    {
-                        TemplateState = registration.RegistrationInstance.RegistrationTemplate;
-                        
-                        RegistrationInstanceId = registration.RegistrationInstanceId;
-
-                        lWizardTemplateName.Text = registration.RegistrationInstance.RegistrationTemplate.Name;
-                        lWizardInstanceName.Text = registration.RegistrationInstance.Name;
-                        lWizardRegistrationName.Text = registration.ToString();
-                        lWizardRegistrantName.Text = "New Registrant";
-                    }
-                }
-
-                if ( TemplateState != null )
-                {
-                    tglWaitList.Visible = TemplateState.WaitListEnabled;
-                }
-
-                if ( TemplateState != null && RegistrantState == null )
-                {
-                    RegistrantState = new RegistrantInfo();
-                    RegistrantState.RegistrationId = registrationId ?? 0;
-                    if ( TemplateState.SetCostOnInstance.HasValue && TemplateState.SetCostOnInstance.Value )
-                    {
-                        var instance = new RegistrationInstanceService( rockContext ).Get( RegistrationInstanceId );
-                        if ( instance != null )
-                        {
-                            RegistrantState.Cost = instance.Cost ?? 0.0m;
-                        }
-                    }
-                    else
-                    {
-                        RegistrantState.Cost = TemplateState.Cost;
-                    }
-                }
-
-                if ( registrant != null && registrant.PersonAlias != null && registrant.PersonAlias.Person != null )
-                {
-                    ppPerson.SetValue( registrant.PersonAlias.Person );
-                    if ( TemplateState != null && TemplateState.RequiredSignatureDocumentTemplate != null )
-                    {
-                        fuSignedDocument.Label = TemplateState.RequiredSignatureDocumentTemplate.Name;
-                        if ( TemplateState.RequiredSignatureDocumentTemplate.BinaryFileType != null )
-                        {
-                            fuSignedDocument.BinaryFileTypeGuid = TemplateState.RequiredSignatureDocumentTemplate.BinaryFileType.Guid;
-                        }
-
-                        var signatureDocument = new SignatureDocumentService( rockContext )
-                            .Queryable().AsNoTracking()
-                            .Where( d =>
-                                d.SignatureDocumentTemplateId == TemplateState.RequiredSignatureDocumentTemplateId.Value &&
-                                d.AppliesToPersonAlias != null &&
-                                d.AppliesToPersonAlias.PersonId == registrant.PersonAlias.PersonId &&
-                                d.LastStatusDate.HasValue &&
-                                d.Status == SignatureDocumentStatus.Signed &&
-                                d.BinaryFile != null )
-                            .OrderByDescending( d => d.LastStatusDate.Value )
-                            .FirstOrDefault();
-
-                        if ( signatureDocument != null )
-                        {
-                            hfSignedDocumentId.Value = signatureDocument.Id.ToString();
-                            fuSignedDocument.BinaryFileId = signatureDocument.BinaryFileId;
-                        }
-
-                        fuSignedDocument.Visible = true;
-                    }
-                    else
-                    {
-                        fuSignedDocument.Visible = false;
-                    }
-                }
-                else
-                {
-                    ppPerson.SetValue( null );
-                }
-
-                if ( RegistrantState != null )
-                {
-                    cbCost.Text = RegistrantState.Cost.ToString( "N2" );
-                    cbDiscountApplies.Checked = RegistrantState.DiscountApplies;
-                }
-            }
-        }
-
-        /// <summary>
-        /// Navigates to registration parent page with the ID as a parameter
-        /// </summary>
-        private void NavigateToRegistration()
-        {
-            if ( RegistrantState != null )
-            {
-                var qryParams = new Dictionary<string, string>();
-                qryParams.Add( "RegistrationId", RegistrantState.RegistrationId.ToString() );
-                NavigateToParentPage( qryParams );
-            }
-        }
-
-        #region Build Controls
-
-        /// <summary>
-        /// Builds the controls for Fields and Fees.
-        /// </summary>
-        /// <param name="setValues">if set to <c>true</c> [set values].</param>
-        private void BuildControls( bool setValues )
-        {
-            if ( RegistrantState != null && TemplateState != null )
-            {
-                BuildFields( setValues );
-                BuildFees( setValues );
-            }
-        }
-
-        /// <summary>
-        /// Builds the controls for the Fields placeholder.
-        /// </summary>
-        /// <param name="setValues">if set to <c>true</c> [set values].</param>
-        private void BuildFields( bool setValues )
-        {
-            phFields.Controls.Clear();
-
-            if ( TemplateState.Forms == null )
-            {
-                return;
-            }
-
-            foreach ( var form in TemplateState.Forms.OrderBy( f => f.Order ) )
-            {
-                if ( form.Fields == null )
-                {
-                    continue;
-                }
-
-                foreach ( var field in form.Fields.OrderBy( f => f.Order ) )
-                {
-                    if ( field.FieldSource == RegistrationFieldSource.RegistrationAttribute )
-                    {
-                        if ( field.AttributeId.HasValue )
-                        {
-                            object fieldValue = RegistrantState.FieldValues.ContainsKey( field.Id ) ? RegistrantState.FieldValues[field.Id].FieldValue : null;
-                            string value = setValues && fieldValue != null ? fieldValue.ToString() : null;
-
-                            var attribute = AttributeCache.Get( field.AttributeId.Value );
-
-                            if ( ( setValues && value == null ) || (value.IsNullOrWhiteSpace() && field.IsRequired == true ) )
-                            {
-                                // If the value was not set already, or if it is required and currently empty then use the default
-                                // Intentionally leaving the possibility of saving an empty string as the value for non-required fields.
-                                value = attribute.DefaultValue;
-                            }
-
-                            attribute.AddControl( phFields.Controls, value, BlockValidationGroup, setValues, true, field.IsRequired, null, field.Attribute.Description );
-                        }
-                    }
-                }
-            }
-        }
-
-        /// <summary>
-        /// Builds the checkbox control for single-option single-quantity fees.
-        /// </summary>
-        /// <param name="fee">The fee.</param>
-        /// <param name="setValues">if set to <c>true</c> [set values].</param>
-        private void BuildFeeSingleOptionSingleQuantity( RegistrationTemplateFee fee, bool setValues )
-        {
-            var feeValues = GetFeeValues( fee );
-            var cb = new RockCheckBox();
-            cb.ID = "fee_" + fee.Id.ToString();
-            cb.Label = CreateLabel( fee );
-            cb.SelectedIconCssClass = "fa fa-check-square-o fa-lg";
-            cb.UnSelectedIconCssClass = "fa fa-square-o fa-lg";
-            cb.Required = fee.IsRequired;
-
-            phFees.Controls.Add( cb );
-            
-            if ( fee.IsRequired )
-            {
-                cb.Checked = true;
-                cb.Enabled = false;
-            }
-            else if ( setValues && feeValues != null && feeValues.Any() )
-            {
-                cb.Checked = feeValues.First().Quantity > 0;
-            }
-        }
-
-        /// <summary>
-        /// Builds the NumberUpDown control for single-option multi-quantity fees.
-        /// </summary>
-        /// <param name="fee">The fee.</param>
-        /// <param name="setValues">if set to <c>true</c> [set values].</param>
-        private void BuildFeeSingleOptionMultiQuantity( RegistrationTemplateFee fee, bool setValues )
-        {
-            var feeValues = GetFeeValues( fee );
-            var numUpDown = new NumberUpDown();
-            numUpDown.ID = "fee_" + fee.Id.ToString();
-            numUpDown.Label = CreateLabel( fee );
-            numUpDown.Minimum = fee.IsRequired == true ? 1: 0;
-            numUpDown.Required = fee.IsRequired;
-
-            phFees.Controls.Add( numUpDown );
-
-            if ( setValues && feeValues != null && feeValues.Any() )
-            {
-                numUpDown.Value = feeValues.First().Quantity;
-            }
-        }
-
-        /// <summary>
-        /// Builds the DropDownList control for multi-option single-quantity fees.
-        /// </summary>
-        /// <param name="fee">The fee.</param>
-        /// <param name="setValues">if set to <c>true</c> [set values].</param>
-        private void BuildFeeMultiOptionSingleQuantity( RegistrationTemplateFee fee, bool setValues )
-        {
-            var feeValues = GetFeeValues( fee );
-            var ddl = new RockDropDownList();
-            ddl.ID = "fee_" + fee.Id.ToString();
-            ddl.AddCssClass( "input-width-md" );
-            ddl.Label = fee.Name;
-            ddl.DataValueField = "Key";
-            ddl.DataTextField = "Value";
-            ddl.Required = fee.IsRequired;
-            ddl.ValidationGroup = BlockValidationGroup;
-            ddl.DataSource = ParseOptions( fee );
-            ddl.DataBind();
-            ddl.Items.Insert( 0, string.Empty );
-            phFees.Controls.Add( ddl );
-
-            if ( setValues && feeValues != null && feeValues.Any() )
-            {
-                ddl.SetValue( feeValues
-                    .Where( f => f.Quantity > 0 )
-                    .Select( f => f.Option )
-                    .FirstOrDefault() );
-            }
-        }
-
-        /// <summary>
-        /// Builds the NumberUpDownGroup control for multi-option multi-quantity fees.
-        /// </summary>
-        /// <param name="fee">The fee.</param>
-        /// <param name="setValues">if set to <c>true</c> [set values].</param>
-        private void BuildFeeMultiOptionMultiQuantity( RegistrationTemplateFee fee, bool setValues )
-        {
-            var feeValues = GetFeeValues( fee );
-            Dictionary<string, string> options = ParseOptions( fee );
-
-            var numberUpDownGroup = new NumberUpDownGroup();
-            numberUpDownGroup.Label = fee.Name;
-            numberUpDownGroup.Required = fee.IsRequired;
-            numberUpDownGroup.ValidationGroup = BlockValidationGroup;
-
-            foreach ( var optionKeyVal in options )
-            {
-                var numUpDown = new NumberUpDown
-                {
-                    ID = string.Format( "fee_{0}_{1}", fee.Id, optionKeyVal.Key ),
-                    Label = string.Format( "{0}", optionKeyVal.Value ),
-                    Minimum = 0
-                };
-                numberUpDownGroup.Controls.Add( numUpDown );
-
-                if ( setValues && feeValues != null && feeValues.Any() )
-                {
-                    numUpDown.Value = feeValues
-                        .Where( f => f.Option == optionKeyVal.Key )
-                        .Select( f => f.Quantity )
-                        .FirstOrDefault();
-                }
-            }
-
-            phFees.Controls.Add( numberUpDownGroup );
-        }
-
-        /// <summary>
-        /// Creates the label.
-        /// </summary>
-        /// <param name="fee">The fee.</param>
-        /// <returns></returns>
-        private string CreateLabel( RegistrationTemplateFee fee )
-        {
-            string label = fee.Name;
-            var cost = fee.CostValue.AsDecimalOrNull();
-            if ( cost.HasValue && cost.Value != 0.0M )
-            {
-                label = string.Format( "{0} ({1})", fee.Name, cost.Value.FormatAsCurrency() );
-            }
-
-            return label;
-        }
-
-        /// <summary>
-        /// Gets the fee values from RegistrantState
-        /// </summary>
-        /// <param name="fee">The fee.</param>
-        /// <returns></returns>
-        private List<FeeInfo> GetFeeValues( RegistrationTemplateFee fee )
-        {
-            var feeValues = new List<FeeInfo>();
-            if ( RegistrantState.FeeValues.ContainsKey( fee.Id ) )
-            {
-                feeValues = RegistrantState.FeeValues[fee.Id];
-            }
-
-            return feeValues;
-        }
-
-        /// <summary>
-        /// Parse the CostValue string add it to a dictionary
-        /// </summary>
-        /// <param name="fee">The fee.</param>
-        /// <returns></returns>
-        private Dictionary<string, string> ParseOptions ( RegistrationTemplateFee fee )
-        {
-            var options = new Dictionary<string, string>();
-            string[] nameValues = fee.CostValue.Split( new char[] { '|' }, StringSplitOptions.RemoveEmptyEntries );
-            foreach ( string nameValue in nameValues )
-            {
-                string[] nameAndValue = nameValue.Split( new char[] { '^' }, StringSplitOptions.RemoveEmptyEntries );
-                if ( nameAndValue.Length == 1 )
-                {
-                    options.AddOrIgnore( nameAndValue[0], nameAndValue[0] );
-                }
-
-                if ( nameAndValue.Length == 2 )
-                {
-                    options.AddOrIgnore( nameAndValue[0], string.Format( "{0} ({1})", nameAndValue[0], nameAndValue[1].AsDecimal().FormatAsCurrency() ) );
-                }
-            }
-
-            return options;
-        }
-
-        /// <summary>
-        /// Builds the fees controls in the fee placeholder.
-        /// </summary>
-        /// <param name="setValues">if set to <c>true</c> [set values].</param>
-        private void BuildFees( bool setValues )
-        {
-            phFees.Controls.Clear();
-
-            if ( TemplateState.Fees != null && TemplateState.Fees.Any() )
-            {
-                divFees.Visible = true;
-
-                foreach ( var fee in TemplateState.Fees.OrderBy( f => f.Order ) )
-                {
-                    if ( fee.FeeType == RegistrationFeeType.Single )
-                    {
-                        if ( fee.AllowMultiple )
-                        {
-                            BuildFeeSingleOptionMultiQuantity( fee, setValues );
-                        }
-                        else
-                        {
-                            BuildFeeSingleOptionSingleQuantity( fee, setValues );
-                        }
-                    }
-                    else
-                    {
-                        if ( fee.AllowMultiple )
-                        {
-                            BuildFeeMultiOptionMultiQuantity( fee, setValues );
-                        }
-                        else
-                        {
-                            BuildFeeMultiOptionSingleQuantity( fee, setValues );
-                        }
-                    }
-                }
-            }
-            else
-            {
-                divFees.Visible = false;
-            }
-        }
-
-        #endregion
-
-        #region Parse Controls
-
-        /// <summary>
-        /// Parses the controls.
-        /// </summary>
-        private void ParseControls ()
-        {
-            if ( RegistrantState != null && TemplateState != null )
-            {
-                ParseFields();
-                ParseFees();
-            }
-        }
-
-        /// <summary>
-        /// Parses the fields.
-        /// </summary>
-        private void ParseFields()
-        {
-            if ( TemplateState.Forms != null )
-            {
-                foreach ( var form in TemplateState.Forms.OrderBy( f => f.Order ) )
-                {
-                    if ( form.Fields != null )
-                    {
-                        foreach ( var field in form.Fields.OrderBy( f => f.Order ) )
-                        {
-                            if ( field.FieldSource == RegistrationFieldSource.RegistrationAttribute )
-                            {
-                                object value = null;
-
-                                if ( field.AttributeId.HasValue )
-                                {
-                                    var attribute = AttributeCache.Get( field.AttributeId.Value );
-                                    string fieldId = "attribute_field_" + attribute.Id.ToString();
-
-                                    Control control = phFields.FindControl( fieldId );
-                                    if ( control != null )
-                                    {
-                                        value = attribute.FieldType.Field.GetEditValue( control, attribute.QualifierValues );
-                                    }
-                                }
-
-                                if ( value != null )
-                                {
-                                    RegistrantState.FieldValues.AddOrReplace( field.Id, new FieldValueObject( field, value ) );
-                                }
-                                else
-                                {
-                                    RegistrantState.FieldValues.Remove( field.Id );
-                                }
-                            }
-                        }
-                    }
-                }
-            }
-        }
-
-        /// <summary>
-        /// Loop through all the fees adn call ParseFee for each one. Creates the fee controls and populates with data.
-        /// </summary>
-        private void ParseFees()
-        {
-            if ( TemplateState.Fees != null )
-            {
-                foreach ( var fee in TemplateState.Fees.OrderBy( f => f.Order ) )
-                {
-                    List<FeeInfo> feeValues = ParseFee( fee );
-                    if ( fee != null )
-                    {
-                        RegistrantState.FeeValues.AddOrReplace( fee.Id, feeValues );
-                    }
-                }
-            }
-        }
-
-        /// <summary>
-        /// Create the control and assign the fee data.
-        /// </summary>
-        /// <param name="fee">The fee.</param>
-        /// <returns></returns>
-        private List<FeeInfo> ParseFee( RegistrationTemplateFee fee )
-        {
-            string fieldId = string.Format( "fee_{0}", fee.Id );
-
-            if ( fee.FeeType == RegistrationFeeType.Single )
-            {
-                if ( fee.AllowMultiple )
-                {
-                    // Single Option, Multi Quantity
-                    var numUpDown = phFees.FindControl( fieldId ) as NumberUpDown;
-                    if ( numUpDown != null && numUpDown.Value > 0 )
-                    {
-                        return new List<FeeInfo> { new FeeInfo( string.Empty, numUpDown.Value, fee.CostValue.AsDecimal() ) };
-                    }
-                }
-                else
-                {
-                    // Single Option, Single Quantity
-                    var cb = phFees.FindControl( fieldId ) as RockCheckBox;
-                    if ( cb != null && cb.Checked )
-                    {
-                        return new List<FeeInfo> { new FeeInfo( string.Empty, 1, fee.CostValue.AsDecimal() ) };
-                    }
-                }
-            }
-            else
-            {
-                // Parse the options to get name and cost for each
-                var options = new Dictionary<string, string>();
-                var optionCosts = new Dictionary<string, decimal>();
-
-                string[] nameValues = fee.CostValue.Split( new char[] { '|' }, StringSplitOptions.RemoveEmptyEntries );
-                foreach ( string nameValue in nameValues )
-                {
-                    string[] nameAndValue = nameValue.Split( new char[] { '^' }, StringSplitOptions.RemoveEmptyEntries );
-                    if ( nameAndValue.Length == 1 )
-                    {
-                        options.AddOrIgnore( nameAndValue[0], nameAndValue[0] );
-                        optionCosts.AddOrIgnore( nameAndValue[0], 0.0m );
-                    }
-
-                    if ( nameAndValue.Length == 2 )
-                    {
-                        options.AddOrIgnore( nameAndValue[0], string.Format( "{0} ({1})", nameAndValue[0], nameAndValue[1].AsDecimal().FormatAsCurrency() ) );
-                        optionCosts.AddOrIgnore( nameAndValue[0], nameAndValue[1].AsDecimal() );
-                    }
-                }
-
-                if ( fee.AllowMultiple )
-                {
-                    // Multi Option, Multi Quantity
-                    var result = new List<FeeInfo>();
-
-                    foreach ( var optionKeyVal in options )
-                    {
-                        string optionFieldId = string.Format( "{0}_{1}", fieldId, optionKeyVal.Key );
-                        var numUpDownGroups = phFees.ControlsOfTypeRecursive<NumberUpDownGroup>();
-
-                        foreach ( NumberUpDownGroup numberUpDownGroup in numUpDownGroups )
-                        {
-                            foreach ( NumberUpDown numberUpDown in numberUpDownGroup.ControlGroup )
-                            {
-                                if ( numberUpDown.ID == optionFieldId && numberUpDown.Value > 0 )
-                                {
-                                    result.Add( new FeeInfo( optionKeyVal.Key, numberUpDown.Value, optionCosts[optionKeyVal.Key] ) );
-                                }
-                            }
-                        }
-                    }
-
-                    if ( result.Any() )
-                    {
-                        return result;
-                    }
-                }
-                else
-                {
-                    // Multi Option, Single Quantity
-                    var ddl = phFees.FindControl( fieldId ) as RockDropDownList;
-                    if ( ddl != null && ddl.SelectedValue != string.Empty )
-                    {
-                        return new List<FeeInfo> { new FeeInfo( ddl.SelectedValue, 1, optionCosts[ddl.SelectedValue] ) };
-                    }
-                }
-            }
-
-            return null;
-        }
-
-        #endregion
-
-        #endregion
-    }
->>>>>>> 609b62e0
 }