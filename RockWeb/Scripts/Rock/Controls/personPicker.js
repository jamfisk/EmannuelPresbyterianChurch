--- conflicted
+++ resolved
@@ -109,29 +109,14 @@
                 var $itemDetails = $selectedItem.find('.picker-select-item-details');
 
                 var selectedPersonId = $selectedItem.attr('data-person-id');
-<<<<<<< HEAD
 
                 if ($itemDetails.is(':visible')) {
                     
-                    if (selectedPersonId == lastSelectedPersonId ) {
+                    if (selectedPersonId == lastSelectedPersonId && e.type == 'click' ) {
                         // if they are clicking the same person twice in a row, assume that's the one they want to pick
                         $('#' + controlId + '_btnSelect').get(0).click();
                     } else {
                         // if it is already visible but isn't the same one twice, just leave it open
-=======
-                var alreadySelected = $selectedItem.find('.picker-select-item-details').is(':visible');
-                if (alreadySelected && e.type == 'click') {
-                    $('#' + controlId + '_btnSelect').get(0).click();
-                }
-
-                // hide other open details
-                $('#' + controlId + ' .picker-select-item-details').each(function () {
-                    var $el = $(this),
-                       currentPersonId = $el.closest('.picker-select-item').attr('data-person-id');
-
-                    if (currentPersonId != selectedPersonId) {
-                        $el.hide();
->>>>>>> e9d12e02
                     }
                 }
 
