--- conflicted
+++ resolved
@@ -622,69 +622,48 @@
 
 .btn-authentication {
   width: 100%;
-<<<<<<< HEAD
   margin-bottom: 8px;
-=======
->>>>>>> f56d2151
+
   .button-variant(@btn-default-color; @btn-default-bg; @btn-default-border);
 
   &:hover {
     background-color: darken(@btn-default-bg, 10%);
   }
 
-<<<<<<< HEAD
   &.facebook {
     background-color: #3d5a96;
     color: #fff;
 
-    &:before {
-      margin-right: 12px;
-      font-family: 'FontAwesome';
-      content: @fa-var-facebook;
-    }
-  }
-
-  &.google {
-    background-color: #ed4e23;
-    color: #fff;
-
-    &:before {
-      margin-right: 12px;
-      font-family: 'FontAwesome';
-      content: @fa-var-google;
-    }
-  }
-
-  &.twitter {
-    background-color: #2aa3ef;
-    color: #fff;
-
-    &:before {
-      margin-right: 12px;
-      font-family: 'FontAwesome';
-      content: @fa-var-twitter;
-    }
-=======
   &.facebook:before {
     margin-right: 12px;
     font-family: '@{fa-font-face} Brands';
     font-weight: 400;
     content: @fa-var-facebook;
-  }
+    }
+  }
+
+  &.google {
+    background-color: #ed4e23;
+    color: #fff;
 
   &.google:before {
     margin-right: 12px;
     font-family: '@{fa-font-face} Brands';
     font-weight: 400;
     content: @fa-var-google;
-  }
+    }
+  }
+
+  &.twitter {
+    background-color: #2aa3ef;
+    color: #fff;
 
   &.twitter:before {
     margin-right: 12px;
     font-family: '@{fa-font-face} Brands';
     font-weight: 400;
     content: @fa-var-twitter;
->>>>>>> f56d2151
+    }
   }
 }
 
