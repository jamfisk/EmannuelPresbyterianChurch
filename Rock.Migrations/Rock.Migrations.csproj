﻿<?xml version="1.0" encoding="utf-8"?>
<Project ToolsVersion="14.0" DefaultTargets="Build" xmlns="http://schemas.microsoft.com/developer/msbuild/2003">
  <Import Project="$(MSBuildExtensionsPath)\$(MSBuildToolsVersion)\Microsoft.Common.props" Condition="Exists('$(MSBuildExtensionsPath)\$(MSBuildToolsVersion)\Microsoft.Common.props')" />
  <PropertyGroup>
    <Configuration Condition=" '$(Configuration)' == '' ">Debug</Configuration>
    <Platform Condition=" '$(Platform)' == '' ">AnyCPU</Platform>
    <ProjectGuid>{704740D8-B539-4560-9F8C-681670C9D6AD}</ProjectGuid>
    <OutputType>Library</OutputType>
    <AppDesignerFolder>Properties</AppDesignerFolder>
    <RootNamespace>Rock.Migrations</RootNamespace>
    <AssemblyName>Rock.Migrations</AssemblyName>
    <TargetFrameworkVersion>v4.5.2</TargetFrameworkVersion>
    <FileAlignment>512</FileAlignment>
    <TargetFrameworkProfile />
  </PropertyGroup>
  <PropertyGroup Condition=" '$(Configuration)|$(Platform)' == 'Debug|AnyCPU' ">
    <DebugSymbols>true</DebugSymbols>
    <DebugType>full</DebugType>
    <Optimize>false</Optimize>
    <OutputPath>bin\Debug\</OutputPath>
    <DefineConstants>DEBUG;TRACE</DefineConstants>
    <ErrorReport>prompt</ErrorReport>
    <WarningLevel>4</WarningLevel>
  </PropertyGroup>
  <PropertyGroup Condition=" '$(Configuration)|$(Platform)' == 'Release|AnyCPU' ">
    <DebugType>pdbonly</DebugType>
    <Optimize>true</Optimize>
    <OutputPath>bin\Release\</OutputPath>
    <DefineConstants>TRACE</DefineConstants>
    <ErrorReport>prompt</ErrorReport>
    <WarningLevel>4</WarningLevel>
  </PropertyGroup>
  <ItemGroup>
    <Reference Include="EntityFramework, Version=6.0.0.0, Culture=neutral, PublicKeyToken=b77a5c561934e089, processorArchitecture=MSIL">
      <HintPath>..\packages\EntityFramework.6.1.3\lib\net45\EntityFramework.dll</HintPath>
      <Private>True</Private>
    </Reference>
    <Reference Include="EntityFramework.SqlServer, Version=6.0.0.0, Culture=neutral, PublicKeyToken=b77a5c561934e089, processorArchitecture=MSIL">
      <HintPath>..\packages\EntityFramework.6.1.3\lib\net45\EntityFramework.SqlServer.dll</HintPath>
      <Private>True</Private>
    </Reference>
    <Reference Include="Microsoft.SqlServer.Types, Version=11.0.0.0, Culture=neutral, PublicKeyToken=89845dcd8080cc91, processorArchitecture=MSIL">
      <HintPath>..\packages\Microsoft.SqlServer.Types.11.0.2\lib\net20\Microsoft.SqlServer.Types.dll</HintPath>
      <Private>True</Private>
    </Reference>
    <Reference Include="System" />
    <Reference Include="System.ComponentModel.DataAnnotations" />
    <Reference Include="System.configuration" />
    <Reference Include="System.Core" />
    <Reference Include="System.Web" />
    <Reference Include="System.Xml.Linq" />
    <Reference Include="System.Data.DataSetExtensions" />
    <Reference Include="Microsoft.CSharp" />
    <Reference Include="System.Data" />
    <Reference Include="System.Net.Http" />
    <Reference Include="System.Xml" />
    <Reference Include="UAParser, Version=2.1.0.0, Culture=neutral, PublicKeyToken=f7377bf021646069, processorArchitecture=MSIL">
      <HintPath>..\packages\UAParser.2.1.0.0\lib\net40-Client\UAParser.dll</HintPath>
      <Private>True</Private>
    </Reference>
  </ItemGroup>
  <ItemGroup>
    <Compile Include="..\Rock.Version\AssemblySharedInfo.cs">
      <Link>AssemblySharedInfo.cs</Link>
    </Compile>
    <Compile Include="HotFixMigrations\001_FixLabelMergeFields.cs" />
    <Compile Include="HotFixMigrations\002_FixAttendanceEmail.cs" />
    <Compile Include="HotFixMigrations\003_AddAttendanceIndex.cs" />
    <Compile Include="HotFixMigrations\004_FixBaptismBadge.cs" />
    <Compile Include="HotFixMigrations\005_ValueAsNumeric.cs" />
    <Compile Include="HotFixMigrations\006_StatementProcs.cs" />
    <Compile Include="Migrations\201609302332378_UniversalSearchModelUpdates.cs" />
    <Compile Include="Migrations\201609302332378_UniversalSearchModelUpdates.Designer.cs">
      <DependentUpon>201609302332378_UniversalSearchModelUpdates.cs</DependentUpon>
    </Compile>
    <Compile Include="Migrations\201610031959052_FamilyAnalyticsUpdate.cs" />
    <Compile Include="Migrations\201610031959052_FamilyAnalyticsUpdate.Designer.cs">
      <DependentUpon>201610031959052_FamilyAnalyticsUpdate.cs</DependentUpon>
    </Compile>
    <Compile Include="Migrations\201610062112535_PhoneNumberReversed.cs" />
    <Compile Include="Migrations\201610062112535_PhoneNumberReversed.Designer.cs">
      <DependentUpon>201610062112535_PhoneNumberReversed.cs</DependentUpon>
    </Compile>
    <Compile Include="Migrations\201610192126047_WaitlistConfirmationFields.cs" />
    <Compile Include="Migrations\201610192126047_WaitlistConfirmationFields.Designer.cs">
      <DependentUpon>201610192126047_WaitlistConfirmationFields.cs</DependentUpon>
    </Compile>
    <Compile Include="Migrations\201610201918491_RemoveWaitListColumns.cs" />
    <Compile Include="Migrations\201610201918491_RemoveWaitListColumns.Designer.cs">
      <DependentUpon>201610201918491_RemoveWaitListColumns.cs</DependentUpon>
    </Compile>
    <Compile Include="Migrations\201610261808353_WaitListNotificationFields.cs" />
    <Compile Include="Migrations\201610261808353_WaitListNotificationFields.Designer.cs">
      <DependentUpon>201610261808353_WaitListNotificationFields.cs</DependentUpon>
    </Compile>
    <Compile Include="Migrations\201610271509530_WaitlistPages.cs" />
    <Compile Include="Migrations\201610271509530_WaitlistPages.Designer.cs">
      <DependentUpon>201610271509530_WaitlistPages.cs</DependentUpon>
    </Compile>
    <Compile Include="Migrations\201610312310571_ConnectionGroupConfig.cs" />
    <Compile Include="Migrations\201610312310571_ConnectionGroupConfig.Designer.cs">
      <DependentUpon>201610312310571_ConnectionGroupConfig.cs</DependentUpon>
    </Compile>
    <Compile Include="Migrations\201611022323122_RemoveForeignColumnIndexes.cs" />
    <Compile Include="Migrations\201611022323122_RemoveForeignColumnIndexes.Designer.cs">
      <DependentUpon>201611022323122_RemoveForeignColumnIndexes.cs</DependentUpon>
    </Compile>
    <Compile Include="Migrations\201611081726192_UpdateMissingEntities.cs" />
    <Compile Include="Migrations\201611081726192_UpdateMissingEntities.Designer.cs">
      <DependentUpon>201611081726192_UpdateMissingEntities.cs</DependentUpon>
    </Compile>
    <Compile Include="Migrations\201611142131319_ExpiringCreditCards.cs" />
    <Compile Include="Migrations\201611142131319_ExpiringCreditCards.Designer.cs">
      <DependentUpon>201611142131319_ExpiringCreditCards.cs</DependentUpon>
    </Compile>
    <Compile Include="Migrations\201611162052022_UpdateRegistrationText.cs" />
    <Compile Include="Migrations\201611162052022_UpdateRegistrationText.Designer.cs">
      <DependentUpon>201611162052022_UpdateRegistrationText.cs</DependentUpon>
    </Compile>
    <Compile Include="Migrations\201611171650206_InteractionModels.cs" />
    <Compile Include="Migrations\201611171650206_InteractionModels.Designer.cs">
      <DependentUpon>201611171650206_InteractionModels.cs</DependentUpon>
    </Compile>
    <Compile Include="Migrations\201611282234388_AdditionalInteractionFields.cs" />
    <Compile Include="Migrations\201611282234388_AdditionalInteractionFields.Designer.cs">
      <DependentUpon>201611282234388_AdditionalInteractionFields.cs</DependentUpon>
    </Compile>
    <Compile Include="Migrations\201611291601040_DropInteractionTablesToReorderFields.cs" />
    <Compile Include="Migrations\201611291601040_DropInteractionTablesToReorderFields.Designer.cs">
      <DependentUpon>201611291601040_DropInteractionTablesToReorderFields.cs</DependentUpon>
    </Compile>
    <Compile Include="Migrations\201611291825562_AddInteractionFieldsBackWithModifications.cs" />
    <Compile Include="Migrations\201611291825562_AddInteractionFieldsBackWithModifications.Designer.cs">
      <DependentUpon>201611291825562_AddInteractionFieldsBackWithModifications.cs</DependentUpon>
    </Compile>
    <Compile Include="Migrations\201612052305420_WorkflowTypeCleanupFields.cs" />
    <Compile Include="Migrations\201612052305420_WorkflowTypeCleanupFields.Designer.cs">
      <DependentUpon>201612052305420_WorkflowTypeCleanupFields.cs</DependentUpon>
    </Compile>
    <Compile Include="Migrations\201612121647292_HotFixesFrom6_1.cs" />
    <Compile Include="Migrations\201612121647292_HotFixesFrom6_1.Designer.cs">
      <DependentUpon>201612121647292_HotFixesFrom6_1.cs</DependentUpon>
    </Compile>
    <Compile Include="Migrations\201612132013351_WorkflowTypeText.cs" />
    <Compile Include="Migrations\201612132013351_WorkflowTypeText.Designer.cs">
      <DependentUpon>201612132013351_WorkflowTypeText.cs</DependentUpon>
    </Compile>
    <Compile Include="Migrations\201612151843454_ScheduleExclusion.cs" />
    <Compile Include="Migrations\201612151843454_ScheduleExclusion.Designer.cs">
      <DependentUpon>201612151843454_ScheduleExclusion.cs</DependentUpon>
    </Compile>
    <Compile Include="Migrations\201612231305026_ExtendDiscountCodes.cs" />
    <Compile Include="Migrations\201612231305026_ExtendDiscountCodes.Designer.cs">
      <DependentUpon>201612231305026_ExtendDiscountCodes.cs</DependentUpon>
    </Compile>
    <Compile Include="Migrations\201701022126386_DataMaintenanceJob.cs" />
    <Compile Include="Migrations\201701022126386_DataMaintenanceJob.Designer.cs">
      <DependentUpon>201701022126386_DataMaintenanceJob.cs</DependentUpon>
    </Compile>
    <Compile Include="Migrations\201701040116351_Analytics1.cs" />
    <Compile Include="Migrations\201701040116351_Analytics1.Designer.cs">
      <DependentUpon>201701040116351_Analytics1.cs</DependentUpon>
    </Compile>
    <Compile Include="Migrations\201701172024404_ContentChannelTypeDisableStatusOption.cs" />
    <Compile Include="Migrations\201701172024404_ContentChannelTypeDisableStatusOption.Designer.cs">
      <DependentUpon>201701172024404_ContentChannelTypeDisableStatusOption.cs</DependentUpon>
    </Compile>
    <Compile Include="Migrations\201701172352092_IndexTemplateField.cs" />
    <Compile Include="Migrations\201701172352092_IndexTemplateField.Designer.cs">
      <DependentUpon>201701172352092_IndexTemplateField.cs</DependentUpon>
    </Compile>
    <Compile Include="Migrations\201701241721429_InteractionData.cs" />
    <Compile Include="Migrations\201701241721429_InteractionData.Designer.cs">
      <DependentUpon>201701241721429_InteractionData.cs</DependentUpon>
    </Compile>
    <Compile Include="Migrations\201701252028086_IndexDocumentUrl-Rollup.cs" />
    <Compile Include="Migrations\201701252028086_IndexDocumentUrl-Rollup.Designer.cs">
      <DependentUpon>201701252028086_IndexDocumentUrl-Rollup.cs</DependentUpon>
    </Compile>
    <Compile Include="Migrations\201702032247537_PageBuilder.cs" />
    <Compile Include="Migrations\201702032247537_PageBuilder.Designer.cs">
      <DependentUpon>201702032247537_PageBuilder.cs</DependentUpon>
    </Compile>
    <Compile Include="Migrations\201702202308080_UniversalSearchJob-Rollup.cs" />
    <Compile Include="Migrations\201702202308080_UniversalSearchJob-Rollup.Designer.cs">
      <DependentUpon>201702202308080_UniversalSearchJob-Rollup.cs</DependentUpon>
    </Compile>
    <Compile Include="Migrations\201703271603300_TransactionSettledInfo.cs" />
    <Compile Include="Migrations\201703271603300_TransactionSettledInfo.Designer.cs">
      <DependentUpon>201703271603300_TransactionSettledInfo.cs</DependentUpon>
    </Compile>
    <Compile Include="Migrations\201704031947125_Fundraising.cs" />
    <Compile Include="Migrations\201704031947125_Fundraising.Designer.cs">
      <DependentUpon>201704031947125_Fundraising.cs</DependentUpon>
    </Compile>
    <Compile Include="Migrations\201704192119568_AnonymousGiving.cs" />
    <Compile Include="Migrations\201704192119568_AnonymousGiving.Designer.cs">
      <DependentUpon>201704192119568_AnonymousGiving.cs</DependentUpon>
    </Compile>
    <Compile Include="Migrations\201704220037550_AttributeMatrix.cs" />
    <Compile Include="Migrations\201704220037550_AttributeMatrix.Designer.cs">
      <DependentUpon>201704220037550_AttributeMatrix.cs</DependentUpon>
    </Compile>
    <Compile Include="Migrations\201704261843367_AddPersonalDevices.cs" />
    <Compile Include="Migrations\201704261843367_AddPersonalDevices.Designer.cs">
      <DependentUpon>201704261843367_AddPersonalDevices.cs</DependentUpon>
    </Compile>
    <Compile Include="Migrations\201704271246518_TransactionHistory.cs" />
    <Compile Include="Migrations\201704271246518_TransactionHistory.Designer.cs">
      <DependentUpon>201704271246518_TransactionHistory.cs</DependentUpon>
    </Compile>
    <Compile Include="Migrations\201704281656220_PrayerRequestCampus.cs" />
    <Compile Include="Migrations\201704281656220_PrayerRequestCampus.Designer.cs">
      <DependentUpon>201704281656220_PrayerRequestCampus.cs</DependentUpon>
    </Compile>
    <Compile Include="Migrations\201705011932514_CampusOrder.cs" />
    <Compile Include="Migrations\201705011932514_CampusOrder.Designer.cs">
      <DependentUpon>201705011932514_CampusOrder.cs</DependentUpon>
    </Compile>
    <Compile Include="Migrations\201705051826156_SiteBlocks.cs" />
    <Compile Include="Migrations\201705051826156_SiteBlocks.Designer.cs">
      <DependentUpon>201705051826156_SiteBlocks.cs</DependentUpon>
    </Compile>
    <Compile Include="Migrations\201705122302485_GroupMemberGroupOrder.cs" />
    <Compile Include="Migrations\201705122302485_GroupMemberGroupOrder.Designer.cs">
      <DependentUpon>201705122302485_GroupMemberGroupOrder.cs</DependentUpon>
    </Compile>
    <Compile Include="Migrations\201705221159536_AccountTreeView.cs" />
    <Compile Include="Migrations\201705221159536_AccountTreeView.Designer.cs">
      <DependentUpon>201705221159536_AccountTreeView.cs</DependentUpon>
    </Compile>
    <Compile Include="Migrations\201705231726383_NewModelMap.cs" />
    <Compile Include="Migrations\201705231726383_NewModelMap.Designer.cs">
      <DependentUpon>201705231726383_NewModelMap.cs</DependentUpon>
    </Compile>
    <Compile Include="Migrations\201706060019549_GroupRequirementsGroupType.cs" />
    <Compile Include="Migrations\201706060019549_GroupRequirementsGroupType.Designer.cs">
      <DependentUpon>201706060019549_GroupRequirementsGroupType.cs</DependentUpon>
    </Compile>
    <Compile Include="Migrations\201706141234225_CommunicationQueueAlertJob.cs" />
    <Compile Include="Migrations\201706141234225_CommunicationQueueAlertJob.Designer.cs">
      <DependentUpon>201706141234225_CommunicationQueueAlertJob.cs</DependentUpon>
    </Compile>
    <Compile Include="Migrations\201706201728113_BinaryFileSize.cs" />
    <Compile Include="Migrations\201706201728113_BinaryFileSize.Designer.cs">
      <DependentUpon>201706201728113_BinaryFileSize.cs</DependentUpon>
    </Compile>
    <Compile Include="Migrations\201706221549322_UrlMap.cs" />
    <Compile Include="Migrations\201706221549322_UrlMap.Designer.cs">
      <DependentUpon>201706221549322_UrlMap.cs</DependentUpon>
    </Compile>
    <Compile Include="Migrations\201707052116053_LavaShortcodes.cs" />
    <Compile Include="Migrations\201707052116053_LavaShortcodes.Designer.cs">
      <DependentUpon>201707052116053_LavaShortcodes.cs</DependentUpon>
    </Compile>
    <Compile Include="Migrations\201707101648235_CommonBlockTypes.cs" />
    <Compile Include="Migrations\201707101648235_CommonBlockTypes.Designer.cs">
      <DependentUpon>201707101648235_CommonBlockTypes.cs</DependentUpon>
    </Compile>
    <Compile Include="Migrations\201707121812263_UniversalSearchContentChannelUpdates.cs" />
    <Compile Include="Migrations\201707121812263_UniversalSearchContentChannelUpdates.Designer.cs">
      <DependentUpon>201707121812263_UniversalSearchContentChannelUpdates.cs</DependentUpon>
    </Compile>
    <Compile Include="Migrations\201707132057256_UniversalSearchBoostAttrib.cs" />
    <Compile Include="Migrations\201707132057256_UniversalSearchBoostAttrib.Designer.cs">
      <DependentUpon>201707132057256_UniversalSearchBoostAttrib.cs</DependentUpon>
    </Compile>
    <Compile Include="Migrations\201707171725146_UniversalSearchPages.cs" />
    <Compile Include="Migrations\201707171725146_UniversalSearchPages.Designer.cs">
      <DependentUpon>201707171725146_UniversalSearchPages.cs</DependentUpon>
    </Compile>
    <Compile Include="Migrations\201707172127488_TagChanges.cs" />
    <Compile Include="Migrations\201707172127488_TagChanges.Designer.cs">
      <DependentUpon>201707172127488_TagChanges.cs</DependentUpon>
    </Compile>
<<<<<<< HEAD
    <Compile Include="Migrations\201707182003055_PersonToken.cs" />
    <Compile Include="Migrations\201707182003055_PersonToken.Designer.cs">
      <DependentUpon>201707182003055_PersonToken.cs</DependentUpon>
=======
    <Compile Include="Migrations\201707182207536_PageShortLinks.cs" />
    <Compile Include="Migrations\201707182207536_PageShortLinks.Designer.cs">
      <DependentUpon>201707182207536_PageShortLinks.cs</DependentUpon>
    </Compile>
    <Compile Include="Migrations\201707191610105_SiteFavIcon.cs" />
    <Compile Include="Migrations\201707191610105_SiteFavIcon.Designer.cs">
      <DependentUpon>201707191610105_SiteFavIcon.cs</DependentUpon>
    </Compile>
    <Compile Include="Migrations\201707192232303_MetaModels.cs" />
    <Compile Include="Migrations\201707192232303_MetaModels.Designer.cs">
      <DependentUpon>201707192232303_MetaModels.cs</DependentUpon>
>>>>>>> 22c86f5f
    </Compile>
    <Compile Include="Migrations\RockMigrationSQL.Designer.cs">
      <AutoGen>True</AutoGen>
      <DesignTime>True</DesignTime>
      <DependentUpon>RockMigrationSQL.resx</DependentUpon>
    </Compile>
    <Compile Include="Migrations\Version 6.0\Version 1.6.0\201609282147388_WaitList.cs" />
    <Compile Include="Migrations\Version 6.0\Version 1.6.0\201609282147388_WaitList.Designer.cs">
      <DependentUpon>201609282147388_WaitList.cs</DependentUpon>
    </Compile>
    <Compile Include="Migrations\Version 6.0\Version 1.6.0\201609071818034_RegistrationAutoPopulateFamily.cs" />
    <Compile Include="Migrations\Version 6.0\Version 1.6.0\201609071818034_RegistrationAutoPopulateFamily.Designer.cs">
      <DependentUpon>201609071818034_RegistrationAutoPopulateFamily.cs</DependentUpon>
    </Compile>
    <Compile Include="Migrations\Version 6.0\Version 1.6.0\201609221415156_PreventDupCheckin.cs" />
    <Compile Include="Migrations\Version 6.0\Version 1.6.0\201609221415156_PreventDupCheckin.Designer.cs">
      <DependentUpon>201609221415156_PreventDupCheckin.cs</DependentUpon>
    </Compile>
    <Compile Include="Migrations\Version 6.0\Version 1.6.0\201609221633157_BodyPageCSS-ContentChannelNoContent.cs" />
    <Compile Include="Migrations\Version 6.0\Version 1.6.0\201609221633157_BodyPageCSS-ContentChannelNoContent.Designer.cs">
      <DependentUpon>201609221633157_BodyPageCSS-ContentChannelNoContent.cs</DependentUpon>
    </Compile>
    <Compile Include="Migrations\Version 6.0\Version 1.6.0\201606061858434_MetricPartitions.cs" />
    <Compile Include="Migrations\Version 6.0\Version 1.6.0\201606061858434_MetricPartitions.Designer.cs">
      <DependentUpon>201606061858434_MetricPartitions.cs</DependentUpon>
    </Compile>
    <Compile Include="Migrations\Version 6.0\Version 1.6.0\201606091237191_GivingAnalyticsRefactor.cs" />
    <Compile Include="Migrations\Version 6.0\Version 1.6.0\201606091237191_GivingAnalyticsRefactor.Designer.cs">
      <DependentUpon>201606091237191_GivingAnalyticsRefactor.cs</DependentUpon>
    </Compile>
    <Compile Include="Migrations\Version 6.0\Version 1.6.0\201606180003228_SummerNoteEditor.cs" />
    <Compile Include="Migrations\Version 6.0\Version 1.6.0\201606180003228_SummerNoteEditor.Designer.cs">
      <DependentUpon>201606180003228_SummerNoteEditor.cs</DependentUpon>
    </Compile>
    <Compile Include="Migrations\Version 6.0\Version 1.6.0\201606231511599_RegistrationWorkflow.cs" />
    <Compile Include="Migrations\Version 6.0\Version 1.6.0\201606231511599_RegistrationWorkflow.Designer.cs">
      <DependentUpon>201606231511599_RegistrationWorkflow.cs</DependentUpon>
    </Compile>
    <Compile Include="Migrations\Version 6.0\Version 1.6.0\201606232056332_WorkflowNumber.cs" />
    <Compile Include="Migrations\Version 6.0\Version 1.6.0\201606232056332_WorkflowNumber.Designer.cs">
      <DependentUpon>201606232056332_WorkflowNumber.cs</DependentUpon>
    </Compile>
    <Compile Include="Migrations\Version 6.0\Version 1.6.0\201606241700105_ExceptionUpdates.cs" />
    <Compile Include="Migrations\Version 6.0\Version 1.6.0\201606241700105_ExceptionUpdates.Designer.cs">
      <DependentUpon>201606241700105_ExceptionUpdates.cs</DependentUpon>
    </Compile>
    <Compile Include="Migrations\Version 6.0\Version 1.6.0\201606281347449_PersonDirectory.cs" />
    <Compile Include="Migrations\Version 6.0\Version 1.6.0\201606281347449_PersonDirectory.Designer.cs">
      <DependentUpon>201606281347449_PersonDirectory.cs</DependentUpon>
    </Compile>
    <Compile Include="Migrations\Version 6.0\Version 1.6.0\201606282048283_FamilyAttributes.cs" />
    <Compile Include="Migrations\Version 6.0\Version 1.6.0\201606282048283_FamilyAttributes.Designer.cs">
      <DependentUpon>201606282048283_FamilyAttributes.cs</DependentUpon>
    </Compile>
    <Compile Include="Migrations\Version 6.0\Version 1.6.0\201607102235065_ScheduledTransactionType.cs" />
    <Compile Include="Migrations\Version 6.0\Version 1.6.0\201607102235065_ScheduledTransactionType.Designer.cs">
      <DependentUpon>201607102235065_ScheduledTransactionType.cs</DependentUpon>
    </Compile>
    <Compile Include="Migrations\Version 6.0\Version 1.6.0\201607111655540_LavaSecurity.cs" />
    <Compile Include="Migrations\Version 6.0\Version 1.6.0\201607111655540_LavaSecurity.Designer.cs">
      <DependentUpon>201607111655540_LavaSecurity.cs</DependentUpon>
    </Compile>
    <Compile Include="Migrations\Version 6.0\Version 1.6.0\201607131701125_GroupTypeUpdatesForValidationFeatures.cs" />
    <Compile Include="Migrations\Version 6.0\Version 1.6.0\201607131701125_GroupTypeUpdatesForValidationFeatures.Designer.cs">
      <DependentUpon>201607131701125_GroupTypeUpdatesForValidationFeatures.cs</DependentUpon>
    </Compile>
    <Compile Include="Migrations\Version 6.0\Version 1.6.0\201607211823007_MetricDataType.cs" />
    <Compile Include="Migrations\Version 6.0\Version 1.6.0\201607211823007_MetricDataType.Designer.cs">
      <DependentUpon>201607211823007_MetricDataType.cs</DependentUpon>
    </Compile>
    <Compile Include="Migrations\Version 6.0\Version 1.6.0\201607222201418_BenevolenceAdditions.cs" />
    <Compile Include="Migrations\Version 6.0\Version 1.6.0\201607222201418_BenevolenceAdditions.Designer.cs">
      <DependentUpon>201607222201418_BenevolenceAdditions.cs</DependentUpon>
    </Compile>
    <Compile Include="Migrations\Version 6.0\Version 1.6.0\201607242254385_LabelEditor.cs" />
    <Compile Include="Migrations\Version 6.0\Version 1.6.0\201607242254385_LabelEditor.Designer.cs">
      <DependentUpon>201607242254385_LabelEditor.cs</DependentUpon>
    </Compile>
    <Compile Include="Migrations\Version 6.0\Version 1.6.0\201607261727105_RequiresEncryptionOnSite.cs" />
    <Compile Include="Migrations\Version 6.0\Version 1.6.0\201607261727105_RequiresEncryptionOnSite.Designer.cs">
      <DependentUpon>201607261727105_RequiresEncryptionOnSite.cs</DependentUpon>
    </Compile>
    <Compile Include="Migrations\Version 6.0\Version 1.6.0\201607272008099_ContentItemHierarchy.cs" />
    <Compile Include="Migrations\Version 6.0\Version 1.6.0\201607272008099_ContentItemHierarchy.Designer.cs">
      <DependentUpon>201607272008099_ContentItemHierarchy.cs</DependentUpon>
    </Compile>
    <Compile Include="Migrations\Version 6.0\Version 1.6.0\201607291424499_AddGroupLocationOrder.cs" />
    <Compile Include="Migrations\Version 6.0\Version 1.6.0\201607291424499_AddGroupLocationOrder.Designer.cs">
      <DependentUpon>201607291424499_AddGroupLocationOrder.cs</DependentUpon>
    </Compile>
    <Compile Include="Migrations\Version 6.0\Version 1.6.0\201607301400275_DigitalSignatures.cs" />
    <Compile Include="Migrations\Version 6.0\Version 1.6.0\201607301400275_DigitalSignatures.Designer.cs">
      <DependentUpon>201607301400275_DigitalSignatures.cs</DependentUpon>
    </Compile>
    <Compile Include="Migrations\Version 6.0\Version 1.6.0\201608011827342_DigitalSignature2.cs" />
    <Compile Include="Migrations\Version 6.0\Version 1.6.0\201608011827342_DigitalSignature2.Designer.cs">
      <DependentUpon>201608011827342_DigitalSignature2.cs</DependentUpon>
    </Compile>
    <Compile Include="Migrations\Version 6.0\Version 1.6.0\201608020435091_DigitalSignature3.cs" />
    <Compile Include="Migrations\Version 6.0\Version 1.6.0\201608020435091_DigitalSignature3.Designer.cs">
      <DependentUpon>201608020435091_DigitalSignature3.cs</DependentUpon>
    </Compile>
    <Compile Include="Migrations\Version 6.0\Version 1.6.0\201608041757099_DigitalSignature4.cs" />
    <Compile Include="Migrations\Version 6.0\Version 1.6.0\201608041757099_DigitalSignature4.Designer.cs">
      <DependentUpon>201608041757099_DigitalSignature4.cs</DependentUpon>
    </Compile>
    <Compile Include="Migrations\Version 6.0\Version 1.6.0\201608081809376_BenevolencePrintSummary.cs" />
    <Compile Include="Migrations\Version 6.0\Version 1.6.0\201608081809376_BenevolencePrintSummary.Designer.cs">
      <DependentUpon>201608081809376_BenevolencePrintSummary.cs</DependentUpon>
    </Compile>
    <Compile Include="Migrations\Version 6.0\Version 1.6.0\201608101635463_PledgeGroup.cs" />
    <Compile Include="Migrations\Version 6.0\Version 1.6.0\201608101635463_PledgeGroup.Designer.cs">
      <DependentUpon>201608101635463_PledgeGroup.cs</DependentUpon>
    </Compile>
    <Compile Include="Migrations\Version 6.0\Version 1.6.0\201608101923324_PublicProfileEdit.cs" />
    <Compile Include="Migrations\Version 6.0\Version 1.6.0\201608101923324_PublicProfileEdit.Designer.cs">
      <DependentUpon>201608101923324_PublicProfileEdit.cs</DependentUpon>
    </Compile>
    <Compile Include="Migrations\Version 6.0\Version 1.6.0\201608101948321_StoreCategoryHeader.cs" />
    <Compile Include="Migrations\Version 6.0\Version 1.6.0\201608101948321_StoreCategoryHeader.Designer.cs">
      <DependentUpon>201608101948321_StoreCategoryHeader.cs</DependentUpon>
    </Compile>
    <Compile Include="Migrations\Version 6.0\Version 1.6.0\201608171937068_GivingAnalyticsAccounts.cs" />
    <Compile Include="Migrations\Version 6.0\Version 1.6.0\201608171937068_GivingAnalyticsAccounts.Designer.cs">
      <DependentUpon>201608171937068_GivingAnalyticsAccounts.cs</DependentUpon>
    </Compile>
    <Compile Include="Migrations\Version 6.0\Version 1.6.0\201608172242214_Podcasting.cs" />
    <Compile Include="Migrations\Version 6.0\Version 1.6.0\201608172242214_Podcasting.Designer.cs">
      <DependentUpon>201608172242214_Podcasting.cs</DependentUpon>
    </Compile>
    <Compile Include="Migrations\Version 6.0\Version 1.6.0\201608191216532_Notification.cs" />
    <Compile Include="Migrations\Version 6.0\Version 1.6.0\201608191216532_Notification.Designer.cs">
      <DependentUpon>201608191216532_Notification.cs</DependentUpon>
    </Compile>
    <Compile Include="Migrations\Version 6.0\Version 1.6.0\201608301855576_ContributionStmtPersonProfile.cs" />
    <Compile Include="Migrations\Version 6.0\Version 1.6.0\201608301855576_ContributionStmtPersonProfile.Designer.cs">
      <DependentUpon>201608301855576_ContributionStmtPersonProfile.cs</DependentUpon>
    </Compile>
    <Compile Include="Migrations\Version 6.0\Version 1.6.0\201608302053562_V6Rollup.cs" />
    <Compile Include="Migrations\Version 6.0\Version 1.6.0\201608302053562_V6Rollup.Designer.cs">
      <DependentUpon>201608302053562_V6Rollup.cs</DependentUpon>
    </Compile>
    <Compile Include="Migrations\Version 6.0\Version 1.6.0\201609011236479_V6Installers.cs" />
    <Compile Include="Migrations\Version 6.0\Version 1.6.0\201609011236479_V6Installers.Designer.cs">
      <DependentUpon>201609011236479_V6Installers.cs</DependentUpon>
    </Compile>
    <Compile Include="Migrations\Configuration.cs" />
    <Compile Include="Migrations\RockCSharpMigrationCodeGenerator.cs" />
    <Compile Include="Migrations\RockMigration.cs" />
    <Compile Include="Migrations\Version 0.0 %28Pre Beta%29\Version 0.0.2\201311251734059_CreateDatabase.cs" />
    <Compile Include="Migrations\Version 0.0 %28Pre Beta%29\Version 0.0.2\201311251734059_CreateDatabase.Designer.cs">
      <DependentUpon>201311251734059_CreateDatabase.cs</DependentUpon>
    </Compile>
    <Compile Include="Migrations\Version 0.0 %28Pre Beta%29\Version 0.0.2\201311272223099_GroupLocationPersonId.cs" />
    <Compile Include="Migrations\Version 0.0 %28Pre Beta%29\Version 0.0.2\201311272223099_GroupLocationPersonId.Designer.cs">
      <DependentUpon>201311272223099_GroupLocationPersonId.cs</DependentUpon>
    </Compile>
    <Compile Include="Migrations\Version 0.0 %28Pre Beta%29\Version 0.0.2\201312022011416_RemoveClassVideoBlock.cs" />
    <Compile Include="Migrations\Version 0.0 %28Pre Beta%29\Version 0.0.2\201312022011416_RemoveClassVideoBlock.Designer.cs">
      <DependentUpon>201312022011416_RemoveClassVideoBlock.cs</DependentUpon>
    </Compile>
    <Compile Include="Migrations\Version 0.0 %28Pre Beta%29\Version 0.0.2\201312031820461_ExternalSiteSecurityTweak.cs" />
    <Compile Include="Migrations\Version 0.0 %28Pre Beta%29\Version 0.0.2\201312031820461_ExternalSiteSecurityTweak.Designer.cs">
      <DependentUpon>201312031820461_ExternalSiteSecurityTweak.cs</DependentUpon>
    </Compile>
    <Compile Include="Migrations\Version 0.0 %28Pre Beta%29\Version 0.0.2\201312032145250_AddHtmlContentApprovalBlock.cs" />
    <Compile Include="Migrations\Version 0.0 %28Pre Beta%29\Version 0.0.2\201312032145250_AddHtmlContentApprovalBlock.Designer.cs">
      <DependentUpon>201312032145250_AddHtmlContentApprovalBlock.cs</DependentUpon>
    </Compile>
    <Compile Include="Migrations\Version 0.0 %28Pre Beta%29\Version 0.0.2\201312041724297_DefaultPageNotRequired.cs" />
    <Compile Include="Migrations\Version 0.0 %28Pre Beta%29\Version 0.0.2\201312041724297_DefaultPageNotRequired.Designer.cs">
      <DependentUpon>201312041724297_DefaultPageNotRequired.cs</DependentUpon>
    </Compile>
    <Compile Include="Migrations\Version 0.0 %28Pre Beta%29\Version 0.0.2\201312042251282_UpdateEmailTemplates.cs" />
    <Compile Include="Migrations\Version 0.0 %28Pre Beta%29\Version 0.0.2\201312042251282_UpdateEmailTemplates.Designer.cs">
      <DependentUpon>201312042251282_UpdateEmailTemplates.cs</DependentUpon>
    </Compile>
    <Compile Include="Migrations\Version 0.0 %28Pre Beta%29\Version 0.0.2\RockMigration1.cs" />
    <Compile Include="Migrations\Version 0.0 %28Pre Beta%29\Version 0.0.3\201312052359158_UpdateSiteMapToPageMap.cs" />
    <Compile Include="Migrations\Version 0.0 %28Pre Beta%29\Version 0.0.3\201312052359158_UpdateSiteMapToPageMap.Designer.cs">
      <DependentUpon>201312052359158_UpdateSiteMapToPageMap.cs</DependentUpon>
    </Compile>
    <Compile Include="Migrations\Version 0.0 %28Pre Beta%29\Version 0.0.3\201312060704559_SiteUpdateRemoveIcons.cs" />
    <Compile Include="Migrations\Version 0.0 %28Pre Beta%29\Version 0.0.3\201312060704559_SiteUpdateRemoveIcons.Designer.cs">
      <DependentUpon>201312060704559_SiteUpdateRemoveIcons.cs</DependentUpon>
    </Compile>
    <Compile Include="Migrations\Version 0.0 %28Pre Beta%29\Version 0.0.3\201312062229010_FixPathToErrorPageOnStarkSite.cs" />
    <Compile Include="Migrations\Version 0.0 %28Pre Beta%29\Version 0.0.3\201312062229010_FixPathToErrorPageOnStarkSite.Designer.cs">
      <DependentUpon>201312062229010_FixPathToErrorPageOnStarkSite.cs</DependentUpon>
    </Compile>
    <Compile Include="Migrations\Version 0.0 %28Pre Beta%29\Version 0.0.3\201312091725419_BinaryFileRootPathAttribute.cs" />
    <Compile Include="Migrations\Version 0.0 %28Pre Beta%29\Version 0.0.3\201312091725419_BinaryFileRootPathAttribute.Designer.cs">
      <DependentUpon>201312091725419_BinaryFileRootPathAttribute.cs</DependentUpon>
    </Compile>
    <Compile Include="Migrations\Version 0.0 %28Pre Beta%29\Version 0.0.3\201312091737178_UpdateRenameStoredProcs.cs" />
    <Compile Include="Migrations\Version 0.0 %28Pre Beta%29\Version 0.0.3\201312091737178_UpdateRenameStoredProcs.Designer.cs">
      <DependentUpon>201312091737178_UpdateRenameStoredProcs.cs</DependentUpon>
    </Compile>
    <Compile Include="Migrations\Version 0.0 %28Pre Beta%29\Version 0.0.3\201312091918239_UpdateItemsToIsSystem.cs" />
    <Compile Include="Migrations\Version 0.0 %28Pre Beta%29\Version 0.0.3\201312091918239_UpdateItemsToIsSystem.Designer.cs">
      <DependentUpon>201312091918239_UpdateItemsToIsSystem.cs</DependentUpon>
    </Compile>
    <Compile Include="Migrations\Version 0.0 %28Pre Beta%29\Version 0.0.3\201312092011514_HtmlContentLastModified.cs" />
    <Compile Include="Migrations\Version 0.0 %28Pre Beta%29\Version 0.0.3\201312092011514_HtmlContentLastModified.Designer.cs">
      <DependentUpon>201312092011514_HtmlContentLastModified.cs</DependentUpon>
    </Compile>
    <Compile Include="Migrations\Version 0.0 %28Pre Beta%29\Version 0.0.3\201312092306168_MarketingAdLayoutChanges.cs" />
    <Compile Include="Migrations\Version 0.0 %28Pre Beta%29\Version 0.0.3\201312092306168_MarketingAdLayoutChanges.Designer.cs">
      <DependentUpon>201312092306168_MarketingAdLayoutChanges.cs</DependentUpon>
    </Compile>
    <Compile Include="Migrations\Version 0.0 %28Pre Beta%29\Version 0.0.3\201312092315267_HtmlContentDetail.cs" />
    <Compile Include="Migrations\Version 0.0 %28Pre Beta%29\Version 0.0.3\201312092315267_HtmlContentDetail.Designer.cs">
      <DependentUpon>201312092315267_HtmlContentDetail.cs</DependentUpon>
    </Compile>
    <Compile Include="Migrations\Version 0.0 %28Pre Beta%29\Version 0.0.3\201312100236061_AddPrayerSessionBlock.cs" />
    <Compile Include="Migrations\Version 0.0 %28Pre Beta%29\Version 0.0.3\201312100236061_AddPrayerSessionBlock.Designer.cs">
      <DependentUpon>201312100236061_AddPrayerSessionBlock.cs</DependentUpon>
    </Compile>
    <Compile Include="Migrations\Version 0.0 %28Pre Beta%29\Version 0.0.3\201312101739202_FixMyAccountRoute.cs" />
    <Compile Include="Migrations\Version 0.0 %28Pre Beta%29\Version 0.0.3\201312101739202_FixMyAccountRoute.Designer.cs">
      <DependentUpon>201312101739202_FixMyAccountRoute.cs</DependentUpon>
    </Compile>
    <Compile Include="Migrations\Version 0.0 %28Pre Beta%29\Version 0.0.3\201312102004063_AccountNumberSecureNonUnique.cs" />
    <Compile Include="Migrations\Version 0.0 %28Pre Beta%29\Version 0.0.3\201312102004063_AccountNumberSecureNonUnique.Designer.cs">
      <DependentUpon>201312102004063_AccountNumberSecureNonUnique.cs</DependentUpon>
    </Compile>
    <Compile Include="Migrations\Version 0.0 %28Pre Beta%29\Version 0.0.3\201312102031566_NoteContextFix.cs" />
    <Compile Include="Migrations\Version 0.0 %28Pre Beta%29\Version 0.0.3\201312102031566_NoteContextFix.Designer.cs">
      <DependentUpon>201312102031566_NoteContextFix.cs</DependentUpon>
    </Compile>
    <Compile Include="Migrations\Version 0.0 %28Pre Beta%29\Version 0.0.3\201312102315538_CommunicationBlockNameChange.cs" />
    <Compile Include="Migrations\Version 0.0 %28Pre Beta%29\Version 0.0.3\201312102315538_CommunicationBlockNameChange.Designer.cs">
      <DependentUpon>201312102315538_CommunicationBlockNameChange.cs</DependentUpon>
    </Compile>
    <Compile Include="Migrations\Version 0.0 %28Pre Beta%29\Version 0.0.3\201312111655133_RESTControllerListDetail.cs" />
    <Compile Include="Migrations\Version 0.0 %28Pre Beta%29\Version 0.0.3\201312111655133_RESTControllerListDetail.Designer.cs">
      <DependentUpon>201312111655133_RESTControllerListDetail.cs</DependentUpon>
    </Compile>
    <Compile Include="Migrations\Version 0.0 %28Pre Beta%29\Version 0.0.3\201312111944001_EmailTemplateRemoveFromAddresses.cs" />
    <Compile Include="Migrations\Version 0.0 %28Pre Beta%29\Version 0.0.3\201312111944001_EmailTemplateRemoveFromAddresses.Designer.cs">
      <DependentUpon>201312111944001_EmailTemplateRemoveFromAddresses.cs</DependentUpon>
    </Compile>
    <Compile Include="Migrations\Version 0.0 %28Pre Beta%29\Version 0.0.3\201312120016249_HideSecurityGroups.cs" />
    <Compile Include="Migrations\Version 0.0 %28Pre Beta%29\Version 0.0.3\201312120016249_HideSecurityGroups.Designer.cs">
      <DependentUpon>201312120016249_HideSecurityGroups.cs</DependentUpon>
    </Compile>
    <Compile Include="Migrations\Version 0.0 %28Pre Beta%29\Version 0.0.3\201312121845402_LoginExperienceUpdates.cs" />
    <Compile Include="Migrations\Version 0.0 %28Pre Beta%29\Version 0.0.3\201312121845402_LoginExperienceUpdates.Designer.cs">
      <DependentUpon>201312121845402_LoginExperienceUpdates.cs</DependentUpon>
    </Compile>
    <Compile Include="Migrations\Version 0.0 %28Pre Beta%29\Version 0.0.3\201312121858278_ConnectionStatus.cs" />
    <Compile Include="Migrations\Version 0.0 %28Pre Beta%29\Version 0.0.3\201312121858278_ConnectionStatus.Designer.cs">
      <DependentUpon>201312121858278_ConnectionStatus.cs</DependentUpon>
    </Compile>
    <Compile Include="Migrations\Version 0.0 %28Pre Beta%29\Version 0.0.3\201312121905532_ReportColumnHeaderText.cs" />
    <Compile Include="Migrations\Version 0.0 %28Pre Beta%29\Version 0.0.3\201312121905532_ReportColumnHeaderText.Designer.cs">
      <DependentUpon>201312121905532_ReportColumnHeaderText.cs</DependentUpon>
    </Compile>
    <Compile Include="Migrations\Version 0.1 %28Pre Beta%29\Version 0.1.0\201312160425464_AddPersonToNote.cs" />
    <Compile Include="Migrations\Version 0.1 %28Pre Beta%29\Version 0.1.0\201312160425464_AddPersonToNote.Designer.cs">
      <DependentUpon>201312160425464_AddPersonToNote.cs</DependentUpon>
    </Compile>
    <Compile Include="Migrations\Version 0.1 %28Pre Beta%29\Version 0.1.0\201312160454085_BlockTypeCategory.cs" />
    <Compile Include="Migrations\Version 0.1 %28Pre Beta%29\Version 0.1.0\201312160454085_BlockTypeCategory.Designer.cs">
      <DependentUpon>201312160454085_BlockTypeCategory.cs</DependentUpon>
    </Compile>
    <Compile Include="Migrations\Version 0.1 %28Pre Beta%29\Version 0.1.0\201312161446138_AddAudit.cs" />
    <Compile Include="Migrations\Version 0.1 %28Pre Beta%29\Version 0.1.0\201312161446138_AddAudit.Designer.cs">
      <DependentUpon>201312161446138_AddAudit.cs</DependentUpon>
    </Compile>
    <Compile Include="Migrations\Version 0.1 %28Pre Beta%29\Version 0.1.0\201312162055116_PageLayoutUpdates.cs" />
    <Compile Include="Migrations\Version 0.1 %28Pre Beta%29\Version 0.1.0\201312162055116_PageLayoutUpdates.Designer.cs">
      <DependentUpon>201312162055116_PageLayoutUpdates.cs</DependentUpon>
    </Compile>
    <Compile Include="Migrations\Version 0.1 %28Pre Beta%29\Version 0.1.0\201312162149358_PersonSearchAddAttribute.cs" />
    <Compile Include="Migrations\Version 0.1 %28Pre Beta%29\Version 0.1.0\201312162149358_PersonSearchAddAttribute.Designer.cs">
      <DependentUpon>201312162149358_PersonSearchAddAttribute.cs</DependentUpon>
    </Compile>
    <Compile Include="Migrations\Version 0.1 %28Pre Beta%29\Version 0.1.0\201312162306186_FixPrayerRequestDetailsPageContext.cs" />
    <Compile Include="Migrations\Version 0.1 %28Pre Beta%29\Version 0.1.0\201312162306186_FixPrayerRequestDetailsPageContext.Designer.cs">
      <DependentUpon>201312162306186_FixPrayerRequestDetailsPageContext.cs</DependentUpon>
    </Compile>
    <Compile Include="Migrations\Version 0.1 %28Pre Beta%29\Version 0.1.0\201312182025446_AddTitleToTransactions.cs" />
    <Compile Include="Migrations\Version 0.1 %28Pre Beta%29\Version 0.1.0\201312182025446_AddTitleToTransactions.Designer.cs">
      <DependentUpon>201312182025446_AddTitleToTransactions.cs</DependentUpon>
    </Compile>
    <Compile Include="Migrations\Version 0.1 %28Pre Beta%29\Version 0.1.0\201312191507040_WorkflowTrigger_AddIsActive.cs" />
    <Compile Include="Migrations\Version 0.1 %28Pre Beta%29\Version 0.1.0\201312191507040_WorkflowTrigger_AddIsActive.Designer.cs">
      <DependentUpon>201312191507040_WorkflowTrigger_AddIsActive.cs</DependentUpon>
    </Compile>
    <Compile Include="Migrations\Version 0.1 %28Pre Beta%29\Version 0.1.0\201312192125458_ChangeRootAdminPageName.cs" />
    <Compile Include="Migrations\Version 0.1 %28Pre Beta%29\Version 0.1.0\201312192125458_ChangeRootAdminPageName.Designer.cs">
      <DependentUpon>201312192125458_ChangeRootAdminPageName.cs</DependentUpon>
    </Compile>
    <Compile Include="Migrations\Version 0.1 %28Pre Beta%29\Version 0.1.0\201312192308115_MoveHtmlContentApprovalBlock.cs" />
    <Compile Include="Migrations\Version 0.1 %28Pre Beta%29\Version 0.1.0\201312192308115_MoveHtmlContentApprovalBlock.Designer.cs">
      <DependentUpon>201312192308115_MoveHtmlContentApprovalBlock.cs</DependentUpon>
    </Compile>
    <Compile Include="Migrations\Version 0.1 %28Pre Beta%29\Version 0.1.0\201312192349366_RenamePublicAdBlocks.cs" />
    <Compile Include="Migrations\Version 0.1 %28Pre Beta%29\Version 0.1.0\201312192349366_RenamePublicAdBlocks.Designer.cs">
      <DependentUpon>201312192349366_RenamePublicAdBlocks.cs</DependentUpon>
    </Compile>
    <Compile Include="Migrations\Version 0.1 %28Pre Beta%29\Version 0.1.0\201312202331444_RockRename.cs" />
    <Compile Include="Migrations\Version 0.1 %28Pre Beta%29\Version 0.1.0\201312202331444_RockRename.Designer.cs">
      <DependentUpon>201312202331444_RockRename.cs</DependentUpon>
    </Compile>
    <Compile Include="Migrations\Version 0.1 %28Pre Beta%29\Version 0.1.10\201403012008557_AddJobForProcessingWorkflows.cs" />
    <Compile Include="Migrations\Version 0.1 %28Pre Beta%29\Version 0.1.10\201403012008557_AddJobForProcessingWorkflows.Designer.cs">
      <DependentUpon>201403012008557_AddJobForProcessingWorkflows.cs</DependentUpon>
    </Compile>
    <Compile Include="Migrations\Version 0.1 %28Pre Beta%29\Version 0.1.10\201403051630556_DefaultMaritalStatus.cs" />
    <Compile Include="Migrations\Version 0.1 %28Pre Beta%29\Version 0.1.10\201403051630556_DefaultMaritalStatus.Designer.cs">
      <DependentUpon>201403051630556_DefaultMaritalStatus.cs</DependentUpon>
    </Compile>
    <Compile Include="Migrations\Version 0.1 %28Pre Beta%29\Version 0.1.10\201403052222057_MigrationRollUp.cs" />
    <Compile Include="Migrations\Version 0.1 %28Pre Beta%29\Version 0.1.10\201403052222057_MigrationRollUp.Designer.cs">
      <DependentUpon>201403052222057_MigrationRollUp.cs</DependentUpon>
    </Compile>
    <Compile Include="Migrations\Version 0.1 %28Pre Beta%29\Version 0.1.1\201312221305134_GoogleAnalytics.cs" />
    <Compile Include="Migrations\Version 0.1 %28Pre Beta%29\Version 0.1.1\201312221305134_GoogleAnalytics.Designer.cs">
      <DependentUpon>201312221305134_GoogleAnalytics.cs</DependentUpon>
    </Compile>
    <Compile Include="Migrations\Version 0.1 %28Pre Beta%29\Version 0.1.1\201312221451050_RemoveIconFileFields.cs" />
    <Compile Include="Migrations\Version 0.1 %28Pre Beta%29\Version 0.1.1\201312221451050_RemoveIconFileFields.Designer.cs">
      <DependentUpon>201312221451050_RemoveIconFileFields.cs</DependentUpon>
    </Compile>
    <Compile Include="Migrations\Version 0.1 %28Pre Beta%29\Version 0.1.1\201312221636197_RefactorPersonName.cs" />
    <Compile Include="Migrations\Version 0.1 %28Pre Beta%29\Version 0.1.1\201312221636197_RefactorPersonName.Designer.cs">
      <DependentUpon>201312221636197_RefactorPersonName.cs</DependentUpon>
    </Compile>
    <Compile Include="Migrations\Version 0.1 %28Pre Beta%29\Version 0.1.1\201401032214266_AddGroupChildGroupTypes.cs" />
    <Compile Include="Migrations\Version 0.1 %28Pre Beta%29\Version 0.1.1\201401032214266_AddGroupChildGroupTypes.Designer.cs">
      <DependentUpon>201401032214266_AddGroupChildGroupTypes.cs</DependentUpon>
    </Compile>
    <Compile Include="Migrations\Version 0.1 %28Pre Beta%29\Version 0.1.1\201401061559036_CategoryOrderDescription.cs" />
    <Compile Include="Migrations\Version 0.1 %28Pre Beta%29\Version 0.1.1\201401061559036_CategoryOrderDescription.Designer.cs">
      <DependentUpon>201401061559036_CategoryOrderDescription.cs</DependentUpon>
    </Compile>
    <Compile Include="Migrations\Version 0.1 %28Pre Beta%29\Version 0.1.1\201401062203180_RenameAdultChildParentRoles.cs" />
    <Compile Include="Migrations\Version 0.1 %28Pre Beta%29\Version 0.1.1\201401062203180_RenameAdultChildParentRoles.Designer.cs">
      <DependentUpon>201401062203180_RenameAdultChildParentRoles.cs</DependentUpon>
    </Compile>
    <Compile Include="Migrations\Version 0.1 %28Pre Beta%29\Version 0.1.1\201401062206577_AddGroupRoleFormerSpouse.cs" />
    <Compile Include="Migrations\Version 0.1 %28Pre Beta%29\Version 0.1.1\201401062206577_AddGroupRoleFormerSpouse.Designer.cs">
      <DependentUpon>201401062206577_AddGroupRoleFormerSpouse.cs</DependentUpon>
    </Compile>
    <Compile Include="Migrations\Version 0.1 %28Pre Beta%29\Version 0.1.1\201401071224347_SavedAccountUpdates.cs" />
    <Compile Include="Migrations\Version 0.1 %28Pre Beta%29\Version 0.1.1\201401071224347_SavedAccountUpdates.Designer.cs">
      <DependentUpon>201401071224347_SavedAccountUpdates.cs</DependentUpon>
    </Compile>
    <Compile Include="Migrations\Version 0.1 %28Pre Beta%29\Version 0.1.1\201401071612341_PrayerCategories.cs" />
    <Compile Include="Migrations\Version 0.1 %28Pre Beta%29\Version 0.1.1\201401071612341_PrayerCategories.Designer.cs">
      <DependentUpon>201401071612341_PrayerCategories.cs</DependentUpon>
    </Compile>
    <Compile Include="Migrations\Version 0.1 %28Pre Beta%29\Version 0.1.1\201401071718059_PersonMarketingBinaryFileTypes.cs" />
    <Compile Include="Migrations\Version 0.1 %28Pre Beta%29\Version 0.1.1\201401071718059_PersonMarketingBinaryFileTypes.Designer.cs">
      <DependentUpon>201401071718059_PersonMarketingBinaryFileTypes.cs</DependentUpon>
    </Compile>
    <Compile Include="Migrations\Version 0.1 %28Pre Beta%29\Version 0.1.1\201401071836000_AddAdListPage.cs" />
    <Compile Include="Migrations\Version 0.1 %28Pre Beta%29\Version 0.1.1\201401071836000_AddAdListPage.Designer.cs">
      <DependentUpon>201401071836000_AddAdListPage.cs</DependentUpon>
    </Compile>
    <Compile Include="Migrations\Version 0.1 %28Pre Beta%29\Version 0.1.1\201401072234209_UserLoginEntityType.cs" />
    <Compile Include="Migrations\Version 0.1 %28Pre Beta%29\Version 0.1.1\201401072234209_UserLoginEntityType.Designer.cs">
      <DependentUpon>201401072234209_UserLoginEntityType.cs</DependentUpon>
    </Compile>
    <Compile Include="Migrations\Version 0.1 %28Pre Beta%29\Version 0.1.1\201401081952447_UserAccounts.cs" />
    <Compile Include="Migrations\Version 0.1 %28Pre Beta%29\Version 0.1.1\201401081952447_UserAccounts.Designer.cs">
      <DependentUpon>201401081952447_UserAccounts.cs</DependentUpon>
    </Compile>
    <Compile Include="Migrations\Version 0.1 %28Pre Beta%29\Version 0.1.1\201401091942376_TagsByLetterPage.cs" />
    <Compile Include="Migrations\Version 0.1 %28Pre Beta%29\Version 0.1.1\201401091942376_TagsByLetterPage.Designer.cs">
      <DependentUpon>201401091942376_TagsByLetterPage.cs</DependentUpon>
    </Compile>
    <Compile Include="Migrations\Version 0.1 %28Pre Beta%29\Version 0.1.1\201401091947539_ChangeNameOfAttendeePage.cs" />
    <Compile Include="Migrations\Version 0.1 %28Pre Beta%29\Version 0.1.1\201401091947539_ChangeNameOfAttendeePage.Designer.cs">
      <DependentUpon>201401091947539_ChangeNameOfAttendeePage.cs</DependentUpon>
    </Compile>
    <Compile Include="Migrations\Version 0.1 %28Pre Beta%29\Version 0.1.1\201401092004083_AdListPageOrderUpdate.cs" />
    <Compile Include="Migrations\Version 0.1 %28Pre Beta%29\Version 0.1.1\201401092004083_AdListPageOrderUpdate.Designer.cs">
      <DependentUpon>201401092004083_AdListPageOrderUpdate.cs</DependentUpon>
    </Compile>
    <Compile Include="Migrations\Version 0.1 %28Pre Beta%29\Version 0.1.1\201401092358192_AuditDetail.cs" />
    <Compile Include="Migrations\Version 0.1 %28Pre Beta%29\Version 0.1.1\201401092358192_AuditDetail.Designer.cs">
      <DependentUpon>201401092358192_AuditDetail.cs</DependentUpon>
    </Compile>
    <Compile Include="Migrations\Version 0.1 %28Pre Beta%29\Version 0.1.1\201401100511284_RemoveAuditDetail.cs" />
    <Compile Include="Migrations\Version 0.1 %28Pre Beta%29\Version 0.1.1\201401100511284_RemoveAuditDetail.Designer.cs">
      <DependentUpon>201401100511284_RemoveAuditDetail.cs</DependentUpon>
    </Compile>
    <Compile Include="Migrations\Version 0.1 %28Pre Beta%29\Version 0.1.3\201401131442369_BlockPrePostHtml.cs" />
    <Compile Include="Migrations\Version 0.1 %28Pre Beta%29\Version 0.1.3\201401131442369_BlockPrePostHtml.Designer.cs">
      <DependentUpon>201401131442369_BlockPrePostHtml.cs</DependentUpon>
    </Compile>
    <Compile Include="Migrations\Version 0.1 %28Pre Beta%29\Version 0.1.3\201401131724184_Add404FieldsToSite.cs" />
    <Compile Include="Migrations\Version 0.1 %28Pre Beta%29\Version 0.1.3\201401131724184_Add404FieldsToSite.Designer.cs">
      <DependentUpon>201401131724184_Add404FieldsToSite.cs</DependentUpon>
    </Compile>
    <Compile Include="Migrations\Version 0.1 %28Pre Beta%29\Version 0.1.3\201401131810554_ConnectionStatusCleanup.cs" />
    <Compile Include="Migrations\Version 0.1 %28Pre Beta%29\Version 0.1.3\201401131810554_ConnectionStatusCleanup.Designer.cs">
      <DependentUpon>201401131810554_ConnectionStatusCleanup.cs</DependentUpon>
    </Compile>
    <Compile Include="Migrations\Version 0.1 %28Pre Beta%29\Version 0.1.3\201401132311057_Add404PagesForSites.cs" />
    <Compile Include="Migrations\Version 0.1 %28Pre Beta%29\Version 0.1.3\201401132311057_Add404PagesForSites.Designer.cs">
      <DependentUpon>201401132311057_Add404PagesForSites.cs</DependentUpon>
    </Compile>
    <Compile Include="Migrations\Version 0.1 %28Pre Beta%29\Version 0.1.3\201401140409207_PersonDetailPages.cs" />
    <Compile Include="Migrations\Version 0.1 %28Pre Beta%29\Version 0.1.3\201401140409207_PersonDetailPages.Designer.cs">
      <DependentUpon>201401140409207_PersonDetailPages.cs</DependentUpon>
    </Compile>
    <Compile Include="Migrations\Version 0.1 %28Pre Beta%29\Version 0.1.3\201401141807363_SiteDetailChanges.cs" />
    <Compile Include="Migrations\Version 0.1 %28Pre Beta%29\Version 0.1.3\201401141807363_SiteDetailChanges.Designer.cs">
      <DependentUpon>201401141807363_SiteDetailChanges.cs</DependentUpon>
    </Compile>
    <Compile Include="Migrations\Version 0.1 %28Pre Beta%29\Version 0.1.3\201401151404211_RenameGroupLocationIndex.cs" />
    <Compile Include="Migrations\Version 0.1 %28Pre Beta%29\Version 0.1.3\201401151404211_RenameGroupLocationIndex.Designer.cs">
      <DependentUpon>201401151404211_RenameGroupLocationIndex.cs</DependentUpon>
    </Compile>
    <Compile Include="Migrations\Version 0.1 %28Pre Beta%29\Version 0.1.3\201401151949171_RenameFormerSpousePreviousSpouse.cs" />
    <Compile Include="Migrations\Version 0.1 %28Pre Beta%29\Version 0.1.3\201401151949171_RenameFormerSpousePreviousSpouse.Designer.cs">
      <DependentUpon>201401151949171_RenameFormerSpousePreviousSpouse.cs</DependentUpon>
    </Compile>
    <Compile Include="Migrations\Version 0.1 %28Pre Beta%29\Version 0.1.3\201401151959527_AddPastoralStaffRole.cs" />
    <Compile Include="Migrations\Version 0.1 %28Pre Beta%29\Version 0.1.3\201401151959527_AddPastoralStaffRole.Designer.cs">
      <DependentUpon>201401151959527_AddPastoralStaffRole.cs</DependentUpon>
    </Compile>
    <Compile Include="Migrations\Version 0.1 %28Pre Beta%29\Version 0.1.3\201401152023157_ChangeLayoutOfSecurityRoleDetailsPage.cs" />
    <Compile Include="Migrations\Version 0.1 %28Pre Beta%29\Version 0.1.3\201401152023157_ChangeLayoutOfSecurityRoleDetailsPage.Designer.cs">
      <DependentUpon>201401152023157_ChangeLayoutOfSecurityRoleDetailsPage.cs</DependentUpon>
    </Compile>
    <Compile Include="Migrations\Version 0.1 %28Pre Beta%29\Version 0.1.3\201401152246390_FixHeaderMarkupOnHomepage.cs" />
    <Compile Include="Migrations\Version 0.1 %28Pre Beta%29\Version 0.1.3\201401152246390_FixHeaderMarkupOnHomepage.Designer.cs">
      <DependentUpon>201401152246390_FixHeaderMarkupOnHomepage.cs</DependentUpon>
    </Compile>
    <Compile Include="Migrations\Version 0.1 %28Pre Beta%29\Version 0.1.3\201401162252159_HtmlEditorMergeFieldPlugin.cs" />
    <Compile Include="Migrations\Version 0.1 %28Pre Beta%29\Version 0.1.3\201401162252159_HtmlEditorMergeFieldPlugin.Designer.cs">
      <DependentUpon>201401162252159_HtmlEditorMergeFieldPlugin.cs</DependentUpon>
    </Compile>
    <Compile Include="Migrations\Version 0.1 %28Pre Beta%29\Version 0.1.3\201401162357214_AddHistory.cs" />
    <Compile Include="Migrations\Version 0.1 %28Pre Beta%29\Version 0.1.3\201401162357214_AddHistory.Designer.cs">
      <DependentUpon>201401162357214_AddHistory.cs</DependentUpon>
    </Compile>
    <Compile Include="Migrations\Version 0.1 %28Pre Beta%29\Version 0.1.3\201401171522163_UpdateBlockTypeDescriptions.cs" />
    <Compile Include="Migrations\Version 0.1 %28Pre Beta%29\Version 0.1.3\201401171522163_UpdateBlockTypeDescriptions.Designer.cs">
      <DependentUpon>201401171522163_UpdateBlockTypeDescriptions.cs</DependentUpon>
    </Compile>
    <Compile Include="Migrations\Version 0.1 %28Pre Beta%29\Version 0.1.3\201401171902377_PrayerRequestDateChanges.cs" />
    <Compile Include="Migrations\Version 0.1 %28Pre Beta%29\Version 0.1.3\201401171902377_PrayerRequestDateChanges.Designer.cs">
      <DependentUpon>201401171902377_PrayerRequestDateChanges.cs</DependentUpon>
    </Compile>
    <Compile Include="Migrations\Version 0.1 %28Pre Beta%29\Version 0.1.3\201401172226353_PageTitleFields.cs" />
    <Compile Include="Migrations\Version 0.1 %28Pre Beta%29\Version 0.1.3\201401172226353_PageTitleFields.Designer.cs">
      <DependentUpon>201401172226353_PageTitleFields.cs</DependentUpon>
    </Compile>
    <Compile Include="Migrations\Version 0.1 %28Pre Beta%29\Version 0.1.3\201401172244135_DeleteEventGroupType.cs" />
    <Compile Include="Migrations\Version 0.1 %28Pre Beta%29\Version 0.1.3\201401172244135_DeleteEventGroupType.Designer.cs">
      <DependentUpon>201401172244135_DeleteEventGroupType.cs</DependentUpon>
    </Compile>
    <Compile Include="Migrations\Version 0.1 %28Pre Beta%29\Version 0.1.3\RockMigration2.cs" />
    <Compile Include="Migrations\Version 0.1 %28Pre Beta%29\Version 0.1.4\201401202137085_AddPageLiquidAttribute.cs" />
    <Compile Include="Migrations\Version 0.1 %28Pre Beta%29\Version 0.1.4\201401202137085_AddPageLiquidAttribute.Designer.cs">
      <DependentUpon>201401202137085_AddPageLiquidAttribute.cs</DependentUpon>
    </Compile>
    <Compile Include="Migrations\Version 0.1 %28Pre Beta%29\Version 0.1.4\201401211151533_NoteAttributes.cs" />
    <Compile Include="Migrations\Version 0.1 %28Pre Beta%29\Version 0.1.4\201401211151533_NoteAttributes.Designer.cs">
      <DependentUpon>201401211151533_NoteAttributes.cs</DependentUpon>
    </Compile>
    <Compile Include="Migrations\Version 0.1 %28Pre Beta%29\Version 0.1.4\201401212018517_HistoryPageBreadcrumb.cs" />
    <Compile Include="Migrations\Version 0.1 %28Pre Beta%29\Version 0.1.4\201401212018517_HistoryPageBreadcrumb.Designer.cs">
      <DependentUpon>201401212018517_HistoryPageBreadcrumb.cs</DependentUpon>
    </Compile>
    <Compile Include="Migrations\Version 0.1 %28Pre Beta%29\Version 0.1.4\201401220441223_MiscUIChanges.cs" />
    <Compile Include="Migrations\Version 0.1 %28Pre Beta%29\Version 0.1.4\201401220441223_MiscUIChanges.Designer.cs">
      <DependentUpon>201401220441223_MiscUIChanges.cs</DependentUpon>
    </Compile>
    <Compile Include="Migrations\Version 0.1 %28Pre Beta%29\Version 0.1.4\201401221752081_PersonAlias.cs" />
    <Compile Include="Migrations\Version 0.1 %28Pre Beta%29\Version 0.1.4\201401221752081_PersonAlias.Designer.cs">
      <DependentUpon>201401221752081_PersonAlias.cs</DependentUpon>
    </Compile>
    <Compile Include="Migrations\Version 0.1 %28Pre Beta%29\Version 0.1.4\201401222126036_AddCreatedModifiedFields.cs" />
    <Compile Include="Migrations\Version 0.1 %28Pre Beta%29\Version 0.1.4\201401222126036_AddCreatedModifiedFields.Designer.cs">
      <DependentUpon>201401222126036_AddCreatedModifiedFields.cs</DependentUpon>
    </Compile>
    <Compile Include="Migrations\Version 0.1 %28Pre Beta%29\Version 0.1.4\201401231551591_ExceptionCreatedInfo.cs" />
    <Compile Include="Migrations\Version 0.1 %28Pre Beta%29\Version 0.1.4\201401231551591_ExceptionCreatedInfo.Designer.cs">
      <DependentUpon>201401231551591_ExceptionCreatedInfo.cs</DependentUpon>
    </Compile>
    <Compile Include="Migrations\Version 0.1 %28Pre Beta%29\Version 0.1.4\201401231618180_NoteCreatedInfo.cs" />
    <Compile Include="Migrations\Version 0.1 %28Pre Beta%29\Version 0.1.4\201401231618180_NoteCreatedInfo.Designer.cs">
      <DependentUpon>201401231618180_NoteCreatedInfo.cs</DependentUpon>
    </Compile>
    <Compile Include="Migrations\Version 0.1 %28Pre Beta%29\Version 0.1.4\201401231638103_FinancialBatchCreatedInfo.cs" />
    <Compile Include="Migrations\Version 0.1 %28Pre Beta%29\Version 0.1.4\201401231638103_FinancialBatchCreatedInfo.Designer.cs">
      <DependentUpon>201401231638103_FinancialBatchCreatedInfo.cs</DependentUpon>
    </Compile>
    <Compile Include="Migrations\Version 0.1 %28Pre Beta%29\Version 0.1.4\201401232057334_AuditPersonAlias.cs" />
    <Compile Include="Migrations\Version 0.1 %28Pre Beta%29\Version 0.1.4\201401232057334_AuditPersonAlias.Designer.cs">
      <DependentUpon>201401232057334_AuditPersonAlias.cs</DependentUpon>
    </Compile>
    <Compile Include="Migrations\Version 0.1 %28Pre Beta%29\Version 0.1.4\201401232243283_CkEditorPluginLayout.cs" />
    <Compile Include="Migrations\Version 0.1 %28Pre Beta%29\Version 0.1.4\201401232243283_CkEditorPluginLayout.Designer.cs">
      <DependentUpon>201401232243283_CkEditorPluginLayout.cs</DependentUpon>
    </Compile>
    <Compile Include="Migrations\Version 0.1 %28Pre Beta%29\Version 0.1.4\201401240107095_AddPersonViewed.cs" />
    <Compile Include="Migrations\Version 0.1 %28Pre Beta%29\Version 0.1.4\201401240107095_AddPersonViewed.Designer.cs">
      <DependentUpon>201401240107095_AddPersonViewed.cs</DependentUpon>
    </Compile>
    <Compile Include="Migrations\Version 0.1 %28Pre Beta%29\Version 0.1.4\201401241331091_PersonMerge.cs" />
    <Compile Include="Migrations\Version 0.1 %28Pre Beta%29\Version 0.1.4\201401241331091_PersonMerge.Designer.cs">
      <DependentUpon>201401241331091_PersonMerge.cs</DependentUpon>
    </Compile>
    <Compile Include="Migrations\Version 0.1 %28Pre Beta%29\Version 0.1.4\201401250002455_TagDescription.cs" />
    <Compile Include="Migrations\Version 0.1 %28Pre Beta%29\Version 0.1.4\201401250002455_TagDescription.Designer.cs">
      <DependentUpon>201401250002455_TagDescription.cs</DependentUpon>
    </Compile>
    <Compile Include="Migrations\Version 0.1 %28Pre Beta%29\Version 0.1.4\RockMigration3.cs" />
    <Compile Include="Migrations\Version 0.1 %28Pre Beta%29\Version 0.1.5\201401271236495_DeleteSampleReportPage.cs" />
    <Compile Include="Migrations\Version 0.1 %28Pre Beta%29\Version 0.1.5\201401271236495_DeleteSampleReportPage.Designer.cs">
      <DependentUpon>201401271236495_DeleteSampleReportPage.cs</DependentUpon>
    </Compile>
    <Compile Include="Migrations\Version 0.1 %28Pre Beta%29\Version 0.1.5\201401271247579_RemoveFullAddress.cs" />
    <Compile Include="Migrations\Version 0.1 %28Pre Beta%29\Version 0.1.5\201401271247579_RemoveFullAddress.Designer.cs">
      <DependentUpon>201401271247579_RemoveFullAddress.cs</DependentUpon>
    </Compile>
    <Compile Include="Migrations\Version 0.1 %28Pre Beta%29\Version 0.1.5\201401271902480_HideMetricsPage.cs" />
    <Compile Include="Migrations\Version 0.1 %28Pre Beta%29\Version 0.1.5\201401271902480_HideMetricsPage.Designer.cs">
      <DependentUpon>201401271902480_HideMetricsPage.cs</DependentUpon>
    </Compile>
    <Compile Include="Migrations\Version 0.1 %28Pre Beta%29\Version 0.1.5\201401272157461_RemoveFieldTypes.cs" />
    <Compile Include="Migrations\Version 0.1 %28Pre Beta%29\Version 0.1.5\201401272157461_RemoveFieldTypes.Designer.cs">
      <DependentUpon>201401272157461_RemoveFieldTypes.cs</DependentUpon>
    </Compile>
    <Compile Include="Migrations\Version 0.1 %28Pre Beta%29\Version 0.1.5\201401282147345_StatementPersonFullNameFix.cs" />
    <Compile Include="Migrations\Version 0.1 %28Pre Beta%29\Version 0.1.5\201401282147345_StatementPersonFullNameFix.Designer.cs">
      <DependentUpon>201401282147345_StatementPersonFullNameFix.cs</DependentUpon>
    </Compile>
    <Compile Include="Migrations\Version 0.1 %28Pre Beta%29\Version 0.1.5\201401290012560_PersonBirthdateDbComputed.cs" />
    <Compile Include="Migrations\Version 0.1 %28Pre Beta%29\Version 0.1.5\201401290012560_PersonBirthdateDbComputed.Designer.cs">
      <DependentUpon>201401290012560_PersonBirthdateDbComputed.cs</DependentUpon>
    </Compile>
    <Compile Include="Migrations\Version 0.1 %28Pre Beta%29\Version 0.1.5\201401291637496_HTMLContentNotRequired.cs" />
    <Compile Include="Migrations\Version 0.1 %28Pre Beta%29\Version 0.1.5\201401291637496_HTMLContentNotRequired.Designer.cs">
      <DependentUpon>201401291637496_HTMLContentNotRequired.cs</DependentUpon>
    </Compile>
    <Compile Include="Migrations\Version 0.1 %28Pre Beta%29\Version 0.1.5\201401291720147_AttendanceHistory.cs" />
    <Compile Include="Migrations\Version 0.1 %28Pre Beta%29\Version 0.1.5\201401291720147_AttendanceHistory.Designer.cs">
      <DependentUpon>201401291720147_AttendanceHistory.cs</DependentUpon>
    </Compile>
    <Compile Include="Migrations\Version 0.1 %28Pre Beta%29\Version 0.1.5\201401302003574_AddBlocksToRightSideBar.cs" />
    <Compile Include="Migrations\Version 0.1 %28Pre Beta%29\Version 0.1.5\201401302003574_AddBlocksToRightSideBar.Designer.cs">
      <DependentUpon>201401302003574_AddBlocksToRightSideBar.cs</DependentUpon>
    </Compile>
    <Compile Include="Migrations\Version 0.1 %28Pre Beta%29\Version 0.1.5\201401312207050_RockInstanceId.cs" />
    <Compile Include="Migrations\Version 0.1 %28Pre Beta%29\Version 0.1.5\201401312207050_RockInstanceId.Designer.cs">
      <DependentUpon>201401312207050_RockInstanceId.cs</DependentUpon>
    </Compile>
    <Compile Include="Migrations\Version 0.1 %28Pre Beta%29\Version 0.1.5\201401312232533_BinaryFileLastModifiedDateTime.cs" />
    <Compile Include="Migrations\Version 0.1 %28Pre Beta%29\Version 0.1.5\201401312232533_BinaryFileLastModifiedDateTime.Designer.cs">
      <DependentUpon>201401312232533_BinaryFileLastModifiedDateTime.cs</DependentUpon>
    </Compile>
    <Compile Include="Migrations\Version 0.1 %28Pre Beta%29\Version 0.1.5\201402021358481_FixBatchDetailTransactionList.cs" />
    <Compile Include="Migrations\Version 0.1 %28Pre Beta%29\Version 0.1.5\201402021358481_FixBatchDetailTransactionList.Designer.cs">
      <DependentUpon>201402021358481_FixBatchDetailTransactionList.cs</DependentUpon>
    </Compile>
    <Compile Include="Migrations\Version 0.1 %28Pre Beta%29\Version 0.1.5\201402031658561_BinaryFileStoredProcUpdate.cs" />
    <Compile Include="Migrations\Version 0.1 %28Pre Beta%29\Version 0.1.5\201402031658561_BinaryFileStoredProcUpdate.Designer.cs">
      <DependentUpon>201402031658561_BinaryFileStoredProcUpdate.cs</DependentUpon>
    </Compile>
    <Compile Include="Migrations\Version 0.1 %28Pre Beta%29\Version 0.1.5\201402031741471_MiscConfigChanges.cs" />
    <Compile Include="Migrations\Version 0.1 %28Pre Beta%29\Version 0.1.5\201402031741471_MiscConfigChanges.Designer.cs">
      <DependentUpon>201402031741471_MiscConfigChanges.cs</DependentUpon>
    </Compile>
    <Compile Include="Migrations\Version 0.1 %28Pre Beta%29\Version 0.1.5\201402032112129_CreateRestEntities.cs" />
    <Compile Include="Migrations\Version 0.1 %28Pre Beta%29\Version 0.1.5\201402032112129_CreateRestEntities.Designer.cs">
      <DependentUpon>201402032112129_CreateRestEntities.cs</DependentUpon>
    </Compile>
    <Compile Include="Migrations\Version 0.1 %28Pre Beta%29\Version 0.1.5\201402050535388_CreateFunctionsAndSpForAttendanceBadge.cs" />
    <Compile Include="Migrations\Version 0.1 %28Pre Beta%29\Version 0.1.5\201402050535388_CreateFunctionsAndSpForAttendanceBadge.Designer.cs">
      <DependentUpon>201402050535388_CreateFunctionsAndSpForAttendanceBadge.cs</DependentUpon>
    </Compile>
    <Compile Include="Migrations\Version 0.1 %28Pre Beta%29\Version 0.1.5\201402051857216_AuthorizedPersonIdNotRequired.cs" />
    <Compile Include="Migrations\Version 0.1 %28Pre Beta%29\Version 0.1.5\201402051857216_AuthorizedPersonIdNotRequired.Designer.cs">
      <DependentUpon>201402051857216_AuthorizedPersonIdNotRequired.cs</DependentUpon>
    </Compile>
    <Compile Include="Migrations\Version 0.1 %28Pre Beta%29\Version 0.1.5\201402061548097_ImprovePerformanceAttendanceBadgeSP.cs" />
    <Compile Include="Migrations\Version 0.1 %28Pre Beta%29\Version 0.1.5\201402061548097_ImprovePerformanceAttendanceBadgeSP.Designer.cs">
      <DependentUpon>201402061548097_ImprovePerformanceAttendanceBadgeSP.cs</DependentUpon>
    </Compile>
    <Compile Include="Migrations\Version 0.1 %28Pre Beta%29\Version 0.1.5\201402062142578_LayoutDetailBlockChanges.cs" />
    <Compile Include="Migrations\Version 0.1 %28Pre Beta%29\Version 0.1.5\201402062142578_LayoutDetailBlockChanges.Designer.cs">
      <DependentUpon>201402062142578_LayoutDetailBlockChanges.cs</DependentUpon>
    </Compile>
    <Compile Include="Migrations\Version 0.1 %28Pre Beta%29\Version 0.1.5\201402070040267_RefactorPersonBadge.cs" />
    <Compile Include="Migrations\Version 0.1 %28Pre Beta%29\Version 0.1.5\201402070040267_RefactorPersonBadge.Designer.cs">
      <DependentUpon>201402070040267_RefactorPersonBadge.cs</DependentUpon>
    </Compile>
    <Compile Include="Migrations\Version 0.1 %28Pre Beta%29\Version 0.1.5\201402072059288_DataSelectPageBlock.cs" />
    <Compile Include="Migrations\Version 0.1 %28Pre Beta%29\Version 0.1.5\201402072059288_DataSelectPageBlock.Designer.cs">
      <DependentUpon>201402072059288_DataSelectPageBlock.cs</DependentUpon>
    </Compile>
    <Compile Include="Migrations\Version 0.1 %28Pre Beta%29\Version 0.1.6\201402072145089_AdminPageUpdates.cs" />
    <Compile Include="Migrations\Version 0.1 %28Pre Beta%29\Version 0.1.6\201402072145089_AdminPageUpdates.Designer.cs">
      <DependentUpon>201402072145089_AdminPageUpdates.cs</DependentUpon>
    </Compile>
    <Compile Include="Migrations\Version 0.1 %28Pre Beta%29\Version 0.1.6\201402072154281_MoveBadges.cs" />
    <Compile Include="Migrations\Version 0.1 %28Pre Beta%29\Version 0.1.6\201402072154281_MoveBadges.Designer.cs">
      <DependentUpon>201402072154281_MoveBadges.cs</DependentUpon>
    </Compile>
    <Compile Include="Migrations\Version 0.1 %28Pre Beta%29\Version 0.1.6\201402082033457_MovePersonBadgeBlocks.cs" />
    <Compile Include="Migrations\Version 0.1 %28Pre Beta%29\Version 0.1.6\201402082033457_MovePersonBadgeBlocks.Designer.cs">
      <DependentUpon>201402082033457_MovePersonBadgeBlocks.cs</DependentUpon>
    </Compile>
    <Compile Include="Migrations\Version 0.1 %28Pre Beta%29\Version 0.1.6\201402090136495_FixLocationSpelling.cs" />
    <Compile Include="Migrations\Version 0.1 %28Pre Beta%29\Version 0.1.6\201402090136495_FixLocationSpelling.Designer.cs">
      <DependentUpon>201402090136495_FixLocationSpelling.cs</DependentUpon>
    </Compile>
    <Compile Include="Migrations\Version 0.1 %28Pre Beta%29\Version 0.1.6\201402090638461_RemoveLegacyBadges.cs" />
    <Compile Include="Migrations\Version 0.1 %28Pre Beta%29\Version 0.1.6\201402090638461_RemoveLegacyBadges.Designer.cs">
      <DependentUpon>201402090638461_RemoveLegacyBadges.cs</DependentUpon>
    </Compile>
    <Compile Include="Migrations\Version 0.1 %28Pre Beta%29\Version 0.1.6\201402090717132_MoveDataSelectPage.cs" />
    <Compile Include="Migrations\Version 0.1 %28Pre Beta%29\Version 0.1.6\201402090717132_MoveDataSelectPage.Designer.cs">
      <DependentUpon>201402090717132_MoveDataSelectPage.cs</DependentUpon>
    </Compile>
    <Compile Include="Migrations\Version 0.1 %28Pre Beta%29\Version 0.1.6\201402091749178_AddMergeProc.cs" />
    <Compile Include="Migrations\Version 0.1 %28Pre Beta%29\Version 0.1.6\201402091749178_AddMergeProc.Designer.cs">
      <DependentUpon>201402091749178_AddMergeProc.cs</DependentUpon>
    </Compile>
    <Compile Include="Migrations\Version 0.1 %28Pre Beta%29\Version 0.1.6\201402100011204_NewBadgeSetup.cs" />
    <Compile Include="Migrations\Version 0.1 %28Pre Beta%29\Version 0.1.6\201402100011204_NewBadgeSetup.Designer.cs">
      <DependentUpon>201402100011204_NewBadgeSetup.cs</DependentUpon>
    </Compile>
    <Compile Include="Migrations\Version 0.1 %28Pre Beta%29\Version 0.1.6\201402101503040_FixTagPageTitles.cs" />
    <Compile Include="Migrations\Version 0.1 %28Pre Beta%29\Version 0.1.6\201402101503040_FixTagPageTitles.Designer.cs">
      <DependentUpon>201402101503040_FixTagPageTitles.cs</DependentUpon>
    </Compile>
    <Compile Include="Migrations\Version 0.1 %28Pre Beta%29\Version 0.1.6\201402121927497_RemoveIsNamedLoc.cs" />
    <Compile Include="Migrations\Version 0.1 %28Pre Beta%29\Version 0.1.6\201402121927497_RemoveIsNamedLoc.Designer.cs">
      <DependentUpon>201402121927497_RemoveIsNamedLoc.cs</DependentUpon>
    </Compile>
    <Compile Include="Migrations\Version 0.1 %28Pre Beta%29\Version 0.1.6\201402131942075_SecurityConfirmedLocked.cs" />
    <Compile Include="Migrations\Version 0.1 %28Pre Beta%29\Version 0.1.6\201402131942075_SecurityConfirmedLocked.Designer.cs">
      <DependentUpon>201402131942075_SecurityConfirmedLocked.cs</DependentUpon>
    </Compile>
    <Compile Include="Migrations\Version 0.1 %28Pre Beta%29\Version 0.1.7\201402161608415_AddMembershipDate.cs" />
    <Compile Include="Migrations\Version 0.1 %28Pre Beta%29\Version 0.1.7\201402161608415_AddMembershipDate.Designer.cs">
      <DependentUpon>201402161608415_AddMembershipDate.cs</DependentUpon>
    </Compile>
    <Compile Include="Migrations\Version 0.1 %28Pre Beta%29\Version 0.1.7\201402171545526_UniquePasswordHash.cs" />
    <Compile Include="Migrations\Version 0.1 %28Pre Beta%29\Version 0.1.7\201402171545526_UniquePasswordHash.Designer.cs">
      <DependentUpon>201402171545526_UniquePasswordHash.cs</DependentUpon>
    </Compile>
    <Compile Include="Migrations\Version 0.1 %28Pre Beta%29\Version 0.1.7\201402171705412_MembershipAttributeOrder.cs" />
    <Compile Include="Migrations\Version 0.1 %28Pre Beta%29\Version 0.1.7\201402171705412_MembershipAttributeOrder.Designer.cs">
      <DependentUpon>201402171705412_MembershipAttributeOrder.cs</DependentUpon>
    </Compile>
    <Compile Include="Migrations\Version 0.1 %28Pre Beta%29\Version 0.1.7\201402171809249_RenameLocationPage.cs" />
    <Compile Include="Migrations\Version 0.1 %28Pre Beta%29\Version 0.1.7\201402171809249_RenameLocationPage.Designer.cs">
      <DependentUpon>201402171809249_RenameLocationPage.cs</DependentUpon>
    </Compile>
    <Compile Include="Migrations\Version 0.1 %28Pre Beta%29\Version 0.1.7\201402181246471_MyAccount.cs" />
    <Compile Include="Migrations\Version 0.1 %28Pre Beta%29\Version 0.1.7\201402181246471_MyAccount.Designer.cs">
      <DependentUpon>201402181246471_MyAccount.cs</DependentUpon>
    </Compile>
    <Compile Include="Migrations\Version 0.1 %28Pre Beta%29\Version 0.1.7\201402181550456_AddVirtualAmount.cs" />
    <Compile Include="Migrations\Version 0.1 %28Pre Beta%29\Version 0.1.7\201402181550456_AddVirtualAmount.Designer.cs">
      <DependentUpon>201402181550456_AddVirtualAmount.cs</DependentUpon>
    </Compile>
    <Compile Include="Migrations\Version 0.1 %28Pre Beta%29\Version 0.1.7\201402182106099_UpdateLoginAttributes.cs" />
    <Compile Include="Migrations\Version 0.1 %28Pre Beta%29\Version 0.1.7\201402182106099_UpdateLoginAttributes.Designer.cs">
      <DependentUpon>201402182106099_UpdateLoginAttributes.cs</DependentUpon>
    </Compile>
    <Compile Include="Migrations\Version 0.1 %28Pre Beta%29\Version 0.1.7\201402200353474_SecureRest.cs" />
    <Compile Include="Migrations\Version 0.1 %28Pre Beta%29\Version 0.1.7\201402200353474_SecureRest.Designer.cs">
      <DependentUpon>201402200353474_SecureRest.cs</DependentUpon>
    </Compile>
    <Compile Include="Migrations\Version 0.1 %28Pre Beta%29\Version 0.1.7\201402200737171_AddSampleDataBlock.cs" />
    <Compile Include="Migrations\Version 0.1 %28Pre Beta%29\Version 0.1.7\201402200737171_AddSampleDataBlock.Designer.cs">
      <DependentUpon>201402200737171_AddSampleDataBlock.cs</DependentUpon>
    </Compile>
    <Compile Include="Migrations\Version 0.1 %28Pre Beta%29\Version 0.1.7\201402201549284_SystemEmail.cs" />
    <Compile Include="Migrations\Version 0.1 %28Pre Beta%29\Version 0.1.7\201402201549284_SystemEmail.Designer.cs">
      <DependentUpon>201402201549284_SystemEmail.cs</DependentUpon>
    </Compile>
    <Compile Include="Migrations\Version 0.1 %28Pre Beta%29\Version 0.1.7\201402201810324_AddSampleDataPage.cs" />
    <Compile Include="Migrations\Version 0.1 %28Pre Beta%29\Version 0.1.7\201402201810324_AddSampleDataPage.Designer.cs">
      <DependentUpon>201402201810324_AddSampleDataPage.cs</DependentUpon>
    </Compile>
    <Compile Include="Migrations\Version 0.1 %28Pre Beta%29\Version 0.1.7\201402202122526_FixDataViewConfig.cs" />
    <Compile Include="Migrations\Version 0.1 %28Pre Beta%29\Version 0.1.7\201402202122526_FixDataViewConfig.Designer.cs">
      <DependentUpon>201402202122526_FixDataViewConfig.cs</DependentUpon>
    </Compile>
    <Compile Include="Migrations\Version 0.1 %28Pre Beta%29\Version 0.1.7\201402210410566_SecureRest2.cs" />
    <Compile Include="Migrations\Version 0.1 %28Pre Beta%29\Version 0.1.7\201402210410566_SecureRest2.Designer.cs">
      <DependentUpon>201402210410566_SecureRest2.cs</DependentUpon>
    </Compile>
    <Compile Include="Migrations\Version 0.1 %28Pre Beta%29\Version 0.1.7\201402211810096_ModifyAttCodeIndex.cs" />
    <Compile Include="Migrations\Version 0.1 %28Pre Beta%29\Version 0.1.7\201402211810096_ModifyAttCodeIndex.Designer.cs">
      <DependentUpon>201402211810096_ModifyAttCodeIndex.cs</DependentUpon>
    </Compile>
    <Compile Include="Migrations\Version 0.1 %28Pre Beta%29\Version 0.1.8\201402212314543_RssFeedBlockTypes.cs" />
    <Compile Include="Migrations\Version 0.1 %28Pre Beta%29\Version 0.1.8\201402212314543_RssFeedBlockTypes.Designer.cs">
      <DependentUpon>201402212314543_RssFeedBlockTypes.cs</DependentUpon>
    </Compile>
    <Compile Include="Migrations\Version 0.1 %28Pre Beta%29\Version 0.1.8\201402220548227_RenameSampleDataPage.cs" />
    <Compile Include="Migrations\Version 0.1 %28Pre Beta%29\Version 0.1.8\201402220548227_RenameSampleDataPage.Designer.cs">
      <DependentUpon>201402220548227_RenameSampleDataPage.cs</DependentUpon>
    </Compile>
    <Compile Include="Migrations\Version 0.1 %28Pre Beta%29\Version 0.1.8\201402220640212_AddPageTrackingGlobalAttrib.cs" />
    <Compile Include="Migrations\Version 0.1 %28Pre Beta%29\Version 0.1.8\201402220640212_AddPageTrackingGlobalAttrib.Designer.cs">
      <DependentUpon>201402220640212_AddPageTrackingGlobalAttrib.cs</DependentUpon>
    </Compile>
    <Compile Include="Migrations\Version 0.1 %28Pre Beta%29\Version 0.1.8\201402222052199_AddPageViewTable.cs" />
    <Compile Include="Migrations\Version 0.1 %28Pre Beta%29\Version 0.1.8\201402222052199_AddPageViewTable.Designer.cs">
      <DependentUpon>201402222052199_AddPageViewTable.cs</DependentUpon>
    </Compile>
    <Compile Include="Migrations\Version 0.1 %28Pre Beta%29\Version 0.1.8\201402231840161_Following.cs" />
    <Compile Include="Migrations\Version 0.1 %28Pre Beta%29\Version 0.1.8\201402231840161_Following.Designer.cs">
      <DependentUpon>201402231840161_Following.cs</DependentUpon>
    </Compile>
    <Compile Include="Migrations\Version 0.1 %28Pre Beta%29\Version 0.1.8\201402241446432_RecreateRefundReason.cs" />
    <Compile Include="Migrations\Version 0.1 %28Pre Beta%29\Version 0.1.8\201402241446432_RecreateRefundReason.Designer.cs">
      <DependentUpon>201402241446432_RecreateRefundReason.cs</DependentUpon>
    </Compile>
    <Compile Include="Migrations\Version 0.1 %28Pre Beta%29\Version 0.1.8\201402241628190_IntranetPagesEditable.cs" />
    <Compile Include="Migrations\Version 0.1 %28Pre Beta%29\Version 0.1.8\201402241628190_IntranetPagesEditable.Designer.cs">
      <DependentUpon>201402241628190_IntranetPagesEditable.cs</DependentUpon>
    </Compile>
    <Compile Include="Migrations\Version 0.1 %28Pre Beta%29\Version 0.1.8\201402241644413_ContentFileWhiteListBlackList.cs" />
    <Compile Include="Migrations\Version 0.1 %28Pre Beta%29\Version 0.1.8\201402241644413_ContentFileWhiteListBlackList.Designer.cs">
      <DependentUpon>201402241644413_ContentFileWhiteListBlackList.cs</DependentUpon>
    </Compile>
    <Compile Include="Migrations\Version 0.1 %28Pre Beta%29\Version 0.1.8\201402242333082_UpdatePageContent.cs" />
    <Compile Include="Migrations\Version 0.1 %28Pre Beta%29\Version 0.1.8\201402242333082_UpdatePageContent.Designer.cs">
      <DependentUpon>201402242333082_UpdatePageContent.cs</DependentUpon>
    </Compile>
    <Compile Include="Migrations\Version 0.1 %28Pre Beta%29\Version 0.1.8\RockMigration4.cs" />
    <Compile Include="Migrations\Version 0.1 %28Pre Beta%29\Version 0.1.9\201402251615420_AddSGGroupTypes.cs" />
    <Compile Include="Migrations\Version 0.1 %28Pre Beta%29\Version 0.1.9\201402251615420_AddSGGroupTypes.Designer.cs">
      <DependentUpon>201402251615420_AddSGGroupTypes.cs</DependentUpon>
    </Compile>
    <Compile Include="Migrations\Version 0.1 %28Pre Beta%29\Version 0.1.9\201402251711271_InstanceIdAsSetting.cs" />
    <Compile Include="Migrations\Version 0.1 %28Pre Beta%29\Version 0.1.9\201402251711271_InstanceIdAsSetting.Designer.cs">
      <DependentUpon>201402251711271_InstanceIdAsSetting.cs</DependentUpon>
    </Compile>
    <Compile Include="Migrations\Version 0.1 %28Pre Beta%29\Version 0.1.9\201402251752122_GroupTreeRootGroup.cs" />
    <Compile Include="Migrations\Version 0.1 %28Pre Beta%29\Version 0.1.9\201402251752122_GroupTreeRootGroup.Designer.cs">
      <DependentUpon>201402251752122_GroupTreeRootGroup.cs</DependentUpon>
    </Compile>
    <Compile Include="Migrations\Version 0.1 %28Pre Beta%29\Version 0.1.9\201402252310095_Metaphone.cs" />
    <Compile Include="Migrations\Version 0.1 %28Pre Beta%29\Version 0.1.9\201402252310095_Metaphone.Designer.cs">
      <DependentUpon>201402252310095_Metaphone.cs</DependentUpon>
    </Compile>
    <Compile Include="Migrations\Version 0.1 %28Pre Beta%29\Version 0.1.9\201402260633011_PageViewTableUpdates.cs" />
    <Compile Include="Migrations\Version 0.1 %28Pre Beta%29\Version 0.1.9\201402260633011_PageViewTableUpdates.Designer.cs">
      <DependentUpon>201402260633011_PageViewTableUpdates.cs</DependentUpon>
    </Compile>
    <Compile Include="Migrations\Version 0.1 %28Pre Beta%29\Version 0.1.9\201402262048025_NonCash.cs" />
    <Compile Include="Migrations\Version 0.1 %28Pre Beta%29\Version 0.1.9\201402262048025_NonCash.Designer.cs">
      <DependentUpon>201402262048025_NonCash.cs</DependentUpon>
    </Compile>
    <Compile Include="Migrations\Version 0.1 %28Pre Beta%29\Version 0.1.9\201402271740119_AddMissingBlockTypeCategories.cs" />
    <Compile Include="Migrations\Version 0.1 %28Pre Beta%29\Version 0.1.9\201402271740119_AddMissingBlockTypeCategories.Designer.cs">
      <DependentUpon>201402271740119_AddMissingBlockTypeCategories.cs</DependentUpon>
    </Compile>
    <Compile Include="Migrations\Version 0.1 %28Pre Beta%29\Version 0.1.9\201402271850193_AddSPForNullingPageViewPageIds.cs" />
    <Compile Include="Migrations\Version 0.1 %28Pre Beta%29\Version 0.1.9\201402271850193_AddSPForNullingPageViewPageIds.Designer.cs">
      <DependentUpon>201402271850193_AddSPForNullingPageViewPageIds.cs</DependentUpon>
    </Compile>
    <Compile Include="Migrations\Version 0.1 %28Pre Beta%29\Version 0.1.9\201402272333477_CommunicationTemplate.cs" />
    <Compile Include="Migrations\Version 0.1 %28Pre Beta%29\Version 0.1.9\201402272333477_CommunicationTemplate.Designer.cs">
      <DependentUpon>201402272333477_CommunicationTemplate.cs</DependentUpon>
    </Compile>
    <Compile Include="Migrations\Version 0.1 %28Pre Beta%29\Version 0.1.9\201402280022509_StoredProcConsistency.cs" />
    <Compile Include="Migrations\Version 0.1 %28Pre Beta%29\Version 0.1.9\201402280022509_StoredProcConsistency.Designer.cs">
      <DependentUpon>201402280022509_StoredProcConsistency.cs</DependentUpon>
    </Compile>
    <Compile Include="Migrations\Version 0.1 %28Pre Beta%29\Version 0.1.9\201402280709471_UpdateAdminChecklist.cs" />
    <Compile Include="Migrations\Version 0.1 %28Pre Beta%29\Version 0.1.9\201402280709471_UpdateAdminChecklist.Designer.cs">
      <DependentUpon>201402280709471_UpdateAdminChecklist.cs</DependentUpon>
    </Compile>
    <Compile Include="Migrations\Version 0.1 %28Pre Beta%29\Version 0.1.9\201402281803220_SecureRest3.cs" />
    <Compile Include="Migrations\Version 0.1 %28Pre Beta%29\Version 0.1.9\201402281803220_SecureRest3.Designer.cs">
      <DependentUpon>201402281803220_SecureRest3.cs</DependentUpon>
    </Compile>
    <Compile Include="Migrations\Version 0.1 %28Pre Beta%29\Version 0.1.9\201403011329500_CommunicationsMenu.cs" />
    <Compile Include="Migrations\Version 0.1 %28Pre Beta%29\Version 0.1.9\201403011329500_CommunicationsMenu.Designer.cs">
      <DependentUpon>201403011329500_CommunicationsMenu.cs</DependentUpon>
    </Compile>
    <Compile Include="Migrations\Version 0.1 %28Pre Beta%29\Version 0.1.9\201403011451393_HTMLCacheDuration.cs" />
    <Compile Include="Migrations\Version 0.1 %28Pre Beta%29\Version 0.1.9\201403011451393_HTMLCacheDuration.Designer.cs">
      <DependentUpon>201403011451393_HTMLCacheDuration.cs</DependentUpon>
    </Compile>
    <Compile Include="Migrations\Version 1.0 %28Beta%29\Version 1.0.10\201406231657047_AttendanceReporting.cs" />
    <Compile Include="Migrations\Version 1.0 %28Beta%29\Version 1.0.10\201406231657047_AttendanceReporting.Designer.cs">
      <DependentUpon>201406231657047_AttendanceReporting.cs</DependentUpon>
    </Compile>
    <Compile Include="Migrations\Version 1.0 %28Beta%29\Version 1.0.10\201406281300035_WorkflowInitiator.cs" />
    <Compile Include="Migrations\Version 1.0 %28Beta%29\Version 1.0.10\201406281300035_WorkflowInitiator.Designer.cs">
      <DependentUpon>201406281300035_WorkflowInitiator.cs</DependentUpon>
    </Compile>
    <Compile Include="Migrations\Version 1.0 %28Beta%29\Version 1.0.10\201407022144136_PhotoRequestUpload.cs" />
    <Compile Include="Migrations\Version 1.0 %28Beta%29\Version 1.0.10\201407022144136_PhotoRequestUpload.Designer.cs">
      <DependentUpon>201407022144136_PhotoRequestUpload.cs</DependentUpon>
    </Compile>
    <Compile Include="Migrations\Version 1.0 %28Beta%29\Version 1.0.10\201407072148278_UpdatesForNewTheme.cs" />
    <Compile Include="Migrations\Version 1.0 %28Beta%29\Version 1.0.10\201407072148278_UpdatesForNewTheme.Designer.cs">
      <DependentUpon>201407072148278_UpdatesForNewTheme.cs</DependentUpon>
    </Compile>
    <Compile Include="Migrations\Version 1.0 %28Beta%29\Version 1.0.10\201407091948108_GroupMap.cs" />
    <Compile Include="Migrations\Version 1.0 %28Beta%29\Version 1.0.10\201407091948108_GroupMap.Designer.cs">
      <DependentUpon>201407091948108_GroupMap.cs</DependentUpon>
    </Compile>
    <Compile Include="Migrations\Version 1.0 %28Beta%29\Version 1.0.10\201407101846018_CheckinManager.cs" />
    <Compile Include="Migrations\Version 1.0 %28Beta%29\Version 1.0.10\201407101846018_CheckinManager.Designer.cs">
      <DependentUpon>201407101846018_CheckinManager.cs</DependentUpon>
    </Compile>
    <Compile Include="Migrations\Version 1.0 %28Beta%29\Version 1.0.10\201407141650484_FollowingList.cs" />
    <Compile Include="Migrations\Version 1.0 %28Beta%29\Version 1.0.10\201407141650484_FollowingList.Designer.cs">
      <DependentUpon>201407141650484_FollowingList.cs</DependentUpon>
    </Compile>
    <Compile Include="Migrations\Version 1.0 %28Beta%29\Version 1.0.10\201407161222553_InternationalAddress.cs" />
    <Compile Include="Migrations\Version 1.0 %28Beta%29\Version 1.0.10\201407161222553_InternationalAddress.Designer.cs">
      <DependentUpon>201407161222553_InternationalAddress.cs</DependentUpon>
    </Compile>
    <Compile Include="Migrations\Version 1.0 %28Beta%29\Version 1.0.10\201407162344389_PostalCode.cs" />
    <Compile Include="Migrations\Version 1.0 %28Beta%29\Version 1.0.10\201407162344389_PostalCode.Designer.cs">
      <DependentUpon>201407162344389_PostalCode.cs</DependentUpon>
    </Compile>
    <Compile Include="Migrations\Version 1.0 %28Beta%29\Version 1.0.10\201407172224340_CheckinInstaller.cs" />
    <Compile Include="Migrations\Version 1.0 %28Beta%29\Version 1.0.10\201407172224340_CheckinInstaller.Designer.cs">
      <DependentUpon>201407172224340_CheckinInstaller.cs</DependentUpon>
    </Compile>
    <Compile Include="Migrations\Version 1.0 %28Beta%29\Version 1.0.10\201407181703490_ChildLabelFontAwesome.cs" />
    <Compile Include="Migrations\Version 1.0 %28Beta%29\Version 1.0.10\201407181703490_ChildLabelFontAwesome.Designer.cs">
      <DependentUpon>201407181703490_ChildLabelFontAwesome.cs</DependentUpon>
    </Compile>
    <Compile Include="Migrations\Version 1.0 %28Beta%29\Version 1.0.10\201407211308127_CheckinChanges.cs" />
    <Compile Include="Migrations\Version 1.0 %28Beta%29\Version 1.0.10\201407211308127_CheckinChanges.Designer.cs">
      <DependentUpon>201407211308127_CheckinChanges.cs</DependentUpon>
    </Compile>
    <Compile Include="Migrations\Version 1.0 %28Beta%29\Version 1.0.11\201407232253485_CreatePledgePage.cs" />
    <Compile Include="Migrations\Version 1.0 %28Beta%29\Version 1.0.11\201407232253485_CreatePledgePage.Designer.cs">
      <DependentUpon>201407232253485_CreatePledgePage.cs</DependentUpon>
    </Compile>
    <Compile Include="Migrations\Version 1.0 %28Beta%29\Version 1.0.11\201407241610046_AddScheduledTxnFields.cs" />
    <Compile Include="Migrations\Version 1.0 %28Beta%29\Version 1.0.11\201407241610046_AddScheduledTxnFields.Designer.cs">
      <DependentUpon>201407241610046_AddScheduledTxnFields.cs</DependentUpon>
    </Compile>
    <Compile Include="Migrations\Version 1.0 %28Beta%29\Version 1.0.11\201407261708456_CheckinCleanUp.cs" />
    <Compile Include="Migrations\Version 1.0 %28Beta%29\Version 1.0.11\201407261708456_CheckinCleanUp.Designer.cs">
      <DependentUpon>201407261708456_CheckinCleanUp.cs</DependentUpon>
    </Compile>
    <Compile Include="Migrations\Version 1.0 %28Beta%29\Version 1.0.11\201407270612147_EmailAndLinkAttributeTypes.cs" />
    <Compile Include="Migrations\Version 1.0 %28Beta%29\Version 1.0.11\201407270612147_EmailAndLinkAttributeTypes.Designer.cs">
      <DependentUpon>201407270612147_EmailAndLinkAttributeTypes.cs</DependentUpon>
    </Compile>
    <Compile Include="Migrations\Version 1.0 %28Beta%29\Version 1.0.11\201407291625544_FinancialTransactionProcessedBy.cs" />
    <Compile Include="Migrations\Version 1.0 %28Beta%29\Version 1.0.11\201407291625544_FinancialTransactionProcessedBy.Designer.cs">
      <DependentUpon>201407291625544_FinancialTransactionProcessedBy.cs</DependentUpon>
    </Compile>
    <Compile Include="Migrations\Version 1.0 %28Beta%29\Version 1.0.11\201407292304111_RenameGivingProfileToTransactionProfile.cs" />
    <Compile Include="Migrations\Version 1.0 %28Beta%29\Version 1.0.11\201407292304111_RenameGivingProfileToTransactionProfile.Designer.cs">
      <DependentUpon>201407292304111_RenameGivingProfileToTransactionProfile.cs</DependentUpon>
    </Compile>
    <Compile Include="Migrations\Version 1.0 %28Beta%29\Version 1.0.11\201407311214231_AddAttributeKeyIndex.cs" />
    <Compile Include="Migrations\Version 1.0 %28Beta%29\Version 1.0.11\201407311214231_AddAttributeKeyIndex.Designer.cs">
      <DependentUpon>201407311214231_AddAttributeKeyIndex.cs</DependentUpon>
    </Compile>
    <Compile Include="Migrations\Version 1.0 %28Beta%29\Version 1.0.11\201407312015431_PageRenameSweep.cs" />
    <Compile Include="Migrations\Version 1.0 %28Beta%29\Version 1.0.11\201407312015431_PageRenameSweep.Designer.cs">
      <DependentUpon>201407312015431_PageRenameSweep.cs</DependentUpon>
    </Compile>
    <Compile Include="Migrations\Version 1.0 %28Beta%29\Version 1.0.11\201408012250032_FinancialPersonBackAccountMasked.cs" />
    <Compile Include="Migrations\Version 1.0 %28Beta%29\Version 1.0.11\201408012250032_FinancialPersonBackAccountMasked.Designer.cs">
      <DependentUpon>201408012250032_FinancialPersonBackAccountMasked.cs</DependentUpon>
    </Compile>
    <Compile Include="Migrations\Version 1.0 %28Beta%29\Version 1.0.11\201408041816502_ScheduledTxnLastUpdate.cs" />
    <Compile Include="Migrations\Version 1.0 %28Beta%29\Version 1.0.11\201408041816502_ScheduledTxnLastUpdate.Designer.cs">
      <DependentUpon>201408041816502_ScheduledTxnLastUpdate.cs</DependentUpon>
    </Compile>
    <Compile Include="Migrations\Version 1.0 %28Beta%29\Version 1.0.11\201408042245548_AddGeneralGroupType.cs" />
    <Compile Include="Migrations\Version 1.0 %28Beta%29\Version 1.0.11\201408042245548_AddGeneralGroupType.Designer.cs">
      <DependentUpon>201408042245548_AddGeneralGroupType.cs</DependentUpon>
    </Compile>
    <Compile Include="Migrations\Version 1.0 %28Beta%29\Version 1.0.11\201408061807525_AddApplicationGroup.cs" />
    <Compile Include="Migrations\Version 1.0 %28Beta%29\Version 1.0.11\201408061807525_AddApplicationGroup.Designer.cs">
      <DependentUpon>201408061807525_AddApplicationGroup.cs</DependentUpon>
    </Compile>
    <Compile Include="Migrations\Version 1.0 %28Beta%29\Version 1.0.11\201408071444326_ScheduledTransactionView.cs" />
    <Compile Include="Migrations\Version 1.0 %28Beta%29\Version 1.0.11\201408071444326_ScheduledTransactionView.Designer.cs">
      <DependentUpon>201408071444326_ScheduledTransactionView.cs</DependentUpon>
    </Compile>
    <Compile Include="Migrations\Version 1.0 %28Beta%29\Version 1.0.11\201408080041147_RemoveAttendedCheckin.cs" />
    <Compile Include="Migrations\Version 1.0 %28Beta%29\Version 1.0.11\201408080041147_RemoveAttendedCheckin.Designer.cs">
      <DependentUpon>201408080041147_RemoveAttendedCheckin.cs</DependentUpon>
    </Compile>
    <Compile Include="Migrations\Version 1.0 %28Beta%29\Version 1.0.11\201408081620116_PersonDuplicate.cs" />
    <Compile Include="Migrations\Version 1.0 %28Beta%29\Version 1.0.11\201408081620116_PersonDuplicate.Designer.cs">
      <DependentUpon>201408081620116_PersonDuplicate.cs</DependentUpon>
    </Compile>
    <Compile Include="Migrations\Version 1.0 %28Beta%29\Version 1.0.11\201408112112255_ExternalFinancePages.cs" />
    <Compile Include="Migrations\Version 1.0 %28Beta%29\Version 1.0.11\201408112112255_ExternalFinancePages.Designer.cs">
      <DependentUpon>201408112112255_ExternalFinancePages.cs</DependentUpon>
    </Compile>
    <Compile Include="Migrations\Version 1.0 %28Beta%29\Version 1.0.11\201408112120366_GroupGuest.cs" />
    <Compile Include="Migrations\Version 1.0 %28Beta%29\Version 1.0.11\201408112120366_GroupGuest.Designer.cs">
      <DependentUpon>201408112120366_GroupGuest.cs</DependentUpon>
    </Compile>
    <Compile Include="Migrations\Version 1.0 %28Beta%29\Version 1.0.11\201408121626462_GroupTypeLocationSchedules.cs" />
    <Compile Include="Migrations\Version 1.0 %28Beta%29\Version 1.0.11\201408121626462_GroupTypeLocationSchedules.Designer.cs">
      <DependentUpon>201408121626462_GroupTypeLocationSchedules.cs</DependentUpon>
    </Compile>
    <Compile Include="Migrations\Version 1.0 %28Beta%29\Version 1.0.11\201408131535234_AddPhotoRequestBlocks.cs" />
    <Compile Include="Migrations\Version 1.0 %28Beta%29\Version 1.0.11\201408131535234_AddPhotoRequestBlocks.Designer.cs">
      <DependentUpon>201408131535234_AddPhotoRequestBlocks.cs</DependentUpon>
    </Compile>
    <Compile Include="Migrations\Version 1.0 %28Beta%29\Version 1.0.11\201408131734148_PersonDuplicateCapacity.cs" />
    <Compile Include="Migrations\Version 1.0 %28Beta%29\Version 1.0.11\201408131734148_PersonDuplicateCapacity.Designer.cs">
      <DependentUpon>201408131734148_PersonDuplicateCapacity.cs</DependentUpon>
    </Compile>
    <Compile Include="Migrations\Version 1.0 %28Beta%29\Version 1.0.11\201408140543489_AdditionalCheckinAdminPages.cs" />
    <Compile Include="Migrations\Version 1.0 %28Beta%29\Version 1.0.11\201408140543489_AdditionalCheckinAdminPages.Designer.cs">
      <DependentUpon>201408140543489_AdditionalCheckinAdminPages.cs</DependentUpon>
    </Compile>
    <Compile Include="Migrations\Version 1.0 %28Beta%29\Version 1.0.12\201408152138171_AddIdleTimeoutsBack.cs" />
    <Compile Include="Migrations\Version 1.0 %28Beta%29\Version 1.0.12\201408152138171_AddIdleTimeoutsBack.Designer.cs">
      <DependentUpon>201408152138171_AddIdleTimeoutsBack.cs</DependentUpon>
    </Compile>
    <Compile Include="Migrations\Version 1.0 %28Beta%29\Version 1.0.12\201408191153260_DefinedValueValue.cs" />
    <Compile Include="Migrations\Version 1.0 %28Beta%29\Version 1.0.12\201408191153260_DefinedValueValue.Designer.cs">
      <DependentUpon>201408191153260_DefinedValueValue.cs</DependentUpon>
    </Compile>
    <Compile Include="Migrations\Version 1.0 %28Beta%29\Version 1.0.12\201408201603057_DataIntegrityFeatures.cs" />
    <Compile Include="Migrations\Version 1.0 %28Beta%29\Version 1.0.12\201408201603057_DataIntegrityFeatures.Designer.cs">
      <DependentUpon>201408201603057_DataIntegrityFeatures.cs</DependentUpon>
    </Compile>
    <Compile Include="Migrations\Version 1.0 %28Beta%29\Version 1.0.12\201408221117347_AddPersonDuplicateFinderProc.cs" />
    <Compile Include="Migrations\Version 1.0 %28Beta%29\Version 1.0.12\201408221117347_AddPersonDuplicateFinderProc.Designer.cs">
      <DependentUpon>201408221117347_AddPersonDuplicateFinderProc.cs</DependentUpon>
    </Compile>
    <Compile Include="Migrations\Version 1.0 %28Beta%29\Version 1.0.13\201408252322078_ActivatedByActivity.cs" />
    <Compile Include="Migrations\Version 1.0 %28Beta%29\Version 1.0.13\201408252322078_ActivatedByActivity.Designer.cs">
      <DependentUpon>201408252322078_ActivatedByActivity.cs</DependentUpon>
    </Compile>
    <Compile Include="Migrations\Version 1.0 %28Beta%29\Version 1.0.13\201408261602488_TransactionImageOrder.cs" />
    <Compile Include="Migrations\Version 1.0 %28Beta%29\Version 1.0.13\201408261602488_TransactionImageOrder.Designer.cs">
      <DependentUpon>201408261602488_TransactionImageOrder.cs</DependentUpon>
    </Compile>
    <Compile Include="Migrations\Version 1.0 %28Beta%29\Version 1.0.13\201408270020397_DuplicateCheckScan.cs" />
    <Compile Include="Migrations\Version 1.0 %28Beta%29\Version 1.0.13\201408270020397_DuplicateCheckScan.Designer.cs">
      <DependentUpon>201408270020397_DuplicateCheckScan.cs</DependentUpon>
    </Compile>
    <Compile Include="Migrations\Version 1.0 %28Beta%29\Version 1.0.13\201408281632312_EntitySet.cs" />
    <Compile Include="Migrations\Version 1.0 %28Beta%29\Version 1.0.13\201408281632312_EntitySet.Designer.cs">
      <DependentUpon>201408281632312_EntitySet.cs</DependentUpon>
    </Compile>
    <Compile Include="Migrations\Version 1.0 %28Beta%29\Version 1.0.13\201408311348151_BulkUpdate.cs" />
    <Compile Include="Migrations\Version 1.0 %28Beta%29\Version 1.0.13\201408311348151_BulkUpdate.Designer.cs">
      <DependentUpon>201408311348151_BulkUpdate.cs</DependentUpon>
    </Compile>
    <Compile Include="Migrations\Version 1.0 %28Beta%29\Version 1.0.13\201409032225528_PageAndWorkflowChanges.cs" />
    <Compile Include="Migrations\Version 1.0 %28Beta%29\Version 1.0.13\201409032225528_PageAndWorkflowChanges.Designer.cs">
      <DependentUpon>201409032225528_PageAndWorkflowChanges.cs</DependentUpon>
    </Compile>
    <Compile Include="Migrations\Version 1.0 %28Beta%29\Version 1.0.13\201409041849583_ExpandPersonAlias.cs" />
    <Compile Include="Migrations\Version 1.0 %28Beta%29\Version 1.0.13\201409041849583_ExpandPersonAlias.Designer.cs">
      <DependentUpon>201409041849583_ExpandPersonAlias.cs</DependentUpon>
    </Compile>
    <Compile Include="Migrations\Version 1.0 %28Beta%29\Version 1.0.13\201409052356474_TransactionDateTimeIndex.cs" />
    <Compile Include="Migrations\Version 1.0 %28Beta%29\Version 1.0.13\201409052356474_TransactionDateTimeIndex.Designer.cs">
      <DependentUpon>201409052356474_TransactionDateTimeIndex.cs</DependentUpon>
    </Compile>
    <Compile Include="Migrations\Version 1.0 %28Beta%29\Version 1.0.13\201409061203308_WorkflowUpdates.cs" />
    <Compile Include="Migrations\Version 1.0 %28Beta%29\Version 1.0.13\201409061203308_WorkflowUpdates.Designer.cs">
      <DependentUpon>201409061203308_WorkflowUpdates.cs</DependentUpon>
    </Compile>
    <Compile Include="Migrations\Version 1.0 %28Beta%29\Version 1.0.13\201409080542069_HtmlButtonsForWorkflows.cs" />
    <Compile Include="Migrations\Version 1.0 %28Beta%29\Version 1.0.13\201409080542069_HtmlButtonsForWorkflows.Designer.cs">
      <DependentUpon>201409080542069_HtmlButtonsForWorkflows.cs</DependentUpon>
    </Compile>
    <Compile Include="Migrations\Version 1.0 %28Beta%29\Version 1.0.13\201409091616463_UpdateDataErrorWF.cs" />
    <Compile Include="Migrations\Version 1.0 %28Beta%29\Version 1.0.13\201409091616463_UpdateDataErrorWF.Designer.cs">
      <DependentUpon>201409091616463_UpdateDataErrorWF.cs</DependentUpon>
    </Compile>
    <Compile Include="Migrations\Version 1.0 %28Beta%29\Version 1.0.13\201409101843015_ConvertCategory.cs" />
    <Compile Include="Migrations\Version 1.0 %28Beta%29\Version 1.0.13\201409101843015_ConvertCategory.Designer.cs">
      <DependentUpon>201409101843015_ConvertCategory.cs</DependentUpon>
    </Compile>
    <Compile Include="Migrations\Version 1.0 %28Beta%29\Version 1.0.13\201409102055306_UniqueAttributeValues.cs" />
    <Compile Include="Migrations\Version 1.0 %28Beta%29\Version 1.0.13\201409102055306_UniqueAttributeValues.Designer.cs">
      <DependentUpon>201409102055306_UniqueAttributeValues.cs</DependentUpon>
    </Compile>
    <Compile Include="Migrations\Version 1.0 %28Beta%29\Version 1.0.13\201409120432120_AddPersonLinkSelect.cs" />
    <Compile Include="Migrations\Version 1.0 %28Beta%29\Version 1.0.13\201409120432120_AddPersonLinkSelect.Designer.cs">
      <DependentUpon>201409120432120_AddPersonLinkSelect.cs</DependentUpon>
    </Compile>
    <Compile Include="Migrations\Version 1.0 %28Beta%29\Version 1.0.14\201409142128150_AddPhotoRequestGroupPage.cs" />
    <Compile Include="Migrations\Version 1.0 %28Beta%29\Version 1.0.14\201409142128150_AddPhotoRequestGroupPage.Designer.cs">
      <DependentUpon>201409142128150_AddPhotoRequestGroupPage.cs</DependentUpon>
    </Compile>
    <Compile Include="Migrations\Version 1.0 %28Beta%29\Version 1.0.14\201409151758555_PageContextUniqueIndex.cs" />
    <Compile Include="Migrations\Version 1.0 %28Beta%29\Version 1.0.14\201409151758555_PageContextUniqueIndex.Designer.cs">
      <DependentUpon>201409151758555_PageContextUniqueIndex.cs</DependentUpon>
    </Compile>
    <Compile Include="Migrations\Version 1.0 %28Beta%29\Version 1.0.14\201409162240173_AttributeValuesAsGuids.cs" />
    <Compile Include="Migrations\Version 1.0 %28Beta%29\Version 1.0.14\201409162240173_AttributeValuesAsGuids.Designer.cs">
      <DependentUpon>201409162240173_AttributeValuesAsGuids.cs</DependentUpon>
    </Compile>
    <Compile Include="Migrations\Version 1.0 %28Beta%29\Version 1.0.14\201409171938301_UpdateWorkflowEmails.cs" />
    <Compile Include="Migrations\Version 1.0 %28Beta%29\Version 1.0.14\201409171938301_UpdateWorkflowEmails.Designer.cs">
      <DependentUpon>201409171938301_UpdateWorkflowEmails.cs</DependentUpon>
    </Compile>
    <Compile Include="Migrations\Version 1.0 %28Beta%29\Version 1.0.14\201409172043518_BinaryFileTypeViewSecurity.cs" />
    <Compile Include="Migrations\Version 1.0 %28Beta%29\Version 1.0.14\201409172043518_BinaryFileTypeViewSecurity.Designer.cs">
      <DependentUpon>201409172043518_BinaryFileTypeViewSecurity.cs</DependentUpon>
    </Compile>
    <Compile Include="Migrations\Version 1.0 %28Beta%29\Version 1.0.14\201409182331403_ContentItem.cs" />
    <Compile Include="Migrations\Version 1.0 %28Beta%29\Version 1.0.14\201409182331403_ContentItem.Designer.cs">
      <DependentUpon>201409182331403_ContentItem.cs</DependentUpon>
    </Compile>
    <Compile Include="Migrations\Version 1.0 %28Beta%29\Version 1.0.14\201409211134010_WorkflowFormFieldText.cs" />
    <Compile Include="Migrations\Version 1.0 %28Beta%29\Version 1.0.14\201409211134010_WorkflowFormFieldText.Designer.cs">
      <DependentUpon>201409211134010_WorkflowFormFieldText.cs</DependentUpon>
    </Compile>
    <Compile Include="Migrations\Version 1.0 %28Beta%29\Version 1.0.14\201409241226361_PersonDuplicateConfidence.cs" />
    <Compile Include="Migrations\Version 1.0 %28Beta%29\Version 1.0.14\201409241226361_PersonDuplicateConfidence.Designer.cs">
      <DependentUpon>201409241226361_PersonDuplicateConfidence.cs</DependentUpon>
    </Compile>
    <Compile Include="Migrations\Version 1.0 %28Beta%29\Version 1.0.1\201403061916415_FixAdDetailImage.cs" />
    <Compile Include="Migrations\Version 1.0 %28Beta%29\Version 1.0.1\201403061916415_FixAdDetailImage.Designer.cs">
      <DependentUpon>201403061916415_FixAdDetailImage.cs</DependentUpon>
    </Compile>
    <Compile Include="Migrations\Version 1.0 %28Beta%29\Version 1.0.1\201403062033262_SetFamilyDefaultRole.cs" />
    <Compile Include="Migrations\Version 1.0 %28Beta%29\Version 1.0.1\201403062033262_SetFamilyDefaultRole.Designer.cs">
      <DependentUpon>201403062033262_SetFamilyDefaultRole.cs</DependentUpon>
    </Compile>
    <Compile Include="Migrations\Version 1.0 %28Beta%29\Version 1.0.1\201403062157173_SchedContributions.cs" />
    <Compile Include="Migrations\Version 1.0 %28Beta%29\Version 1.0.1\201403062157173_SchedContributions.Designer.cs">
      <DependentUpon>201403062157173_SchedContributions.cs</DependentUpon>
    </Compile>
    <Compile Include="Migrations\Version 1.0 %28Beta%29\Version 1.0.1\201403071759009_RockJobServiceExternalFile.cs" />
    <Compile Include="Migrations\Version 1.0 %28Beta%29\Version 1.0.1\201403071759009_RockJobServiceExternalFile.Designer.cs">
      <DependentUpon>201403071759009_RockJobServiceExternalFile.cs</DependentUpon>
    </Compile>
    <Compile Include="Migrations\Version 1.0 %28Beta%29\Version 1.0.1\201403072334593_ChangePasswordHtml.cs" />
    <Compile Include="Migrations\Version 1.0 %28Beta%29\Version 1.0.1\201403072334593_ChangePasswordHtml.Designer.cs">
      <DependentUpon>201403072334593_ChangePasswordHtml.cs</DependentUpon>
    </Compile>
    <Compile Include="Migrations\Version 1.0 %28Beta%29\Version 1.0.2\201403081504059_AddFromName.cs" />
    <Compile Include="Migrations\Version 1.0 %28Beta%29\Version 1.0.2\201403081504059_AddFromName.Designer.cs">
      <DependentUpon>201403081504059_AddFromName.cs</DependentUpon>
    </Compile>
    <Compile Include="Migrations\Version 1.0 %28Beta%29\Version 1.0.2\201403101815320_MakeStatesNonSystem.cs" />
    <Compile Include="Migrations\Version 1.0 %28Beta%29\Version 1.0.2\201403101815320_MakeStatesNonSystem.Designer.cs">
      <DependentUpon>201403101815320_MakeStatesNonSystem.cs</DependentUpon>
    </Compile>
    <Compile Include="Migrations\Version 1.0 %28Beta%29\Version 1.0.3\201403110047245_GroupDetailLimitGroupTypeOption.cs" />
    <Compile Include="Migrations\Version 1.0 %28Beta%29\Version 1.0.3\201403110047245_GroupDetailLimitGroupTypeOption.Designer.cs">
      <DependentUpon>201403110047245_GroupDetailLimitGroupTypeOption.cs</DependentUpon>
    </Compile>
    <Compile Include="Migrations\Version 1.0 %28Beta%29\Version 1.0.3\201403110633568_AdminCheckListUpdates.cs" />
    <Compile Include="Migrations\Version 1.0 %28Beta%29\Version 1.0.3\201403110633568_AdminCheckListUpdates.Designer.cs">
      <DependentUpon>201403110633568_AdminCheckListUpdates.cs</DependentUpon>
    </Compile>
    <Compile Include="Migrations\Version 1.0 %28Beta%29\Version 1.0.3\201403112107249_RemoveSMTPAttributes.cs" />
    <Compile Include="Migrations\Version 1.0 %28Beta%29\Version 1.0.3\201403112107249_RemoveSMTPAttributes.Designer.cs">
      <DependentUpon>201403112107249_RemoveSMTPAttributes.cs</DependentUpon>
    </Compile>
    <Compile Include="Migrations\Version 1.0 %28Beta%29\Version 1.0.3\201403112339079_UpdateAttendanceBadgeSP.cs" />
    <Compile Include="Migrations\Version 1.0 %28Beta%29\Version 1.0.3\201403112339079_UpdateAttendanceBadgeSP.Designer.cs">
      <DependentUpon>201403112339079_UpdateAttendanceBadgeSP.cs</DependentUpon>
    </Compile>
    <Compile Include="Migrations\Version 1.0 %28Beta%29\Version 1.0.3\201403121226203_PersonViewedAlias.cs" />
    <Compile Include="Migrations\Version 1.0 %28Beta%29\Version 1.0.3\201403121226203_PersonViewedAlias.Designer.cs">
      <DependentUpon>201403121226203_PersonViewedAlias.cs</DependentUpon>
    </Compile>
    <Compile Include="Migrations\Version 1.0 %28Beta%29\Version 1.0.3\201403131239078_FixPersonMerge.cs" />
    <Compile Include="Migrations\Version 1.0 %28Beta%29\Version 1.0.3\201403131239078_FixPersonMerge.Designer.cs">
      <DependentUpon>201403131239078_FixPersonMerge.cs</DependentUpon>
    </Compile>
    <Compile Include="Migrations\Version 1.0 %28Beta%29\Version 1.0.3\201403131633146_CkEditorBrowserPageSecurity.cs" />
    <Compile Include="Migrations\Version 1.0 %28Beta%29\Version 1.0.3\201403131633146_CkEditorBrowserPageSecurity.Designer.cs">
      <DependentUpon>201403131633146_CkEditorBrowserPageSecurity.cs</DependentUpon>
    </Compile>
    <Compile Include="Migrations\Version 1.0 %28Beta%29\Version 1.0.3\201403131829216_FixAdultMembersDataView.cs" />
    <Compile Include="Migrations\Version 1.0 %28Beta%29\Version 1.0.3\201403131829216_FixAdultMembersDataView.Designer.cs">
      <DependentUpon>201403131829216_FixAdultMembersDataView.cs</DependentUpon>
    </Compile>
    <Compile Include="Migrations\Version 1.0 %28Beta%29\Version 1.0.3\201403141842057_CommunicationJob.cs" />
    <Compile Include="Migrations\Version 1.0 %28Beta%29\Version 1.0.3\201403141842057_CommunicationJob.Designer.cs">
      <DependentUpon>201403141842057_CommunicationJob.cs</DependentUpon>
    </Compile>
    <Compile Include="Migrations\Version 1.0 %28Beta%29\Version 1.0.4\201403170553360_AddPageTitleColumnToPageViews.cs" />
    <Compile Include="Migrations\Version 1.0 %28Beta%29\Version 1.0.4\201403170553360_AddPageTitleColumnToPageViews.Designer.cs">
      <DependentUpon>201403170553360_AddPageTitleColumnToPageViews.cs</DependentUpon>
    </Compile>
    <Compile Include="Migrations\Version 1.0 %28Beta%29\Version 1.0.4\201403171556065_AddFamilyAttribute.cs" />
    <Compile Include="Migrations\Version 1.0 %28Beta%29\Version 1.0.4\201403171556065_AddFamilyAttribute.Designer.cs">
      <DependentUpon>201403171556065_AddFamilyAttribute.cs</DependentUpon>
    </Compile>
    <Compile Include="Migrations\Version 1.0 %28Beta%29\Version 1.0.4\201403171835360_IncreaseAccountNumberLength.cs" />
    <Compile Include="Migrations\Version 1.0 %28Beta%29\Version 1.0.4\201403171835360_IncreaseAccountNumberLength.Designer.cs">
      <DependentUpon>201403171835360_IncreaseAccountNumberLength.cs</DependentUpon>
    </Compile>
    <Compile Include="Migrations\Version 1.0 %28Beta%29\Version 1.0.4\201403180042036_AddressVerificationService.cs" />
    <Compile Include="Migrations\Version 1.0 %28Beta%29\Version 1.0.4\201403180042036_AddressVerificationService.Designer.cs">
      <DependentUpon>201403180042036_AddressVerificationService.cs</DependentUpon>
    </Compile>
    <Compile Include="Migrations\Version 1.0 %28Beta%29\Version 1.0.4\201403241216199_CommunicationStatus.cs" />
    <Compile Include="Migrations\Version 1.0 %28Beta%29\Version 1.0.4\201403241216199_CommunicationStatus.Designer.cs">
      <DependentUpon>201403241216199_CommunicationStatus.cs</DependentUpon>
    </Compile>
    <Compile Include="Migrations\Version 1.0 %28Beta%29\Version 1.0.4\201403261648315_ExternalApplicationDefinedType.cs" />
    <Compile Include="Migrations\Version 1.0 %28Beta%29\Version 1.0.4\201403261648315_ExternalApplicationDefinedType.Designer.cs">
      <DependentUpon>201403261648315_ExternalApplicationDefinedType.cs</DependentUpon>
    </Compile>
    <Compile Include="Migrations\Version 1.0 %28Beta%29\Version 1.0.4\201403271548291_GoogleMapStyles.cs" />
    <Compile Include="Migrations\Version 1.0 %28Beta%29\Version 1.0.4\201403271548291_GoogleMapStyles.Designer.cs">
      <DependentUpon>201403271548291_GoogleMapStyles.cs</DependentUpon>
    </Compile>
    <Compile Include="Migrations\Version 1.0 %28Beta%29\Version 1.0.4\201403282057374_RemoveCommunicationTemplateOwnerPerson.cs" />
    <Compile Include="Migrations\Version 1.0 %28Beta%29\Version 1.0.4\201403282057374_RemoveCommunicationTemplateOwnerPerson.Designer.cs">
      <DependentUpon>201403282057374_RemoveCommunicationTemplateOwnerPerson.cs</DependentUpon>
    </Compile>
    <Compile Include="Migrations\Version 1.0 %28Beta%29\Version 1.0.4\201403291138225_AddInactiveReason.cs" />
    <Compile Include="Migrations\Version 1.0 %28Beta%29\Version 1.0.4\201403291138225_AddInactiveReason.Designer.cs">
      <DependentUpon>201403291138225_AddInactiveReason.cs</DependentUpon>
    </Compile>
    <Compile Include="Migrations\Version 1.0 %28Beta%29\Version 1.0.5\201403300445046_BinaryFileSecurity.cs" />
    <Compile Include="Migrations\Version 1.0 %28Beta%29\Version 1.0.5\201403300445046_BinaryFileSecurity.Designer.cs">
      <DependentUpon>201403300445046_BinaryFileSecurity.cs</DependentUpon>
    </Compile>
    <Compile Include="Migrations\Version 1.0 %28Beta%29\Version 1.0.5\201403311909020_GroupMapStyles.cs" />
    <Compile Include="Migrations\Version 1.0 %28Beta%29\Version 1.0.5\201403311909020_GroupMapStyles.Designer.cs">
      <DependentUpon>201403311909020_GroupMapStyles.cs</DependentUpon>
    </Compile>
    <Compile Include="Migrations\Version 1.0 %28Beta%29\Version 1.0.5\201404011847059_ReportFetchTop.cs" />
    <Compile Include="Migrations\Version 1.0 %28Beta%29\Version 1.0.5\201404011847059_ReportFetchTop.Designer.cs">
      <DependentUpon>201404011847059_ReportFetchTop.cs</DependentUpon>
    </Compile>
    <Compile Include="Migrations\Version 1.0 %28Beta%29\Version 1.0.5\201404050016302_AddForeignId.cs" />
    <Compile Include="Migrations\Version 1.0 %28Beta%29\Version 1.0.5\201404050016302_AddForeignId.Designer.cs">
      <DependentUpon>201404050016302_AddForeignId.cs</DependentUpon>
    </Compile>
    <Compile Include="Migrations\Version 1.0 %28Beta%29\Version 1.0.5\201404050034562_EF61.cs" />
    <Compile Include="Migrations\Version 1.0 %28Beta%29\Version 1.0.5\201404050034562_EF61.Designer.cs">
      <DependentUpon>201404050034562_EF61.cs</DependentUpon>
    </Compile>
    <Compile Include="Migrations\Version 1.0 %28Beta%29\Version 1.0.5\201404080041145_MiscCommunication.cs" />
    <Compile Include="Migrations\Version 1.0 %28Beta%29\Version 1.0.5\201404080041145_MiscCommunication.Designer.cs">
      <DependentUpon>201404080041145_MiscCommunication.cs</DependentUpon>
    </Compile>
    <Compile Include="Migrations\Version 1.0 %28Beta%29\Version 1.0.5\201404092208485_NewPersonAndRecipientFields.cs" />
    <Compile Include="Migrations\Version 1.0 %28Beta%29\Version 1.0.5\201404092208485_NewPersonAndRecipientFields.Designer.cs">
      <DependentUpon>201404092208485_NewPersonAndRecipientFields.cs</DependentUpon>
    </Compile>
    <Compile Include="Migrations\Version 1.0 %28Beta%29\Version 1.0.5\201404120459167_AddResponseRecipient.cs" />
    <Compile Include="Migrations\Version 1.0 %28Beta%29\Version 1.0.5\201404120459167_AddResponseRecipient.Designer.cs">
      <DependentUpon>201404120459167_AddResponseRecipient.cs</DependentUpon>
    </Compile>
    <Compile Include="Migrations\Version 1.0 %28Beta%29\Version 1.0.5\201404121456216_BulkCommunication.cs" />
    <Compile Include="Migrations\Version 1.0 %28Beta%29\Version 1.0.5\201404121456216_BulkCommunication.Designer.cs">
      <DependentUpon>201404121456216_BulkCommunication.cs</DependentUpon>
    </Compile>
    <Compile Include="Migrations\Version 1.0 %28Beta%29\Version 1.0.5\201404140531224_AddRecipientCode.cs" />
    <Compile Include="Migrations\Version 1.0 %28Beta%29\Version 1.0.5\201404140531224_AddRecipientCode.Designer.cs">
      <DependentUpon>201404140531224_AddRecipientCode.cs</DependentUpon>
    </Compile>
    <Compile Include="Migrations\Version 1.0 %28Beta%29\Version 1.0.5\201404141655095_LengthenActivityDetail.cs" />
    <Compile Include="Migrations\Version 1.0 %28Beta%29\Version 1.0.5\201404141655095_LengthenActivityDetail.Designer.cs">
      <DependentUpon>201404141655095_LengthenActivityDetail.cs</DependentUpon>
    </Compile>
    <Compile Include="Migrations\Version 1.0 %28Beta%29\Version 1.0.5\201404141715372_LastVisitToSiteBadge.cs" />
    <Compile Include="Migrations\Version 1.0 %28Beta%29\Version 1.0.5\201404141715372_LastVisitToSiteBadge.Designer.cs">
      <DependentUpon>201404141715372_LastVisitToSiteBadge.cs</DependentUpon>
    </Compile>
    <Compile Include="Migrations\Version 1.0 %28Beta%29\Version 1.0.5\201404142016079_FormattedPhone.cs" />
    <Compile Include="Migrations\Version 1.0 %28Beta%29\Version 1.0.5\201404142016079_FormattedPhone.Designer.cs">
      <DependentUpon>201404142016079_FormattedPhone.cs</DependentUpon>
    </Compile>
    <Compile Include="Migrations\Version 1.0 %28Beta%29\Version 1.0.5\201404142302079_MetricsTables.cs" />
    <Compile Include="Migrations\Version 1.0 %28Beta%29\Version 1.0.5\201404142302079_MetricsTables.Designer.cs">
      <DependentUpon>201404142302079_MetricsTables.cs</DependentUpon>
    </Compile>
    <Compile Include="Migrations\Version 1.0 %28Beta%29\Version 1.0.5\201404162027109_MetricCategoryAsEntity.cs" />
    <Compile Include="Migrations\Version 1.0 %28Beta%29\Version 1.0.5\201404162027109_MetricCategoryAsEntity.Designer.cs">
      <DependentUpon>201404162027109_MetricCategoryAsEntity.cs</DependentUpon>
    </Compile>
    <Compile Include="Migrations\Version 1.0 %28Beta%29\Version 1.0.8\201404211743164_MetricSchedules.cs" />
    <Compile Include="Migrations\Version 1.0 %28Beta%29\Version 1.0.8\201404211743164_MetricSchedules.Designer.cs">
      <DependentUpon>201404211743164_MetricSchedules.cs</DependentUpon>
    </Compile>
    <Compile Include="Migrations\Version 1.0 %28Beta%29\Version 1.0.8\201404212258193_CategoryTreeView.cs" />
    <Compile Include="Migrations\Version 1.0 %28Beta%29\Version 1.0.8\201404212258193_CategoryTreeView.Designer.cs">
      <DependentUpon>201404212258193_CategoryTreeView.cs</DependentUpon>
    </Compile>
    <Compile Include="Migrations\Version 1.0 %28Beta%29\Version 1.0.8\201404212311146_CommunicationDetail.cs" />
    <Compile Include="Migrations\Version 1.0 %28Beta%29\Version 1.0.8\201404212311146_CommunicationDetail.Designer.cs">
      <DependentUpon>201404212311146_CommunicationDetail.cs</DependentUpon>
    </Compile>
    <Compile Include="Migrations\Version 1.0 %28Beta%29\Version 1.0.8\201404232209594_AddHelpTextToDefinedTypes.cs" />
    <Compile Include="Migrations\Version 1.0 %28Beta%29\Version 1.0.8\201404232209594_AddHelpTextToDefinedTypes.Designer.cs">
      <DependentUpon>201404232209594_AddHelpTextToDefinedTypes.cs</DependentUpon>
    </Compile>
    <Compile Include="Migrations\Version 1.0 %28Beta%29\Version 1.0.8\201404232359013_MetricEntityType.cs" />
    <Compile Include="Migrations\Version 1.0 %28Beta%29\Version 1.0.8\201404232359013_MetricEntityType.Designer.cs">
      <DependentUpon>201404232359013_MetricEntityType.cs</DependentUpon>
    </Compile>
    <Compile Include="Migrations\Version 1.0 %28Beta%29\Version 1.0.8\201404241327081_AddBusinesses.cs" />
    <Compile Include="Migrations\Version 1.0 %28Beta%29\Version 1.0.8\201404241327081_AddBusinesses.Designer.cs">
      <DependentUpon>201404241327081_AddBusinesses.cs</DependentUpon>
    </Compile>
    <Compile Include="Migrations\Version 1.0 %28Beta%29\Version 1.0.8\201404281605232_CampusModelChanges.cs" />
    <Compile Include="Migrations\Version 1.0 %28Beta%29\Version 1.0.8\201404281605232_CampusModelChanges.Designer.cs">
      <DependentUpon>201404281605232_CampusModelChanges.cs</DependentUpon>
    </Compile>
    <Compile Include="Migrations\Version 1.0 %28Beta%29\Version 1.0.8\201404291730340_MoreCampusChanges.cs" />
    <Compile Include="Migrations\Version 1.0 %28Beta%29\Version 1.0.8\201404291730340_MoreCampusChanges.Designer.cs">
      <DependentUpon>201404291730340_MoreCampusChanges.cs</DependentUpon>
    </Compile>
    <Compile Include="Migrations\Version 1.0 %28Beta%29\Version 1.0.8\201404292234090_WorkflowFormEntry.cs" />
    <Compile Include="Migrations\Version 1.0 %28Beta%29\Version 1.0.8\201404292234090_WorkflowFormEntry.Designer.cs">
      <DependentUpon>201404292234090_WorkflowFormEntry.cs</DependentUpon>
    </Compile>
    <Compile Include="Migrations\Version 1.0 %28Beta%29\Version 1.0.9\201405031859582_PluginMigration.cs" />
    <Compile Include="Migrations\Version 1.0 %28Beta%29\Version 1.0.9\201405031859582_PluginMigration.Designer.cs">
      <DependentUpon>201405031859582_PluginMigration.cs</DependentUpon>
    </Compile>
    <Compile Include="Migrations\Version 1.0 %28Beta%29\Version 1.0.9\201405042113434_FixGroupRoles.cs" />
    <Compile Include="Migrations\Version 1.0 %28Beta%29\Version 1.0.9\201405042113434_FixGroupRoles.Designer.cs">
      <DependentUpon>201405042113434_FixGroupRoles.cs</DependentUpon>
    </Compile>
    <Compile Include="Migrations\Version 1.0 %28Beta%29\Version 1.0.9\201405051847116_AddServiceTimesToCampus.cs" />
    <Compile Include="Migrations\Version 1.0 %28Beta%29\Version 1.0.9\201405051847116_AddServiceTimesToCampus.Designer.cs">
      <DependentUpon>201405051847116_AddServiceTimesToCampus.cs</DependentUpon>
    </Compile>
    <Compile Include="Migrations\Version 1.0 %28Beta%29\Version 1.0.9\201405062050470_BusinessDetailPageBlockSetting.cs" />
    <Compile Include="Migrations\Version 1.0 %28Beta%29\Version 1.0.9\201405062050470_BusinessDetailPageBlockSetting.Designer.cs">
      <DependentUpon>201405062050470_BusinessDetailPageBlockSetting.cs</DependentUpon>
    </Compile>
    <Compile Include="Migrations\Version 1.0 %28Beta%29\Version 1.0.9\201405101257457_AttributeCssClass.cs" />
    <Compile Include="Migrations\Version 1.0 %28Beta%29\Version 1.0.9\201405101257457_AttributeCssClass.Designer.cs">
      <DependentUpon>201405101257457_AttributeCssClass.cs</DependentUpon>
    </Compile>
    <Compile Include="Migrations\Version 1.0 %28Beta%29\Version 1.0.9\201405151354170_AddWorkflowTypeIcon.cs" />
    <Compile Include="Migrations\Version 1.0 %28Beta%29\Version 1.0.9\201405151354170_AddWorkflowTypeIcon.Designer.cs">
      <DependentUpon>201405151354170_AddWorkflowTypeIcon.cs</DependentUpon>
    </Compile>
    <Compile Include="Migrations\Version 1.0 %28Beta%29\Version 1.0.9\201405202142456_WorkflowActionCriteria.cs" />
    <Compile Include="Migrations\Version 1.0 %28Beta%29\Version 1.0.9\201405202142456_WorkflowActionCriteria.Designer.cs">
      <DependentUpon>201405202142456_WorkflowActionCriteria.cs</DependentUpon>
    </Compile>
    <Compile Include="Migrations\Version 1.0 %28Beta%29\Version 1.0.9\201405202224203_ChartStyles.cs" />
    <Compile Include="Migrations\Version 1.0 %28Beta%29\Version 1.0.9\201405202224203_ChartStyles.Designer.cs">
      <DependentUpon>201405202224203_ChartStyles.cs</DependentUpon>
    </Compile>
    <Compile Include="Migrations\Version 1.0 %28Beta%29\Version 1.0.9\201405212008196_AddRestKeyAdmin.cs" />
    <Compile Include="Migrations\Version 1.0 %28Beta%29\Version 1.0.9\201405212008196_AddRestKeyAdmin.Designer.cs">
      <DependentUpon>201405212008196_AddRestKeyAdmin.cs</DependentUpon>
    </Compile>
    <Compile Include="Migrations\Version 1.0 %28Beta%29\Version 1.0.9\201405212250538_WorkflowActivityAssigned.cs" />
    <Compile Include="Migrations\Version 1.0 %28Beta%29\Version 1.0.9\201405212250538_WorkflowActivityAssigned.Designer.cs">
      <DependentUpon>201405212250538_WorkflowActivityAssigned.cs</DependentUpon>
    </Compile>
    <Compile Include="Migrations\Version 1.0 %28Beta%29\Version 1.0.9\201405261203212_CampusServiceTimes.cs" />
    <Compile Include="Migrations\Version 1.0 %28Beta%29\Version 1.0.9\201405261203212_CampusServiceTimes.Designer.cs">
      <DependentUpon>201405261203212_CampusServiceTimes.cs</DependentUpon>
    </Compile>
    <Compile Include="Migrations\Version 1.0 %28Beta%29\Version 1.0.9\201405282246184_MetricAndWorkflow.cs" />
    <Compile Include="Migrations\Version 1.0 %28Beta%29\Version 1.0.9\201405282246184_MetricAndWorkflow.Designer.cs">
      <DependentUpon>201405282246184_MetricAndWorkflow.cs</DependentUpon>
    </Compile>
    <Compile Include="Migrations\Version 1.0 %28Beta%29\Version 1.0.9\201406021702355_MoveWorkflowBlocks.cs" />
    <Compile Include="Migrations\Version 1.0 %28Beta%29\Version 1.0.9\201406021702355_MoveWorkflowBlocks.Designer.cs">
      <DependentUpon>201406021702355_MoveWorkflowBlocks.cs</DependentUpon>
    </Compile>
    <Compile Include="Migrations\Version 1.0 %28Beta%29\Version 1.0.9\201406061238505_ConfigureCors.cs" />
    <Compile Include="Migrations\Version 1.0 %28Beta%29\Version 1.0.9\201406061238505_ConfigureCors.Designer.cs">
      <DependentUpon>201406061238505_ConfigureCors.cs</DependentUpon>
    </Compile>
    <Compile Include="Migrations\Version 1.0 %28Beta%29\Version 1.0.9\201406102023034_WorkflowFormNotification.cs" />
    <Compile Include="Migrations\Version 1.0 %28Beta%29\Version 1.0.9\201406102023034_WorkflowFormNotification.Designer.cs">
      <DependentUpon>201406102023034_WorkflowFormNotification.cs</DependentUpon>
    </Compile>
    <Compile Include="Migrations\Version 1.0 %28Beta%29\Version 1.0.9\201406111241378_CampusFields.cs" />
    <Compile Include="Migrations\Version 1.0 %28Beta%29\Version 1.0.9\201406111241378_CampusFields.Designer.cs">
      <DependentUpon>201406111241378_CampusFields.cs</DependentUpon>
    </Compile>
    <Compile Include="Migrations\Version 1.0 %28Beta%29\Version 1.0.9\201406112253101_FixHighlightSpelling.cs" />
    <Compile Include="Migrations\Version 1.0 %28Beta%29\Version 1.0.9\201406112253101_FixHighlightSpelling.Designer.cs">
      <DependentUpon>201406112253101_FixHighlightSpelling.cs</DependentUpon>
    </Compile>
    <Compile Include="Migrations\Version 1.0 %28Beta%29\Version 1.0.9\201406171719190_AttendanceCampus.cs" />
    <Compile Include="Migrations\Version 1.0 %28Beta%29\Version 1.0.9\201406171719190_AttendanceCampus.Designer.cs">
      <DependentUpon>201406171719190_AttendanceCampus.cs</DependentUpon>
    </Compile>
    <Compile Include="Migrations\Version 1.0 %28Beta%29\Version 1.0.9\201406191618119_CreateWorkflows.cs" />
    <Compile Include="Migrations\Version 1.0 %28Beta%29\Version 1.0.9\201406191618119_CreateWorkflows.Designer.cs">
      <DependentUpon>201406191618119_CreateWorkflows.cs</DependentUpon>
    </Compile>
    <Compile Include="Migrations\Version 1.0 %28Beta%29\Version 1.0.9\201406192122030_ExceptionFilter.cs" />
    <Compile Include="Migrations\Version 1.0 %28Beta%29\Version 1.0.9\201406192122030_ExceptionFilter.Designer.cs">
      <DependentUpon>201406192122030_ExceptionFilter.cs</DependentUpon>
    </Compile>
    <Compile Include="Migrations\Version 1.0\Version 1.1.0\201409270041079_AttributeValueAsDateTime.cs" />
    <Compile Include="Migrations\Version 1.0\Version 1.1.0\201409270041079_AttributeValueAsDateTime.Designer.cs">
      <DependentUpon>201409270041079_AttributeValueAsDateTime.cs</DependentUpon>
    </Compile>
    <Compile Include="Migrations\Version 1.0\Version 1.1.0\201409271254064_ContentChannelType.cs" />
    <Compile Include="Migrations\Version 1.0\Version 1.1.0\201409271254064_ContentChannelType.Designer.cs">
      <DependentUpon>201409271254064_ContentChannelType.cs</DependentUpon>
    </Compile>
    <Compile Include="Migrations\Version 1.0\Version 1.1.0\201409281237340_CommunicationMedium.cs" />
    <Compile Include="Migrations\Version 1.0\Version 1.1.0\201409281237340_CommunicationMedium.Designer.cs">
      <DependentUpon>201409281237340_CommunicationMedium.cs</DependentUpon>
    </Compile>
    <Compile Include="Migrations\Version 1.0\Version 1.1.0\201409291710432_EntityTypeAuthFinancial.cs" />
    <Compile Include="Migrations\Version 1.0\Version 1.1.0\201409291710432_EntityTypeAuthFinancial.Designer.cs">
      <DependentUpon>201409291710432_EntityTypeAuthFinancial.cs</DependentUpon>
    </Compile>
    <Compile Include="Migrations\Version 1.0\Version 1.1.0\201409292011419_ContentData.cs" />
    <Compile Include="Migrations\Version 1.0\Version 1.1.0\201409292011419_ContentData.Designer.cs">
      <DependentUpon>201409292011419_ContentData.cs</DependentUpon>
    </Compile>
    <Compile Include="Migrations\Version 1.0\Version 1.1.0\201409301132124_AddDiscPersonAttribs.cs" />
    <Compile Include="Migrations\Version 1.0\Version 1.1.0\201409301132124_AddDiscPersonAttribs.Designer.cs">
      <DependentUpon>201409301132124_AddDiscPersonAttribs.cs</DependentUpon>
    </Compile>
    <Compile Include="Migrations\Version 1.0\Version 1.1.0\201409301455533_ValueAsDateTimeFix.cs" />
    <Compile Include="Migrations\Version 1.0\Version 1.1.0\201409301455533_ValueAsDateTimeFix.Designer.cs">
      <DependentUpon>201409301455533_ValueAsDateTimeFix.cs</DependentUpon>
    </Compile>
    <Compile Include="Migrations\Version 1.0\Version 1.1.1\201410012345399_ReportSort.cs" />
    <Compile Include="Migrations\Version 1.0\Version 1.1.1\201410012345399_ReportSort.Designer.cs">
      <DependentUpon>201410012345399_ReportSort.cs</DependentUpon>
    </Compile>
    <Compile Include="Migrations\Version 1.0\Version 1.1.1\201410030303186_ContentOptions.cs" />
    <Compile Include="Migrations\Version 1.0\Version 1.1.1\201410030303186_ContentOptions.Designer.cs">
      <DependentUpon>201410030303186_ContentOptions.cs</DependentUpon>
    </Compile>
    <Compile Include="Migrations\Version 1.0\Version 1.1.1\201410082038481_AddSecurityToWebAds.cs" />
    <Compile Include="Migrations\Version 1.0\Version 1.1.1\201410082038481_AddSecurityToWebAds.Designer.cs">
      <DependentUpon>201410082038481_AddSecurityToWebAds.cs</DependentUpon>
    </Compile>
    <Compile Include="Migrations\Version 1.0\Version 1.1.1\201410092323452_AddContentTypeBlog.cs" />
    <Compile Include="Migrations\Version 1.0\Version 1.1.1\201410092323452_AddContentTypeBlog.Designer.cs">
      <DependentUpon>201410092323452_AddContentTypeBlog.cs</DependentUpon>
    </Compile>
    <Compile Include="Migrations\Version 1.0\Version 1.1.1\201410131903275_FixCommunicationTemplateData.cs" />
    <Compile Include="Migrations\Version 1.0\Version 1.1.1\201410131903275_FixCommunicationTemplateData.Designer.cs">
      <DependentUpon>201410131903275_FixCommunicationTemplateData.cs</DependentUpon>
    </Compile>
    <Compile Include="Migrations\Version 1.0\Version 1.1.2\201410272234402_StaticMapSsl-DynamicContent.cs" />
    <Compile Include="Migrations\Version 1.0\Version 1.1.2\201410272234402_StaticMapSsl-DynamicContent.Designer.cs">
      <DependentUpon>201410272234402_StaticMapSsl-DynamicContent.cs</DependentUpon>
    </Compile>
    <Compile Include="Migrations\Version 1.0\Version 1.1.2\201410281734252_BlogLiquidRollupItems.cs" />
    <Compile Include="Migrations\Version 1.0\Version 1.1.2\201410281734252_BlogLiquidRollupItems.Designer.cs">
      <DependentUpon>201410281734252_BlogLiquidRollupItems.cs</DependentUpon>
    </Compile>
    <Compile Include="Migrations\Version 1.0\Version 1.1.2\201410291600272_LiquidTemplateDefinedType.cs" />
    <Compile Include="Migrations\Version 1.0\Version 1.1.2\201410291600272_LiquidTemplateDefinedType.Designer.cs">
      <DependentUpon>201410291600272_LiquidTemplateDefinedType.cs</DependentUpon>
    </Compile>
    <Compile Include="Migrations\Version 2.0\Version 1.2.0\201411052043158_UpdateLiquidIncludes.cs" />
    <Compile Include="Migrations\Version 2.0\Version 1.2.0\201411052043158_UpdateLiquidIncludes.Designer.cs">
      <DependentUpon>201411052043158_UpdateLiquidIncludes.cs</DependentUpon>
    </Compile>
    <Compile Include="Migrations\Version 2.0\Version 1.2.0\201411061819546_MediaFileFieldType.cs" />
    <Compile Include="Migrations\Version 2.0\Version 1.2.0\201411061819546_MediaFileFieldType.Designer.cs">
      <DependentUpon>201411061819546_MediaFileFieldType.cs</DependentUpon>
    </Compile>
    <Compile Include="Migrations\Version 2.0\Version 1.2.0\201411080039598_AudioVideoFieldTypes.cs" />
    <Compile Include="Migrations\Version 2.0\Version 1.2.0\201411080039598_AudioVideoFieldTypes.Designer.cs">
      <DependentUpon>201411080039598_AudioVideoFieldTypes.cs</DependentUpon>
    </Compile>
    <Compile Include="Migrations\Version 2.0\Version 1.2.0\201411101915314_BackgroundCheck.cs" />
    <Compile Include="Migrations\Version 2.0\Version 1.2.0\201411101915314_BackgroundCheck.Designer.cs">
      <DependentUpon>201411101915314_BackgroundCheck.cs</DependentUpon>
    </Compile>
    <Compile Include="Migrations\Version 2.0\Version 1.2.0\201411222343453_DiscDefinedType.cs" />
    <Compile Include="Migrations\Version 2.0\Version 1.2.0\201411222343453_DiscDefinedType.Designer.cs">
      <DependentUpon>201411222343453_DiscDefinedType.cs</DependentUpon>
    </Compile>
    <Compile Include="Migrations\Version 2.0\Version 1.2.0\201411231414133_UpdateLiquid.cs" />
    <Compile Include="Migrations\Version 2.0\Version 1.2.0\201411231414133_UpdateLiquid.Designer.cs">
      <DependentUpon>201411231414133_UpdateLiquid.cs</DependentUpon>
    </Compile>
    <Compile Include="Migrations\Version 2.0\Version 1.2.0\201411271243135_SystemEmailField.cs" />
    <Compile Include="Migrations\Version 2.0\Version 1.2.0\201411271243135_SystemEmailField.Designer.cs">
      <DependentUpon>201411271243135_SystemEmailField.cs</DependentUpon>
    </Compile>
    <Compile Include="Migrations\Version 2.0\Version 1.2.0\201411302316295_DiscWithWorkflow.cs" />
    <Compile Include="Migrations\Version 2.0\Version 1.2.0\201411302316295_DiscWithWorkflow.Designer.cs">
      <DependentUpon>201411302316295_DiscWithWorkflow.cs</DependentUpon>
    </Compile>
    <Compile Include="Migrations\Version 2.0\Version 1.2.0\201412012033427_UpdateLavaIncludes.cs" />
    <Compile Include="Migrations\Version 2.0\Version 1.2.0\201412012033427_UpdateLavaIncludes.Designer.cs">
      <DependentUpon>201412012033427_UpdateLavaIncludes.cs</DependentUpon>
    </Compile>
    <Compile Include="Migrations\Version 2.0\Version 1.2.0\201412032218028_UpdateDiscCharacteristics.cs" />
    <Compile Include="Migrations\Version 2.0\Version 1.2.0\201412032218028_UpdateDiscCharacteristics.Designer.cs">
      <DependentUpon>201412032218028_UpdateDiscCharacteristics.cs</DependentUpon>
    </Compile>
    <Compile Include="Migrations\Version 2.0\Version 1.2.0\201412041616207_DiscTweaks.cs" />
    <Compile Include="Migrations\Version 2.0\Version 1.2.0\201412041616207_DiscTweaks.Designer.cs">
      <DependentUpon>201412041616207_DiscTweaks.cs</DependentUpon>
    </Compile>
    <Compile Include="Migrations\Version 2.0\Version 1.2.0\201412042158040_PageMenuLavaProperties.cs" />
    <Compile Include="Migrations\Version 2.0\Version 1.2.0\201412042158040_PageMenuLavaProperties.Designer.cs">
      <DependentUpon>201412042158040_PageMenuLavaProperties.cs</DependentUpon>
    </Compile>
    <Compile Include="Migrations\Version 2.0\Version 1.2.0\201412061329400_AddMigrationRollups.cs" />
    <Compile Include="Migrations\Version 2.0\Version 1.2.0\201412061329400_AddMigrationRollups.Designer.cs">
      <DependentUpon>201412061329400_AddMigrationRollups.cs</DependentUpon>
    </Compile>
    <Compile Include="Migrations\Version 3.0\Version 1.3.0\201412091659040_FacebookFriends.cs" />
    <Compile Include="Migrations\Version 3.0\Version 1.3.0\201412091659040_FacebookFriends.Designer.cs">
      <DependentUpon>201412091659040_FacebookFriends.cs</DependentUpon>
    </Compile>
    <Compile Include="Migrations\Version 3.0\Version 1.3.0\201412112307047_GroupMemberListBinaryFileType.cs" />
    <Compile Include="Migrations\Version 3.0\Version 1.3.0\201412112307047_GroupMemberListBinaryFileType.Designer.cs">
      <DependentUpon>201412112307047_GroupMemberListBinaryFileType.cs</DependentUpon>
    </Compile>
    <Compile Include="Migrations\Version 3.0\Version 1.3.0\201412160006127_BinaryFileUrl.cs" />
    <Compile Include="Migrations\Version 3.0\Version 1.3.0\201412160006127_BinaryFileUrl.Designer.cs">
      <DependentUpon>201412160006127_BinaryFileUrl.cs</DependentUpon>
    </Compile>
    <Compile Include="Migrations\Version 3.0\Version 1.3.0\201412192231166_OrganizationUnit.cs" />
    <Compile Include="Migrations\Version 3.0\Version 1.3.0\201412192231166_OrganizationUnit.Designer.cs">
      <DependentUpon>201412192231166_OrganizationUnit.cs</DependentUpon>
    </Compile>
    <Compile Include="Migrations\Version 3.0\Version 1.3.0\201412301436122_RestrictCheckinAdminSite.cs" />
    <Compile Include="Migrations\Version 3.0\Version 1.3.0\201412301436122_RestrictCheckinAdminSite.Designer.cs">
      <DependentUpon>201412301436122_RestrictCheckinAdminSite.cs</DependentUpon>
    </Compile>
    <Compile Include="Migrations\Version 3.0\Version 1.3.0\201501051814547_WorkflowNotes.cs" />
    <Compile Include="Migrations\Version 3.0\Version 1.3.0\201501051814547_WorkflowNotes.Designer.cs">
      <DependentUpon>201501051814547_WorkflowNotes.cs</DependentUpon>
    </Compile>
    <Compile Include="Migrations\Version 3.0\Version 1.3.0\201501062218053_ExcludeOuGroupType.cs" />
    <Compile Include="Migrations\Version 3.0\Version 1.3.0\201501062218053_ExcludeOuGroupType.Designer.cs">
      <DependentUpon>201501062218053_ExcludeOuGroupType.cs</DependentUpon>
    </Compile>
    <Compile Include="Migrations\Version 3.0\Version 1.3.0\201501071632548_GroupSavedAccount.cs" />
    <Compile Include="Migrations\Version 3.0\Version 1.3.0\201501071632548_GroupSavedAccount.Designer.cs">
      <DependentUpon>201501071632548_GroupSavedAccount.cs</DependentUpon>
    </Compile>
    <Compile Include="Migrations\Version 3.0\Version 1.3.0\201501072220452_OuGroupTypeUpdates.cs" />
    <Compile Include="Migrations\Version 3.0\Version 1.3.0\201501072220452_OuGroupTypeUpdates.Designer.cs">
      <DependentUpon>201501072220452_OuGroupTypeUpdates.cs</DependentUpon>
    </Compile>
    <Compile Include="Migrations\Version 3.0\Version 1.3.0\201501092131155_WorkflowButtonsUpdate.cs" />
    <Compile Include="Migrations\Version 3.0\Version 1.3.0\201501092131155_WorkflowButtonsUpdate.Designer.cs">
      <DependentUpon>201501092131155_WorkflowButtonsUpdate.cs</DependentUpon>
    </Compile>
    <Compile Include="Migrations\Version 3.0\Version 1.3.0\201501102154046_RockShopPages.cs" />
    <Compile Include="Migrations\Version 3.0\Version 1.3.0\201501102154046_RockShopPages.Designer.cs">
      <DependentUpon>201501102154046_RockShopPages.cs</DependentUpon>
    </Compile>
    <Compile Include="Migrations\Version 3.0\Version 1.3.0\201501141430064_WorkflowNotes2.cs" />
    <Compile Include="Migrations\Version 3.0\Version 1.3.0\201501141430064_WorkflowNotes2.Designer.cs">
      <DependentUpon>201501141430064_WorkflowNotes2.cs</DependentUpon>
    </Compile>
    <Compile Include="Migrations\Version 3.0\Version 1.3.0\201501151001546_ContentLastModified.cs" />
    <Compile Include="Migrations\Version 3.0\Version 1.3.0\201501151001546_ContentLastModified.Designer.cs">
      <DependentUpon>201501151001546_ContentLastModified.cs</DependentUpon>
    </Compile>
    <Compile Include="Migrations\Version 3.0\Version 1.3.0\201501161641360_BinaryFileStorageSettings.cs" />
    <Compile Include="Migrations\Version 3.0\Version 1.3.0\201501161641360_BinaryFileStorageSettings.Designer.cs">
      <DependentUpon>201501161641360_BinaryFileStorageSettings.cs</DependentUpon>
    </Compile>
    <Compile Include="Migrations\Version 3.0\Version 1.3.0\201501212322501_NoteTypesPlusRollup.cs" />
    <Compile Include="Migrations\Version 3.0\Version 1.3.0\201501212322501_NoteTypesPlusRollup.Designer.cs">
      <DependentUpon>201501212322501_NoteTypesPlusRollup.cs</DependentUpon>
    </Compile>
    <Compile Include="Migrations\Version 3.0\Version 1.3.0\201501241557366_BinaryFilePath.cs" />
    <Compile Include="Migrations\Version 3.0\Version 1.3.0\201501241557366_BinaryFilePath.Designer.cs">
      <DependentUpon>201501241557366_BinaryFilePath.cs</DependentUpon>
    </Compile>
    <Compile Include="Migrations\Version 3.0\Version 1.3.0\201502051534068_GroupTypeRoleEditView.cs" />
    <Compile Include="Migrations\Version 3.0\Version 1.3.0\201502051534068_GroupTypeRoleEditView.Designer.cs">
      <DependentUpon>201502051534068_GroupTypeRoleEditView.cs</DependentUpon>
    </Compile>
    <Compile Include="Migrations\Version 3.0\Version 1.3.0\201502081716094_DateTimeFieldType.cs" />
    <Compile Include="Migrations\Version 3.0\Version 1.3.0\201502081716094_DateTimeFieldType.Designer.cs">
      <DependentUpon>201502081716094_DateTimeFieldType.cs</DependentUpon>
    </Compile>
    <Compile Include="Migrations\Version 3.0\Version 1.3.0\201502082023094_SecurityRolesRename.cs" />
    <Compile Include="Migrations\Version 3.0\Version 1.3.0\201502082023094_SecurityRolesRename.Designer.cs">
      <DependentUpon>201502082023094_SecurityRolesRename.cs</DependentUpon>
    </Compile>
    <Compile Include="Migrations\Version 3.0\Version 1.3.0\201502082106367_UpdateSecuritySettings-PageNames.cs" />
    <Compile Include="Migrations\Version 3.0\Version 1.3.0\201502082106367_UpdateSecuritySettings-PageNames.Designer.cs">
      <DependentUpon>201502082106367_UpdateSecuritySettings-PageNames.cs</DependentUpon>
    </Compile>
    <Compile Include="Migrations\Version 3.0\Version 1.3.0\201502091626293_AddWorkflowNote.cs" />
    <Compile Include="Migrations\Version 3.0\Version 1.3.0\201502091626293_AddWorkflowNote.Designer.cs">
      <DependentUpon>201502091626293_AddWorkflowNote.cs</DependentUpon>
    </Compile>
    <Compile Include="Migrations\Version 3.0\Version 1.3.0\201502101527075_AddMySettingsPage.cs" />
    <Compile Include="Migrations\Version 3.0\Version 1.3.0\201502101527075_AddMySettingsPage.Designer.cs">
      <DependentUpon>201502101527075_AddMySettingsPage.cs</DependentUpon>
    </Compile>
    <Compile Include="Migrations\Version 3.0\Version 1.3.0\201502111638534_AddGradesDefinedValue.cs" />
    <Compile Include="Migrations\Version 3.0\Version 1.3.0\201502111638534_AddGradesDefinedValue.Designer.cs">
      <DependentUpon>201502111638534_AddGradesDefinedValue.cs</DependentUpon>
    </Compile>
    <Compile Include="Migrations\Version 3.0\Version 1.3.0\201502121151303_UpdateBackgroundCheckWF.cs" />
    <Compile Include="Migrations\Version 3.0\Version 1.3.0\201502121151303_UpdateBackgroundCheckWF.Designer.cs">
      <DependentUpon>201502121151303_UpdateBackgroundCheckWF.cs</DependentUpon>
    </Compile>
    <Compile Include="Migrations\Version 3.0\Version 1.3.0\201502121513468_GroupSchedule.cs" />
    <Compile Include="Migrations\Version 3.0\Version 1.3.0\201502121513468_GroupSchedule.Designer.cs">
      <DependentUpon>201502121513468_GroupSchedule.cs</DependentUpon>
    </Compile>
    <Compile Include="Migrations\Version 3.0\Version 1.3.0\201502131814119_GraduationYear.cs" />
    <Compile Include="Migrations\Version 3.0\Version 1.3.0\201502131814119_GraduationYear.Designer.cs">
      <DependentUpon>201502131814119_GraduationYear.cs</DependentUpon>
    </Compile>
    <Compile Include="Migrations\Version 3.0\Version 1.3.0\201502141343544_ScheduleTypes.cs" />
    <Compile Include="Migrations\Version 3.0\Version 1.3.0\201502141343544_ScheduleTypes.Designer.cs">
      <DependentUpon>201502141343544_ScheduleTypes.cs</DependentUpon>
    </Compile>
    <Compile Include="Migrations\Version 3.0\Version 1.3.0\201502171622284_CascadeScheduleExclusion.cs" />
    <Compile Include="Migrations\Version 3.0\Version 1.3.0\201502171622284_CascadeScheduleExclusion.Designer.cs">
      <DependentUpon>201502171622284_CascadeScheduleExclusion.cs</DependentUpon>
    </Compile>
    <Compile Include="Migrations\Version 3.0\Version 1.3.0\201502181628400_SiteCommunicationPage.cs" />
    <Compile Include="Migrations\Version 3.0\Version 1.3.0\201502181628400_SiteCommunicationPage.Designer.cs">
      <DependentUpon>201502181628400_SiteCommunicationPage.cs</DependentUpon>
    </Compile>
    <Compile Include="Migrations\Version 3.0\Version 1.3.0\201502201729341_SendAttendanceReminder.cs" />
    <Compile Include="Migrations\Version 3.0\Version 1.3.0\201502201729341_SendAttendanceReminder.Designer.cs">
      <DependentUpon>201502201729341_SendAttendanceReminder.cs</DependentUpon>
    </Compile>
    <Compile Include="Migrations\Version 3.0\Version 1.3.0\201502202034342_CascadeFinancialTransactionImage.cs" />
    <Compile Include="Migrations\Version 3.0\Version 1.3.0\201502202034342_CascadeFinancialTransactionImage.Designer.cs">
      <DependentUpon>201502202034342_CascadeFinancialTransactionImage.cs</DependentUpon>
    </Compile>
    <Compile Include="Migrations\Version 3.0\Version 1.3.0\201502242100351_ValueAsPersonId.cs" />
    <Compile Include="Migrations\Version 3.0\Version 1.3.0\201502242100351_ValueAsPersonId.Designer.cs">
      <DependentUpon>201502242100351_ValueAsPersonId.cs</DependentUpon>
    </Compile>
    <Compile Include="Migrations\Version 3.0\Version 1.3.0\201502252105450_GroupToolboxGroupFinder.cs" />
    <Compile Include="Migrations\Version 3.0\Version 1.3.0\201502252105450_GroupToolboxGroupFinder.Designer.cs">
      <DependentUpon>201502252105450_GroupToolboxGroupFinder.cs</DependentUpon>
    </Compile>
    <Compile Include="Migrations\Version 3.0\Version 1.3.0\201502261828273_Benevolence.cs" />
    <Compile Include="Migrations\Version 3.0\Version 1.3.0\201502261828273_Benevolence.Designer.cs">
      <DependentUpon>201502261828273_Benevolence.cs</DependentUpon>
    </Compile>
    <Compile Include="Migrations\Version 3.0\Version 1.3.0\201502262153571_RemoveUnknownMaritalStatus.cs" />
    <Compile Include="Migrations\Version 3.0\Version 1.3.0\201502262153571_RemoveUnknownMaritalStatus.Designer.cs">
      <DependentUpon>201502262153571_RemoveUnknownMaritalStatus.cs</DependentUpon>
    </Compile>
    <Compile Include="Migrations\Version 3.0\Version 1.3.0\201502281307465_AttendanceReminderJob.cs" />
    <Compile Include="Migrations\Version 3.0\Version 1.3.0\201502281307465_AttendanceReminderJob.Designer.cs">
      <DependentUpon>201502281307465_AttendanceReminderJob.cs</DependentUpon>
    </Compile>
    <Compile Include="Migrations\Version 3.0\Version 1.3.0\201503091713044_FixBirthDateCol.cs" />
    <Compile Include="Migrations\Version 3.0\Version 1.3.0\201503091713044_FixBirthDateCol.Designer.cs">
      <DependentUpon>201503091713044_FixBirthDateCol.cs</DependentUpon>
    </Compile>
    <Compile Include="Migrations\Version 3.0\Version 1.3.0\201503101940064_FinanceRestEndpointsSecurity.cs" />
    <Compile Include="Migrations\Version 3.0\Version 1.3.0\201503101940064_FinanceRestEndpointsSecurity.Designer.cs">
      <DependentUpon>201503101940064_FinanceRestEndpointsSecurity.cs</DependentUpon>
    </Compile>
    <Compile Include="Migrations\Version 3.0\Version 1.3.1\201503272300012_AddIndexes.cs" />
    <Compile Include="Migrations\Version 3.0\Version 1.3.1\201503272300012_AddIndexes.Designer.cs">
      <DependentUpon>201503272300012_AddIndexes.cs</DependentUpon>
    </Compile>
    <Compile Include="Migrations\Version 3.0\Version 1.3.1\201504080019568_FixNullAddress.cs" />
    <Compile Include="Migrations\Version 3.0\Version 1.3.1\201504080019568_FixNullAddress.Designer.cs">
      <DependentUpon>201504080019568_FixNullAddress.cs</DependentUpon>
    </Compile>
    <Compile Include="Migrations\Version 4.0\Version 1.4.0\201504091807354_MergeTemplates.cs" />
    <Compile Include="Migrations\Version 4.0\Version 1.4.0\201504091807354_MergeTemplates.Designer.cs">
      <DependentUpon>201504091807354_MergeTemplates.cs</DependentUpon>
    </Compile>
    <Compile Include="Migrations\Version 4.0\Version 1.4.0\201504092126443_BadgeFixes.cs" />
    <Compile Include="Migrations\Version 4.0\Version 1.4.0\201504092126443_BadgeFixes.Designer.cs">
      <DependentUpon>201504092126443_BadgeFixes.cs</DependentUpon>
    </Compile>
    <Compile Include="Migrations\Version 4.0\Version 1.4.0\201504092142301_GroupSync.cs" />
    <Compile Include="Migrations\Version 4.0\Version 1.4.0\201504092142301_GroupSync.Designer.cs">
      <DependentUpon>201504092142301_GroupSync.cs</DependentUpon>
    </Compile>
    <Compile Include="Migrations\Version 4.0\Version 1.4.0\201504102058357_FinancialAccountUrl.cs" />
    <Compile Include="Migrations\Version 4.0\Version 1.4.0\201504102058357_FinancialAccountUrl.Designer.cs">
      <DependentUpon>201504102058357_FinancialAccountUrl.cs</DependentUpon>
    </Compile>
    <Compile Include="Migrations\Version 4.0\Version 1.4.0\201504102155550_AddFinancialGateway.cs" />
    <Compile Include="Migrations\Version 4.0\Version 1.4.0\201504102155550_AddFinancialGateway.Designer.cs">
      <DependentUpon>201504102155550_AddFinancialGateway.cs</DependentUpon>
    </Compile>
    <Compile Include="Migrations\Version 4.0\Version 1.4.0\201504102222449_BenevolencePages.cs" />
    <Compile Include="Migrations\Version 4.0\Version 1.4.0\201504102222449_BenevolencePages.Designer.cs">
      <DependentUpon>201504102222449_BenevolencePages.cs</DependentUpon>
    </Compile>
    <Compile Include="Migrations\Version 4.0\Version 1.4.0\201504131119451_AddForeignIdIndex.cs" />
    <Compile Include="Migrations\Version 4.0\Version 1.4.0\201504131119451_AddForeignIdIndex.Designer.cs">
      <DependentUpon>201504131119451_AddForeignIdIndex.cs</DependentUpon>
    </Compile>
    <Compile Include="Migrations\Version 4.0\Version 1.4.0\201504132125186_VolunteerCheckin.cs" />
    <Compile Include="Migrations\Version 4.0\Version 1.4.0\201504132125186_VolunteerCheckin.Designer.cs">
      <DependentUpon>201504132125186_VolunteerCheckin.cs</DependentUpon>
    </Compile>
    <Compile Include="Migrations\Version 4.0\Version 1.4.0\201504220055167_BenevolenceResultCascade.cs" />
    <Compile Include="Migrations\Version 4.0\Version 1.4.0\201504220055167_BenevolenceResultCascade.Designer.cs">
      <DependentUpon>201504220055167_BenevolenceResultCascade.cs</DependentUpon>
    </Compile>
    <Compile Include="Migrations\Version 4.0\Version 1.4.0\201504222320060_BenevolenceSecurityAndPersonProfile.cs" />
    <Compile Include="Migrations\Version 4.0\Version 1.4.0\201504222320060_BenevolenceSecurityAndPersonProfile.Designer.cs">
      <DependentUpon>201504222320060_BenevolenceSecurityAndPersonProfile.cs</DependentUpon>
    </Compile>
    <Compile Include="Migrations\Version 4.0\Version 1.4.0\201504271640047_GroupRequirements.cs" />
    <Compile Include="Migrations\Version 4.0\Version 1.4.0\201504271640047_GroupRequirements.Designer.cs">
      <DependentUpon>201504271640047_GroupRequirements.cs</DependentUpon>
    </Compile>
    <Compile Include="Migrations\Version 4.0\Version 1.4.0\201504281832485_GroupRequirementsJob.cs" />
    <Compile Include="Migrations\Version 4.0\Version 1.4.0\201504281832485_GroupRequirementsJob.Designer.cs">
      <DependentUpon>201504281832485_GroupRequirementsJob.cs</DependentUpon>
    </Compile>
    <Compile Include="Migrations\Version 4.0\Version 1.4.0\201504282223529_PersonPreviousName.cs" />
    <Compile Include="Migrations\Version 4.0\Version 1.4.0\201504282223529_PersonPreviousName.Designer.cs">
      <DependentUpon>201504282223529_PersonPreviousName.cs</DependentUpon>
    </Compile>
    <Compile Include="Migrations\Version 4.0\Version 1.4.0\201504290136417_GroupGeofenceFunctions.cs" />
    <Compile Include="Migrations\Version 4.0\Version 1.4.0\201504290136417_GroupGeofenceFunctions.Designer.cs">
      <DependentUpon>201504290136417_GroupGeofenceFunctions.cs</DependentUpon>
    </Compile>
    <Compile Include="Migrations\Version 4.0\Version 1.4.0\201505052324260_KioskPages.cs" />
    <Compile Include="Migrations\Version 4.0\Version 1.4.0\201505052324260_KioskPages.Designer.cs">
      <DependentUpon>201505052324260_KioskPages.cs</DependentUpon>
    </Compile>
    <Compile Include="Migrations\Version 4.0\Version 1.4.0\201505082032285_GeofencingGroupMembers.cs" />
    <Compile Include="Migrations\Version 4.0\Version 1.4.0\201505082032285_GeofencingGroupMembers.Designer.cs">
      <DependentUpon>201505082032285_GeofencingGroupMembers.cs</DependentUpon>
    </Compile>
    <Compile Include="Migrations\Version 4.0\Version 1.4.0\201505112208051_CheckinOverride.cs" />
    <Compile Include="Migrations\Version 4.0\Version 1.4.0\201505112208051_CheckinOverride.Designer.cs">
      <DependentUpon>201505112208051_CheckinOverride.cs</DependentUpon>
    </Compile>
    <Compile Include="Migrations\Version 4.0\Version 1.4.0\201505120621198_AttendanceDateTimeIndex.cs" />
    <Compile Include="Migrations\Version 4.0\Version 1.4.0\201505120621198_AttendanceDateTimeIndex.Designer.cs">
      <DependentUpon>201505120621198_AttendanceDateTimeIndex.cs</DependentUpon>
    </Compile>
    <Compile Include="Migrations\Version 4.0\Version 1.4.0\201505142322514_GroupMemberWorkflowTrigger.cs" />
    <Compile Include="Migrations\Version 4.0\Version 1.4.0\201505142322514_GroupMemberWorkflowTrigger.Designer.cs">
      <DependentUpon>201505142322514_GroupMemberWorkflowTrigger.cs</DependentUpon>
    </Compile>
    <Compile Include="Migrations\Version 4.0\Version 1.4.0\201505191924369_LoginForCheckinManager.cs" />
    <Compile Include="Migrations\Version 4.0\Version 1.4.0\201505191924369_LoginForCheckinManager.Designer.cs">
      <DependentUpon>201505191924369_LoginForCheckinManager.cs</DependentUpon>
    </Compile>
    <Compile Include="Migrations\Version 4.0\Version 1.4.0\201505192248108_GroupMemberTriggerOrder.cs" />
    <Compile Include="Migrations\Version 4.0\Version 1.4.0\201505192248108_GroupMemberTriggerOrder.Designer.cs">
      <DependentUpon>201505192248108_GroupMemberTriggerOrder.cs</DependentUpon>
    </Compile>
    <Compile Include="Migrations\Version 4.0\Version 1.4.0\201505211643009_EventCalendarModel.cs" />
    <Compile Include="Migrations\Version 4.0\Version 1.4.0\201505211643009_EventCalendarModel.Designer.cs">
      <DependentUpon>201505211643009_EventCalendarModel.cs</DependentUpon>
    </Compile>
    <Compile Include="Migrations\Version 4.0\Version 1.4.0\201505260347124_PersonGivingId.cs" />
    <Compile Include="Migrations\Version 4.0\Version 1.4.0\201505260347124_PersonGivingId.Designer.cs">
      <DependentUpon>201505260347124_PersonGivingId.cs</DependentUpon>
    </Compile>
    <Compile Include="Migrations\Version 4.0\Version 1.4.0\201505271629551_BackgroundCheckGroupRequirement.cs" />
    <Compile Include="Migrations\Version 4.0\Version 1.4.0\201505271629551_BackgroundCheckGroupRequirement.Designer.cs">
      <DependentUpon>201505271629551_BackgroundCheckGroupRequirement.cs</DependentUpon>
    </Compile>
    <Compile Include="Migrations\Version 4.0\Version 1.4.0\201505272036198_GroupIsPublic.cs" />
    <Compile Include="Migrations\Version 4.0\Version 1.4.0\201505272036198_GroupIsPublic.Designer.cs">
      <DependentUpon>201505272036198_GroupIsPublic.cs</DependentUpon>
    </Compile>
    <Compile Include="Migrations\Version 4.0\Version 1.4.0\201505282233265_CheckinUpdateData.cs" />
    <Compile Include="Migrations\Version 4.0\Version 1.4.0\201505282233265_CheckinUpdateData.Designer.cs">
      <DependentUpon>201505282233265_CheckinUpdateData.cs</DependentUpon>
    </Compile>
    <Compile Include="Migrations\Version 4.0\Version 1.4.0\201506012143213_EventCalendarModelUpdate.cs" />
    <Compile Include="Migrations\Version 4.0\Version 1.4.0\201506012143213_EventCalendarModelUpdate.Designer.cs">
      <DependentUpon>201506012143213_EventCalendarModelUpdate.cs</DependentUpon>
    </Compile>
    <Compile Include="Migrations\Version 4.0\Version 1.4.0\201506021134294_NoteTypeReDo.cs" />
    <Compile Include="Migrations\Version 4.0\Version 1.4.0\201506021134294_NoteTypeReDo.Designer.cs">
      <DependentUpon>201506021134294_NoteTypeReDo.cs</DependentUpon>
    </Compile>
    <Compile Include="Migrations\Version 4.0\Version 1.4.0\201506051725071_CalendarPagesAndRegistrationConfig.cs" />
    <Compile Include="Migrations\Version 4.0\Version 1.4.0\201506051725071_CalendarPagesAndRegistrationConfig.Designer.cs">
      <DependentUpon>201506051725071_CalendarPagesAndRegistrationConfig.cs</DependentUpon>
    </Compile>
    <Compile Include="Migrations\Version 4.0\Version 1.4.0\201506051749054_AddSampleMergeDocs.cs" />
    <Compile Include="Migrations\Version 4.0\Version 1.4.0\201506051749054_AddSampleMergeDocs.Designer.cs">
      <DependentUpon>201506051749054_AddSampleMergeDocs.cs</DependentUpon>
    </Compile>
    <Compile Include="Migrations\Version 4.0\Version 1.4.0\201506092003544_LabelUpdateGroupMemberIsNotified.cs" />
    <Compile Include="Migrations\Version 4.0\Version 1.4.0\201506092003544_LabelUpdateGroupMemberIsNotified.Designer.cs">
      <DependentUpon>201506092003544_LabelUpdateGroupMemberIsNotified.cs</DependentUpon>
    </Compile>
    <Compile Include="Migrations\Version 4.0\Version 1.4.0\201506101334446_GivingLeaderId.cs" />
    <Compile Include="Migrations\Version 4.0\Version 1.4.0\201506101334446_GivingLeaderId.Designer.cs">
      <DependentUpon>201506101334446_GivingLeaderId.cs</DependentUpon>
    </Compile>
    <Compile Include="Migrations\Version 4.0\Version 1.4.0\201506101814103_CheckinWelcomeManager.cs" />
    <Compile Include="Migrations\Version 4.0\Version 1.4.0\201506101814103_CheckinWelcomeManager.Designer.cs">
      <DependentUpon>201506101814103_CheckinWelcomeManager.cs</DependentUpon>
    </Compile>
    <Compile Include="Migrations\Version 4.0\Version 1.4.0\201506111550188_PledgeAnalytics.cs" />
    <Compile Include="Migrations\Version 4.0\Version 1.4.0\201506111550188_PledgeAnalytics.Designer.cs">
      <DependentUpon>201506111550188_PledgeAnalytics.cs</DependentUpon>
    </Compile>
    <Compile Include="Migrations\Version 4.0\Version 1.4.0\201506112030400_PersonDaysUntilBirthday.cs" />
    <Compile Include="Migrations\Version 4.0\Version 1.4.0\201506112030400_PersonDaysUntilBirthday.Designer.cs">
      <DependentUpon>201506112030400_PersonDaysUntilBirthday.cs</DependentUpon>
    </Compile>
    <Compile Include="Migrations\Version 4.0\Version 1.4.0\201506121300596_FinancialAnalyticsProcs.cs" />
    <Compile Include="Migrations\Version 4.0\Version 1.4.0\201506121300596_FinancialAnalyticsProcs.Designer.cs">
      <DependentUpon>201506121300596_FinancialAnalyticsProcs.cs</DependentUpon>
    </Compile>
    <Compile Include="Migrations\Version 4.0\Version 1.4.0\201506130028565_AttributeValueAsDateTimeIndex.cs" />
    <Compile Include="Migrations\Version 4.0\Version 1.4.0\201506130028565_AttributeValueAsDateTimeIndex.Designer.cs">
      <DependentUpon>201506130028565_AttributeValueAsDateTimeIndex.cs</DependentUpon>
    </Compile>
    <Compile Include="Migrations\Version 4.0\Version 1.4.0\201506131732236_FinancialHistory.cs" />
    <Compile Include="Migrations\Version 4.0\Version 1.4.0\201506131732236_FinancialHistory.Designer.cs">
      <DependentUpon>201506131732236_FinancialHistory.cs</DependentUpon>
    </Compile>
    <Compile Include="Migrations\Version 4.0\Version 1.4.0\201506162223455_EnsurePersonAlias.cs" />
    <Compile Include="Migrations\Version 4.0\Version 1.4.0\201506162223455_EnsurePersonAlias.Designer.cs">
      <DependentUpon>201506162223455_EnsurePersonAlias.cs</DependentUpon>
    </Compile>
    <Compile Include="Migrations\Version 4.0\Version 1.4.0\201506170003272_UpdateCalendarBlocks.cs" />
    <Compile Include="Migrations\Version 4.0\Version 1.4.0\201506170003272_UpdateCalendarBlocks.Designer.cs">
      <DependentUpon>201506170003272_UpdateCalendarBlocks.cs</DependentUpon>
    </Compile>
    <Compile Include="Migrations\Version 4.0\Version 1.4.0\201506242325188_GeoSpatialIndexes.cs" />
    <Compile Include="Migrations\Version 4.0\Version 1.4.0\201506242325188_GeoSpatialIndexes.Designer.cs">
      <DependentUpon>201506242325188_GeoSpatialIndexes.cs</DependentUpon>
    </Compile>
    <Compile Include="Migrations\Version 4.0\Version 1.4.0\201506251213475_EventRegistration.cs" />
    <Compile Include="Migrations\Version 4.0\Version 1.4.0\201506251213475_EventRegistration.Designer.cs">
      <DependentUpon>201506251213475_EventRegistration.cs</DependentUpon>
    </Compile>
    <Compile Include="Migrations\Version 4.0\Version 1.4.0\201506252108267_EventRegistration2.cs" />
    <Compile Include="Migrations\Version 4.0\Version 1.4.0\201506252108267_EventRegistration2.Designer.cs">
      <DependentUpon>201506252108267_EventRegistration2.cs</DependentUpon>
    </Compile>
    <Compile Include="Migrations\Version 4.0\Version 1.4.0\201506261611122_DeceasedNotNull.cs" />
    <Compile Include="Migrations\Version 4.0\Version 1.4.0\201506261611122_DeceasedNotNull.Designer.cs">
      <DependentUpon>201506261611122_DeceasedNotNull.cs</DependentUpon>
    </Compile>
    <Compile Include="Migrations\Version 4.0\Version 1.4.0\201506271652457_ConnectionModel.cs" />
    <Compile Include="Migrations\Version 4.0\Version 1.4.0\201506271652457_ConnectionModel.Designer.cs">
      <DependentUpon>201506271652457_ConnectionModel.cs</DependentUpon>
    </Compile>
    <Compile Include="Migrations\Version 4.0\Version 1.4.0\201506271657585_ConnectionPages.cs" />
    <Compile Include="Migrations\Version 4.0\Version 1.4.0\201506271657585_ConnectionPages.Designer.cs">
      <DependentUpon>201506271657585_ConnectionPages.cs</DependentUpon>
    </Compile>
    <Compile Include="Migrations\Version 4.0\Version 1.4.0\201506281615197_GivingAnalyticsEmail.cs" />
    <Compile Include="Migrations\Version 4.0\Version 1.4.0\201506281615197_GivingAnalyticsEmail.Designer.cs">
      <DependentUpon>201506281615197_GivingAnalyticsEmail.cs</DependentUpon>
    </Compile>
    <Compile Include="Migrations\Version 4.0\Version 1.4.0\201507022028551_InvolvementSignup.cs" />
    <Compile Include="Migrations\Version 4.0\Version 1.4.0\201507022028551_InvolvementSignup.Designer.cs">
      <DependentUpon>201507022028551_InvolvementSignup.cs</DependentUpon>
    </Compile>
    <Compile Include="Migrations\Version 4.0\Version 1.4.0\201507022137466_AddReceiveRequirementsNotificationField.cs" />
    <Compile Include="Migrations\Version 4.0\Version 1.4.0\201507022137466_AddReceiveRequirementsNotificationField.Designer.cs">
      <DependentUpon>201507022137466_AddReceiveRequirementsNotificationField.cs</DependentUpon>
    </Compile>
    <Compile Include="Migrations\Version 4.0\Version 1.4.0\201507022249057_ConnectionRename.cs" />
    <Compile Include="Migrations\Version 4.0\Version 1.4.0\201507022249057_ConnectionRename.Designer.cs">
      <DependentUpon>201507022249057_ConnectionRename.cs</DependentUpon>
    </Compile>
    <Compile Include="Migrations\Version 4.0\Version 1.4.0\201507040004588_GroupRequirementsCommunicationApproval.cs" />
    <Compile Include="Migrations\Version 4.0\Version 1.4.0\201507040004588_GroupRequirementsCommunicationApproval.Designer.cs">
      <DependentUpon>201507040004588_GroupRequirementsCommunicationApproval.cs</DependentUpon>
    </Compile>
    <Compile Include="Migrations\Version 4.0\Version 1.4.0\201507051315095_GroupRequirementsCommunicationApproval2.cs" />
    <Compile Include="Migrations\Version 4.0\Version 1.4.0\201507051315095_GroupRequirementsCommunicationApproval2.Designer.cs">
      <DependentUpon>201507051315095_GroupRequirementsCommunicationApproval2.cs</DependentUpon>
    </Compile>
    <Compile Include="Migrations\Version 4.0\Version 1.4.0\201507051852159_EventRegistration3.cs" />
    <Compile Include="Migrations\Version 4.0\Version 1.4.0\201507051852159_EventRegistration3.Designer.cs">
      <DependentUpon>201507051852159_EventRegistration3.cs</DependentUpon>
    </Compile>
    <Compile Include="Migrations\Version 4.0\Version 1.4.0\201507062330051_GroupRequirementsNotificationEmail.cs" />
    <Compile Include="Migrations\Version 4.0\Version 1.4.0\201507062330051_GroupRequirementsNotificationEmail.Designer.cs">
      <DependentUpon>201507062330051_GroupRequirementsNotificationEmail.cs</DependentUpon>
    </Compile>
    <Compile Include="Migrations\Version 4.0\Version 1.4.0\201507072208323_WorkflowTriggerModelAddition.cs" />
    <Compile Include="Migrations\Version 4.0\Version 1.4.0\201507072208323_WorkflowTriggerModelAddition.Designer.cs">
      <DependentUpon>201507072208323_WorkflowTriggerModelAddition.cs</DependentUpon>
    </Compile>
    <Compile Include="Migrations\Version 4.0\Version 1.4.0\201507081827047_SampleCalendarEvents.cs" />
    <Compile Include="Migrations\Version 4.0\Version 1.4.0\201507081827047_SampleCalendarEvents.Designer.cs">
      <DependentUpon>201507081827047_SampleCalendarEvents.cs</DependentUpon>
    </Compile>
    <Compile Include="Migrations\Version 4.0\Version 1.4.0\201507090009307_ExternalCalendarPageChanges.cs" />
    <Compile Include="Migrations\Version 4.0\Version 1.4.0\201507090009307_ExternalCalendarPageChanges.Designer.cs">
      <DependentUpon>201507090009307_ExternalCalendarPageChanges.cs</DependentUpon>
    </Compile>
    <Compile Include="Migrations\Version 4.0\Version 1.4.0\201507092222013_EventDetailPage.cs" />
    <Compile Include="Migrations\Version 4.0\Version 1.4.0\201507092222013_EventDetailPage.Designer.cs">
      <DependentUpon>201507092222013_EventDetailPage.cs</DependentUpon>
    </Compile>
    <Compile Include="Migrations\Version 4.0\Version 1.4.0\201507101513117_Thing.cs" />
    <Compile Include="Migrations\Version 4.0\Version 1.4.0\201507101513117_Thing.Designer.cs">
      <DependentUpon>201507101513117_Thing.cs</DependentUpon>
    </Compile>
    <Compile Include="Migrations\Version 4.0\Version 1.4.0\201507101742120_GroupAlternatePlacement.cs" />
    <Compile Include="Migrations\Version 4.0\Version 1.4.0\201507101742120_GroupAlternatePlacement.Designer.cs">
      <DependentUpon>201507101742120_GroupAlternatePlacement.cs</DependentUpon>
    </Compile>
    <Compile Include="Migrations\Version 4.0\Version 1.4.0\201507102258155_ExternalCalendarBlockAttributeChange.cs" />
    <Compile Include="Migrations\Version 4.0\Version 1.4.0\201507102258155_ExternalCalendarBlockAttributeChange.Designer.cs">
      <DependentUpon>201507102258155_ExternalCalendarBlockAttributeChange.cs</DependentUpon>
    </Compile>
    <Compile Include="Migrations\Version 4.0\Version 1.4.0\201507110056350_GroupMemberNote.cs" />
    <Compile Include="Migrations\Version 4.0\Version 1.4.0\201507110056350_GroupMemberNote.Designer.cs">
      <DependentUpon>201507110056350_GroupMemberNote.cs</DependentUpon>
    </Compile>
    <Compile Include="Migrations\Version 4.0\Version 1.4.0\201507121943445_RegistrationEmails.cs" />
    <Compile Include="Migrations\Version 4.0\Version 1.4.0\201507121943445_RegistrationEmails.Designer.cs">
      <DependentUpon>201507121943445_RegistrationEmails.cs</DependentUpon>
    </Compile>
    <Compile Include="Migrations\Version 4.0\Version 1.4.0\201507132112274_PublicAccountFields.cs" />
    <Compile Include="Migrations\Version 4.0\Version 1.4.0\201507132112274_PublicAccountFields.Designer.cs">
      <DependentUpon>201507132112274_PublicAccountFields.cs</DependentUpon>
    </Compile>
    <Compile Include="Migrations\Version 4.0\Version 1.4.0\201507132121233_RegistrationReminder.cs" />
    <Compile Include="Migrations\Version 4.0\Version 1.4.0\201507132121233_RegistrationReminder.Designer.cs">
      <DependentUpon>201507132121233_RegistrationReminder.cs</DependentUpon>
    </Compile>
    <Compile Include="Migrations\Version 4.0\Version 1.4.0\201507171137229_RegistrationInstanceContactPhone.cs" />
    <Compile Include="Migrations\Version 4.0\Version 1.4.0\201507171137229_RegistrationInstanceContactPhone.Designer.cs">
      <DependentUpon>201507171137229_RegistrationInstanceContactPhone.cs</DependentUpon>
    </Compile>
    <Compile Include="Migrations\Version 4.0\Version 1.4.0\201507181918494_ConnectionChangesAndSampleData.cs" />
    <Compile Include="Migrations\Version 4.0\Version 1.4.0\201507181918494_ConnectionChangesAndSampleData.Designer.cs">
      <DependentUpon>201507181918494_ConnectionChangesAndSampleData.cs</DependentUpon>
    </Compile>
    <Compile Include="Migrations\Version 4.0\Version 1.4.0\201507200334416_RegistrationNavigationWizard.cs" />
    <Compile Include="Migrations\Version 4.0\Version 1.4.0\201507200334416_RegistrationNavigationWizard.Designer.cs">
      <DependentUpon>201507200334416_RegistrationNavigationWizard.cs</DependentUpon>
    </Compile>
    <Compile Include="Migrations\Version 4.0\Version 1.4.0\201507201757258_MyDashboard.cs" />
    <Compile Include="Migrations\Version 4.0\Version 1.4.0\201507201757258_MyDashboard.Designer.cs">
      <DependentUpon>201507201757258_MyDashboard.cs</DependentUpon>
    </Compile>
    <Compile Include="Migrations\Version 4.0\Version 1.4.0\201507212236398_BatchNote.cs" />
    <Compile Include="Migrations\Version 4.0\Version 1.4.0\201507212236398_BatchNote.Designer.cs">
      <DependentUpon>201507212236398_BatchNote.cs</DependentUpon>
    </Compile>
    <Compile Include="Migrations\Version 4.0\Version 1.4.0\201507232010232_EventItemOccurrence.cs" />
    <Compile Include="Migrations\Version 4.0\Version 1.4.0\201507232010232_EventItemOccurrence.Designer.cs">
      <DependentUpon>201507232010232_EventItemOccurrence.cs</DependentUpon>
    </Compile>
    <Compile Include="Migrations\Version 4.0\Version 1.4.0\201507281546100_CalendarContentChannel.cs" />
    <Compile Include="Migrations\Version 4.0\Version 1.4.0\201507281546100_CalendarContentChannel.Designer.cs">
      <DependentUpon>201507281546100_CalendarContentChannel.cs</DependentUpon>
    </Compile>
    <Compile Include="Migrations\Version 4.0\Version 1.4.0\201507291132307_ConnectionOppDesc.cs" />
    <Compile Include="Migrations\Version 4.0\Version 1.4.0\201507291132307_ConnectionOppDesc.Designer.cs">
      <DependentUpon>201507291132307_ConnectionOppDesc.cs</DependentUpon>
    </Compile>
    <Compile Include="Migrations\Version 4.0\Version 1.4.0\201507292137440_ExternalConnectionRename.cs" />
    <Compile Include="Migrations\Version 4.0\Version 1.4.0\201507292137440_ExternalConnectionRename.Designer.cs">
      <DependentUpon>201507292137440_ExternalConnectionRename.cs</DependentUpon>
    </Compile>
    <Compile Include="Migrations\Version 4.0\Version 1.4.0\201508010008536_BackgroundCheckExpiringSoon.cs" />
    <Compile Include="Migrations\Version 4.0\Version 1.4.0\201508010008536_BackgroundCheckExpiringSoon.Designer.cs">
      <DependentUpon>201508010008536_BackgroundCheckExpiringSoon.cs</DependentUpon>
    </Compile>
    <Compile Include="Migrations\Version 4.0\Version 1.4.0\201508041124356_RegistrationContact.cs" />
    <Compile Include="Migrations\Version 4.0\Version 1.4.0\201508041124356_RegistrationContact.Designer.cs">
      <DependentUpon>201508041124356_RegistrationContact.cs</DependentUpon>
    </Compile>
    <Compile Include="Migrations\Version 4.0\Version 1.4.0\201508041445328_RemoveEventItemSchedules.cs" />
    <Compile Include="Migrations\Version 4.0\Version 1.4.0\201508041445328_RemoveEventItemSchedules.Designer.cs">
      <DependentUpon>201508041445328_RemoveEventItemSchedules.cs</DependentUpon>
    </Compile>
    <Compile Include="Migrations\Version 4.0\Version 1.4.0\201508041652255_RenameCalendarItemBlocks.cs" />
    <Compile Include="Migrations\Version 4.0\Version 1.4.0\201508041652255_RenameCalendarItemBlocks.Designer.cs">
      <DependentUpon>201508041652255_RenameCalendarItemBlocks.cs</DependentUpon>
    </Compile>
    <Compile Include="Migrations\Version 4.0\Version 1.4.0\201508051711051_ConnectorGroup.cs" />
    <Compile Include="Migrations\Version 4.0\Version 1.4.0\201508051711051_ConnectorGroup.Designer.cs">
      <DependentUpon>201508051711051_ConnectorGroup.cs</DependentUpon>
    </Compile>
    <Compile Include="Migrations\Version 4.0\Version 1.4.0\201508111253454_SiteMobilePage.cs" />
    <Compile Include="Migrations\Version 4.0\Version 1.4.0\201508111253454_SiteMobilePage.Designer.cs">
      <DependentUpon>201508111253454_SiteMobilePage.cs</DependentUpon>
    </Compile>
    <Compile Include="Migrations\Version 4.0\Version 1.4.0\201508111636214_FinancialPaymentDetails.cs" />
    <Compile Include="Migrations\Version 4.0\Version 1.4.0\201508111636214_FinancialPaymentDetails.Designer.cs">
      <DependentUpon>201508111636214_FinancialPaymentDetails.cs</DependentUpon>
    </Compile>
    <Compile Include="Migrations\Version 4.0\Version 1.4.0\201508112300341_FinancialTransactionMICRUpdates.cs" />
    <Compile Include="Migrations\Version 4.0\Version 1.4.0\201508112300341_FinancialTransactionMICRUpdates.Designer.cs">
      <DependentUpon>201508112300341_FinancialTransactionMICRUpdates.cs</DependentUpon>
    </Compile>
    <Compile Include="Migrations\Version 4.0\Version 1.4.0\201508162108504_FollowingEventsSuggestions.cs" />
    <Compile Include="Migrations\Version 4.0\Version 1.4.0\201508162108504_FollowingEventsSuggestions.Designer.cs">
      <DependentUpon>201508162108504_FollowingEventsSuggestions.cs</DependentUpon>
    </Compile>
    <Compile Include="Migrations\Version 4.0\Version 1.4.0\201508171751190_FollowingEventNotification.cs" />
    <Compile Include="Migrations\Version 4.0\Version 1.4.0\201508171751190_FollowingEventNotification.Designer.cs">
      <DependentUpon>201508171751190_FollowingEventNotification.cs</DependentUpon>
    </Compile>
    <Compile Include="Migrations\Version 4.0\Version 1.4.0\201508211242545_OpportunitySummary.cs" />
    <Compile Include="Migrations\Version 4.0\Version 1.4.0\201508211242545_OpportunitySummary.Designer.cs">
      <DependentUpon>201508211242545_OpportunitySummary.cs</DependentUpon>
    </Compile>
    <Compile Include="Migrations\Version 4.0\Version 1.4.0\201508241735382_RegistrationPersonNote.cs" />
    <Compile Include="Migrations\Version 4.0\Version 1.4.0\201508241735382_RegistrationPersonNote.Designer.cs">
      <DependentUpon>201508241735382_RegistrationPersonNote.cs</DependentUpon>
    </Compile>
    <Compile Include="Migrations\Version 4.0\Version 1.4.0\201508311621277_ContentChannelIncludeTime.cs" />
    <Compile Include="Migrations\Version 4.0\Version 1.4.0\201508311621277_ContentChannelIncludeTime.Designer.cs">
      <DependentUpon>201508311621277_ContentChannelIncludeTime.cs</DependentUpon>
    </Compile>
    <Compile Include="Migrations\Version 4.0\Version 1.4.0\201509022116398_EntitySetPurpose.cs" />
    <Compile Include="Migrations\Version 4.0\Version 1.4.0\201509022116398_EntitySetPurpose.Designer.cs">
      <DependentUpon>201509022116398_EntitySetPurpose.cs</DependentUpon>
    </Compile>
    <Compile Include="Migrations\Version 4.0\Version 1.4.0\201509032145388_PersonMergeRequests.cs" />
    <Compile Include="Migrations\Version 4.0\Version 1.4.0\201509032145388_PersonMergeRequests.Designer.cs">
      <DependentUpon>201509032145388_PersonMergeRequests.cs</DependentUpon>
    </Compile>
    <Compile Include="Migrations\Version 4.0\Version 1.4.0\201509032344556_FollowingOrder.cs" />
    <Compile Include="Migrations\Version 4.0\Version 1.4.0\201509032344556_FollowingOrder.Designer.cs">
      <DependentUpon>201509032344556_FollowingOrder.cs</DependentUpon>
    </Compile>
    <Compile Include="Migrations\Version 4.0\Version 1.4.0\201509051336165_ForeignKeys.cs" />
    <Compile Include="Migrations\Version 4.0\Version 1.4.0\201509051336165_ForeignKeys.Designer.cs">
      <DependentUpon>201509051336165_ForeignKeys.cs</DependentUpon>
    </Compile>
    <Compile Include="Migrations\Version 4.0\Version 1.4.0\201509081615443_PersonIsEmailActive.cs" />
    <Compile Include="Migrations\Version 4.0\Version 1.4.0\201509081615443_PersonIsEmailActive.Designer.cs">
      <DependentUpon>201509081615443_PersonIsEmailActive.cs</DependentUpon>
    </Compile>
    <Compile Include="Migrations\Version 4.0\Version 1.4.0\201509100552294_ExternalGivingPageCleanup.cs" />
    <Compile Include="Migrations\Version 4.0\Version 1.4.0\201509100552294_ExternalGivingPageCleanup.Designer.cs">
      <DependentUpon>201509100552294_ExternalGivingPageCleanup.cs</DependentUpon>
    </Compile>
    <Compile Include="Migrations\Version 4.0\Version 1.4.0\201509142356209_InternalPrayerPagesReorg.cs" />
    <Compile Include="Migrations\Version 4.0\Version 1.4.0\201509142356209_InternalPrayerPagesReorg.Designer.cs">
      <DependentUpon>201509142356209_InternalPrayerPagesReorg.cs</DependentUpon>
    </Compile>
    <Compile Include="Migrations\Version 4.0\Version 1.4.0\201509182248342_ExtendWorkflowName.cs" />
    <Compile Include="Migrations\Version 4.0\Version 1.4.0\201509182248342_ExtendWorkflowName.Designer.cs">
      <DependentUpon>201509182248342_ExtendWorkflowName.cs</DependentUpon>
    </Compile>
    <Compile Include="Migrations\Version 4.0\Version 1.4.0\201509221742129_PageViewNormalized.cs" />
    <Compile Include="Migrations\Version 4.0\Version 1.4.0\201509221742129_PageViewNormalized.Designer.cs">
      <DependentUpon>201509221742129_PageViewNormalized.cs</DependentUpon>
    </Compile>
    <Compile Include="Migrations\Version 4.0\Version 1.4.0\201509242206062_GroupAttendanceRoster.cs" />
    <Compile Include="Migrations\Version 4.0\Version 1.4.0\201509242206062_GroupAttendanceRoster.Designer.cs">
      <DependentUpon>201509242206062_GroupAttendanceRoster.cs</DependentUpon>
    </Compile>
    <Compile Include="Migrations\Version 4.0\Version 1.4.0\201509282250466_PageViewLoggingDefaults.cs" />
    <Compile Include="Migrations\Version 4.0\Version 1.4.0\201509282250466_PageViewLoggingDefaults.Designer.cs">
      <DependentUpon>201509282250466_PageViewLoggingDefaults.cs</DependentUpon>
    </Compile>
    <Compile Include="Migrations\Version 4.0\Version 1.4.0\201510052102211_ConnectionRequests.cs" />
    <Compile Include="Migrations\Version 4.0\Version 1.4.0\201510052102211_ConnectionRequests.Designer.cs">
      <DependentUpon>201510052102211_ConnectionRequests.cs</DependentUpon>
    </Compile>
    <Compile Include="Migrations\Version 4.0\Version 1.4.0\201510082215386_ComputedSundayDate.cs" />
    <Compile Include="Migrations\Version 4.0\Version 1.4.0\201510082215386_ComputedSundayDate.Designer.cs">
      <DependentUpon>201510082215386_ComputedSundayDate.cs</DependentUpon>
    </Compile>
    <Compile Include="Migrations\Version 4.0\Version 1.4.0\201510141725294_GroupTypeShowConnectionStatus.cs" />
    <Compile Include="Migrations\Version 4.0\Version 1.4.0\201510141725294_GroupTypeShowConnectionStatus.Designer.cs">
      <DependentUpon>201510141725294_GroupTypeShowConnectionStatus.cs</DependentUpon>
    </Compile>
    <Compile Include="Migrations\Version 4.0\Version 1.4.0\201510161148387_IncreaseAttributeNameLen.cs" />
    <Compile Include="Migrations\Version 4.0\Version 1.4.0\201510161148387_IncreaseAttributeNameLen.Designer.cs">
      <DependentUpon>201510161148387_IncreaseAttributeNameLen.cs</DependentUpon>
    </Compile>
    <Compile Include="Migrations\Version 4.0\Version 1.4.0\201510212201505_TransactionRefund.cs" />
    <Compile Include="Migrations\Version 4.0\Version 1.4.0\201510212201505_TransactionRefund.Designer.cs">
      <DependentUpon>201510212201505_TransactionRefund.cs</DependentUpon>
    </Compile>
    <Compile Include="Migrations\Version 4.0\Version 1.4.0\201511030007406_AllowSearchTrue.cs" />
    <Compile Include="Migrations\Version 4.0\Version 1.4.0\201511030007406_AllowSearchTrue.Designer.cs">
      <DependentUpon>201511030007406_AllowSearchTrue.cs</DependentUpon>
    </Compile>
    <Compile Include="Migrations\Version 4.0\Version 1.4.0\201511081410353_DefaultConnector.cs" />
    <Compile Include="Migrations\Version 4.0\Version 1.4.0\201511081410353_DefaultConnector.Designer.cs">
      <DependentUpon>201511081410353_DefaultConnector.cs</DependentUpon>
    </Compile>
    <Compile Include="Migrations\Version 4.0\Version 1.4.0\201511162216129_RecentRegistrationsLava.cs" />
    <Compile Include="Migrations\Version 4.0\Version 1.4.0\201511162216129_RecentRegistrationsLava.Designer.cs">
      <DependentUpon>201511162216129_RecentRegistrationsLava.cs</DependentUpon>
    </Compile>
    <Compile Include="Migrations\Version 4.0\Version 1.4.0\201511182310362_ProtectMyMinistry.cs" />
    <Compile Include="Migrations\Version 4.0\Version 1.4.0\201511182310362_ProtectMyMinistry.Designer.cs">
      <DependentUpon>201511182310362_ProtectMyMinistry.cs</DependentUpon>
    </Compile>
    <Compile Include="Migrations\Version 4.0\Version 1.4.0\201511231212549_ClearPreviousMigrations4.cs" />
    <Compile Include="Migrations\Version 4.0\Version 1.4.0\201511231212549_ClearPreviousMigrations4.Designer.cs">
      <DependentUpon>201511231212549_ClearPreviousMigrations4.cs</DependentUpon>
    </Compile>
    <Compile Include="Migrations\Version 5.0\Version 1.5.0\201511231524340_GroupPlacement.cs" />
    <Compile Include="Migrations\Version 5.0\Version 1.5.0\201511231524340_GroupPlacement.Designer.cs">
      <DependentUpon>201511231524340_GroupPlacement.cs</DependentUpon>
    </Compile>
    <Compile Include="Migrations\Version 5.0\Version 1.5.0\201511302138156_PrayerRequestLastName.cs" />
    <Compile Include="Migrations\Version 5.0\Version 1.5.0\201511302138156_PrayerRequestLastName.Designer.cs">
      <DependentUpon>201511302138156_PrayerRequestLastName.cs</DependentUpon>
    </Compile>
    <Compile Include="Migrations\Version 5.0\Version 1.5.0\201512011627334_RegistrationIsTemporary.cs" />
    <Compile Include="Migrations\Version 5.0\Version 1.5.0\201512011627334_RegistrationIsTemporary.Designer.cs">
      <DependentUpon>201512011627334_RegistrationIsTemporary.cs</DependentUpon>
    </Compile>
    <Compile Include="Migrations\Version 5.0\Version 1.5.0\201512082010143_ExtendFamilyBlocks.cs" />
    <Compile Include="Migrations\Version 5.0\Version 1.5.0\201512082010143_ExtendFamilyBlocks.Designer.cs">
      <DependentUpon>201512082010143_ExtendFamilyBlocks.cs</DependentUpon>
    </Compile>
    <Compile Include="Migrations\Version 5.0\Version 1.5.0\201512111225213_RemoveV4ObsoleteProperties.cs" />
    <Compile Include="Migrations\Version 5.0\Version 1.5.0\201512111225213_RemoveV4ObsoleteProperties.Designer.cs">
      <DependentUpon>201512111225213_RemoveV4ObsoleteProperties.cs</DependentUpon>
    </Compile>
    <Compile Include="Migrations\Version 5.0\Version 1.5.0\201512152341221_SitePageUpdates.cs" />
    <Compile Include="Migrations\Version 5.0\Version 1.5.0\201512152341221_SitePageUpdates.Designer.cs">
      <DependentUpon>201512152341221_SitePageUpdates.cs</DependentUpon>
    </Compile>
    <Compile Include="Migrations\Version 5.0\Version 1.5.0\201601081201492_LinkList.cs" />
    <Compile Include="Migrations\Version 5.0\Version 1.5.0\201601081201492_LinkList.Designer.cs">
      <DependentUpon>201601081201492_LinkList.cs</DependentUpon>
    </Compile>
    <Compile Include="Migrations\Version 5.0\Version 1.5.0\201601100030367_IncreaseDefinedValueSize.cs" />
    <Compile Include="Migrations\Version 5.0\Version 1.5.0\201601100030367_IncreaseDefinedValueSize.Designer.cs">
      <DependentUpon>201601100030367_IncreaseDefinedValueSize.cs</DependentUpon>
    </Compile>
    <Compile Include="Migrations\Version 5.0\Version 1.5.0\201601191845218_AdditionalSqlFunctions.cs" />
    <Compile Include="Migrations\Version 5.0\Version 1.5.0\201601191845218_AdditionalSqlFunctions.Designer.cs">
      <DependentUpon>201601191845218_AdditionalSqlFunctions.cs</DependentUpon>
    </Compile>
    <Compile Include="Migrations\Version 5.0\Version 1.5.0\201601241806293_RegistrationInstanceCosts.cs" />
    <Compile Include="Migrations\Version 5.0\Version 1.5.0\201601241806293_RegistrationInstanceCosts.Designer.cs">
      <DependentUpon>201601241806293_RegistrationInstanceCosts.cs</DependentUpon>
    </Compile>
    <Compile Include="Migrations\Version 5.0\Version 1.5.0\201601271743440_MyWorkflowDetails.cs" />
    <Compile Include="Migrations\Version 5.0\Version 1.5.0\201601271743440_MyWorkflowDetails.Designer.cs">
      <DependentUpon>201601271743440_MyWorkflowDetails.cs</DependentUpon>
    </Compile>
    <Compile Include="Migrations\Version 5.0\Version 1.5.0\201602041745307_TuneDuplicateFinder.cs" />
    <Compile Include="Migrations\Version 5.0\Version 1.5.0\201602041745307_TuneDuplicateFinder.Designer.cs">
      <DependentUpon>201602041745307_TuneDuplicateFinder.cs</DependentUpon>
    </Compile>
    <Compile Include="Migrations\Version 5.0\Version 1.5.0\201602042011520_DashboardWorkflowPages.cs" />
    <Compile Include="Migrations\Version 5.0\Version 1.5.0\201602042011520_DashboardWorkflowPages.Designer.cs">
      <DependentUpon>201602042011520_DashboardWorkflowPages.cs</DependentUpon>
    </Compile>
    <Compile Include="Migrations\Version 5.0\Version 1.5.0\201602161036322_AttendanceAnalyticsQuery.cs" />
    <Compile Include="Migrations\Version 5.0\Version 1.5.0\201602161036322_AttendanceAnalyticsQuery.Designer.cs">
      <DependentUpon>201602161036322_AttendanceAnalyticsQuery.cs</DependentUpon>
    </Compile>
    <Compile Include="Migrations\Version 5.0\Version 1.5.0\201602231841538_RegistrationPaymentReminders.cs" />
    <Compile Include="Migrations\Version 5.0\Version 1.5.0\201602231841538_RegistrationPaymentReminders.Designer.cs">
      <DependentUpon>201602231841538_RegistrationPaymentReminders.cs</DependentUpon>
    </Compile>
    <Compile Include="Migrations\Version 5.0\Version 1.5.0\201602242247579_PaymentReminderPageAndJob.cs" />
    <Compile Include="Migrations\Version 5.0\Version 1.5.0\201602242247579_PaymentReminderPageAndJob.Designer.cs">
      <DependentUpon>201602242247579_PaymentReminderPageAndJob.cs</DependentUpon>
    </Compile>
    <Compile Include="Migrations\Version 5.0\Version 1.5.0\201602271652548_AddAllowedDomainsToSite.cs" />
    <Compile Include="Migrations\Version 5.0\Version 1.5.0\201602271652548_AddAllowedDomainsToSite.Designer.cs">
      <DependentUpon>201602271652548_AddAllowedDomainsToSite.cs</DependentUpon>
    </Compile>
    <Compile Include="Migrations\Version 5.0\Version 1.5.0\201602292030218_DiscEnhancements.cs" />
    <Compile Include="Migrations\Version 5.0\Version 1.5.0\201602292030218_DiscEnhancements.Designer.cs">
      <DependentUpon>201602292030218_DiscEnhancements.cs</DependentUpon>
    </Compile>
    <Compile Include="Migrations\Version 5.0\Version 1.5.0\201603071844003_FollowingEventsAndRegistrations.cs" />
    <Compile Include="Migrations\Version 5.0\Version 1.5.0\201603071844003_FollowingEventsAndRegistrations.Designer.cs">
      <DependentUpon>201603071844003_FollowingEventsAndRegistrations.cs</DependentUpon>
    </Compile>
    <Compile Include="Migrations\Version 5.0\Version 1.5.0\201603092127444_ConnectionTypePlacementGroupOptional.cs" />
    <Compile Include="Migrations\Version 5.0\Version 1.5.0\201603092127444_ConnectionTypePlacementGroupOptional.Designer.cs">
      <DependentUpon>201603092127444_ConnectionTypePlacementGroupOptional.cs</DependentUpon>
    </Compile>
    <Compile Include="Migrations\Version 5.0\Version 1.5.0\201603142139542_FamilyAnalytics.cs" />
    <Compile Include="Migrations\Version 5.0\Version 1.5.0\201603142139542_FamilyAnalytics.Designer.cs">
      <DependentUpon>201603142139542_FamilyAnalytics.cs</DependentUpon>
    </Compile>
    <Compile Include="Migrations\Version 5.0\Version 1.5.0\201603142203529_MigrationRollupv5a.cs" />
    <Compile Include="Migrations\Version 5.0\Version 1.5.0\201603142203529_MigrationRollupv5a.Designer.cs">
      <DependentUpon>201603142203529_MigrationRollupv5a.cs</DependentUpon>
    </Compile>
    <Compile Include="Migrations\Version 5.0\Version 1.5.0\201603151246313_BackgroundCheckSubmitHandler.cs" />
    <Compile Include="Migrations\Version 5.0\Version 1.5.0\201603151246313_BackgroundCheckSubmitHandler.Designer.cs">
      <DependentUpon>201603151246313_BackgroundCheckSubmitHandler.cs</DependentUpon>
    </Compile>
    <Compile Include="Migrations\Version 5.0\Version 1.5.0\201603162100288_AddBusinessSearch.cs" />
    <Compile Include="Migrations\Version 5.0\Version 1.5.0\201603162100288_AddBusinessSearch.Designer.cs">
      <DependentUpon>201603162100288_AddBusinessSearch.cs</DependentUpon>
    </Compile>
    <Compile Include="Migrations\Version 5.0\Version 1.5.0\201603211730586_DaysUntilConsideredIdle.cs" />
    <Compile Include="Migrations\Version 5.0\Version 1.5.0\201603211730586_DaysUntilConsideredIdle.Designer.cs">
      <DependentUpon>201603211730586_DaysUntilConsideredIdle.cs</DependentUpon>
    </Compile>
    <Compile Include="Migrations\Version 5.0\Version 1.5.0\201603212040044_HistoryRegUpdates.cs" />
    <Compile Include="Migrations\Version 5.0\Version 1.5.0\201603212040044_HistoryRegUpdates.Designer.cs">
      <DependentUpon>201603212040044_HistoryRegUpdates.cs</DependentUpon>
    </Compile>
    <Compile Include="Migrations\Version 5.0\Version 1.5.0\201603221609084_HistoryCategories.cs" />
    <Compile Include="Migrations\Version 5.0\Version 1.5.0\201603221609084_HistoryCategories.Designer.cs">
      <DependentUpon>201603221609084_HistoryCategories.cs</DependentUpon>
    </Compile>
    <Compile Include="Migrations\Version 5.0\Version 1.5.0\201603241157527_AttendanceAnalyticsScheduleFilter.cs" />
    <Compile Include="Migrations\Version 5.0\Version 1.5.0\201603241157527_AttendanceAnalyticsScheduleFilter.Designer.cs">
      <DependentUpon>201603241157527_AttendanceAnalyticsScheduleFilter.cs</DependentUpon>
    </Compile>
    <Compile Include="Migrations\Version 5.0\Version 1.5.0\201603292244479_RegistrationAllowExternalEdits.cs" />
    <Compile Include="Migrations\Version 5.0\Version 1.5.0\201603292244479_RegistrationAllowExternalEdits.Designer.cs">
      <DependentUpon>201603292244479_RegistrationAllowExternalEdits.cs</DependentUpon>
    </Compile>
    <Compile Include="Migrations\Version 5.0\Version 1.5.0\201603301603529_TransactionStatus.cs" />
    <Compile Include="Migrations\Version 5.0\Version 1.5.0\201603301603529_TransactionStatus.Designer.cs">
      <DependentUpon>201603301603529_TransactionStatus.cs</DependentUpon>
    </Compile>
    <Compile Include="Migrations\Version 5.0\Version 1.5.0\201603311845172_RequirePasswordBatchPrefixRegistration.cs" />
    <Compile Include="Migrations\Version 5.0\Version 1.5.0\201603311845172_RequirePasswordBatchPrefixRegistration.Designer.cs">
      <DependentUpon>201603311845172_RequirePasswordBatchPrefixRegistration.cs</DependentUpon>
    </Compile>
    <Compile Include="Migrations\Version 5.0\Version 1.5.0\201604051122039_RenameNMIGateway.cs" />
    <Compile Include="Migrations\Version 5.0\Version 1.5.0\201604051122039_RenameNMIGateway.Designer.cs">
      <DependentUpon>201604051122039_RenameNMIGateway.cs</DependentUpon>
    </Compile>
    <Compile Include="Migrations\Version 5.0\Version 1.5.0\201604062309433_LessPages.cs" />
    <Compile Include="Migrations\Version 5.0\Version 1.5.0\201604062309433_LessPages.Designer.cs">
      <DependentUpon>201604062309433_LessPages.cs</DependentUpon>
    </Compile>
    <Compile Include="Migrations\Version 5.0\Version 1.5.0\201604121843407_HistoryRelatedData.cs" />
    <Compile Include="Migrations\Version 5.0\Version 1.5.0\201604121843407_HistoryRelatedData.Designer.cs">
      <DependentUpon>201604121843407_HistoryRelatedData.cs</DependentUpon>
    </Compile>
    <Compile Include="Migrations\Version 5.0\Version 1.5.0\201604211206006_WeekendAttendance.cs" />
    <Compile Include="Migrations\Version 5.0\Version 1.5.0\201604211206006_WeekendAttendance.Designer.cs">
      <DependentUpon>201604211206006_WeekendAttendance.cs</DependentUpon>
    </Compile>
    <Compile Include="Migrations\Version 5.0\Version 1.5.0\201604251529438_CheckinEnhancement.cs" />
    <Compile Include="Migrations\Version 5.0\Version 1.5.0\201604251529438_CheckinEnhancement.Designer.cs">
      <DependentUpon>201604251529438_CheckinEnhancement.cs</DependentUpon>
    </Compile>
    <Compile Include="Migrations\Version 5.0\Version 1.5.0\201604281205403_AttendanceAnalyticsGroupTypes.cs" />
    <Compile Include="Migrations\Version 5.0\Version 1.5.0\201604281205403_AttendanceAnalyticsGroupTypes.Designer.cs">
      <DependentUpon>201604281205403_AttendanceAnalyticsGroupTypes.cs</DependentUpon>
    </Compile>
    <Compile Include="Migrations\Version 5.0\Version 1.5.0\201605021826400_FamilyAnalyticsUpdates.cs" />
    <Compile Include="Migrations\Version 5.0\Version 1.5.0\201605021826400_FamilyAnalyticsUpdates.Designer.cs">
      <DependentUpon>201605021826400_FamilyAnalyticsUpdates.cs</DependentUpon>
    </Compile>
    <Compile Include="Migrations\Version 5.0\Version 1.5.0\201605022007364_AttendanceBadgeSpUpdates.cs" />
    <Compile Include="Migrations\Version 5.0\Version 1.5.0\201605022007364_AttendanceBadgeSpUpdates.Designer.cs">
      <DependentUpon>201605022007364_AttendanceBadgeSpUpdates.cs</DependentUpon>
    </Compile>
    <Compile Include="Migrations\Version 5.0\Version 1.5.0\201605041633031_GroupCapacity.cs" />
    <Compile Include="Migrations\Version 5.0\Version 1.5.0\201605041633031_GroupCapacity.Designer.cs">
      <DependentUpon>201605041633031_GroupCapacity.cs</DependentUpon>
    </Compile>
    <Compile Include="Migrations\Version 5.0\Version 1.5.0\201605042128481_OnlineContributionStatementPages.cs" />
    <Compile Include="Migrations\Version 5.0\Version 1.5.0\201605042128481_OnlineContributionStatementPages.Designer.cs">
      <DependentUpon>201605042128481_OnlineContributionStatementPages.cs</DependentUpon>
    </Compile>
    <Compile Include="Migrations\Version 5.0\Version 1.5.0\201605180005401_ScheduledTxnSource.cs" />
    <Compile Include="Migrations\Version 5.0\Version 1.5.0\201605180005401_ScheduledTxnSource.Designer.cs">
      <DependentUpon>201605180005401_ScheduledTxnSource.cs</DependentUpon>
    </Compile>
    <Compile Include="Migrations\Version 5.0\Version 1.5.0\201605232234462_FamilyCheckinType.cs" />
    <Compile Include="Migrations\Version 5.0\Version 1.5.0\201605232234462_FamilyCheckinType.Designer.cs">
      <DependentUpon>201605232234462_FamilyCheckinType.cs</DependentUpon>
    </Compile>
    <Compile Include="Migrations\Version 5.0\Version 1.5.0\201605261851378_CampusContextAlignment.cs" />
    <Compile Include="Migrations\Version 5.0\Version 1.5.0\201605261851378_CampusContextAlignment.Designer.cs">
      <DependentUpon>201605261851378_CampusContextAlignment.cs</DependentUpon>
    </Compile>
    <Compile Include="Migrations\Version 5.0\Version 1.5.0\201605311330117_GivingAnalyticsLastGift.cs" />
    <Compile Include="Migrations\Version 5.0\Version 1.5.0\201605311330117_GivingAnalyticsLastGift.Designer.cs">
      <DependentUpon>201605311330117_GivingAnalyticsLastGift.cs</DependentUpon>
    </Compile>
    <Compile Include="Migrations\Version 5.0\Version 1.5.0\201606061302147_PledgeAnalyticsChildAccounts.cs" />
    <Compile Include="Migrations\Version 5.0\Version 1.5.0\201606061302147_PledgeAnalyticsChildAccounts.Designer.cs">
      <DependentUpon>201606061302147_PledgeAnalyticsChildAccounts.cs</DependentUpon>
    </Compile>
    <Compile Include="Migrations\Version 5.0\Version 1.5.0\201606061308109_ClearPreviousMigrations5.cs" />
    <Compile Include="Migrations\Version 5.0\Version 1.5.0\201606061308109_ClearPreviousMigrations5.Designer.cs">
      <DependentUpon>201606061308109_ClearPreviousMigrations5.cs</DependentUpon>
    </Compile>
    <Compile Include="Properties\AssemblyInfo.cs" />
    <Compile Include="SqlServerTypes\Loader.cs" />
  </ItemGroup>
  <ItemGroup>
    <EmbeddedResource Include="Migrations\201609302332378_UniversalSearchModelUpdates.resx">
      <DependentUpon>201609302332378_UniversalSearchModelUpdates.cs</DependentUpon>
    </EmbeddedResource>
    <EmbeddedResource Include="Migrations\201610031959052_FamilyAnalyticsUpdate.resx">
      <DependentUpon>201610031959052_FamilyAnalyticsUpdate.cs</DependentUpon>
    </EmbeddedResource>
    <EmbeddedResource Include="Migrations\201610062112535_PhoneNumberReversed.resx">
      <DependentUpon>201610062112535_PhoneNumberReversed.cs</DependentUpon>
    </EmbeddedResource>
    <EmbeddedResource Include="Migrations\201610192126047_WaitlistConfirmationFields.resx">
      <DependentUpon>201610192126047_WaitlistConfirmationFields.cs</DependentUpon>
    </EmbeddedResource>
    <EmbeddedResource Include="Migrations\201610201918491_RemoveWaitListColumns.resx">
      <DependentUpon>201610201918491_RemoveWaitListColumns.cs</DependentUpon>
    </EmbeddedResource>
    <EmbeddedResource Include="Migrations\201610261808353_WaitListNotificationFields.resx">
      <DependentUpon>201610261808353_WaitListNotificationFields.cs</DependentUpon>
    </EmbeddedResource>
    <EmbeddedResource Include="Migrations\201610271509530_WaitlistPages.resx">
      <DependentUpon>201610271509530_WaitlistPages.cs</DependentUpon>
    </EmbeddedResource>
    <EmbeddedResource Include="Migrations\201610312310571_ConnectionGroupConfig.resx">
      <DependentUpon>201610312310571_ConnectionGroupConfig.cs</DependentUpon>
    </EmbeddedResource>
    <EmbeddedResource Include="Migrations\201611022323122_RemoveForeignColumnIndexes.resx">
      <DependentUpon>201611022323122_RemoveForeignColumnIndexes.cs</DependentUpon>
    </EmbeddedResource>
    <EmbeddedResource Include="Migrations\201611081726192_UpdateMissingEntities.resx">
      <DependentUpon>201611081726192_UpdateMissingEntities.cs</DependentUpon>
    </EmbeddedResource>
    <EmbeddedResource Include="Migrations\201611142131319_ExpiringCreditCards.resx">
      <DependentUpon>201611142131319_ExpiringCreditCards.cs</DependentUpon>
    </EmbeddedResource>
    <EmbeddedResource Include="Migrations\201611162052022_UpdateRegistrationText.resx">
      <DependentUpon>201611162052022_UpdateRegistrationText.cs</DependentUpon>
    </EmbeddedResource>
    <EmbeddedResource Include="Migrations\201611171650206_InteractionModels.resx">
      <DependentUpon>201611171650206_InteractionModels.cs</DependentUpon>
    </EmbeddedResource>
    <EmbeddedResource Include="Migrations\201611282234388_AdditionalInteractionFields.resx">
      <DependentUpon>201611282234388_AdditionalInteractionFields.cs</DependentUpon>
    </EmbeddedResource>
    <EmbeddedResource Include="Migrations\201611291601040_DropInteractionTablesToReorderFields.resx">
      <DependentUpon>201611291601040_DropInteractionTablesToReorderFields.cs</DependentUpon>
    </EmbeddedResource>
    <EmbeddedResource Include="Migrations\201611291825562_AddInteractionFieldsBackWithModifications.resx">
      <DependentUpon>201611291825562_AddInteractionFieldsBackWithModifications.cs</DependentUpon>
      <SubType>Designer</SubType>
    </EmbeddedResource>
    <EmbeddedResource Include="Migrations\201612052305420_WorkflowTypeCleanupFields.resx">
      <DependentUpon>201612052305420_WorkflowTypeCleanupFields.cs</DependentUpon>
    </EmbeddedResource>
    <EmbeddedResource Include="Migrations\201612121647292_HotFixesFrom6_1.resx">
      <DependentUpon>201612121647292_HotFixesFrom6_1.cs</DependentUpon>
    </EmbeddedResource>
    <EmbeddedResource Include="Migrations\201612132013351_WorkflowTypeText.resx">
      <DependentUpon>201612132013351_WorkflowTypeText.cs</DependentUpon>
    </EmbeddedResource>
    <EmbeddedResource Include="Migrations\201612151843454_ScheduleExclusion.resx">
      <DependentUpon>201612151843454_ScheduleExclusion.cs</DependentUpon>
    </EmbeddedResource>
    <EmbeddedResource Include="Migrations\201612231305026_ExtendDiscountCodes.resx">
      <DependentUpon>201612231305026_ExtendDiscountCodes.cs</DependentUpon>
    </EmbeddedResource>
    <EmbeddedResource Include="Migrations\201701022126386_DataMaintenanceJob.resx">
      <DependentUpon>201701022126386_DataMaintenanceJob.cs</DependentUpon>
    </EmbeddedResource>
    <EmbeddedResource Include="Migrations\201701040116351_Analytics1.resx">
      <DependentUpon>201701040116351_Analytics1.cs</DependentUpon>
    </EmbeddedResource>
    <EmbeddedResource Include="Migrations\201701172024404_ContentChannelTypeDisableStatusOption.resx">
      <DependentUpon>201701172024404_ContentChannelTypeDisableStatusOption.cs</DependentUpon>
    </EmbeddedResource>
    <EmbeddedResource Include="Migrations\201701172352092_IndexTemplateField.resx">
      <DependentUpon>201701172352092_IndexTemplateField.cs</DependentUpon>
    </EmbeddedResource>
    <EmbeddedResource Include="Migrations\201701241721429_InteractionData.resx">
      <DependentUpon>201701241721429_InteractionData.cs</DependentUpon>
    </EmbeddedResource>
    <EmbeddedResource Include="Migrations\201701252028086_IndexDocumentUrl-Rollup.resx">
      <DependentUpon>201701252028086_IndexDocumentUrl-Rollup.cs</DependentUpon>
    </EmbeddedResource>
    <EmbeddedResource Include="Migrations\201702032247537_PageBuilder.resx">
      <DependentUpon>201702032247537_PageBuilder.cs</DependentUpon>
    </EmbeddedResource>
    <EmbeddedResource Include="Migrations\201702202308080_UniversalSearchJob-Rollup.resx">
      <DependentUpon>201702202308080_UniversalSearchJob-Rollup.cs</DependentUpon>
    </EmbeddedResource>
    <EmbeddedResource Include="Migrations\201703271603300_TransactionSettledInfo.resx">
      <DependentUpon>201703271603300_TransactionSettledInfo.cs</DependentUpon>
    </EmbeddedResource>
    <EmbeddedResource Include="Migrations\201704031947125_Fundraising.resx">
      <DependentUpon>201704031947125_Fundraising.cs</DependentUpon>
    </EmbeddedResource>
    <EmbeddedResource Include="Migrations\201704192119568_AnonymousGiving.resx">
      <DependentUpon>201704192119568_AnonymousGiving.cs</DependentUpon>
    </EmbeddedResource>
    <EmbeddedResource Include="Migrations\201704220037550_AttributeMatrix.resx">
      <DependentUpon>201704220037550_AttributeMatrix.cs</DependentUpon>
    </EmbeddedResource>
    <EmbeddedResource Include="Migrations\201704261843367_AddPersonalDevices.resx">
      <DependentUpon>201704261843367_AddPersonalDevices.cs</DependentUpon>
    </EmbeddedResource>
    <EmbeddedResource Include="Migrations\201704271246518_TransactionHistory.resx">
      <DependentUpon>201704271246518_TransactionHistory.cs</DependentUpon>
    </EmbeddedResource>
    <EmbeddedResource Include="Migrations\201704281656220_PrayerRequestCampus.resx">
      <DependentUpon>201704281656220_PrayerRequestCampus.cs</DependentUpon>
    </EmbeddedResource>
    <EmbeddedResource Include="Migrations\201705011932514_CampusOrder.resx">
      <DependentUpon>201705011932514_CampusOrder.cs</DependentUpon>
    </EmbeddedResource>
    <EmbeddedResource Include="Migrations\201705051826156_SiteBlocks.resx">
      <DependentUpon>201705051826156_SiteBlocks.cs</DependentUpon>
    </EmbeddedResource>
    <EmbeddedResource Include="Migrations\201705122302485_GroupMemberGroupOrder.resx">
      <DependentUpon>201705122302485_GroupMemberGroupOrder.cs</DependentUpon>
    </EmbeddedResource>
    <EmbeddedResource Include="Migrations\201705221159536_AccountTreeView.resx">
      <DependentUpon>201705221159536_AccountTreeView.cs</DependentUpon>
    </EmbeddedResource>
    <EmbeddedResource Include="Migrations\201705231726383_NewModelMap.resx">
      <DependentUpon>201705231726383_NewModelMap.cs</DependentUpon>
    </EmbeddedResource>
    <EmbeddedResource Include="Migrations\201706060019549_GroupRequirementsGroupType.resx">
      <DependentUpon>201706060019549_GroupRequirementsGroupType.cs</DependentUpon>
    </EmbeddedResource>
    <EmbeddedResource Include="Migrations\201706141234225_CommunicationQueueAlertJob.resx">
      <DependentUpon>201706141234225_CommunicationQueueAlertJob.cs</DependentUpon>
    </EmbeddedResource>
    <EmbeddedResource Include="Migrations\201706201728113_BinaryFileSize.resx">
      <DependentUpon>201706201728113_BinaryFileSize.cs</DependentUpon>
    </EmbeddedResource>
    <EmbeddedResource Include="Migrations\201706221549322_UrlMap.resx">
      <DependentUpon>201706221549322_UrlMap.cs</DependentUpon>
    </EmbeddedResource>
    <EmbeddedResource Include="Migrations\201707052116053_LavaShortcodes.resx">
      <DependentUpon>201707052116053_LavaShortcodes.cs</DependentUpon>
    </EmbeddedResource>
    <EmbeddedResource Include="Migrations\201707101648235_CommonBlockTypes.resx">
      <DependentUpon>201707101648235_CommonBlockTypes.cs</DependentUpon>
    </EmbeddedResource>
    <EmbeddedResource Include="Migrations\201707121812263_UniversalSearchContentChannelUpdates.resx">
      <DependentUpon>201707121812263_UniversalSearchContentChannelUpdates.cs</DependentUpon>
    </EmbeddedResource>
    <EmbeddedResource Include="Migrations\201707132057256_UniversalSearchBoostAttrib.resx">
      <DependentUpon>201707132057256_UniversalSearchBoostAttrib.cs</DependentUpon>
    </EmbeddedResource>
    <EmbeddedResource Include="Migrations\201707171725146_UniversalSearchPages.resx">
      <DependentUpon>201707171725146_UniversalSearchPages.cs</DependentUpon>
    </EmbeddedResource>
    <EmbeddedResource Include="Migrations\201707172127488_TagChanges.resx">
      <DependentUpon>201707172127488_TagChanges.cs</DependentUpon>
    </EmbeddedResource>
<<<<<<< HEAD
    <EmbeddedResource Include="Migrations\201707182003055_PersonToken.resx">
      <DependentUpon>201707182003055_PersonToken.cs</DependentUpon>
=======
    <EmbeddedResource Include="Migrations\201707182207536_PageShortLinks.resx">
      <DependentUpon>201707182207536_PageShortLinks.cs</DependentUpon>
    </EmbeddedResource>
    <EmbeddedResource Include="Migrations\201707191610105_SiteFavIcon.resx">
      <DependentUpon>201707191610105_SiteFavIcon.cs</DependentUpon>
    </EmbeddedResource>
    <EmbeddedResource Include="Migrations\201707192232303_MetaModels.resx">
      <DependentUpon>201707192232303_MetaModels.cs</DependentUpon>
>>>>>>> 22c86f5f
    </EmbeddedResource>
    <EmbeddedResource Include="Migrations\Version 6.0\Version 1.6.0\201609282147388_WaitList.resx">
      <DependentUpon>201609282147388_WaitList.cs</DependentUpon>
    </EmbeddedResource>
    <EmbeddedResource Include="Migrations\Version 6.0\Version 1.6.0\201609071818034_RegistrationAutoPopulateFamily.resx">
      <DependentUpon>201609071818034_RegistrationAutoPopulateFamily.cs</DependentUpon>
    </EmbeddedResource>
    <EmbeddedResource Include="Migrations\Version 6.0\Version 1.6.0\201609221415156_PreventDupCheckin.resx">
      <DependentUpon>201609221415156_PreventDupCheckin.cs</DependentUpon>
    </EmbeddedResource>
    <EmbeddedResource Include="Migrations\Version 6.0\Version 1.6.0\201609221633157_BodyPageCSS-ContentChannelNoContent.resx">
      <DependentUpon>201609221633157_BodyPageCSS-ContentChannelNoContent.cs</DependentUpon>
    </EmbeddedResource>
    <EmbeddedResource Include="Migrations\Version 6.0\Version 1.6.0\201606061858434_MetricPartitions.resx">
      <DependentUpon>201606061858434_MetricPartitions.cs</DependentUpon>
    </EmbeddedResource>
    <EmbeddedResource Include="Migrations\Version 6.0\Version 1.6.0\201606091237191_GivingAnalyticsRefactor.resx">
      <DependentUpon>201606091237191_GivingAnalyticsRefactor.cs</DependentUpon>
    </EmbeddedResource>
    <EmbeddedResource Include="Migrations\Version 6.0\Version 1.6.0\201606180003228_SummerNoteEditor.resx">
      <DependentUpon>201606180003228_SummerNoteEditor.cs</DependentUpon>
    </EmbeddedResource>
    <EmbeddedResource Include="Migrations\Version 6.0\Version 1.6.0\201606231511599_RegistrationWorkflow.resx">
      <DependentUpon>201606231511599_RegistrationWorkflow.cs</DependentUpon>
    </EmbeddedResource>
    <EmbeddedResource Include="Migrations\Version 6.0\Version 1.6.0\201606232056332_WorkflowNumber.resx">
      <DependentUpon>201606232056332_WorkflowNumber.cs</DependentUpon>
    </EmbeddedResource>
    <EmbeddedResource Include="Migrations\Version 6.0\Version 1.6.0\201606241700105_ExceptionUpdates.resx">
      <DependentUpon>201606241700105_ExceptionUpdates.cs</DependentUpon>
    </EmbeddedResource>
    <EmbeddedResource Include="Migrations\Version 6.0\Version 1.6.0\201606281347449_PersonDirectory.resx">
      <DependentUpon>201606281347449_PersonDirectory.cs</DependentUpon>
    </EmbeddedResource>
    <EmbeddedResource Include="Migrations\Version 6.0\Version 1.6.0\201606282048283_FamilyAttributes.resx">
      <DependentUpon>201606282048283_FamilyAttributes.cs</DependentUpon>
    </EmbeddedResource>
    <EmbeddedResource Include="Migrations\Version 6.0\Version 1.6.0\201607102235065_ScheduledTransactionType.resx">
      <DependentUpon>201607102235065_ScheduledTransactionType.cs</DependentUpon>
    </EmbeddedResource>
    <EmbeddedResource Include="Migrations\Version 6.0\Version 1.6.0\201607111655540_LavaSecurity.resx">
      <DependentUpon>201607111655540_LavaSecurity.cs</DependentUpon>
    </EmbeddedResource>
    <EmbeddedResource Include="Migrations\Version 6.0\Version 1.6.0\201607131701125_GroupTypeUpdatesForValidationFeatures.resx">
      <DependentUpon>201607131701125_GroupTypeUpdatesForValidationFeatures.cs</DependentUpon>
    </EmbeddedResource>
    <EmbeddedResource Include="Migrations\Version 6.0\Version 1.6.0\201607211823007_MetricDataType.resx">
      <DependentUpon>201607211823007_MetricDataType.cs</DependentUpon>
    </EmbeddedResource>
    <EmbeddedResource Include="Migrations\Version 6.0\Version 1.6.0\201607222201418_BenevolenceAdditions.resx">
      <DependentUpon>201607222201418_BenevolenceAdditions.cs</DependentUpon>
    </EmbeddedResource>
    <EmbeddedResource Include="Migrations\Version 6.0\Version 1.6.0\201607242254385_LabelEditor.resx">
      <DependentUpon>201607242254385_LabelEditor.cs</DependentUpon>
    </EmbeddedResource>
    <EmbeddedResource Include="Migrations\Version 6.0\Version 1.6.0\201607261727105_RequiresEncryptionOnSite.resx">
      <DependentUpon>201607261727105_RequiresEncryptionOnSite.cs</DependentUpon>
    </EmbeddedResource>
    <EmbeddedResource Include="Migrations\Version 6.0\Version 1.6.0\201607272008099_ContentItemHierarchy.resx">
      <DependentUpon>201607272008099_ContentItemHierarchy.cs</DependentUpon>
    </EmbeddedResource>
    <EmbeddedResource Include="Migrations\Version 6.0\Version 1.6.0\201607291424499_AddGroupLocationOrder.resx">
      <DependentUpon>201607291424499_AddGroupLocationOrder.cs</DependentUpon>
    </EmbeddedResource>
    <EmbeddedResource Include="Migrations\Version 6.0\Version 1.6.0\201607301400275_DigitalSignatures.resx">
      <DependentUpon>201607301400275_DigitalSignatures.cs</DependentUpon>
    </EmbeddedResource>
    <EmbeddedResource Include="Migrations\Version 6.0\Version 1.6.0\201608011827342_DigitalSignature2.resx">
      <DependentUpon>201608011827342_DigitalSignature2.cs</DependentUpon>
    </EmbeddedResource>
    <EmbeddedResource Include="Migrations\Version 6.0\Version 1.6.0\201608020435091_DigitalSignature3.resx">
      <DependentUpon>201608020435091_DigitalSignature3.cs</DependentUpon>
    </EmbeddedResource>
    <EmbeddedResource Include="Migrations\Version 6.0\Version 1.6.0\201608041757099_DigitalSignature4.resx">
      <DependentUpon>201608041757099_DigitalSignature4.cs</DependentUpon>
    </EmbeddedResource>
    <EmbeddedResource Include="Migrations\Version 6.0\Version 1.6.0\201608081809376_BenevolencePrintSummary.resx">
      <DependentUpon>201608081809376_BenevolencePrintSummary.cs</DependentUpon>
    </EmbeddedResource>
    <EmbeddedResource Include="Migrations\Version 6.0\Version 1.6.0\201608101635463_PledgeGroup.resx">
      <DependentUpon>201608101635463_PledgeGroup.cs</DependentUpon>
    </EmbeddedResource>
    <EmbeddedResource Include="Migrations\Version 6.0\Version 1.6.0\201608101923324_PublicProfileEdit.resx">
      <DependentUpon>201608101923324_PublicProfileEdit.cs</DependentUpon>
    </EmbeddedResource>
    <EmbeddedResource Include="Migrations\Version 6.0\Version 1.6.0\201608101948321_StoreCategoryHeader.resx">
      <DependentUpon>201608101948321_StoreCategoryHeader.cs</DependentUpon>
    </EmbeddedResource>
    <EmbeddedResource Include="Migrations\Version 6.0\Version 1.6.0\201608171937068_GivingAnalyticsAccounts.resx">
      <DependentUpon>201608171937068_GivingAnalyticsAccounts.cs</DependentUpon>
    </EmbeddedResource>
    <EmbeddedResource Include="Migrations\Version 6.0\Version 1.6.0\201608172242214_Podcasting.resx">
      <DependentUpon>201608172242214_Podcasting.cs</DependentUpon>
    </EmbeddedResource>
    <EmbeddedResource Include="Migrations\Version 6.0\Version 1.6.0\201608191216532_Notification.resx">
      <DependentUpon>201608191216532_Notification.cs</DependentUpon>
    </EmbeddedResource>
    <EmbeddedResource Include="Migrations\Version 6.0\Version 1.6.0\201608301855576_ContributionStmtPersonProfile.resx">
      <DependentUpon>201608301855576_ContributionStmtPersonProfile.cs</DependentUpon>
    </EmbeddedResource>
    <EmbeddedResource Include="Migrations\Version 6.0\Version 1.6.0\201608302053562_V6Rollup.resx">
      <DependentUpon>201608302053562_V6Rollup.cs</DependentUpon>
    </EmbeddedResource>
    <EmbeddedResource Include="Migrations\Version 6.0\Version 1.6.0\201609011236479_V6Installers.resx">
      <DependentUpon>201609011236479_V6Installers.cs</DependentUpon>
    </EmbeddedResource>
    <EmbeddedResource Include="Migrations\RockMigrationSQL.resx">
      <Generator>PublicResXFileCodeGenerator</Generator>
      <SubType>Designer</SubType>
      <LastGenOutput>RockMigrationSQL.Designer.cs</LastGenOutput>
    </EmbeddedResource>
    <EmbeddedResource Include="Migrations\Version 0.0 %28Pre Beta%29\Version 0.0.2\201311251734059_CreateDatabase.resx">
      <DependentUpon>201311251734059_CreateDatabase.cs</DependentUpon>
    </EmbeddedResource>
    <EmbeddedResource Include="Migrations\Version 0.0 %28Pre Beta%29\Version 0.0.2\201311272223099_GroupLocationPersonId.resx">
      <DependentUpon>201311272223099_GroupLocationPersonId.cs</DependentUpon>
    </EmbeddedResource>
    <EmbeddedResource Include="Migrations\Version 0.0 %28Pre Beta%29\Version 0.0.2\201312022011416_RemoveClassVideoBlock.resx">
      <DependentUpon>201312022011416_RemoveClassVideoBlock.cs</DependentUpon>
    </EmbeddedResource>
    <EmbeddedResource Include="Migrations\Version 0.0 %28Pre Beta%29\Version 0.0.2\201312031820461_ExternalSiteSecurityTweak.resx">
      <DependentUpon>201312031820461_ExternalSiteSecurityTweak.cs</DependentUpon>
    </EmbeddedResource>
    <EmbeddedResource Include="Migrations\Version 0.0 %28Pre Beta%29\Version 0.0.2\201312032145250_AddHtmlContentApprovalBlock.resx">
      <DependentUpon>201312032145250_AddHtmlContentApprovalBlock.cs</DependentUpon>
    </EmbeddedResource>
    <EmbeddedResource Include="Migrations\Version 0.0 %28Pre Beta%29\Version 0.0.2\201312041724297_DefaultPageNotRequired.resx">
      <DependentUpon>201312041724297_DefaultPageNotRequired.cs</DependentUpon>
    </EmbeddedResource>
    <EmbeddedResource Include="Migrations\Version 0.0 %28Pre Beta%29\Version 0.0.2\201312042251282_UpdateEmailTemplates.resx">
      <DependentUpon>201312042251282_UpdateEmailTemplates.cs</DependentUpon>
    </EmbeddedResource>
    <EmbeddedResource Include="Migrations\Version 0.0 %28Pre Beta%29\Version 0.0.3\201312052359158_UpdateSiteMapToPageMap.resx">
      <DependentUpon>201312052359158_UpdateSiteMapToPageMap.cs</DependentUpon>
    </EmbeddedResource>
    <EmbeddedResource Include="Migrations\Version 0.0 %28Pre Beta%29\Version 0.0.3\201312060704559_SiteUpdateRemoveIcons.resx">
      <DependentUpon>201312060704559_SiteUpdateRemoveIcons.cs</DependentUpon>
    </EmbeddedResource>
    <EmbeddedResource Include="Migrations\Version 0.0 %28Pre Beta%29\Version 0.0.3\201312062229010_FixPathToErrorPageOnStarkSite.resx">
      <DependentUpon>201312062229010_FixPathToErrorPageOnStarkSite.cs</DependentUpon>
    </EmbeddedResource>
    <EmbeddedResource Include="Migrations\Version 0.0 %28Pre Beta%29\Version 0.0.3\201312091725419_BinaryFileRootPathAttribute.resx">
      <DependentUpon>201312091725419_BinaryFileRootPathAttribute.cs</DependentUpon>
    </EmbeddedResource>
    <EmbeddedResource Include="Migrations\Version 0.0 %28Pre Beta%29\Version 0.0.3\201312091737178_UpdateRenameStoredProcs.resx">
      <DependentUpon>201312091737178_UpdateRenameStoredProcs.cs</DependentUpon>
    </EmbeddedResource>
    <EmbeddedResource Include="Migrations\Version 0.0 %28Pre Beta%29\Version 0.0.3\201312091918239_UpdateItemsToIsSystem.resx">
      <DependentUpon>201312091918239_UpdateItemsToIsSystem.cs</DependentUpon>
    </EmbeddedResource>
    <EmbeddedResource Include="Migrations\Version 0.0 %28Pre Beta%29\Version 0.0.3\201312092011514_HtmlContentLastModified.resx">
      <DependentUpon>201312092011514_HtmlContentLastModified.cs</DependentUpon>
    </EmbeddedResource>
    <EmbeddedResource Include="Migrations\Version 0.0 %28Pre Beta%29\Version 0.0.3\201312092306168_MarketingAdLayoutChanges.resx">
      <DependentUpon>201312092306168_MarketingAdLayoutChanges.cs</DependentUpon>
    </EmbeddedResource>
    <EmbeddedResource Include="Migrations\Version 0.0 %28Pre Beta%29\Version 0.0.3\201312092315267_HtmlContentDetail.resx">
      <DependentUpon>201312092315267_HtmlContentDetail.cs</DependentUpon>
    </EmbeddedResource>
    <EmbeddedResource Include="Migrations\Version 0.0 %28Pre Beta%29\Version 0.0.3\201312100236061_AddPrayerSessionBlock.resx">
      <DependentUpon>201312100236061_AddPrayerSessionBlock.cs</DependentUpon>
    </EmbeddedResource>
    <EmbeddedResource Include="Migrations\Version 0.0 %28Pre Beta%29\Version 0.0.3\201312101739202_FixMyAccountRoute.resx">
      <DependentUpon>201312101739202_FixMyAccountRoute.cs</DependentUpon>
    </EmbeddedResource>
    <EmbeddedResource Include="Migrations\Version 0.0 %28Pre Beta%29\Version 0.0.3\201312102004063_AccountNumberSecureNonUnique.resx">
      <DependentUpon>201312102004063_AccountNumberSecureNonUnique.cs</DependentUpon>
    </EmbeddedResource>
    <EmbeddedResource Include="Migrations\Version 0.0 %28Pre Beta%29\Version 0.0.3\201312102031566_NoteContextFix.resx">
      <DependentUpon>201312102031566_NoteContextFix.cs</DependentUpon>
    </EmbeddedResource>
    <EmbeddedResource Include="Migrations\Version 0.0 %28Pre Beta%29\Version 0.0.3\201312102315538_CommunicationBlockNameChange.resx">
      <DependentUpon>201312102315538_CommunicationBlockNameChange.cs</DependentUpon>
    </EmbeddedResource>
    <EmbeddedResource Include="Migrations\Version 0.0 %28Pre Beta%29\Version 0.0.3\201312111655133_RESTControllerListDetail.resx">
      <DependentUpon>201312111655133_RESTControllerListDetail.cs</DependentUpon>
    </EmbeddedResource>
    <EmbeddedResource Include="Migrations\Version 0.0 %28Pre Beta%29\Version 0.0.3\201312111944001_EmailTemplateRemoveFromAddresses.resx">
      <DependentUpon>201312111944001_EmailTemplateRemoveFromAddresses.cs</DependentUpon>
    </EmbeddedResource>
    <EmbeddedResource Include="Migrations\Version 0.0 %28Pre Beta%29\Version 0.0.3\201312120016249_HideSecurityGroups.resx">
      <DependentUpon>201312120016249_HideSecurityGroups.cs</DependentUpon>
    </EmbeddedResource>
    <EmbeddedResource Include="Migrations\Version 0.0 %28Pre Beta%29\Version 0.0.3\201312121845402_LoginExperienceUpdates.resx">
      <DependentUpon>201312121845402_LoginExperienceUpdates.cs</DependentUpon>
    </EmbeddedResource>
    <EmbeddedResource Include="Migrations\Version 0.0 %28Pre Beta%29\Version 0.0.3\201312121858278_ConnectionStatus.resx">
      <DependentUpon>201312121858278_ConnectionStatus.cs</DependentUpon>
    </EmbeddedResource>
    <EmbeddedResource Include="Migrations\Version 0.0 %28Pre Beta%29\Version 0.0.3\201312121905532_ReportColumnHeaderText.resx">
      <DependentUpon>201312121905532_ReportColumnHeaderText.cs</DependentUpon>
    </EmbeddedResource>
    <EmbeddedResource Include="Migrations\Version 0.1 %28Pre Beta%29\Version 0.1.0\201312160425464_AddPersonToNote.resx">
      <DependentUpon>201312160425464_AddPersonToNote.cs</DependentUpon>
    </EmbeddedResource>
    <EmbeddedResource Include="Migrations\Version 0.1 %28Pre Beta%29\Version 0.1.0\201312160454085_BlockTypeCategory.resx">
      <DependentUpon>201312160454085_BlockTypeCategory.cs</DependentUpon>
    </EmbeddedResource>
    <EmbeddedResource Include="Migrations\Version 0.1 %28Pre Beta%29\Version 0.1.0\201312161446138_AddAudit.resx">
      <DependentUpon>201312161446138_AddAudit.cs</DependentUpon>
    </EmbeddedResource>
    <EmbeddedResource Include="Migrations\Version 0.1 %28Pre Beta%29\Version 0.1.0\201312162055116_PageLayoutUpdates.resx">
      <DependentUpon>201312162055116_PageLayoutUpdates.cs</DependentUpon>
    </EmbeddedResource>
    <EmbeddedResource Include="Migrations\Version 0.1 %28Pre Beta%29\Version 0.1.0\201312162149358_PersonSearchAddAttribute.resx">
      <DependentUpon>201312162149358_PersonSearchAddAttribute.cs</DependentUpon>
    </EmbeddedResource>
    <EmbeddedResource Include="Migrations\Version 0.1 %28Pre Beta%29\Version 0.1.0\201312162306186_FixPrayerRequestDetailsPageContext.resx">
      <DependentUpon>201312162306186_FixPrayerRequestDetailsPageContext.cs</DependentUpon>
    </EmbeddedResource>
    <EmbeddedResource Include="Migrations\Version 0.1 %28Pre Beta%29\Version 0.1.0\201312182025446_AddTitleToTransactions.resx">
      <DependentUpon>201312182025446_AddTitleToTransactions.cs</DependentUpon>
    </EmbeddedResource>
    <EmbeddedResource Include="Migrations\Version 0.1 %28Pre Beta%29\Version 0.1.0\201312191507040_WorkflowTrigger_AddIsActive.resx">
      <DependentUpon>201312191507040_WorkflowTrigger_AddIsActive.cs</DependentUpon>
    </EmbeddedResource>
    <EmbeddedResource Include="Migrations\Version 0.1 %28Pre Beta%29\Version 0.1.0\201312192125458_ChangeRootAdminPageName.resx">
      <DependentUpon>201312192125458_ChangeRootAdminPageName.cs</DependentUpon>
    </EmbeddedResource>
    <EmbeddedResource Include="Migrations\Version 0.1 %28Pre Beta%29\Version 0.1.0\201312192308115_MoveHtmlContentApprovalBlock.resx">
      <DependentUpon>201312192308115_MoveHtmlContentApprovalBlock.cs</DependentUpon>
    </EmbeddedResource>
    <EmbeddedResource Include="Migrations\Version 0.1 %28Pre Beta%29\Version 0.1.0\201312192349366_RenamePublicAdBlocks.resx">
      <DependentUpon>201312192349366_RenamePublicAdBlocks.cs</DependentUpon>
    </EmbeddedResource>
    <EmbeddedResource Include="Migrations\Version 0.1 %28Pre Beta%29\Version 0.1.0\201312202331444_RockRename.resx">
      <DependentUpon>201312202331444_RockRename.cs</DependentUpon>
    </EmbeddedResource>
    <EmbeddedResource Include="Migrations\Version 0.1 %28Pre Beta%29\Version 0.1.10\201403012008557_AddJobForProcessingWorkflows.resx">
      <DependentUpon>201403012008557_AddJobForProcessingWorkflows.cs</DependentUpon>
    </EmbeddedResource>
    <EmbeddedResource Include="Migrations\Version 0.1 %28Pre Beta%29\Version 0.1.10\201403051630556_DefaultMaritalStatus.resx">
      <DependentUpon>201403051630556_DefaultMaritalStatus.cs</DependentUpon>
    </EmbeddedResource>
    <EmbeddedResource Include="Migrations\Version 0.1 %28Pre Beta%29\Version 0.1.10\201403052222057_MigrationRollUp.resx">
      <DependentUpon>201403052222057_MigrationRollUp.cs</DependentUpon>
    </EmbeddedResource>
    <EmbeddedResource Include="Migrations\Version 0.1 %28Pre Beta%29\Version 0.1.1\201312221305134_GoogleAnalytics.resx">
      <DependentUpon>201312221305134_GoogleAnalytics.cs</DependentUpon>
    </EmbeddedResource>
    <EmbeddedResource Include="Migrations\Version 0.1 %28Pre Beta%29\Version 0.1.1\201312221451050_RemoveIconFileFields.resx">
      <DependentUpon>201312221451050_RemoveIconFileFields.cs</DependentUpon>
    </EmbeddedResource>
    <EmbeddedResource Include="Migrations\Version 0.1 %28Pre Beta%29\Version 0.1.1\201312221636197_RefactorPersonName.resx">
      <DependentUpon>201312221636197_RefactorPersonName.cs</DependentUpon>
    </EmbeddedResource>
    <EmbeddedResource Include="Migrations\Version 0.1 %28Pre Beta%29\Version 0.1.1\201401032214266_AddGroupChildGroupTypes.resx">
      <DependentUpon>201401032214266_AddGroupChildGroupTypes.cs</DependentUpon>
    </EmbeddedResource>
    <EmbeddedResource Include="Migrations\Version 0.1 %28Pre Beta%29\Version 0.1.1\201401061559036_CategoryOrderDescription.resx">
      <DependentUpon>201401061559036_CategoryOrderDescription.cs</DependentUpon>
    </EmbeddedResource>
    <EmbeddedResource Include="Migrations\Version 0.1 %28Pre Beta%29\Version 0.1.1\201401062203180_RenameAdultChildParentRoles.resx">
      <DependentUpon>201401062203180_RenameAdultChildParentRoles.cs</DependentUpon>
    </EmbeddedResource>
    <EmbeddedResource Include="Migrations\Version 0.1 %28Pre Beta%29\Version 0.1.1\201401062206577_AddGroupRoleFormerSpouse.resx">
      <DependentUpon>201401062206577_AddGroupRoleFormerSpouse.cs</DependentUpon>
    </EmbeddedResource>
    <EmbeddedResource Include="Migrations\Version 0.1 %28Pre Beta%29\Version 0.1.1\201401071224347_SavedAccountUpdates.resx">
      <DependentUpon>201401071224347_SavedAccountUpdates.cs</DependentUpon>
    </EmbeddedResource>
    <EmbeddedResource Include="Migrations\Version 0.1 %28Pre Beta%29\Version 0.1.1\201401071612341_PrayerCategories.resx">
      <DependentUpon>201401071612341_PrayerCategories.cs</DependentUpon>
    </EmbeddedResource>
    <EmbeddedResource Include="Migrations\Version 0.1 %28Pre Beta%29\Version 0.1.1\201401071718059_PersonMarketingBinaryFileTypes.resx">
      <DependentUpon>201401071718059_PersonMarketingBinaryFileTypes.cs</DependentUpon>
    </EmbeddedResource>
    <EmbeddedResource Include="Migrations\Version 0.1 %28Pre Beta%29\Version 0.1.1\201401071836000_AddAdListPage.resx">
      <DependentUpon>201401071836000_AddAdListPage.cs</DependentUpon>
    </EmbeddedResource>
    <EmbeddedResource Include="Migrations\Version 0.1 %28Pre Beta%29\Version 0.1.1\201401072234209_UserLoginEntityType.resx">
      <DependentUpon>201401072234209_UserLoginEntityType.cs</DependentUpon>
    </EmbeddedResource>
    <EmbeddedResource Include="Migrations\Version 0.1 %28Pre Beta%29\Version 0.1.1\201401081952447_UserAccounts.resx">
      <DependentUpon>201401081952447_UserAccounts.cs</DependentUpon>
    </EmbeddedResource>
    <EmbeddedResource Include="Migrations\Version 0.1 %28Pre Beta%29\Version 0.1.1\201401091942376_TagsByLetterPage.resx">
      <DependentUpon>201401091942376_TagsByLetterPage.cs</DependentUpon>
    </EmbeddedResource>
    <EmbeddedResource Include="Migrations\Version 0.1 %28Pre Beta%29\Version 0.1.1\201401091947539_ChangeNameOfAttendeePage.resx">
      <DependentUpon>201401091947539_ChangeNameOfAttendeePage.cs</DependentUpon>
    </EmbeddedResource>
    <EmbeddedResource Include="Migrations\Version 0.1 %28Pre Beta%29\Version 0.1.1\201401092004083_AdListPageOrderUpdate.resx">
      <DependentUpon>201401092004083_AdListPageOrderUpdate.cs</DependentUpon>
    </EmbeddedResource>
    <EmbeddedResource Include="Migrations\Version 0.1 %28Pre Beta%29\Version 0.1.1\201401092358192_AuditDetail.resx">
      <DependentUpon>201401092358192_AuditDetail.cs</DependentUpon>
    </EmbeddedResource>
    <EmbeddedResource Include="Migrations\Version 0.1 %28Pre Beta%29\Version 0.1.1\201401100511284_RemoveAuditDetail.resx">
      <DependentUpon>201401100511284_RemoveAuditDetail.cs</DependentUpon>
    </EmbeddedResource>
    <EmbeddedResource Include="Migrations\Version 0.1 %28Pre Beta%29\Version 0.1.3\201401131442369_BlockPrePostHtml.resx">
      <DependentUpon>201401131442369_BlockPrePostHtml.cs</DependentUpon>
    </EmbeddedResource>
    <EmbeddedResource Include="Migrations\Version 0.1 %28Pre Beta%29\Version 0.1.3\201401131724184_Add404FieldsToSite.resx">
      <DependentUpon>201401131724184_Add404FieldsToSite.cs</DependentUpon>
    </EmbeddedResource>
    <EmbeddedResource Include="Migrations\Version 0.1 %28Pre Beta%29\Version 0.1.3\201401131810554_ConnectionStatusCleanup.resx">
      <DependentUpon>201401131810554_ConnectionStatusCleanup.cs</DependentUpon>
    </EmbeddedResource>
    <EmbeddedResource Include="Migrations\Version 0.1 %28Pre Beta%29\Version 0.1.3\201401132311057_Add404PagesForSites.resx">
      <DependentUpon>201401132311057_Add404PagesForSites.cs</DependentUpon>
    </EmbeddedResource>
    <EmbeddedResource Include="Migrations\Version 0.1 %28Pre Beta%29\Version 0.1.3\201401140409207_PersonDetailPages.resx">
      <DependentUpon>201401140409207_PersonDetailPages.cs</DependentUpon>
    </EmbeddedResource>
    <EmbeddedResource Include="Migrations\Version 0.1 %28Pre Beta%29\Version 0.1.3\201401141807363_SiteDetailChanges.resx">
      <DependentUpon>201401141807363_SiteDetailChanges.cs</DependentUpon>
    </EmbeddedResource>
    <EmbeddedResource Include="Migrations\Version 0.1 %28Pre Beta%29\Version 0.1.3\201401151404211_RenameGroupLocationIndex.resx">
      <DependentUpon>201401151404211_RenameGroupLocationIndex.cs</DependentUpon>
    </EmbeddedResource>
    <EmbeddedResource Include="Migrations\Version 0.1 %28Pre Beta%29\Version 0.1.3\201401151949171_RenameFormerSpousePreviousSpouse.resx">
      <DependentUpon>201401151949171_RenameFormerSpousePreviousSpouse.cs</DependentUpon>
    </EmbeddedResource>
    <EmbeddedResource Include="Migrations\Version 0.1 %28Pre Beta%29\Version 0.1.3\201401151959527_AddPastoralStaffRole.resx">
      <DependentUpon>201401151959527_AddPastoralStaffRole.cs</DependentUpon>
    </EmbeddedResource>
    <EmbeddedResource Include="Migrations\Version 0.1 %28Pre Beta%29\Version 0.1.3\201401152023157_ChangeLayoutOfSecurityRoleDetailsPage.resx">
      <DependentUpon>201401152023157_ChangeLayoutOfSecurityRoleDetailsPage.cs</DependentUpon>
    </EmbeddedResource>
    <EmbeddedResource Include="Migrations\Version 0.1 %28Pre Beta%29\Version 0.1.3\201401152246390_FixHeaderMarkupOnHomepage.resx">
      <DependentUpon>201401152246390_FixHeaderMarkupOnHomepage.cs</DependentUpon>
    </EmbeddedResource>
    <EmbeddedResource Include="Migrations\Version 0.1 %28Pre Beta%29\Version 0.1.3\201401162252159_HtmlEditorMergeFieldPlugin.resx">
      <DependentUpon>201401162252159_HtmlEditorMergeFieldPlugin.cs</DependentUpon>
    </EmbeddedResource>
    <EmbeddedResource Include="Migrations\Version 0.1 %28Pre Beta%29\Version 0.1.3\201401162357214_AddHistory.resx">
      <DependentUpon>201401162357214_AddHistory.cs</DependentUpon>
    </EmbeddedResource>
    <EmbeddedResource Include="Migrations\Version 0.1 %28Pre Beta%29\Version 0.1.3\201401171522163_UpdateBlockTypeDescriptions.resx">
      <DependentUpon>201401171522163_UpdateBlockTypeDescriptions.cs</DependentUpon>
    </EmbeddedResource>
    <EmbeddedResource Include="Migrations\Version 0.1 %28Pre Beta%29\Version 0.1.3\201401171902377_PrayerRequestDateChanges.resx">
      <DependentUpon>201401171902377_PrayerRequestDateChanges.cs</DependentUpon>
    </EmbeddedResource>
    <EmbeddedResource Include="Migrations\Version 0.1 %28Pre Beta%29\Version 0.1.3\201401172226353_PageTitleFields.resx">
      <DependentUpon>201401172226353_PageTitleFields.cs</DependentUpon>
    </EmbeddedResource>
    <EmbeddedResource Include="Migrations\Version 0.1 %28Pre Beta%29\Version 0.1.3\201401172244135_DeleteEventGroupType.resx">
      <DependentUpon>201401172244135_DeleteEventGroupType.cs</DependentUpon>
    </EmbeddedResource>
    <EmbeddedResource Include="Migrations\Version 0.1 %28Pre Beta%29\Version 0.1.4\201401202137085_AddPageLiquidAttribute.resx">
      <DependentUpon>201401202137085_AddPageLiquidAttribute.cs</DependentUpon>
    </EmbeddedResource>
    <EmbeddedResource Include="Migrations\Version 0.1 %28Pre Beta%29\Version 0.1.4\201401211151533_NoteAttributes.resx">
      <DependentUpon>201401211151533_NoteAttributes.cs</DependentUpon>
    </EmbeddedResource>
    <EmbeddedResource Include="Migrations\Version 0.1 %28Pre Beta%29\Version 0.1.4\201401212018517_HistoryPageBreadcrumb.resx">
      <DependentUpon>201401212018517_HistoryPageBreadcrumb.cs</DependentUpon>
    </EmbeddedResource>
    <EmbeddedResource Include="Migrations\Version 0.1 %28Pre Beta%29\Version 0.1.4\201401220441223_MiscUIChanges.resx">
      <DependentUpon>201401220441223_MiscUIChanges.cs</DependentUpon>
    </EmbeddedResource>
    <EmbeddedResource Include="Migrations\Version 0.1 %28Pre Beta%29\Version 0.1.4\201401221752081_PersonAlias.resx">
      <DependentUpon>201401221752081_PersonAlias.cs</DependentUpon>
    </EmbeddedResource>
    <EmbeddedResource Include="Migrations\Version 0.1 %28Pre Beta%29\Version 0.1.4\201401222126036_AddCreatedModifiedFields.resx">
      <DependentUpon>201401222126036_AddCreatedModifiedFields.cs</DependentUpon>
    </EmbeddedResource>
    <EmbeddedResource Include="Migrations\Version 0.1 %28Pre Beta%29\Version 0.1.4\201401231551591_ExceptionCreatedInfo.resx">
      <DependentUpon>201401231551591_ExceptionCreatedInfo.cs</DependentUpon>
    </EmbeddedResource>
    <EmbeddedResource Include="Migrations\Version 0.1 %28Pre Beta%29\Version 0.1.4\201401231618180_NoteCreatedInfo.resx">
      <DependentUpon>201401231618180_NoteCreatedInfo.cs</DependentUpon>
    </EmbeddedResource>
    <EmbeddedResource Include="Migrations\Version 0.1 %28Pre Beta%29\Version 0.1.4\201401231638103_FinancialBatchCreatedInfo.resx">
      <DependentUpon>201401231638103_FinancialBatchCreatedInfo.cs</DependentUpon>
    </EmbeddedResource>
    <EmbeddedResource Include="Migrations\Version 0.1 %28Pre Beta%29\Version 0.1.4\201401232057334_AuditPersonAlias.resx">
      <DependentUpon>201401232057334_AuditPersonAlias.cs</DependentUpon>
    </EmbeddedResource>
    <EmbeddedResource Include="Migrations\Version 0.1 %28Pre Beta%29\Version 0.1.4\201401232243283_CkEditorPluginLayout.resx">
      <DependentUpon>201401232243283_CkEditorPluginLayout.cs</DependentUpon>
    </EmbeddedResource>
    <EmbeddedResource Include="Migrations\Version 0.1 %28Pre Beta%29\Version 0.1.4\201401240107095_AddPersonViewed.resx">
      <DependentUpon>201401240107095_AddPersonViewed.cs</DependentUpon>
    </EmbeddedResource>
    <EmbeddedResource Include="Migrations\Version 0.1 %28Pre Beta%29\Version 0.1.4\201401241331091_PersonMerge.resx">
      <DependentUpon>201401241331091_PersonMerge.cs</DependentUpon>
    </EmbeddedResource>
    <EmbeddedResource Include="Migrations\Version 0.1 %28Pre Beta%29\Version 0.1.4\201401250002455_TagDescription.resx">
      <DependentUpon>201401250002455_TagDescription.cs</DependentUpon>
    </EmbeddedResource>
    <EmbeddedResource Include="Migrations\Version 0.1 %28Pre Beta%29\Version 0.1.5\201401271236495_DeleteSampleReportPage.resx">
      <DependentUpon>201401271236495_DeleteSampleReportPage.cs</DependentUpon>
    </EmbeddedResource>
    <EmbeddedResource Include="Migrations\Version 0.1 %28Pre Beta%29\Version 0.1.5\201401271247579_RemoveFullAddress.resx">
      <DependentUpon>201401271247579_RemoveFullAddress.cs</DependentUpon>
    </EmbeddedResource>
    <EmbeddedResource Include="Migrations\Version 0.1 %28Pre Beta%29\Version 0.1.5\201401271902480_HideMetricsPage.resx">
      <DependentUpon>201401271902480_HideMetricsPage.cs</DependentUpon>
    </EmbeddedResource>
    <EmbeddedResource Include="Migrations\Version 0.1 %28Pre Beta%29\Version 0.1.5\201401272157461_RemoveFieldTypes.resx">
      <DependentUpon>201401272157461_RemoveFieldTypes.cs</DependentUpon>
    </EmbeddedResource>
    <EmbeddedResource Include="Migrations\Version 0.1 %28Pre Beta%29\Version 0.1.5\201401282147345_StatementPersonFullNameFix.resx">
      <DependentUpon>201401282147345_StatementPersonFullNameFix.cs</DependentUpon>
    </EmbeddedResource>
    <EmbeddedResource Include="Migrations\Version 0.1 %28Pre Beta%29\Version 0.1.5\201401290012560_PersonBirthdateDbComputed.resx">
      <DependentUpon>201401290012560_PersonBirthdateDbComputed.cs</DependentUpon>
    </EmbeddedResource>
    <EmbeddedResource Include="Migrations\Version 0.1 %28Pre Beta%29\Version 0.1.5\201401291637496_HTMLContentNotRequired.resx">
      <DependentUpon>201401291637496_HTMLContentNotRequired.cs</DependentUpon>
    </EmbeddedResource>
    <EmbeddedResource Include="Migrations\Version 0.1 %28Pre Beta%29\Version 0.1.5\201401291720147_AttendanceHistory.resx">
      <DependentUpon>201401291720147_AttendanceHistory.cs</DependentUpon>
    </EmbeddedResource>
    <EmbeddedResource Include="Migrations\Version 0.1 %28Pre Beta%29\Version 0.1.5\201401302003574_AddBlocksToRightSideBar.resx">
      <DependentUpon>201401302003574_AddBlocksToRightSideBar.cs</DependentUpon>
    </EmbeddedResource>
    <EmbeddedResource Include="Migrations\Version 0.1 %28Pre Beta%29\Version 0.1.5\201401312207050_RockInstanceId.resx">
      <DependentUpon>201401312207050_RockInstanceId.cs</DependentUpon>
    </EmbeddedResource>
    <EmbeddedResource Include="Migrations\Version 0.1 %28Pre Beta%29\Version 0.1.5\201401312232533_BinaryFileLastModifiedDateTime.resx">
      <DependentUpon>201401312232533_BinaryFileLastModifiedDateTime.cs</DependentUpon>
    </EmbeddedResource>
    <EmbeddedResource Include="Migrations\Version 0.1 %28Pre Beta%29\Version 0.1.5\201402021358481_FixBatchDetailTransactionList.resx">
      <DependentUpon>201402021358481_FixBatchDetailTransactionList.cs</DependentUpon>
    </EmbeddedResource>
    <EmbeddedResource Include="Migrations\Version 0.1 %28Pre Beta%29\Version 0.1.5\201402031658561_BinaryFileStoredProcUpdate.resx">
      <DependentUpon>201402031658561_BinaryFileStoredProcUpdate.cs</DependentUpon>
    </EmbeddedResource>
    <EmbeddedResource Include="Migrations\Version 0.1 %28Pre Beta%29\Version 0.1.5\201402031741471_MiscConfigChanges.resx">
      <DependentUpon>201402031741471_MiscConfigChanges.cs</DependentUpon>
    </EmbeddedResource>
    <EmbeddedResource Include="Migrations\Version 0.1 %28Pre Beta%29\Version 0.1.5\201402032112129_CreateRestEntities.resx">
      <DependentUpon>201402032112129_CreateRestEntities.cs</DependentUpon>
    </EmbeddedResource>
    <EmbeddedResource Include="Migrations\Version 0.1 %28Pre Beta%29\Version 0.1.5\201402050535388_CreateFunctionsAndSpForAttendanceBadge.resx">
      <DependentUpon>201402050535388_CreateFunctionsAndSpForAttendanceBadge.cs</DependentUpon>
    </EmbeddedResource>
    <EmbeddedResource Include="Migrations\Version 0.1 %28Pre Beta%29\Version 0.1.5\201402051857216_AuthorizedPersonIdNotRequired.resx">
      <DependentUpon>201402051857216_AuthorizedPersonIdNotRequired.cs</DependentUpon>
    </EmbeddedResource>
    <EmbeddedResource Include="Migrations\Version 0.1 %28Pre Beta%29\Version 0.1.5\201402061548097_ImprovePerformanceAttendanceBadgeSP.resx">
      <DependentUpon>201402061548097_ImprovePerformanceAttendanceBadgeSP.cs</DependentUpon>
    </EmbeddedResource>
    <EmbeddedResource Include="Migrations\Version 0.1 %28Pre Beta%29\Version 0.1.5\201402062142578_LayoutDetailBlockChanges.resx">
      <DependentUpon>201402062142578_LayoutDetailBlockChanges.cs</DependentUpon>
    </EmbeddedResource>
    <EmbeddedResource Include="Migrations\Version 0.1 %28Pre Beta%29\Version 0.1.5\201402070040267_RefactorPersonBadge.resx">
      <DependentUpon>201402070040267_RefactorPersonBadge.cs</DependentUpon>
    </EmbeddedResource>
    <EmbeddedResource Include="Migrations\Version 0.1 %28Pre Beta%29\Version 0.1.5\201402072059288_DataSelectPageBlock.resx">
      <DependentUpon>201402072059288_DataSelectPageBlock.cs</DependentUpon>
    </EmbeddedResource>
    <EmbeddedResource Include="Migrations\Version 0.1 %28Pre Beta%29\Version 0.1.6\201402072145089_AdminPageUpdates.resx">
      <DependentUpon>201402072145089_AdminPageUpdates.cs</DependentUpon>
    </EmbeddedResource>
    <EmbeddedResource Include="Migrations\Version 0.1 %28Pre Beta%29\Version 0.1.6\201402072154281_MoveBadges.resx">
      <DependentUpon>201402072154281_MoveBadges.cs</DependentUpon>
    </EmbeddedResource>
    <EmbeddedResource Include="Migrations\Version 0.1 %28Pre Beta%29\Version 0.1.6\201402082033457_MovePersonBadgeBlocks.resx">
      <DependentUpon>201402082033457_MovePersonBadgeBlocks.cs</DependentUpon>
    </EmbeddedResource>
    <EmbeddedResource Include="Migrations\Version 0.1 %28Pre Beta%29\Version 0.1.6\201402090136495_FixLocationSpelling.resx">
      <DependentUpon>201402090136495_FixLocationSpelling.cs</DependentUpon>
    </EmbeddedResource>
    <EmbeddedResource Include="Migrations\Version 0.1 %28Pre Beta%29\Version 0.1.6\201402090638461_RemoveLegacyBadges.resx">
      <DependentUpon>201402090638461_RemoveLegacyBadges.cs</DependentUpon>
    </EmbeddedResource>
    <EmbeddedResource Include="Migrations\Version 0.1 %28Pre Beta%29\Version 0.1.6\201402090717132_MoveDataSelectPage.resx">
      <DependentUpon>201402090717132_MoveDataSelectPage.cs</DependentUpon>
    </EmbeddedResource>
    <EmbeddedResource Include="Migrations\Version 0.1 %28Pre Beta%29\Version 0.1.6\201402091749178_AddMergeProc.resx">
      <DependentUpon>201402091749178_AddMergeProc.cs</DependentUpon>
    </EmbeddedResource>
    <EmbeddedResource Include="Migrations\Version 0.1 %28Pre Beta%29\Version 0.1.6\201402100011204_NewBadgeSetup.resx">
      <DependentUpon>201402100011204_NewBadgeSetup.cs</DependentUpon>
    </EmbeddedResource>
    <EmbeddedResource Include="Migrations\Version 0.1 %28Pre Beta%29\Version 0.1.6\201402101503040_FixTagPageTitles.resx">
      <DependentUpon>201402101503040_FixTagPageTitles.cs</DependentUpon>
    </EmbeddedResource>
    <EmbeddedResource Include="Migrations\Version 0.1 %28Pre Beta%29\Version 0.1.6\201402121927497_RemoveIsNamedLoc.resx">
      <DependentUpon>201402121927497_RemoveIsNamedLoc.cs</DependentUpon>
    </EmbeddedResource>
    <EmbeddedResource Include="Migrations\Version 0.1 %28Pre Beta%29\Version 0.1.6\201402131942075_SecurityConfirmedLocked.resx">
      <DependentUpon>201402131942075_SecurityConfirmedLocked.cs</DependentUpon>
    </EmbeddedResource>
    <EmbeddedResource Include="Migrations\Version 0.1 %28Pre Beta%29\Version 0.1.7\201402161608415_AddMembershipDate.resx">
      <DependentUpon>201402161608415_AddMembershipDate.cs</DependentUpon>
    </EmbeddedResource>
    <EmbeddedResource Include="Migrations\Version 0.1 %28Pre Beta%29\Version 0.1.7\201402171545526_UniquePasswordHash.resx">
      <DependentUpon>201402171545526_UniquePasswordHash.cs</DependentUpon>
    </EmbeddedResource>
    <EmbeddedResource Include="Migrations\Version 0.1 %28Pre Beta%29\Version 0.1.7\201402171705412_MembershipAttributeOrder.resx">
      <DependentUpon>201402171705412_MembershipAttributeOrder.cs</DependentUpon>
    </EmbeddedResource>
    <EmbeddedResource Include="Migrations\Version 0.1 %28Pre Beta%29\Version 0.1.7\201402171809249_RenameLocationPage.resx">
      <DependentUpon>201402171809249_RenameLocationPage.cs</DependentUpon>
    </EmbeddedResource>
    <EmbeddedResource Include="Migrations\Version 0.1 %28Pre Beta%29\Version 0.1.7\201402181246471_MyAccount.resx">
      <DependentUpon>201402181246471_MyAccount.cs</DependentUpon>
    </EmbeddedResource>
    <EmbeddedResource Include="Migrations\Version 0.1 %28Pre Beta%29\Version 0.1.7\201402181550456_AddVirtualAmount.resx">
      <DependentUpon>201402181550456_AddVirtualAmount.cs</DependentUpon>
    </EmbeddedResource>
    <EmbeddedResource Include="Migrations\Version 0.1 %28Pre Beta%29\Version 0.1.7\201402182106099_UpdateLoginAttributes.resx">
      <DependentUpon>201402182106099_UpdateLoginAttributes.cs</DependentUpon>
    </EmbeddedResource>
    <EmbeddedResource Include="Migrations\Version 0.1 %28Pre Beta%29\Version 0.1.7\201402200353474_SecureRest.resx">
      <DependentUpon>201402200353474_SecureRest.cs</DependentUpon>
    </EmbeddedResource>
    <EmbeddedResource Include="Migrations\Version 0.1 %28Pre Beta%29\Version 0.1.7\201402200737171_AddSampleDataBlock.resx">
      <DependentUpon>201402200737171_AddSampleDataBlock.cs</DependentUpon>
    </EmbeddedResource>
    <EmbeddedResource Include="Migrations\Version 0.1 %28Pre Beta%29\Version 0.1.7\201402201549284_SystemEmail.resx">
      <DependentUpon>201402201549284_SystemEmail.cs</DependentUpon>
    </EmbeddedResource>
    <EmbeddedResource Include="Migrations\Version 0.1 %28Pre Beta%29\Version 0.1.7\201402201810324_AddSampleDataPage.resx">
      <DependentUpon>201402201810324_AddSampleDataPage.cs</DependentUpon>
    </EmbeddedResource>
    <EmbeddedResource Include="Migrations\Version 0.1 %28Pre Beta%29\Version 0.1.7\201402202122526_FixDataViewConfig.resx">
      <DependentUpon>201402202122526_FixDataViewConfig.cs</DependentUpon>
    </EmbeddedResource>
    <EmbeddedResource Include="Migrations\Version 0.1 %28Pre Beta%29\Version 0.1.7\201402210410566_SecureRest2.resx">
      <DependentUpon>201402210410566_SecureRest2.cs</DependentUpon>
    </EmbeddedResource>
    <EmbeddedResource Include="Migrations\Version 0.1 %28Pre Beta%29\Version 0.1.7\201402211810096_ModifyAttCodeIndex.resx">
      <DependentUpon>201402211810096_ModifyAttCodeIndex.cs</DependentUpon>
    </EmbeddedResource>
    <EmbeddedResource Include="Migrations\Version 0.1 %28Pre Beta%29\Version 0.1.8\201402212314543_RssFeedBlockTypes.resx">
      <DependentUpon>201402212314543_RssFeedBlockTypes.cs</DependentUpon>
    </EmbeddedResource>
    <EmbeddedResource Include="Migrations\Version 0.1 %28Pre Beta%29\Version 0.1.8\201402220548227_RenameSampleDataPage.resx">
      <DependentUpon>201402220548227_RenameSampleDataPage.cs</DependentUpon>
    </EmbeddedResource>
    <EmbeddedResource Include="Migrations\Version 0.1 %28Pre Beta%29\Version 0.1.8\201402220640212_AddPageTrackingGlobalAttrib.resx">
      <DependentUpon>201402220640212_AddPageTrackingGlobalAttrib.cs</DependentUpon>
    </EmbeddedResource>
    <EmbeddedResource Include="Migrations\Version 0.1 %28Pre Beta%29\Version 0.1.8\201402222052199_AddPageViewTable.resx">
      <DependentUpon>201402222052199_AddPageViewTable.cs</DependentUpon>
    </EmbeddedResource>
    <EmbeddedResource Include="Migrations\Version 0.1 %28Pre Beta%29\Version 0.1.8\201402231840161_Following.resx">
      <DependentUpon>201402231840161_Following.cs</DependentUpon>
    </EmbeddedResource>
    <EmbeddedResource Include="Migrations\Version 0.1 %28Pre Beta%29\Version 0.1.8\201402241446432_RecreateRefundReason.resx">
      <DependentUpon>201402241446432_RecreateRefundReason.cs</DependentUpon>
    </EmbeddedResource>
    <EmbeddedResource Include="Migrations\Version 0.1 %28Pre Beta%29\Version 0.1.8\201402241628190_IntranetPagesEditable.resx">
      <DependentUpon>201402241628190_IntranetPagesEditable.cs</DependentUpon>
    </EmbeddedResource>
    <EmbeddedResource Include="Migrations\Version 0.1 %28Pre Beta%29\Version 0.1.8\201402241644413_ContentFileWhiteListBlackList.resx">
      <DependentUpon>201402241644413_ContentFileWhiteListBlackList.cs</DependentUpon>
    </EmbeddedResource>
    <EmbeddedResource Include="Migrations\Version 0.1 %28Pre Beta%29\Version 0.1.8\201402242333082_UpdatePageContent.resx">
      <DependentUpon>201402242333082_UpdatePageContent.cs</DependentUpon>
    </EmbeddedResource>
    <EmbeddedResource Include="Migrations\Version 0.1 %28Pre Beta%29\Version 0.1.9\201402251615420_AddSGGroupTypes.resx">
      <DependentUpon>201402251615420_AddSGGroupTypes.cs</DependentUpon>
    </EmbeddedResource>
    <EmbeddedResource Include="Migrations\Version 0.1 %28Pre Beta%29\Version 0.1.9\201402251711271_InstanceIdAsSetting.resx">
      <DependentUpon>201402251711271_InstanceIdAsSetting.cs</DependentUpon>
    </EmbeddedResource>
    <EmbeddedResource Include="Migrations\Version 0.1 %28Pre Beta%29\Version 0.1.9\201402251752122_GroupTreeRootGroup.resx">
      <DependentUpon>201402251752122_GroupTreeRootGroup.cs</DependentUpon>
    </EmbeddedResource>
    <EmbeddedResource Include="Migrations\Version 0.1 %28Pre Beta%29\Version 0.1.9\201402252310095_Metaphone.resx">
      <DependentUpon>201402252310095_Metaphone.cs</DependentUpon>
    </EmbeddedResource>
    <EmbeddedResource Include="Migrations\Version 0.1 %28Pre Beta%29\Version 0.1.9\201402260633011_PageViewTableUpdates.resx">
      <DependentUpon>201402260633011_PageViewTableUpdates.cs</DependentUpon>
    </EmbeddedResource>
    <EmbeddedResource Include="Migrations\Version 0.1 %28Pre Beta%29\Version 0.1.9\201402262048025_NonCash.resx">
      <DependentUpon>201402262048025_NonCash.cs</DependentUpon>
    </EmbeddedResource>
    <EmbeddedResource Include="Migrations\Version 0.1 %28Pre Beta%29\Version 0.1.9\201402271740119_AddMissingBlockTypeCategories.resx">
      <DependentUpon>201402271740119_AddMissingBlockTypeCategories.cs</DependentUpon>
    </EmbeddedResource>
    <EmbeddedResource Include="Migrations\Version 0.1 %28Pre Beta%29\Version 0.1.9\201402271850193_AddSPForNullingPageViewPageIds.resx">
      <DependentUpon>201402271850193_AddSPForNullingPageViewPageIds.cs</DependentUpon>
    </EmbeddedResource>
    <EmbeddedResource Include="Migrations\Version 0.1 %28Pre Beta%29\Version 0.1.9\201402272333477_CommunicationTemplate.resx">
      <DependentUpon>201402272333477_CommunicationTemplate.cs</DependentUpon>
    </EmbeddedResource>
    <EmbeddedResource Include="Migrations\Version 0.1 %28Pre Beta%29\Version 0.1.9\201402280022509_StoredProcConsistency.resx">
      <DependentUpon>201402280022509_StoredProcConsistency.cs</DependentUpon>
    </EmbeddedResource>
    <EmbeddedResource Include="Migrations\Version 0.1 %28Pre Beta%29\Version 0.1.9\201402280709471_UpdateAdminChecklist.resx">
      <DependentUpon>201402280709471_UpdateAdminChecklist.cs</DependentUpon>
    </EmbeddedResource>
    <EmbeddedResource Include="Migrations\Version 0.1 %28Pre Beta%29\Version 0.1.9\201402281803220_SecureRest3.resx">
      <DependentUpon>201402281803220_SecureRest3.cs</DependentUpon>
    </EmbeddedResource>
    <EmbeddedResource Include="Migrations\Version 0.1 %28Pre Beta%29\Version 0.1.9\201403011329500_CommunicationsMenu.resx">
      <DependentUpon>201403011329500_CommunicationsMenu.cs</DependentUpon>
    </EmbeddedResource>
    <EmbeddedResource Include="Migrations\Version 0.1 %28Pre Beta%29\Version 0.1.9\201403011451393_HTMLCacheDuration.resx">
      <DependentUpon>201403011451393_HTMLCacheDuration.cs</DependentUpon>
    </EmbeddedResource>
    <EmbeddedResource Include="Migrations\Version 1.0 %28Beta%29\Version 1.0.10\201406231657047_AttendanceReporting.resx">
      <DependentUpon>201406231657047_AttendanceReporting.cs</DependentUpon>
    </EmbeddedResource>
    <EmbeddedResource Include="Migrations\Version 1.0 %28Beta%29\Version 1.0.10\201406281300035_WorkflowInitiator.resx">
      <DependentUpon>201406281300035_WorkflowInitiator.cs</DependentUpon>
    </EmbeddedResource>
    <EmbeddedResource Include="Migrations\Version 1.0 %28Beta%29\Version 1.0.10\201407022144136_PhotoRequestUpload.resx">
      <DependentUpon>201407022144136_PhotoRequestUpload.cs</DependentUpon>
    </EmbeddedResource>
    <EmbeddedResource Include="Migrations\Version 1.0 %28Beta%29\Version 1.0.10\201407072148278_UpdatesForNewTheme.resx">
      <DependentUpon>201407072148278_UpdatesForNewTheme.cs</DependentUpon>
    </EmbeddedResource>
    <EmbeddedResource Include="Migrations\Version 1.0 %28Beta%29\Version 1.0.10\201407091948108_GroupMap.resx">
      <DependentUpon>201407091948108_GroupMap.cs</DependentUpon>
    </EmbeddedResource>
    <EmbeddedResource Include="Migrations\Version 1.0 %28Beta%29\Version 1.0.10\201407101846018_CheckinManager.resx">
      <DependentUpon>201407101846018_CheckinManager.cs</DependentUpon>
    </EmbeddedResource>
    <EmbeddedResource Include="Migrations\Version 1.0 %28Beta%29\Version 1.0.10\201407141650484_FollowingList.resx">
      <DependentUpon>201407141650484_FollowingList.cs</DependentUpon>
    </EmbeddedResource>
    <EmbeddedResource Include="Migrations\Version 1.0 %28Beta%29\Version 1.0.10\201407161222553_InternationalAddress.resx">
      <DependentUpon>201407161222553_InternationalAddress.cs</DependentUpon>
    </EmbeddedResource>
    <EmbeddedResource Include="Migrations\Version 1.0 %28Beta%29\Version 1.0.10\201407162344389_PostalCode.resx">
      <DependentUpon>201407162344389_PostalCode.cs</DependentUpon>
    </EmbeddedResource>
    <EmbeddedResource Include="Migrations\Version 1.0 %28Beta%29\Version 1.0.10\201407172224340_CheckinInstaller.resx">
      <DependentUpon>201407172224340_CheckinInstaller.cs</DependentUpon>
    </EmbeddedResource>
    <EmbeddedResource Include="Migrations\Version 1.0 %28Beta%29\Version 1.0.10\201407181703490_ChildLabelFontAwesome.resx">
      <DependentUpon>201407181703490_ChildLabelFontAwesome.cs</DependentUpon>
    </EmbeddedResource>
    <EmbeddedResource Include="Migrations\Version 1.0 %28Beta%29\Version 1.0.10\201407211308127_CheckinChanges.resx">
      <DependentUpon>201407211308127_CheckinChanges.cs</DependentUpon>
    </EmbeddedResource>
    <EmbeddedResource Include="Migrations\Version 1.0 %28Beta%29\Version 1.0.11\201407232253485_CreatePledgePage.resx">
      <DependentUpon>201407232253485_CreatePledgePage.cs</DependentUpon>
    </EmbeddedResource>
    <EmbeddedResource Include="Migrations\Version 1.0 %28Beta%29\Version 1.0.11\201407241610046_AddScheduledTxnFields.resx">
      <DependentUpon>201407241610046_AddScheduledTxnFields.cs</DependentUpon>
    </EmbeddedResource>
    <EmbeddedResource Include="Migrations\Version 1.0 %28Beta%29\Version 1.0.11\201407261708456_CheckinCleanUp.resx">
      <DependentUpon>201407261708456_CheckinCleanUp.cs</DependentUpon>
    </EmbeddedResource>
    <EmbeddedResource Include="Migrations\Version 1.0 %28Beta%29\Version 1.0.11\201407270612147_EmailAndLinkAttributeTypes.resx">
      <DependentUpon>201407270612147_EmailAndLinkAttributeTypes.cs</DependentUpon>
    </EmbeddedResource>
    <EmbeddedResource Include="Migrations\Version 1.0 %28Beta%29\Version 1.0.11\201407291625544_FinancialTransactionProcessedBy.resx">
      <DependentUpon>201407291625544_FinancialTransactionProcessedBy.cs</DependentUpon>
    </EmbeddedResource>
    <EmbeddedResource Include="Migrations\Version 1.0 %28Beta%29\Version 1.0.11\201407292304111_RenameGivingProfileToTransactionProfile.resx">
      <DependentUpon>201407292304111_RenameGivingProfileToTransactionProfile.cs</DependentUpon>
    </EmbeddedResource>
    <EmbeddedResource Include="Migrations\Version 1.0 %28Beta%29\Version 1.0.11\201407311214231_AddAttributeKeyIndex.resx">
      <DependentUpon>201407311214231_AddAttributeKeyIndex.cs</DependentUpon>
    </EmbeddedResource>
    <EmbeddedResource Include="Migrations\Version 1.0 %28Beta%29\Version 1.0.11\201407312015431_PageRenameSweep.resx">
      <DependentUpon>201407312015431_PageRenameSweep.cs</DependentUpon>
    </EmbeddedResource>
    <EmbeddedResource Include="Migrations\Version 1.0 %28Beta%29\Version 1.0.11\201408012250032_FinancialPersonBackAccountMasked.resx">
      <DependentUpon>201408012250032_FinancialPersonBackAccountMasked.cs</DependentUpon>
    </EmbeddedResource>
    <EmbeddedResource Include="Migrations\Version 1.0 %28Beta%29\Version 1.0.11\201408041816502_ScheduledTxnLastUpdate.resx">
      <DependentUpon>201408041816502_ScheduledTxnLastUpdate.cs</DependentUpon>
    </EmbeddedResource>
    <EmbeddedResource Include="Migrations\Version 1.0 %28Beta%29\Version 1.0.11\201408042245548_AddGeneralGroupType.resx">
      <DependentUpon>201408042245548_AddGeneralGroupType.cs</DependentUpon>
    </EmbeddedResource>
    <EmbeddedResource Include="Migrations\Version 1.0 %28Beta%29\Version 1.0.11\201408061807525_AddApplicationGroup.resx">
      <DependentUpon>201408061807525_AddApplicationGroup.cs</DependentUpon>
    </EmbeddedResource>
    <EmbeddedResource Include="Migrations\Version 1.0 %28Beta%29\Version 1.0.11\201408071444326_ScheduledTransactionView.resx">
      <DependentUpon>201408071444326_ScheduledTransactionView.cs</DependentUpon>
    </EmbeddedResource>
    <EmbeddedResource Include="Migrations\Version 1.0 %28Beta%29\Version 1.0.11\201408080041147_RemoveAttendedCheckin.resx">
      <DependentUpon>201408080041147_RemoveAttendedCheckin.cs</DependentUpon>
    </EmbeddedResource>
    <EmbeddedResource Include="Migrations\Version 1.0 %28Beta%29\Version 1.0.11\201408081620116_PersonDuplicate.resx">
      <DependentUpon>201408081620116_PersonDuplicate.cs</DependentUpon>
    </EmbeddedResource>
    <EmbeddedResource Include="Migrations\Version 1.0 %28Beta%29\Version 1.0.11\201408112112255_ExternalFinancePages.resx">
      <DependentUpon>201408112112255_ExternalFinancePages.cs</DependentUpon>
    </EmbeddedResource>
    <EmbeddedResource Include="Migrations\Version 1.0 %28Beta%29\Version 1.0.11\201408112120366_GroupGuest.resx">
      <DependentUpon>201408112120366_GroupGuest.cs</DependentUpon>
    </EmbeddedResource>
    <EmbeddedResource Include="Migrations\Version 1.0 %28Beta%29\Version 1.0.11\201408121626462_GroupTypeLocationSchedules.resx">
      <DependentUpon>201408121626462_GroupTypeLocationSchedules.cs</DependentUpon>
    </EmbeddedResource>
    <EmbeddedResource Include="Migrations\Version 1.0 %28Beta%29\Version 1.0.11\201408131535234_AddPhotoRequestBlocks.resx">
      <DependentUpon>201408131535234_AddPhotoRequestBlocks.cs</DependentUpon>
    </EmbeddedResource>
    <EmbeddedResource Include="Migrations\Version 1.0 %28Beta%29\Version 1.0.11\201408131734148_PersonDuplicateCapacity.resx">
      <DependentUpon>201408131734148_PersonDuplicateCapacity.cs</DependentUpon>
    </EmbeddedResource>
    <EmbeddedResource Include="Migrations\Version 1.0 %28Beta%29\Version 1.0.11\201408140543489_AdditionalCheckinAdminPages.resx">
      <DependentUpon>201408140543489_AdditionalCheckinAdminPages.cs</DependentUpon>
    </EmbeddedResource>
    <EmbeddedResource Include="Migrations\Version 1.0 %28Beta%29\Version 1.0.12\201408152138171_AddIdleTimeoutsBack.resx">
      <DependentUpon>201408152138171_AddIdleTimeoutsBack.cs</DependentUpon>
    </EmbeddedResource>
    <EmbeddedResource Include="Migrations\Version 1.0 %28Beta%29\Version 1.0.12\201408191153260_DefinedValueValue.resx">
      <DependentUpon>201408191153260_DefinedValueValue.cs</DependentUpon>
    </EmbeddedResource>
    <EmbeddedResource Include="Migrations\Version 1.0 %28Beta%29\Version 1.0.12\201408201603057_DataIntegrityFeatures.resx">
      <DependentUpon>201408201603057_DataIntegrityFeatures.cs</DependentUpon>
    </EmbeddedResource>
    <EmbeddedResource Include="Migrations\Version 1.0 %28Beta%29\Version 1.0.12\201408221117347_AddPersonDuplicateFinderProc.resx">
      <DependentUpon>201408221117347_AddPersonDuplicateFinderProc.cs</DependentUpon>
    </EmbeddedResource>
    <EmbeddedResource Include="Migrations\Version 1.0 %28Beta%29\Version 1.0.13\201408252322078_ActivatedByActivity.resx">
      <DependentUpon>201408252322078_ActivatedByActivity.cs</DependentUpon>
    </EmbeddedResource>
    <EmbeddedResource Include="Migrations\Version 1.0 %28Beta%29\Version 1.0.13\201408261602488_TransactionImageOrder.resx">
      <DependentUpon>201408261602488_TransactionImageOrder.cs</DependentUpon>
    </EmbeddedResource>
    <EmbeddedResource Include="Migrations\Version 1.0 %28Beta%29\Version 1.0.13\201408270020397_DuplicateCheckScan.resx">
      <DependentUpon>201408270020397_DuplicateCheckScan.cs</DependentUpon>
    </EmbeddedResource>
    <EmbeddedResource Include="Migrations\Version 1.0 %28Beta%29\Version 1.0.13\201408281632312_EntitySet.resx">
      <DependentUpon>201408281632312_EntitySet.cs</DependentUpon>
    </EmbeddedResource>
    <EmbeddedResource Include="Migrations\Version 1.0 %28Beta%29\Version 1.0.13\201408311348151_BulkUpdate.resx">
      <DependentUpon>201408311348151_BulkUpdate.cs</DependentUpon>
    </EmbeddedResource>
    <EmbeddedResource Include="Migrations\Version 1.0 %28Beta%29\Version 1.0.13\201409032225528_PageAndWorkflowChanges.resx">
      <DependentUpon>201409032225528_PageAndWorkflowChanges.cs</DependentUpon>
    </EmbeddedResource>
    <EmbeddedResource Include="Migrations\Version 1.0 %28Beta%29\Version 1.0.13\201409041849583_ExpandPersonAlias.resx">
      <DependentUpon>201409041849583_ExpandPersonAlias.cs</DependentUpon>
    </EmbeddedResource>
    <EmbeddedResource Include="Migrations\Version 1.0 %28Beta%29\Version 1.0.13\201409052356474_TransactionDateTimeIndex.resx">
      <DependentUpon>201409052356474_TransactionDateTimeIndex.cs</DependentUpon>
    </EmbeddedResource>
    <EmbeddedResource Include="Migrations\Version 1.0 %28Beta%29\Version 1.0.13\201409061203308_WorkflowUpdates.resx">
      <DependentUpon>201409061203308_WorkflowUpdates.cs</DependentUpon>
    </EmbeddedResource>
    <EmbeddedResource Include="Migrations\Version 1.0 %28Beta%29\Version 1.0.13\201409080542069_HtmlButtonsForWorkflows.resx">
      <DependentUpon>201409080542069_HtmlButtonsForWorkflows.cs</DependentUpon>
    </EmbeddedResource>
    <EmbeddedResource Include="Migrations\Version 1.0 %28Beta%29\Version 1.0.13\201409091616463_UpdateDataErrorWF.resx">
      <DependentUpon>201409091616463_UpdateDataErrorWF.cs</DependentUpon>
    </EmbeddedResource>
    <EmbeddedResource Include="Migrations\Version 1.0 %28Beta%29\Version 1.0.13\201409101843015_ConvertCategory.resx">
      <DependentUpon>201409101843015_ConvertCategory.cs</DependentUpon>
    </EmbeddedResource>
    <EmbeddedResource Include="Migrations\Version 1.0 %28Beta%29\Version 1.0.13\201409102055306_UniqueAttributeValues.resx">
      <DependentUpon>201409102055306_UniqueAttributeValues.cs</DependentUpon>
    </EmbeddedResource>
    <EmbeddedResource Include="Migrations\Version 1.0 %28Beta%29\Version 1.0.13\201409120432120_AddPersonLinkSelect.resx">
      <DependentUpon>201409120432120_AddPersonLinkSelect.cs</DependentUpon>
    </EmbeddedResource>
    <EmbeddedResource Include="Migrations\Version 1.0 %28Beta%29\Version 1.0.14\201409142128150_AddPhotoRequestGroupPage.resx">
      <DependentUpon>201409142128150_AddPhotoRequestGroupPage.cs</DependentUpon>
    </EmbeddedResource>
    <EmbeddedResource Include="Migrations\Version 1.0 %28Beta%29\Version 1.0.14\201409151758555_PageContextUniqueIndex.resx">
      <DependentUpon>201409151758555_PageContextUniqueIndex.cs</DependentUpon>
    </EmbeddedResource>
    <EmbeddedResource Include="Migrations\Version 1.0 %28Beta%29\Version 1.0.14\201409162240173_AttributeValuesAsGuids.resx">
      <DependentUpon>201409162240173_AttributeValuesAsGuids.cs</DependentUpon>
    </EmbeddedResource>
    <EmbeddedResource Include="Migrations\Version 1.0 %28Beta%29\Version 1.0.14\201409171938301_UpdateWorkflowEmails.resx">
      <DependentUpon>201409171938301_UpdateWorkflowEmails.cs</DependentUpon>
    </EmbeddedResource>
    <EmbeddedResource Include="Migrations\Version 1.0 %28Beta%29\Version 1.0.14\201409172043518_BinaryFileTypeViewSecurity.resx">
      <DependentUpon>201409172043518_BinaryFileTypeViewSecurity.cs</DependentUpon>
    </EmbeddedResource>
    <EmbeddedResource Include="Migrations\Version 1.0 %28Beta%29\Version 1.0.14\201409182331403_ContentItem.resx">
      <DependentUpon>201409182331403_ContentItem.cs</DependentUpon>
    </EmbeddedResource>
    <EmbeddedResource Include="Migrations\Version 1.0 %28Beta%29\Version 1.0.14\201409211134010_WorkflowFormFieldText.resx">
      <DependentUpon>201409211134010_WorkflowFormFieldText.cs</DependentUpon>
    </EmbeddedResource>
    <EmbeddedResource Include="Migrations\Version 1.0 %28Beta%29\Version 1.0.14\201409241226361_PersonDuplicateConfidence.resx">
      <DependentUpon>201409241226361_PersonDuplicateConfidence.cs</DependentUpon>
    </EmbeddedResource>
    <EmbeddedResource Include="Migrations\Version 1.0 %28Beta%29\Version 1.0.1\201403061916415_FixAdDetailImage.resx">
      <DependentUpon>201403061916415_FixAdDetailImage.cs</DependentUpon>
    </EmbeddedResource>
    <EmbeddedResource Include="Migrations\Version 1.0 %28Beta%29\Version 1.0.1\201403062033262_SetFamilyDefaultRole.resx">
      <DependentUpon>201403062033262_SetFamilyDefaultRole.cs</DependentUpon>
    </EmbeddedResource>
    <EmbeddedResource Include="Migrations\Version 1.0 %28Beta%29\Version 1.0.1\201403062157173_SchedContributions.resx">
      <DependentUpon>201403062157173_SchedContributions.cs</DependentUpon>
    </EmbeddedResource>
    <EmbeddedResource Include="Migrations\Version 1.0 %28Beta%29\Version 1.0.1\201403071759009_RockJobServiceExternalFile.resx">
      <DependentUpon>201403071759009_RockJobServiceExternalFile.cs</DependentUpon>
    </EmbeddedResource>
    <EmbeddedResource Include="Migrations\Version 1.0 %28Beta%29\Version 1.0.1\201403072334593_ChangePasswordHtml.resx">
      <DependentUpon>201403072334593_ChangePasswordHtml.cs</DependentUpon>
    </EmbeddedResource>
    <EmbeddedResource Include="Migrations\Version 1.0 %28Beta%29\Version 1.0.2\201403081504059_AddFromName.resx">
      <DependentUpon>201403081504059_AddFromName.cs</DependentUpon>
    </EmbeddedResource>
    <EmbeddedResource Include="Migrations\Version 1.0 %28Beta%29\Version 1.0.2\201403101815320_MakeStatesNonSystem.resx">
      <DependentUpon>201403101815320_MakeStatesNonSystem.cs</DependentUpon>
    </EmbeddedResource>
    <EmbeddedResource Include="Migrations\Version 1.0 %28Beta%29\Version 1.0.3\201403110047245_GroupDetailLimitGroupTypeOption.resx">
      <DependentUpon>201403110047245_GroupDetailLimitGroupTypeOption.cs</DependentUpon>
    </EmbeddedResource>
    <EmbeddedResource Include="Migrations\Version 1.0 %28Beta%29\Version 1.0.3\201403110633568_AdminCheckListUpdates.resx">
      <DependentUpon>201403110633568_AdminCheckListUpdates.cs</DependentUpon>
    </EmbeddedResource>
    <EmbeddedResource Include="Migrations\Version 1.0 %28Beta%29\Version 1.0.3\201403112107249_RemoveSMTPAttributes.resx">
      <DependentUpon>201403112107249_RemoveSMTPAttributes.cs</DependentUpon>
    </EmbeddedResource>
    <EmbeddedResource Include="Migrations\Version 1.0 %28Beta%29\Version 1.0.3\201403112339079_UpdateAttendanceBadgeSP.resx">
      <DependentUpon>201403112339079_UpdateAttendanceBadgeSP.cs</DependentUpon>
    </EmbeddedResource>
    <EmbeddedResource Include="Migrations\Version 1.0 %28Beta%29\Version 1.0.3\201403121226203_PersonViewedAlias.resx">
      <DependentUpon>201403121226203_PersonViewedAlias.cs</DependentUpon>
    </EmbeddedResource>
    <EmbeddedResource Include="Migrations\Version 1.0 %28Beta%29\Version 1.0.3\201403131239078_FixPersonMerge.resx">
      <DependentUpon>201403131239078_FixPersonMerge.cs</DependentUpon>
    </EmbeddedResource>
    <EmbeddedResource Include="Migrations\Version 1.0 %28Beta%29\Version 1.0.3\201403131633146_CkEditorBrowserPageSecurity.resx">
      <DependentUpon>201403131633146_CkEditorBrowserPageSecurity.cs</DependentUpon>
    </EmbeddedResource>
    <EmbeddedResource Include="Migrations\Version 1.0 %28Beta%29\Version 1.0.3\201403131829216_FixAdultMembersDataView.resx">
      <DependentUpon>201403131829216_FixAdultMembersDataView.cs</DependentUpon>
    </EmbeddedResource>
    <EmbeddedResource Include="Migrations\Version 1.0 %28Beta%29\Version 1.0.3\201403141842057_CommunicationJob.resx">
      <DependentUpon>201403141842057_CommunicationJob.cs</DependentUpon>
    </EmbeddedResource>
    <EmbeddedResource Include="Migrations\Version 1.0 %28Beta%29\Version 1.0.4\201403170553360_AddPageTitleColumnToPageViews.resx">
      <DependentUpon>201403170553360_AddPageTitleColumnToPageViews.cs</DependentUpon>
    </EmbeddedResource>
    <EmbeddedResource Include="Migrations\Version 1.0 %28Beta%29\Version 1.0.4\201403171556065_AddFamilyAttribute.resx">
      <DependentUpon>201403171556065_AddFamilyAttribute.cs</DependentUpon>
    </EmbeddedResource>
    <EmbeddedResource Include="Migrations\Version 1.0 %28Beta%29\Version 1.0.4\201403171835360_IncreaseAccountNumberLength.resx">
      <DependentUpon>201403171835360_IncreaseAccountNumberLength.cs</DependentUpon>
    </EmbeddedResource>
    <EmbeddedResource Include="Migrations\Version 1.0 %28Beta%29\Version 1.0.4\201403180042036_AddressVerificationService.resx">
      <DependentUpon>201403180042036_AddressVerificationService.cs</DependentUpon>
    </EmbeddedResource>
    <EmbeddedResource Include="Migrations\Version 1.0 %28Beta%29\Version 1.0.4\201403241216199_CommunicationStatus.resx">
      <DependentUpon>201403241216199_CommunicationStatus.cs</DependentUpon>
    </EmbeddedResource>
    <EmbeddedResource Include="Migrations\Version 1.0 %28Beta%29\Version 1.0.4\201403261648315_ExternalApplicationDefinedType.resx">
      <DependentUpon>201403261648315_ExternalApplicationDefinedType.cs</DependentUpon>
    </EmbeddedResource>
    <EmbeddedResource Include="Migrations\Version 1.0 %28Beta%29\Version 1.0.4\201403271548291_GoogleMapStyles.resx">
      <DependentUpon>201403271548291_GoogleMapStyles.cs</DependentUpon>
    </EmbeddedResource>
    <EmbeddedResource Include="Migrations\Version 1.0 %28Beta%29\Version 1.0.4\201403282057374_RemoveCommunicationTemplateOwnerPerson.resx">
      <DependentUpon>201403282057374_RemoveCommunicationTemplateOwnerPerson.cs</DependentUpon>
    </EmbeddedResource>
    <EmbeddedResource Include="Migrations\Version 1.0 %28Beta%29\Version 1.0.4\201403291138225_AddInactiveReason.resx">
      <DependentUpon>201403291138225_AddInactiveReason.cs</DependentUpon>
    </EmbeddedResource>
    <EmbeddedResource Include="Migrations\Version 1.0 %28Beta%29\Version 1.0.5\201403300445046_BinaryFileSecurity.resx">
      <DependentUpon>201403300445046_BinaryFileSecurity.cs</DependentUpon>
    </EmbeddedResource>
    <EmbeddedResource Include="Migrations\Version 1.0 %28Beta%29\Version 1.0.5\201403311909020_GroupMapStyles.resx">
      <DependentUpon>201403311909020_GroupMapStyles.cs</DependentUpon>
    </EmbeddedResource>
    <EmbeddedResource Include="Migrations\Version 1.0 %28Beta%29\Version 1.0.5\201404011847059_ReportFetchTop.resx">
      <DependentUpon>201404011847059_ReportFetchTop.cs</DependentUpon>
    </EmbeddedResource>
    <EmbeddedResource Include="Migrations\Version 1.0 %28Beta%29\Version 1.0.5\201404050016302_AddForeignId.resx">
      <DependentUpon>201404050016302_AddForeignId.cs</DependentUpon>
    </EmbeddedResource>
    <EmbeddedResource Include="Migrations\Version 1.0 %28Beta%29\Version 1.0.5\201404050034562_EF61.resx">
      <DependentUpon>201404050034562_EF61.cs</DependentUpon>
    </EmbeddedResource>
    <EmbeddedResource Include="Migrations\Version 1.0 %28Beta%29\Version 1.0.5\201404080041145_MiscCommunication.resx">
      <DependentUpon>201404080041145_MiscCommunication.cs</DependentUpon>
    </EmbeddedResource>
    <EmbeddedResource Include="Migrations\Version 1.0 %28Beta%29\Version 1.0.5\201404092208485_NewPersonAndRecipientFields.resx">
      <DependentUpon>201404092208485_NewPersonAndRecipientFields.cs</DependentUpon>
    </EmbeddedResource>
    <EmbeddedResource Include="Migrations\Version 1.0 %28Beta%29\Version 1.0.5\201404120459167_AddResponseRecipient.resx">
      <DependentUpon>201404120459167_AddResponseRecipient.cs</DependentUpon>
    </EmbeddedResource>
    <EmbeddedResource Include="Migrations\Version 1.0 %28Beta%29\Version 1.0.5\201404121456216_BulkCommunication.resx">
      <DependentUpon>201404121456216_BulkCommunication.cs</DependentUpon>
    </EmbeddedResource>
    <EmbeddedResource Include="Migrations\Version 1.0 %28Beta%29\Version 1.0.5\201404140531224_AddRecipientCode.resx">
      <DependentUpon>201404140531224_AddRecipientCode.cs</DependentUpon>
    </EmbeddedResource>
    <EmbeddedResource Include="Migrations\Version 1.0 %28Beta%29\Version 1.0.5\201404141655095_LengthenActivityDetail.resx">
      <DependentUpon>201404141655095_LengthenActivityDetail.cs</DependentUpon>
    </EmbeddedResource>
    <EmbeddedResource Include="Migrations\Version 1.0 %28Beta%29\Version 1.0.5\201404141715372_LastVisitToSiteBadge.resx">
      <DependentUpon>201404141715372_LastVisitToSiteBadge.cs</DependentUpon>
    </EmbeddedResource>
    <EmbeddedResource Include="Migrations\Version 1.0 %28Beta%29\Version 1.0.5\201404142016079_FormattedPhone.resx">
      <DependentUpon>201404142016079_FormattedPhone.cs</DependentUpon>
    </EmbeddedResource>
    <EmbeddedResource Include="Migrations\Version 1.0 %28Beta%29\Version 1.0.5\201404142302079_MetricsTables.resx">
      <DependentUpon>201404142302079_MetricsTables.cs</DependentUpon>
    </EmbeddedResource>
    <EmbeddedResource Include="Migrations\Version 1.0 %28Beta%29\Version 1.0.5\201404162027109_MetricCategoryAsEntity.resx">
      <DependentUpon>201404162027109_MetricCategoryAsEntity.cs</DependentUpon>
    </EmbeddedResource>
    <EmbeddedResource Include="Migrations\Version 1.0 %28Beta%29\Version 1.0.8\201404211743164_MetricSchedules.resx">
      <DependentUpon>201404211743164_MetricSchedules.cs</DependentUpon>
    </EmbeddedResource>
    <EmbeddedResource Include="Migrations\Version 1.0 %28Beta%29\Version 1.0.8\201404212258193_CategoryTreeView.resx">
      <DependentUpon>201404212258193_CategoryTreeView.cs</DependentUpon>
    </EmbeddedResource>
    <EmbeddedResource Include="Migrations\Version 1.0 %28Beta%29\Version 1.0.8\201404212311146_CommunicationDetail.resx">
      <DependentUpon>201404212311146_CommunicationDetail.cs</DependentUpon>
    </EmbeddedResource>
    <EmbeddedResource Include="Migrations\Version 1.0 %28Beta%29\Version 1.0.8\201404232209594_AddHelpTextToDefinedTypes.resx">
      <DependentUpon>201404232209594_AddHelpTextToDefinedTypes.cs</DependentUpon>
    </EmbeddedResource>
    <EmbeddedResource Include="Migrations\Version 1.0 %28Beta%29\Version 1.0.8\201404232359013_MetricEntityType.resx">
      <DependentUpon>201404232359013_MetricEntityType.cs</DependentUpon>
    </EmbeddedResource>
    <EmbeddedResource Include="Migrations\Version 1.0 %28Beta%29\Version 1.0.8\201404241327081_AddBusinesses.resx">
      <DependentUpon>201404241327081_AddBusinesses.cs</DependentUpon>
    </EmbeddedResource>
    <EmbeddedResource Include="Migrations\Version 1.0 %28Beta%29\Version 1.0.8\201404281605232_CampusModelChanges.resx">
      <DependentUpon>201404281605232_CampusModelChanges.cs</DependentUpon>
    </EmbeddedResource>
    <EmbeddedResource Include="Migrations\Version 1.0 %28Beta%29\Version 1.0.8\201404291730340_MoreCampusChanges.resx">
      <DependentUpon>201404291730340_MoreCampusChanges.cs</DependentUpon>
    </EmbeddedResource>
    <EmbeddedResource Include="Migrations\Version 1.0 %28Beta%29\Version 1.0.8\201404292234090_WorkflowFormEntry.resx">
      <DependentUpon>201404292234090_WorkflowFormEntry.cs</DependentUpon>
    </EmbeddedResource>
    <EmbeddedResource Include="Migrations\Version 1.0 %28Beta%29\Version 1.0.9\201405031859582_PluginMigration.resx">
      <DependentUpon>201405031859582_PluginMigration.cs</DependentUpon>
    </EmbeddedResource>
    <EmbeddedResource Include="Migrations\Version 1.0 %28Beta%29\Version 1.0.9\201405042113434_FixGroupRoles.resx">
      <DependentUpon>201405042113434_FixGroupRoles.cs</DependentUpon>
    </EmbeddedResource>
    <EmbeddedResource Include="Migrations\Version 1.0 %28Beta%29\Version 1.0.9\201405051847116_AddServiceTimesToCampus.resx">
      <DependentUpon>201405051847116_AddServiceTimesToCampus.cs</DependentUpon>
    </EmbeddedResource>
    <EmbeddedResource Include="Migrations\Version 1.0 %28Beta%29\Version 1.0.9\201405062050470_BusinessDetailPageBlockSetting.resx">
      <DependentUpon>201405062050470_BusinessDetailPageBlockSetting.cs</DependentUpon>
    </EmbeddedResource>
    <EmbeddedResource Include="Migrations\Version 1.0 %28Beta%29\Version 1.0.9\201405101257457_AttributeCssClass.resx">
      <DependentUpon>201405101257457_AttributeCssClass.cs</DependentUpon>
    </EmbeddedResource>
    <EmbeddedResource Include="Migrations\Version 1.0 %28Beta%29\Version 1.0.9\201405151354170_AddWorkflowTypeIcon.resx">
      <DependentUpon>201405151354170_AddWorkflowTypeIcon.cs</DependentUpon>
    </EmbeddedResource>
    <EmbeddedResource Include="Migrations\Version 1.0 %28Beta%29\Version 1.0.9\201405202142456_WorkflowActionCriteria.resx">
      <DependentUpon>201405202142456_WorkflowActionCriteria.cs</DependentUpon>
    </EmbeddedResource>
    <EmbeddedResource Include="Migrations\Version 1.0 %28Beta%29\Version 1.0.9\201405202224203_ChartStyles.resx">
      <DependentUpon>201405202224203_ChartStyles.cs</DependentUpon>
    </EmbeddedResource>
    <EmbeddedResource Include="Migrations\Version 1.0 %28Beta%29\Version 1.0.9\201405212008196_AddRestKeyAdmin.resx">
      <DependentUpon>201405212008196_AddRestKeyAdmin.cs</DependentUpon>
    </EmbeddedResource>
    <EmbeddedResource Include="Migrations\Version 1.0 %28Beta%29\Version 1.0.9\201405212250538_WorkflowActivityAssigned.resx">
      <DependentUpon>201405212250538_WorkflowActivityAssigned.cs</DependentUpon>
    </EmbeddedResource>
    <EmbeddedResource Include="Migrations\Version 1.0 %28Beta%29\Version 1.0.9\201405261203212_CampusServiceTimes.resx">
      <DependentUpon>201405261203212_CampusServiceTimes.cs</DependentUpon>
    </EmbeddedResource>
    <EmbeddedResource Include="Migrations\Version 1.0 %28Beta%29\Version 1.0.9\201405282246184_MetricAndWorkflow.resx">
      <DependentUpon>201405282246184_MetricAndWorkflow.cs</DependentUpon>
    </EmbeddedResource>
    <EmbeddedResource Include="Migrations\Version 1.0 %28Beta%29\Version 1.0.9\201406021702355_MoveWorkflowBlocks.resx">
      <DependentUpon>201406021702355_MoveWorkflowBlocks.cs</DependentUpon>
    </EmbeddedResource>
    <EmbeddedResource Include="Migrations\Version 1.0 %28Beta%29\Version 1.0.9\201406061238505_ConfigureCors.resx">
      <DependentUpon>201406061238505_ConfigureCors.cs</DependentUpon>
    </EmbeddedResource>
    <EmbeddedResource Include="Migrations\Version 1.0 %28Beta%29\Version 1.0.9\201406102023034_WorkflowFormNotification.resx">
      <DependentUpon>201406102023034_WorkflowFormNotification.cs</DependentUpon>
    </EmbeddedResource>
    <EmbeddedResource Include="Migrations\Version 1.0 %28Beta%29\Version 1.0.9\201406111241378_CampusFields.resx">
      <DependentUpon>201406111241378_CampusFields.cs</DependentUpon>
    </EmbeddedResource>
    <EmbeddedResource Include="Migrations\Version 1.0 %28Beta%29\Version 1.0.9\201406112253101_FixHighlightSpelling.resx">
      <DependentUpon>201406112253101_FixHighlightSpelling.cs</DependentUpon>
    </EmbeddedResource>
    <EmbeddedResource Include="Migrations\Version 1.0 %28Beta%29\Version 1.0.9\201406171719190_AttendanceCampus.resx">
      <DependentUpon>201406171719190_AttendanceCampus.cs</DependentUpon>
    </EmbeddedResource>
    <EmbeddedResource Include="Migrations\Version 1.0 %28Beta%29\Version 1.0.9\201406191618119_CreateWorkflows.resx">
      <DependentUpon>201406191618119_CreateWorkflows.cs</DependentUpon>
    </EmbeddedResource>
    <EmbeddedResource Include="Migrations\Version 1.0 %28Beta%29\Version 1.0.9\201406192122030_ExceptionFilter.resx">
      <DependentUpon>201406192122030_ExceptionFilter.cs</DependentUpon>
    </EmbeddedResource>
    <EmbeddedResource Include="Migrations\Version 1.0\Version 1.1.0\201409270041079_AttributeValueAsDateTime.resx">
      <DependentUpon>201409270041079_AttributeValueAsDateTime.cs</DependentUpon>
    </EmbeddedResource>
    <EmbeddedResource Include="Migrations\Version 1.0\Version 1.1.0\201409271254064_ContentChannelType.resx">
      <DependentUpon>201409271254064_ContentChannelType.cs</DependentUpon>
    </EmbeddedResource>
    <EmbeddedResource Include="Migrations\Version 1.0\Version 1.1.0\201409281237340_CommunicationMedium.resx">
      <DependentUpon>201409281237340_CommunicationMedium.cs</DependentUpon>
    </EmbeddedResource>
    <EmbeddedResource Include="Migrations\Version 1.0\Version 1.1.0\201409291710432_EntityTypeAuthFinancial.resx">
      <DependentUpon>201409291710432_EntityTypeAuthFinancial.cs</DependentUpon>
    </EmbeddedResource>
    <EmbeddedResource Include="Migrations\Version 1.0\Version 1.1.0\201409292011419_ContentData.resx">
      <DependentUpon>201409292011419_ContentData.cs</DependentUpon>
    </EmbeddedResource>
    <EmbeddedResource Include="Migrations\Version 1.0\Version 1.1.0\201409301132124_AddDiscPersonAttribs.resx">
      <DependentUpon>201409301132124_AddDiscPersonAttribs.cs</DependentUpon>
    </EmbeddedResource>
    <EmbeddedResource Include="Migrations\Version 1.0\Version 1.1.0\201409301455533_ValueAsDateTimeFix.resx">
      <DependentUpon>201409301455533_ValueAsDateTimeFix.cs</DependentUpon>
    </EmbeddedResource>
    <EmbeddedResource Include="Migrations\Version 1.0\Version 1.1.1\201410012345399_ReportSort.resx">
      <DependentUpon>201410012345399_ReportSort.cs</DependentUpon>
    </EmbeddedResource>
    <EmbeddedResource Include="Migrations\Version 1.0\Version 1.1.1\201410030303186_ContentOptions.resx">
      <DependentUpon>201410030303186_ContentOptions.cs</DependentUpon>
    </EmbeddedResource>
    <EmbeddedResource Include="Migrations\Version 1.0\Version 1.1.1\201410082038481_AddSecurityToWebAds.resx">
      <DependentUpon>201410082038481_AddSecurityToWebAds.cs</DependentUpon>
    </EmbeddedResource>
    <EmbeddedResource Include="Migrations\Version 1.0\Version 1.1.1\201410092323452_AddContentTypeBlog.resx">
      <DependentUpon>201410092323452_AddContentTypeBlog.cs</DependentUpon>
    </EmbeddedResource>
    <EmbeddedResource Include="Migrations\Version 1.0\Version 1.1.1\201410131903275_FixCommunicationTemplateData.resx">
      <DependentUpon>201410131903275_FixCommunicationTemplateData.cs</DependentUpon>
    </EmbeddedResource>
    <EmbeddedResource Include="Migrations\Version 1.0\Version 1.1.2\201410272234402_StaticMapSsl-DynamicContent.resx">
      <DependentUpon>201410272234402_StaticMapSsl-DynamicContent.cs</DependentUpon>
    </EmbeddedResource>
    <EmbeddedResource Include="Migrations\Version 1.0\Version 1.1.2\201410281734252_BlogLiquidRollupItems.resx">
      <DependentUpon>201410281734252_BlogLiquidRollupItems.cs</DependentUpon>
    </EmbeddedResource>
    <EmbeddedResource Include="Migrations\Version 1.0\Version 1.1.2\201410291600272_LiquidTemplateDefinedType.resx">
      <DependentUpon>201410291600272_LiquidTemplateDefinedType.cs</DependentUpon>
    </EmbeddedResource>
    <EmbeddedResource Include="Migrations\Version 2.0\Version 1.2.0\201411052043158_UpdateLiquidIncludes.resx">
      <DependentUpon>201411052043158_UpdateLiquidIncludes.cs</DependentUpon>
    </EmbeddedResource>
    <EmbeddedResource Include="Migrations\Version 2.0\Version 1.2.0\201411061819546_MediaFileFieldType.resx">
      <DependentUpon>201411061819546_MediaFileFieldType.cs</DependentUpon>
    </EmbeddedResource>
    <EmbeddedResource Include="Migrations\Version 2.0\Version 1.2.0\201411080039598_AudioVideoFieldTypes.resx">
      <DependentUpon>201411080039598_AudioVideoFieldTypes.cs</DependentUpon>
    </EmbeddedResource>
    <EmbeddedResource Include="Migrations\Version 2.0\Version 1.2.0\201411101915314_BackgroundCheck.resx">
      <DependentUpon>201411101915314_BackgroundCheck.cs</DependentUpon>
    </EmbeddedResource>
    <EmbeddedResource Include="Migrations\Version 2.0\Version 1.2.0\201411222343453_DiscDefinedType.resx">
      <DependentUpon>201411222343453_DiscDefinedType.cs</DependentUpon>
    </EmbeddedResource>
    <EmbeddedResource Include="Migrations\Version 2.0\Version 1.2.0\201411231414133_UpdateLiquid.resx">
      <DependentUpon>201411231414133_UpdateLiquid.cs</DependentUpon>
    </EmbeddedResource>
    <EmbeddedResource Include="Migrations\Version 2.0\Version 1.2.0\201411271243135_SystemEmailField.resx">
      <DependentUpon>201411271243135_SystemEmailField.cs</DependentUpon>
    </EmbeddedResource>
    <EmbeddedResource Include="Migrations\Version 2.0\Version 1.2.0\201411302316295_DiscWithWorkflow.resx">
      <DependentUpon>201411302316295_DiscWithWorkflow.cs</DependentUpon>
    </EmbeddedResource>
    <EmbeddedResource Include="Migrations\Version 2.0\Version 1.2.0\201412012033427_UpdateLavaIncludes.resx">
      <DependentUpon>201412012033427_UpdateLavaIncludes.cs</DependentUpon>
    </EmbeddedResource>
    <EmbeddedResource Include="Migrations\Version 2.0\Version 1.2.0\201412032218028_UpdateDiscCharacteristics.resx">
      <DependentUpon>201412032218028_UpdateDiscCharacteristics.cs</DependentUpon>
    </EmbeddedResource>
    <EmbeddedResource Include="Migrations\Version 2.0\Version 1.2.0\201412041616207_DiscTweaks.resx">
      <DependentUpon>201412041616207_DiscTweaks.cs</DependentUpon>
    </EmbeddedResource>
    <EmbeddedResource Include="Migrations\Version 2.0\Version 1.2.0\201412042158040_PageMenuLavaProperties.resx">
      <DependentUpon>201412042158040_PageMenuLavaProperties.cs</DependentUpon>
    </EmbeddedResource>
    <EmbeddedResource Include="Migrations\Version 2.0\Version 1.2.0\201412061329400_AddMigrationRollups.resx">
      <DependentUpon>201412061329400_AddMigrationRollups.cs</DependentUpon>
    </EmbeddedResource>
    <EmbeddedResource Include="Migrations\Version 3.0\Version 1.3.0\201412091659040_FacebookFriends.resx">
      <DependentUpon>201412091659040_FacebookFriends.cs</DependentUpon>
    </EmbeddedResource>
    <EmbeddedResource Include="Migrations\Version 3.0\Version 1.3.0\201412112307047_GroupMemberListBinaryFileType.resx">
      <DependentUpon>201412112307047_GroupMemberListBinaryFileType.cs</DependentUpon>
    </EmbeddedResource>
    <EmbeddedResource Include="Migrations\Version 3.0\Version 1.3.0\201412160006127_BinaryFileUrl.resx">
      <DependentUpon>201412160006127_BinaryFileUrl.cs</DependentUpon>
    </EmbeddedResource>
    <EmbeddedResource Include="Migrations\Version 3.0\Version 1.3.0\201412192231166_OrganizationUnit.resx">
      <DependentUpon>201412192231166_OrganizationUnit.cs</DependentUpon>
    </EmbeddedResource>
    <EmbeddedResource Include="Migrations\Version 3.0\Version 1.3.0\201412301436122_RestrictCheckinAdminSite.resx">
      <DependentUpon>201412301436122_RestrictCheckinAdminSite.cs</DependentUpon>
    </EmbeddedResource>
    <EmbeddedResource Include="Migrations\Version 3.0\Version 1.3.0\201501051814547_WorkflowNotes.resx">
      <DependentUpon>201501051814547_WorkflowNotes.cs</DependentUpon>
    </EmbeddedResource>
    <EmbeddedResource Include="Migrations\Version 3.0\Version 1.3.0\201501062218053_ExcludeOuGroupType.resx">
      <DependentUpon>201501062218053_ExcludeOuGroupType.cs</DependentUpon>
    </EmbeddedResource>
    <EmbeddedResource Include="Migrations\Version 3.0\Version 1.3.0\201501071632548_GroupSavedAccount.resx">
      <DependentUpon>201501071632548_GroupSavedAccount.cs</DependentUpon>
    </EmbeddedResource>
    <EmbeddedResource Include="Migrations\Version 3.0\Version 1.3.0\201501072220452_OuGroupTypeUpdates.resx">
      <DependentUpon>201501072220452_OuGroupTypeUpdates.cs</DependentUpon>
    </EmbeddedResource>
    <EmbeddedResource Include="Migrations\Version 3.0\Version 1.3.0\201501092131155_WorkflowButtonsUpdate.resx">
      <DependentUpon>201501092131155_WorkflowButtonsUpdate.cs</DependentUpon>
    </EmbeddedResource>
    <EmbeddedResource Include="Migrations\Version 3.0\Version 1.3.0\201501102154046_RockShopPages.resx">
      <DependentUpon>201501102154046_RockShopPages.cs</DependentUpon>
    </EmbeddedResource>
    <EmbeddedResource Include="Migrations\Version 3.0\Version 1.3.0\201501141430064_WorkflowNotes2.resx">
      <DependentUpon>201501141430064_WorkflowNotes2.cs</DependentUpon>
    </EmbeddedResource>
    <EmbeddedResource Include="Migrations\Version 3.0\Version 1.3.0\201501151001546_ContentLastModified.resx">
      <DependentUpon>201501151001546_ContentLastModified.cs</DependentUpon>
    </EmbeddedResource>
    <EmbeddedResource Include="Migrations\Version 3.0\Version 1.3.0\201501161641360_BinaryFileStorageSettings.resx">
      <DependentUpon>201501161641360_BinaryFileStorageSettings.cs</DependentUpon>
    </EmbeddedResource>
    <EmbeddedResource Include="Migrations\Version 3.0\Version 1.3.0\201501212322501_NoteTypesPlusRollup.resx">
      <DependentUpon>201501212322501_NoteTypesPlusRollup.cs</DependentUpon>
    </EmbeddedResource>
    <EmbeddedResource Include="Migrations\Version 3.0\Version 1.3.0\201501241557366_BinaryFilePath.resx">
      <DependentUpon>201501241557366_BinaryFilePath.cs</DependentUpon>
    </EmbeddedResource>
    <EmbeddedResource Include="Migrations\Version 3.0\Version 1.3.0\201502051534068_GroupTypeRoleEditView.resx">
      <DependentUpon>201502051534068_GroupTypeRoleEditView.cs</DependentUpon>
    </EmbeddedResource>
    <EmbeddedResource Include="Migrations\Version 3.0\Version 1.3.0\201502081716094_DateTimeFieldType.resx">
      <DependentUpon>201502081716094_DateTimeFieldType.cs</DependentUpon>
    </EmbeddedResource>
    <EmbeddedResource Include="Migrations\Version 3.0\Version 1.3.0\201502082023094_SecurityRolesRename.resx">
      <DependentUpon>201502082023094_SecurityRolesRename.cs</DependentUpon>
    </EmbeddedResource>
    <EmbeddedResource Include="Migrations\Version 3.0\Version 1.3.0\201502082106367_UpdateSecuritySettings-PageNames.resx">
      <DependentUpon>201502082106367_UpdateSecuritySettings-PageNames.cs</DependentUpon>
    </EmbeddedResource>
    <EmbeddedResource Include="Migrations\Version 3.0\Version 1.3.0\201502091626293_AddWorkflowNote.resx">
      <DependentUpon>201502091626293_AddWorkflowNote.cs</DependentUpon>
    </EmbeddedResource>
    <EmbeddedResource Include="Migrations\Version 3.0\Version 1.3.0\201502101527075_AddMySettingsPage.resx">
      <DependentUpon>201502101527075_AddMySettingsPage.cs</DependentUpon>
    </EmbeddedResource>
    <EmbeddedResource Include="Migrations\Version 3.0\Version 1.3.0\201502111638534_AddGradesDefinedValue.resx">
      <DependentUpon>201502111638534_AddGradesDefinedValue.cs</DependentUpon>
    </EmbeddedResource>
    <EmbeddedResource Include="Migrations\Version 3.0\Version 1.3.0\201502121151303_UpdateBackgroundCheckWF.resx">
      <DependentUpon>201502121151303_UpdateBackgroundCheckWF.cs</DependentUpon>
    </EmbeddedResource>
    <EmbeddedResource Include="Migrations\Version 3.0\Version 1.3.0\201502121513468_GroupSchedule.resx">
      <DependentUpon>201502121513468_GroupSchedule.cs</DependentUpon>
    </EmbeddedResource>
    <EmbeddedResource Include="Migrations\Version 3.0\Version 1.3.0\201502131814119_GraduationYear.resx">
      <DependentUpon>201502131814119_GraduationYear.cs</DependentUpon>
    </EmbeddedResource>
    <EmbeddedResource Include="Migrations\Version 3.0\Version 1.3.0\201502141343544_ScheduleTypes.resx">
      <DependentUpon>201502141343544_ScheduleTypes.cs</DependentUpon>
    </EmbeddedResource>
    <EmbeddedResource Include="Migrations\Version 3.0\Version 1.3.0\201502171622284_CascadeScheduleExclusion.resx">
      <DependentUpon>201502171622284_CascadeScheduleExclusion.cs</DependentUpon>
    </EmbeddedResource>
    <EmbeddedResource Include="Migrations\Version 3.0\Version 1.3.0\201502181628400_SiteCommunicationPage.resx">
      <DependentUpon>201502181628400_SiteCommunicationPage.cs</DependentUpon>
    </EmbeddedResource>
    <EmbeddedResource Include="Migrations\Version 3.0\Version 1.3.0\201502201729341_SendAttendanceReminder.resx">
      <DependentUpon>201502201729341_SendAttendanceReminder.cs</DependentUpon>
    </EmbeddedResource>
    <EmbeddedResource Include="Migrations\Version 3.0\Version 1.3.0\201502202034342_CascadeFinancialTransactionImage.resx">
      <DependentUpon>201502202034342_CascadeFinancialTransactionImage.cs</DependentUpon>
    </EmbeddedResource>
    <EmbeddedResource Include="Migrations\Version 3.0\Version 1.3.0\201502242100351_ValueAsPersonId.resx">
      <DependentUpon>201502242100351_ValueAsPersonId.cs</DependentUpon>
    </EmbeddedResource>
    <EmbeddedResource Include="Migrations\Version 3.0\Version 1.3.0\201502252105450_GroupToolboxGroupFinder.resx">
      <DependentUpon>201502252105450_GroupToolboxGroupFinder.cs</DependentUpon>
    </EmbeddedResource>
    <EmbeddedResource Include="Migrations\Version 3.0\Version 1.3.0\201502261828273_Benevolence.resx">
      <DependentUpon>201502261828273_Benevolence.cs</DependentUpon>
    </EmbeddedResource>
    <EmbeddedResource Include="Migrations\Version 3.0\Version 1.3.0\201502262153571_RemoveUnknownMaritalStatus.resx">
      <DependentUpon>201502262153571_RemoveUnknownMaritalStatus.cs</DependentUpon>
    </EmbeddedResource>
    <EmbeddedResource Include="Migrations\Version 3.0\Version 1.3.0\201502281307465_AttendanceReminderJob.resx">
      <DependentUpon>201502281307465_AttendanceReminderJob.cs</DependentUpon>
    </EmbeddedResource>
    <EmbeddedResource Include="Migrations\Version 3.0\Version 1.3.0\201503091713044_FixBirthDateCol.resx">
      <DependentUpon>201503091713044_FixBirthDateCol.cs</DependentUpon>
    </EmbeddedResource>
    <EmbeddedResource Include="Migrations\Version 3.0\Version 1.3.0\201503101940064_FinanceRestEndpointsSecurity.resx">
      <DependentUpon>201503101940064_FinanceRestEndpointsSecurity.cs</DependentUpon>
    </EmbeddedResource>
    <EmbeddedResource Include="Migrations\Version 3.0\Version 1.3.1\201503272300012_AddIndexes.resx">
      <DependentUpon>201503272300012_AddIndexes.cs</DependentUpon>
    </EmbeddedResource>
    <EmbeddedResource Include="Migrations\Version 3.0\Version 1.3.1\201504080019568_FixNullAddress.resx">
      <DependentUpon>201504080019568_FixNullAddress.cs</DependentUpon>
    </EmbeddedResource>
    <EmbeddedResource Include="Migrations\Version 4.0\Version 1.4.0\201504091807354_MergeTemplates.resx">
      <DependentUpon>201504091807354_MergeTemplates.cs</DependentUpon>
    </EmbeddedResource>
    <EmbeddedResource Include="Migrations\Version 4.0\Version 1.4.0\201504092126443_BadgeFixes.resx">
      <DependentUpon>201504092126443_BadgeFixes.cs</DependentUpon>
    </EmbeddedResource>
    <EmbeddedResource Include="Migrations\Version 4.0\Version 1.4.0\201504092142301_GroupSync.resx">
      <DependentUpon>201504092142301_GroupSync.cs</DependentUpon>
    </EmbeddedResource>
    <EmbeddedResource Include="Migrations\Version 4.0\Version 1.4.0\201504102058357_FinancialAccountUrl.resx">
      <DependentUpon>201504102058357_FinancialAccountUrl.cs</DependentUpon>
    </EmbeddedResource>
    <EmbeddedResource Include="Migrations\Version 4.0\Version 1.4.0\201504102155550_AddFinancialGateway.resx">
      <DependentUpon>201504102155550_AddFinancialGateway.cs</DependentUpon>
    </EmbeddedResource>
    <EmbeddedResource Include="Migrations\Version 4.0\Version 1.4.0\201504102222449_BenevolencePages.resx">
      <DependentUpon>201504102222449_BenevolencePages.cs</DependentUpon>
    </EmbeddedResource>
    <EmbeddedResource Include="Migrations\Version 4.0\Version 1.4.0\201504131119451_AddForeignIdIndex.resx">
      <DependentUpon>201504131119451_AddForeignIdIndex.cs</DependentUpon>
    </EmbeddedResource>
    <EmbeddedResource Include="Migrations\Version 4.0\Version 1.4.0\201504132125186_VolunteerCheckin.resx">
      <DependentUpon>201504132125186_VolunteerCheckin.cs</DependentUpon>
    </EmbeddedResource>
    <EmbeddedResource Include="Migrations\Version 4.0\Version 1.4.0\201504220055167_BenevolenceResultCascade.resx">
      <DependentUpon>201504220055167_BenevolenceResultCascade.cs</DependentUpon>
    </EmbeddedResource>
    <EmbeddedResource Include="Migrations\Version 4.0\Version 1.4.0\201504222320060_BenevolenceSecurityAndPersonProfile.resx">
      <DependentUpon>201504222320060_BenevolenceSecurityAndPersonProfile.cs</DependentUpon>
    </EmbeddedResource>
    <EmbeddedResource Include="Migrations\Version 4.0\Version 1.4.0\201504271640047_GroupRequirements.resx">
      <DependentUpon>201504271640047_GroupRequirements.cs</DependentUpon>
    </EmbeddedResource>
    <EmbeddedResource Include="Migrations\Version 4.0\Version 1.4.0\201504281832485_GroupRequirementsJob.resx">
      <DependentUpon>201504281832485_GroupRequirementsJob.cs</DependentUpon>
    </EmbeddedResource>
    <EmbeddedResource Include="Migrations\Version 4.0\Version 1.4.0\201504282223529_PersonPreviousName.resx">
      <DependentUpon>201504282223529_PersonPreviousName.cs</DependentUpon>
    </EmbeddedResource>
    <EmbeddedResource Include="Migrations\Version 4.0\Version 1.4.0\201504290136417_GroupGeofenceFunctions.resx">
      <DependentUpon>201504290136417_GroupGeofenceFunctions.cs</DependentUpon>
    </EmbeddedResource>
    <EmbeddedResource Include="Migrations\Version 4.0\Version 1.4.0\201505052324260_KioskPages.resx">
      <DependentUpon>201505052324260_KioskPages.cs</DependentUpon>
    </EmbeddedResource>
    <EmbeddedResource Include="Migrations\Version 4.0\Version 1.4.0\201505082032285_GeofencingGroupMembers.resx">
      <DependentUpon>201505082032285_GeofencingGroupMembers.cs</DependentUpon>
    </EmbeddedResource>
    <EmbeddedResource Include="Migrations\Version 4.0\Version 1.4.0\201505112208051_CheckinOverride.resx">
      <DependentUpon>201505112208051_CheckinOverride.cs</DependentUpon>
    </EmbeddedResource>
    <EmbeddedResource Include="Migrations\Version 4.0\Version 1.4.0\201505120621198_AttendanceDateTimeIndex.resx">
      <DependentUpon>201505120621198_AttendanceDateTimeIndex.cs</DependentUpon>
    </EmbeddedResource>
    <EmbeddedResource Include="Migrations\Version 4.0\Version 1.4.0\201505142322514_GroupMemberWorkflowTrigger.resx">
      <DependentUpon>201505142322514_GroupMemberWorkflowTrigger.cs</DependentUpon>
    </EmbeddedResource>
    <EmbeddedResource Include="Migrations\Version 4.0\Version 1.4.0\201505191924369_LoginForCheckinManager.resx">
      <DependentUpon>201505191924369_LoginForCheckinManager.cs</DependentUpon>
    </EmbeddedResource>
    <EmbeddedResource Include="Migrations\Version 4.0\Version 1.4.0\201505192248108_GroupMemberTriggerOrder.resx">
      <DependentUpon>201505192248108_GroupMemberTriggerOrder.cs</DependentUpon>
    </EmbeddedResource>
    <EmbeddedResource Include="Migrations\Version 4.0\Version 1.4.0\201505211643009_EventCalendarModel.resx">
      <DependentUpon>201505211643009_EventCalendarModel.cs</DependentUpon>
    </EmbeddedResource>
    <EmbeddedResource Include="Migrations\Version 4.0\Version 1.4.0\201505260347124_PersonGivingId.resx">
      <DependentUpon>201505260347124_PersonGivingId.cs</DependentUpon>
    </EmbeddedResource>
    <EmbeddedResource Include="Migrations\Version 4.0\Version 1.4.0\201505271629551_BackgroundCheckGroupRequirement.resx">
      <DependentUpon>201505271629551_BackgroundCheckGroupRequirement.cs</DependentUpon>
    </EmbeddedResource>
    <EmbeddedResource Include="Migrations\Version 4.0\Version 1.4.0\201505272036198_GroupIsPublic.resx">
      <DependentUpon>201505272036198_GroupIsPublic.cs</DependentUpon>
    </EmbeddedResource>
    <EmbeddedResource Include="Migrations\Version 4.0\Version 1.4.0\201505282233265_CheckinUpdateData.resx">
      <DependentUpon>201505282233265_CheckinUpdateData.cs</DependentUpon>
    </EmbeddedResource>
    <EmbeddedResource Include="Migrations\Version 4.0\Version 1.4.0\201506012143213_EventCalendarModelUpdate.resx">
      <DependentUpon>201506012143213_EventCalendarModelUpdate.cs</DependentUpon>
    </EmbeddedResource>
    <EmbeddedResource Include="Migrations\Version 4.0\Version 1.4.0\201506021134294_NoteTypeReDo.resx">
      <DependentUpon>201506021134294_NoteTypeReDo.cs</DependentUpon>
    </EmbeddedResource>
    <EmbeddedResource Include="Migrations\Version 4.0\Version 1.4.0\201506051725071_CalendarPagesAndRegistrationConfig.resx">
      <DependentUpon>201506051725071_CalendarPagesAndRegistrationConfig.cs</DependentUpon>
    </EmbeddedResource>
    <EmbeddedResource Include="Migrations\Version 4.0\Version 1.4.0\201506051749054_AddSampleMergeDocs.resx">
      <DependentUpon>201506051749054_AddSampleMergeDocs.cs</DependentUpon>
    </EmbeddedResource>
    <EmbeddedResource Include="Migrations\Version 4.0\Version 1.4.0\201506092003544_LabelUpdateGroupMemberIsNotified.resx">
      <DependentUpon>201506092003544_LabelUpdateGroupMemberIsNotified.cs</DependentUpon>
    </EmbeddedResource>
    <EmbeddedResource Include="Migrations\Version 4.0\Version 1.4.0\201506101334446_GivingLeaderId.resx">
      <DependentUpon>201506101334446_GivingLeaderId.cs</DependentUpon>
    </EmbeddedResource>
    <EmbeddedResource Include="Migrations\Version 4.0\Version 1.4.0\201506101814103_CheckinWelcomeManager.resx">
      <DependentUpon>201506101814103_CheckinWelcomeManager.cs</DependentUpon>
    </EmbeddedResource>
    <EmbeddedResource Include="Migrations\Version 4.0\Version 1.4.0\201506111550188_PledgeAnalytics.resx">
      <DependentUpon>201506111550188_PledgeAnalytics.cs</DependentUpon>
    </EmbeddedResource>
    <EmbeddedResource Include="Migrations\Version 4.0\Version 1.4.0\201506112030400_PersonDaysUntilBirthday.resx">
      <DependentUpon>201506112030400_PersonDaysUntilBirthday.cs</DependentUpon>
    </EmbeddedResource>
    <EmbeddedResource Include="Migrations\Version 4.0\Version 1.4.0\201506121300596_FinancialAnalyticsProcs.resx">
      <DependentUpon>201506121300596_FinancialAnalyticsProcs.cs</DependentUpon>
    </EmbeddedResource>
    <EmbeddedResource Include="Migrations\Version 4.0\Version 1.4.0\201506130028565_AttributeValueAsDateTimeIndex.resx">
      <DependentUpon>201506130028565_AttributeValueAsDateTimeIndex.cs</DependentUpon>
    </EmbeddedResource>
    <EmbeddedResource Include="Migrations\Version 4.0\Version 1.4.0\201506131732236_FinancialHistory.resx">
      <DependentUpon>201506131732236_FinancialHistory.cs</DependentUpon>
    </EmbeddedResource>
    <EmbeddedResource Include="Migrations\Version 4.0\Version 1.4.0\201506162223455_EnsurePersonAlias.resx">
      <DependentUpon>201506162223455_EnsurePersonAlias.cs</DependentUpon>
    </EmbeddedResource>
    <EmbeddedResource Include="Migrations\Version 4.0\Version 1.4.0\201506170003272_UpdateCalendarBlocks.resx">
      <DependentUpon>201506170003272_UpdateCalendarBlocks.cs</DependentUpon>
    </EmbeddedResource>
    <EmbeddedResource Include="Migrations\Version 4.0\Version 1.4.0\201506242325188_GeoSpatialIndexes.resx">
      <DependentUpon>201506242325188_GeoSpatialIndexes.cs</DependentUpon>
    </EmbeddedResource>
    <EmbeddedResource Include="Migrations\Version 4.0\Version 1.4.0\201506251213475_EventRegistration.resx">
      <DependentUpon>201506251213475_EventRegistration.cs</DependentUpon>
    </EmbeddedResource>
    <EmbeddedResource Include="Migrations\Version 4.0\Version 1.4.0\201506252108267_EventRegistration2.resx">
      <DependentUpon>201506252108267_EventRegistration2.cs</DependentUpon>
    </EmbeddedResource>
    <EmbeddedResource Include="Migrations\Version 4.0\Version 1.4.0\201506261611122_DeceasedNotNull.resx">
      <DependentUpon>201506261611122_DeceasedNotNull.cs</DependentUpon>
    </EmbeddedResource>
    <EmbeddedResource Include="Migrations\Version 4.0\Version 1.4.0\201506271652457_ConnectionModel.resx">
      <DependentUpon>201506271652457_ConnectionModel.cs</DependentUpon>
    </EmbeddedResource>
    <EmbeddedResource Include="Migrations\Version 4.0\Version 1.4.0\201506271657585_ConnectionPages.resx">
      <DependentUpon>201506271657585_ConnectionPages.cs</DependentUpon>
    </EmbeddedResource>
    <EmbeddedResource Include="Migrations\Version 4.0\Version 1.4.0\201506281615197_GivingAnalyticsEmail.resx">
      <DependentUpon>201506281615197_GivingAnalyticsEmail.cs</DependentUpon>
    </EmbeddedResource>
    <EmbeddedResource Include="Migrations\Version 4.0\Version 1.4.0\201507022028551_InvolvementSignup.resx">
      <DependentUpon>201507022028551_InvolvementSignup.cs</DependentUpon>
    </EmbeddedResource>
    <EmbeddedResource Include="Migrations\Version 4.0\Version 1.4.0\201507022137466_AddReceiveRequirementsNotificationField.resx">
      <DependentUpon>201507022137466_AddReceiveRequirementsNotificationField.cs</DependentUpon>
    </EmbeddedResource>
    <EmbeddedResource Include="Migrations\Version 4.0\Version 1.4.0\201507022249057_ConnectionRename.resx">
      <DependentUpon>201507022249057_ConnectionRename.cs</DependentUpon>
    </EmbeddedResource>
    <EmbeddedResource Include="Migrations\Version 4.0\Version 1.4.0\201507040004588_GroupRequirementsCommunicationApproval.resx">
      <DependentUpon>201507040004588_GroupRequirementsCommunicationApproval.cs</DependentUpon>
    </EmbeddedResource>
    <EmbeddedResource Include="Migrations\Version 4.0\Version 1.4.0\201507051315095_GroupRequirementsCommunicationApproval2.resx">
      <DependentUpon>201507051315095_GroupRequirementsCommunicationApproval2.cs</DependentUpon>
    </EmbeddedResource>
    <EmbeddedResource Include="Migrations\Version 4.0\Version 1.4.0\201507051852159_EventRegistration3.resx">
      <DependentUpon>201507051852159_EventRegistration3.cs</DependentUpon>
    </EmbeddedResource>
    <EmbeddedResource Include="Migrations\Version 4.0\Version 1.4.0\201507062330051_GroupRequirementsNotificationEmail.resx">
      <DependentUpon>201507062330051_GroupRequirementsNotificationEmail.cs</DependentUpon>
    </EmbeddedResource>
    <EmbeddedResource Include="Migrations\Version 4.0\Version 1.4.0\201507072208323_WorkflowTriggerModelAddition.resx">
      <DependentUpon>201507072208323_WorkflowTriggerModelAddition.cs</DependentUpon>
    </EmbeddedResource>
    <EmbeddedResource Include="Migrations\Version 4.0\Version 1.4.0\201507081827047_SampleCalendarEvents.resx">
      <DependentUpon>201507081827047_SampleCalendarEvents.cs</DependentUpon>
    </EmbeddedResource>
    <EmbeddedResource Include="Migrations\Version 4.0\Version 1.4.0\201507090009307_ExternalCalendarPageChanges.resx">
      <DependentUpon>201507090009307_ExternalCalendarPageChanges.cs</DependentUpon>
    </EmbeddedResource>
    <EmbeddedResource Include="Migrations\Version 4.0\Version 1.4.0\201507092222013_EventDetailPage.resx">
      <DependentUpon>201507092222013_EventDetailPage.cs</DependentUpon>
    </EmbeddedResource>
    <EmbeddedResource Include="Migrations\Version 4.0\Version 1.4.0\201507101513117_Thing.resx">
      <DependentUpon>201507101513117_Thing.cs</DependentUpon>
    </EmbeddedResource>
    <EmbeddedResource Include="Migrations\Version 4.0\Version 1.4.0\201507101742120_GroupAlternatePlacement.resx">
      <DependentUpon>201507101742120_GroupAlternatePlacement.cs</DependentUpon>
    </EmbeddedResource>
    <EmbeddedResource Include="Migrations\Version 4.0\Version 1.4.0\201507102258155_ExternalCalendarBlockAttributeChange.resx">
      <DependentUpon>201507102258155_ExternalCalendarBlockAttributeChange.cs</DependentUpon>
    </EmbeddedResource>
    <EmbeddedResource Include="Migrations\Version 4.0\Version 1.4.0\201507110056350_GroupMemberNote.resx">
      <DependentUpon>201507110056350_GroupMemberNote.cs</DependentUpon>
    </EmbeddedResource>
    <EmbeddedResource Include="Migrations\Version 4.0\Version 1.4.0\201507121943445_RegistrationEmails.resx">
      <DependentUpon>201507121943445_RegistrationEmails.cs</DependentUpon>
    </EmbeddedResource>
    <EmbeddedResource Include="Migrations\Version 4.0\Version 1.4.0\201507132112274_PublicAccountFields.resx">
      <DependentUpon>201507132112274_PublicAccountFields.cs</DependentUpon>
    </EmbeddedResource>
    <EmbeddedResource Include="Migrations\Version 4.0\Version 1.4.0\201507132121233_RegistrationReminder.resx">
      <DependentUpon>201507132121233_RegistrationReminder.cs</DependentUpon>
    </EmbeddedResource>
    <EmbeddedResource Include="Migrations\Version 4.0\Version 1.4.0\201507171137229_RegistrationInstanceContactPhone.resx">
      <DependentUpon>201507171137229_RegistrationInstanceContactPhone.cs</DependentUpon>
    </EmbeddedResource>
    <EmbeddedResource Include="Migrations\Version 4.0\Version 1.4.0\201507181918494_ConnectionChangesAndSampleData.resx">
      <DependentUpon>201507181918494_ConnectionChangesAndSampleData.cs</DependentUpon>
    </EmbeddedResource>
    <EmbeddedResource Include="Migrations\Version 4.0\Version 1.4.0\201507200334416_RegistrationNavigationWizard.resx">
      <DependentUpon>201507200334416_RegistrationNavigationWizard.cs</DependentUpon>
    </EmbeddedResource>
    <EmbeddedResource Include="Migrations\Version 4.0\Version 1.4.0\201507201757258_MyDashboard.resx">
      <DependentUpon>201507201757258_MyDashboard.cs</DependentUpon>
    </EmbeddedResource>
    <EmbeddedResource Include="Migrations\Version 4.0\Version 1.4.0\201507212236398_BatchNote.resx">
      <DependentUpon>201507212236398_BatchNote.cs</DependentUpon>
    </EmbeddedResource>
    <EmbeddedResource Include="Migrations\Version 4.0\Version 1.4.0\201507232010232_EventItemOccurrence.resx">
      <DependentUpon>201507232010232_EventItemOccurrence.cs</DependentUpon>
    </EmbeddedResource>
    <EmbeddedResource Include="Migrations\Version 4.0\Version 1.4.0\201507281546100_CalendarContentChannel.resx">
      <DependentUpon>201507281546100_CalendarContentChannel.cs</DependentUpon>
    </EmbeddedResource>
    <EmbeddedResource Include="Migrations\Version 4.0\Version 1.4.0\201507291132307_ConnectionOppDesc.resx">
      <DependentUpon>201507291132307_ConnectionOppDesc.cs</DependentUpon>
    </EmbeddedResource>
    <EmbeddedResource Include="Migrations\Version 4.0\Version 1.4.0\201507292137440_ExternalConnectionRename.resx">
      <DependentUpon>201507292137440_ExternalConnectionRename.cs</DependentUpon>
    </EmbeddedResource>
    <EmbeddedResource Include="Migrations\Version 4.0\Version 1.4.0\201508010008536_BackgroundCheckExpiringSoon.resx">
      <DependentUpon>201508010008536_BackgroundCheckExpiringSoon.cs</DependentUpon>
    </EmbeddedResource>
    <EmbeddedResource Include="Migrations\Version 4.0\Version 1.4.0\201508041124356_RegistrationContact.resx">
      <DependentUpon>201508041124356_RegistrationContact.cs</DependentUpon>
    </EmbeddedResource>
    <EmbeddedResource Include="Migrations\Version 4.0\Version 1.4.0\201508041445328_RemoveEventItemSchedules.resx">
      <DependentUpon>201508041445328_RemoveEventItemSchedules.cs</DependentUpon>
    </EmbeddedResource>
    <EmbeddedResource Include="Migrations\Version 4.0\Version 1.4.0\201508041652255_RenameCalendarItemBlocks.resx">
      <DependentUpon>201508041652255_RenameCalendarItemBlocks.cs</DependentUpon>
    </EmbeddedResource>
    <EmbeddedResource Include="Migrations\Version 4.0\Version 1.4.0\201508051711051_ConnectorGroup.resx">
      <DependentUpon>201508051711051_ConnectorGroup.cs</DependentUpon>
    </EmbeddedResource>
    <EmbeddedResource Include="Migrations\Version 4.0\Version 1.4.0\201508111253454_SiteMobilePage.resx">
      <DependentUpon>201508111253454_SiteMobilePage.cs</DependentUpon>
    </EmbeddedResource>
    <EmbeddedResource Include="Migrations\Version 4.0\Version 1.4.0\201508111636214_FinancialPaymentDetails.resx">
      <DependentUpon>201508111636214_FinancialPaymentDetails.cs</DependentUpon>
    </EmbeddedResource>
    <EmbeddedResource Include="Migrations\Version 4.0\Version 1.4.0\201508112300341_FinancialTransactionMICRUpdates.resx">
      <DependentUpon>201508112300341_FinancialTransactionMICRUpdates.cs</DependentUpon>
    </EmbeddedResource>
    <EmbeddedResource Include="Migrations\Version 4.0\Version 1.4.0\201508162108504_FollowingEventsSuggestions.resx">
      <DependentUpon>201508162108504_FollowingEventsSuggestions.cs</DependentUpon>
    </EmbeddedResource>
    <EmbeddedResource Include="Migrations\Version 4.0\Version 1.4.0\201508171751190_FollowingEventNotification.resx">
      <DependentUpon>201508171751190_FollowingEventNotification.cs</DependentUpon>
    </EmbeddedResource>
    <EmbeddedResource Include="Migrations\Version 4.0\Version 1.4.0\201508211242545_OpportunitySummary.resx">
      <DependentUpon>201508211242545_OpportunitySummary.cs</DependentUpon>
    </EmbeddedResource>
    <EmbeddedResource Include="Migrations\Version 4.0\Version 1.4.0\201508241735382_RegistrationPersonNote.resx">
      <DependentUpon>201508241735382_RegistrationPersonNote.cs</DependentUpon>
    </EmbeddedResource>
    <EmbeddedResource Include="Migrations\Version 4.0\Version 1.4.0\201508311621277_ContentChannelIncludeTime.resx">
      <DependentUpon>201508311621277_ContentChannelIncludeTime.cs</DependentUpon>
    </EmbeddedResource>
    <EmbeddedResource Include="Migrations\Version 4.0\Version 1.4.0\201509022116398_EntitySetPurpose.resx">
      <DependentUpon>201509022116398_EntitySetPurpose.cs</DependentUpon>
    </EmbeddedResource>
    <EmbeddedResource Include="Migrations\Version 4.0\Version 1.4.0\201509032145388_PersonMergeRequests.resx">
      <DependentUpon>201509032145388_PersonMergeRequests.cs</DependentUpon>
    </EmbeddedResource>
    <EmbeddedResource Include="Migrations\Version 4.0\Version 1.4.0\201509032344556_FollowingOrder.resx">
      <DependentUpon>201509032344556_FollowingOrder.cs</DependentUpon>
    </EmbeddedResource>
    <EmbeddedResource Include="Migrations\Version 4.0\Version 1.4.0\201509051336165_ForeignKeys.resx">
      <DependentUpon>201509051336165_ForeignKeys.cs</DependentUpon>
    </EmbeddedResource>
    <EmbeddedResource Include="Migrations\Version 4.0\Version 1.4.0\201509081615443_PersonIsEmailActive.resx">
      <DependentUpon>201509081615443_PersonIsEmailActive.cs</DependentUpon>
    </EmbeddedResource>
    <EmbeddedResource Include="Migrations\Version 4.0\Version 1.4.0\201509100552294_ExternalGivingPageCleanup.resx">
      <DependentUpon>201509100552294_ExternalGivingPageCleanup.cs</DependentUpon>
    </EmbeddedResource>
    <EmbeddedResource Include="Migrations\Version 4.0\Version 1.4.0\201509142356209_InternalPrayerPagesReorg.resx">
      <DependentUpon>201509142356209_InternalPrayerPagesReorg.cs</DependentUpon>
    </EmbeddedResource>
    <EmbeddedResource Include="Migrations\Version 4.0\Version 1.4.0\201509182248342_ExtendWorkflowName.resx">
      <DependentUpon>201509182248342_ExtendWorkflowName.cs</DependentUpon>
    </EmbeddedResource>
    <EmbeddedResource Include="Migrations\Version 4.0\Version 1.4.0\201509221742129_PageViewNormalized.resx">
      <DependentUpon>201509221742129_PageViewNormalized.cs</DependentUpon>
    </EmbeddedResource>
    <EmbeddedResource Include="Migrations\Version 4.0\Version 1.4.0\201509242206062_GroupAttendanceRoster.resx">
      <DependentUpon>201509242206062_GroupAttendanceRoster.cs</DependentUpon>
    </EmbeddedResource>
    <EmbeddedResource Include="Migrations\Version 4.0\Version 1.4.0\201509282250466_PageViewLoggingDefaults.resx">
      <DependentUpon>201509282250466_PageViewLoggingDefaults.cs</DependentUpon>
    </EmbeddedResource>
    <EmbeddedResource Include="Migrations\Version 4.0\Version 1.4.0\201510052102211_ConnectionRequests.resx">
      <DependentUpon>201510052102211_ConnectionRequests.cs</DependentUpon>
    </EmbeddedResource>
    <EmbeddedResource Include="Migrations\Version 4.0\Version 1.4.0\201510082215386_ComputedSundayDate.resx">
      <DependentUpon>201510082215386_ComputedSundayDate.cs</DependentUpon>
    </EmbeddedResource>
    <EmbeddedResource Include="Migrations\Version 4.0\Version 1.4.0\201510141725294_GroupTypeShowConnectionStatus.resx">
      <DependentUpon>201510141725294_GroupTypeShowConnectionStatus.cs</DependentUpon>
    </EmbeddedResource>
    <EmbeddedResource Include="Migrations\Version 4.0\Version 1.4.0\201510161148387_IncreaseAttributeNameLen.resx">
      <DependentUpon>201510161148387_IncreaseAttributeNameLen.cs</DependentUpon>
    </EmbeddedResource>
    <EmbeddedResource Include="Migrations\Version 4.0\Version 1.4.0\201510212201505_TransactionRefund.resx">
      <DependentUpon>201510212201505_TransactionRefund.cs</DependentUpon>
    </EmbeddedResource>
    <EmbeddedResource Include="Migrations\Version 4.0\Version 1.4.0\201511030007406_AllowSearchTrue.resx">
      <DependentUpon>201511030007406_AllowSearchTrue.cs</DependentUpon>
    </EmbeddedResource>
    <EmbeddedResource Include="Migrations\Version 4.0\Version 1.4.0\201511081410353_DefaultConnector.resx">
      <DependentUpon>201511081410353_DefaultConnector.cs</DependentUpon>
    </EmbeddedResource>
    <EmbeddedResource Include="Migrations\Version 4.0\Version 1.4.0\201511162216129_RecentRegistrationsLava.resx">
      <DependentUpon>201511162216129_RecentRegistrationsLava.cs</DependentUpon>
    </EmbeddedResource>
    <EmbeddedResource Include="Migrations\Version 4.0\Version 1.4.0\201511182310362_ProtectMyMinistry.resx">
      <DependentUpon>201511182310362_ProtectMyMinistry.cs</DependentUpon>
    </EmbeddedResource>
    <EmbeddedResource Include="Migrations\Version 4.0\Version 1.4.0\201511231212549_ClearPreviousMigrations4.resx">
      <DependentUpon>201511231212549_ClearPreviousMigrations4.cs</DependentUpon>
    </EmbeddedResource>
    <EmbeddedResource Include="Migrations\Version 5.0\Version 1.5.0\201511231524340_GroupPlacement.resx">
      <DependentUpon>201511231524340_GroupPlacement.cs</DependentUpon>
    </EmbeddedResource>
    <EmbeddedResource Include="Migrations\Version 5.0\Version 1.5.0\201511302138156_PrayerRequestLastName.resx">
      <DependentUpon>201511302138156_PrayerRequestLastName.cs</DependentUpon>
    </EmbeddedResource>
    <EmbeddedResource Include="Migrations\Version 5.0\Version 1.5.0\201512011627334_RegistrationIsTemporary.resx">
      <DependentUpon>201512011627334_RegistrationIsTemporary.cs</DependentUpon>
    </EmbeddedResource>
    <EmbeddedResource Include="Migrations\Version 5.0\Version 1.5.0\201512082010143_ExtendFamilyBlocks.resx">
      <DependentUpon>201512082010143_ExtendFamilyBlocks.cs</DependentUpon>
    </EmbeddedResource>
    <EmbeddedResource Include="Migrations\Version 5.0\Version 1.5.0\201512111225213_RemoveV4ObsoleteProperties.resx">
      <DependentUpon>201512111225213_RemoveV4ObsoleteProperties.cs</DependentUpon>
    </EmbeddedResource>
    <EmbeddedResource Include="Migrations\Version 5.0\Version 1.5.0\201512152341221_SitePageUpdates.resx">
      <DependentUpon>201512152341221_SitePageUpdates.cs</DependentUpon>
    </EmbeddedResource>
    <EmbeddedResource Include="Migrations\Version 5.0\Version 1.5.0\201601081201492_LinkList.resx">
      <DependentUpon>201601081201492_LinkList.cs</DependentUpon>
    </EmbeddedResource>
    <EmbeddedResource Include="Migrations\Version 5.0\Version 1.5.0\201601100030367_IncreaseDefinedValueSize.resx">
      <DependentUpon>201601100030367_IncreaseDefinedValueSize.cs</DependentUpon>
    </EmbeddedResource>
    <EmbeddedResource Include="Migrations\Version 5.0\Version 1.5.0\201601191845218_AdditionalSqlFunctions.resx">
      <DependentUpon>201601191845218_AdditionalSqlFunctions.cs</DependentUpon>
    </EmbeddedResource>
    <EmbeddedResource Include="Migrations\Version 5.0\Version 1.5.0\201601241806293_RegistrationInstanceCosts.resx">
      <DependentUpon>201601241806293_RegistrationInstanceCosts.cs</DependentUpon>
    </EmbeddedResource>
    <EmbeddedResource Include="Migrations\Version 5.0\Version 1.5.0\201601271743440_MyWorkflowDetails.resx">
      <DependentUpon>201601271743440_MyWorkflowDetails.cs</DependentUpon>
    </EmbeddedResource>
    <EmbeddedResource Include="Migrations\Version 5.0\Version 1.5.0\201602041745307_TuneDuplicateFinder.resx">
      <DependentUpon>201602041745307_TuneDuplicateFinder.cs</DependentUpon>
    </EmbeddedResource>
    <EmbeddedResource Include="Migrations\Version 5.0\Version 1.5.0\201602042011520_DashboardWorkflowPages.resx">
      <DependentUpon>201602042011520_DashboardWorkflowPages.cs</DependentUpon>
    </EmbeddedResource>
    <EmbeddedResource Include="Migrations\Version 5.0\Version 1.5.0\201602161036322_AttendanceAnalyticsQuery.resx">
      <DependentUpon>201602161036322_AttendanceAnalyticsQuery.cs</DependentUpon>
    </EmbeddedResource>
    <EmbeddedResource Include="Migrations\Version 5.0\Version 1.5.0\201602231841538_RegistrationPaymentReminders.resx">
      <DependentUpon>201602231841538_RegistrationPaymentReminders.cs</DependentUpon>
    </EmbeddedResource>
    <EmbeddedResource Include="Migrations\Version 5.0\Version 1.5.0\201602242247579_PaymentReminderPageAndJob.resx">
      <DependentUpon>201602242247579_PaymentReminderPageAndJob.cs</DependentUpon>
    </EmbeddedResource>
    <EmbeddedResource Include="Migrations\Version 5.0\Version 1.5.0\201602271652548_AddAllowedDomainsToSite.resx">
      <DependentUpon>201602271652548_AddAllowedDomainsToSite.cs</DependentUpon>
    </EmbeddedResource>
    <EmbeddedResource Include="Migrations\Version 5.0\Version 1.5.0\201602292030218_DiscEnhancements.resx">
      <DependentUpon>201602292030218_DiscEnhancements.cs</DependentUpon>
    </EmbeddedResource>
    <EmbeddedResource Include="Migrations\Version 5.0\Version 1.5.0\201603071844003_FollowingEventsAndRegistrations.resx">
      <DependentUpon>201603071844003_FollowingEventsAndRegistrations.cs</DependentUpon>
    </EmbeddedResource>
    <EmbeddedResource Include="Migrations\Version 5.0\Version 1.5.0\201603092127444_ConnectionTypePlacementGroupOptional.resx">
      <DependentUpon>201603092127444_ConnectionTypePlacementGroupOptional.cs</DependentUpon>
    </EmbeddedResource>
    <EmbeddedResource Include="Migrations\Version 5.0\Version 1.5.0\201603142139542_FamilyAnalytics.resx">
      <DependentUpon>201603142139542_FamilyAnalytics.cs</DependentUpon>
    </EmbeddedResource>
    <EmbeddedResource Include="Migrations\Version 5.0\Version 1.5.0\201603142203529_MigrationRollupv5a.resx">
      <DependentUpon>201603142203529_MigrationRollupv5a.cs</DependentUpon>
    </EmbeddedResource>
    <EmbeddedResource Include="Migrations\Version 5.0\Version 1.5.0\201603151246313_BackgroundCheckSubmitHandler.resx">
      <DependentUpon>201603151246313_BackgroundCheckSubmitHandler.cs</DependentUpon>
    </EmbeddedResource>
    <EmbeddedResource Include="Migrations\Version 5.0\Version 1.5.0\201603162100288_AddBusinessSearch.resx">
      <DependentUpon>201603162100288_AddBusinessSearch.cs</DependentUpon>
    </EmbeddedResource>
    <EmbeddedResource Include="Migrations\Version 5.0\Version 1.5.0\201603211730586_DaysUntilConsideredIdle.resx">
      <DependentUpon>201603211730586_DaysUntilConsideredIdle.cs</DependentUpon>
    </EmbeddedResource>
    <EmbeddedResource Include="Migrations\Version 5.0\Version 1.5.0\201603212040044_HistoryRegUpdates.resx">
      <DependentUpon>201603212040044_HistoryRegUpdates.cs</DependentUpon>
    </EmbeddedResource>
    <EmbeddedResource Include="Migrations\Version 5.0\Version 1.5.0\201603221609084_HistoryCategories.resx">
      <DependentUpon>201603221609084_HistoryCategories.cs</DependentUpon>
    </EmbeddedResource>
    <EmbeddedResource Include="Migrations\Version 5.0\Version 1.5.0\201603241157527_AttendanceAnalyticsScheduleFilter.resx">
      <DependentUpon>201603241157527_AttendanceAnalyticsScheduleFilter.cs</DependentUpon>
    </EmbeddedResource>
    <EmbeddedResource Include="Migrations\Version 5.0\Version 1.5.0\201603292244479_RegistrationAllowExternalEdits.resx">
      <DependentUpon>201603292244479_RegistrationAllowExternalEdits.cs</DependentUpon>
    </EmbeddedResource>
    <EmbeddedResource Include="Migrations\Version 5.0\Version 1.5.0\201603301603529_TransactionStatus.resx">
      <DependentUpon>201603301603529_TransactionStatus.cs</DependentUpon>
    </EmbeddedResource>
    <EmbeddedResource Include="Migrations\Version 5.0\Version 1.5.0\201603311845172_RequirePasswordBatchPrefixRegistration.resx">
      <DependentUpon>201603311845172_RequirePasswordBatchPrefixRegistration.cs</DependentUpon>
    </EmbeddedResource>
    <EmbeddedResource Include="Migrations\Version 5.0\Version 1.5.0\201604051122039_RenameNMIGateway.resx">
      <DependentUpon>201604051122039_RenameNMIGateway.cs</DependentUpon>
    </EmbeddedResource>
    <EmbeddedResource Include="Migrations\Version 5.0\Version 1.5.0\201604062309433_LessPages.resx">
      <DependentUpon>201604062309433_LessPages.cs</DependentUpon>
    </EmbeddedResource>
    <EmbeddedResource Include="Migrations\Version 5.0\Version 1.5.0\201604121843407_HistoryRelatedData.resx">
      <DependentUpon>201604121843407_HistoryRelatedData.cs</DependentUpon>
    </EmbeddedResource>
    <EmbeddedResource Include="Migrations\Version 5.0\Version 1.5.0\201604211206006_WeekendAttendance.resx">
      <DependentUpon>201604211206006_WeekendAttendance.cs</DependentUpon>
    </EmbeddedResource>
    <EmbeddedResource Include="Migrations\Version 5.0\Version 1.5.0\201604251529438_CheckinEnhancement.resx">
      <DependentUpon>201604251529438_CheckinEnhancement.cs</DependentUpon>
    </EmbeddedResource>
    <EmbeddedResource Include="Migrations\Version 5.0\Version 1.5.0\201604281205403_AttendanceAnalyticsGroupTypes.resx">
      <DependentUpon>201604281205403_AttendanceAnalyticsGroupTypes.cs</DependentUpon>
    </EmbeddedResource>
    <EmbeddedResource Include="Migrations\Version 5.0\Version 1.5.0\201605021826400_FamilyAnalyticsUpdates.resx">
      <DependentUpon>201605021826400_FamilyAnalyticsUpdates.cs</DependentUpon>
    </EmbeddedResource>
    <EmbeddedResource Include="Migrations\Version 5.0\Version 1.5.0\201605022007364_AttendanceBadgeSpUpdates.resx">
      <DependentUpon>201605022007364_AttendanceBadgeSpUpdates.cs</DependentUpon>
    </EmbeddedResource>
    <EmbeddedResource Include="Migrations\Version 5.0\Version 1.5.0\201605041633031_GroupCapacity.resx">
      <DependentUpon>201605041633031_GroupCapacity.cs</DependentUpon>
    </EmbeddedResource>
    <EmbeddedResource Include="Migrations\Version 5.0\Version 1.5.0\201605042128481_OnlineContributionStatementPages.resx">
      <DependentUpon>201605042128481_OnlineContributionStatementPages.cs</DependentUpon>
    </EmbeddedResource>
    <EmbeddedResource Include="Migrations\Version 5.0\Version 1.5.0\201605180005401_ScheduledTxnSource.resx">
      <DependentUpon>201605180005401_ScheduledTxnSource.cs</DependentUpon>
    </EmbeddedResource>
    <EmbeddedResource Include="Migrations\Version 5.0\Version 1.5.0\201605232234462_FamilyCheckinType.resx">
      <DependentUpon>201605232234462_FamilyCheckinType.cs</DependentUpon>
    </EmbeddedResource>
    <EmbeddedResource Include="Migrations\Version 5.0\Version 1.5.0\201605261851378_CampusContextAlignment.resx">
      <DependentUpon>201605261851378_CampusContextAlignment.cs</DependentUpon>
    </EmbeddedResource>
    <EmbeddedResource Include="Migrations\Version 5.0\Version 1.5.0\201605311330117_GivingAnalyticsLastGift.resx">
      <DependentUpon>201605311330117_GivingAnalyticsLastGift.cs</DependentUpon>
    </EmbeddedResource>
    <EmbeddedResource Include="Migrations\Version 5.0\Version 1.5.0\201606061302147_PledgeAnalyticsChildAccounts.resx">
      <DependentUpon>201606061302147_PledgeAnalyticsChildAccounts.cs</DependentUpon>
    </EmbeddedResource>
    <EmbeddedResource Include="Migrations\Version 5.0\Version 1.5.0\201606061308109_ClearPreviousMigrations5.resx">
      <DependentUpon>201606061308109_ClearPreviousMigrations5.cs</DependentUpon>
    </EmbeddedResource>
  </ItemGroup>
  <ItemGroup>
    <Content Include="..\packages\Microsoft.SqlServer.Types.11.0.2\nativeBinaries\x64\msvcr100.dll">
      <Link>SqlServerTypes\x64\msvcr100.dll</Link>
      <CopyToOutputDirectory>PreserveNewest</CopyToOutputDirectory>
    </Content>
    <Content Include="..\packages\Microsoft.SqlServer.Types.11.0.2\nativeBinaries\x64\SqlServerSpatial110.dll">
      <Link>SqlServerTypes\x64\SqlServerSpatial110.dll</Link>
      <CopyToOutputDirectory>PreserveNewest</CopyToOutputDirectory>
    </Content>
    <Content Include="..\packages\Microsoft.SqlServer.Types.11.0.2\nativeBinaries\x86\msvcr100.dll">
      <Link>SqlServerTypes\x86\msvcr100.dll</Link>
      <CopyToOutputDirectory>PreserveNewest</CopyToOutputDirectory>
    </Content>
    <Content Include="..\packages\Microsoft.SqlServer.Types.11.0.2\nativeBinaries\x86\SqlServerSpatial110.dll">
      <Link>SqlServerTypes\x86\SqlServerSpatial110.dll</Link>
      <CopyToOutputDirectory>PreserveNewest</CopyToOutputDirectory>
    </Content>
    <Content Include="Migrations\201707182207536_AttendanceAnalyticsQuery_NonAttendees.sql">
      <DependentUpon>201707182207536_PageShortLinks.cs</DependentUpon>
    </Content>
    <Content Include="Migrations\201610031959052_FamilyAnalyticsUpdate_spCrm_FamilyAnalyticsAttendance.sql">
      <DependentUpon>201610031959052_FamilyAnalyticsUpdate.cs</DependentUpon>
    </Content>
    <Content Include="Migrations\201610031959052_FamilyAnalyticsUpdate_spCrm_FamilyAnalyticsEraDataset.sql">
      <DependentUpon>201610031959052_FamilyAnalyticsUpdate.cs</DependentUpon>
    </Content>
    <Content Include="Migrations\201610312310571_ConnectionGroupConfig_DropIndexes.sql">
      <DependentUpon>201610312310571_ConnectionGroupConfig.cs</DependentUpon>
    </Content>
    <Content Include="Migrations\201610312310571_ConnectionGroupConfig_spCheckin_AttendanceAnalyticsQuery_AttendeeLastAttendance.sql">
      <DependentUpon>201610312310571_ConnectionGroupConfig.cs</DependentUpon>
    </Content>
    <Content Include="Migrations\201610312310571_ConnectionGroupConfig_ufnCrm_GetAge.sql">
      <DependentUpon>201610312310571_ConnectionGroupConfig.cs</DependentUpon>
    </Content>
    <Content Include="Migrations\201610312310571_ConnectionGroupConfig_ufnCrm_GetGradeOffset.sql">
      <DependentUpon>201610312310571_ConnectionGroupConfig.cs</DependentUpon>
    </Content>
    <Content Include="Migrations\201610312310571_ConnectionGroupConfig_ufnCrm_GetParentEmails.sql">
      <DependentUpon>201610312310571_ConnectionGroupConfig.cs</DependentUpon>
    </Content>
    <Content Include="Migrations\201610312310571_ConnectionGroupConfig_ufnCrm_GetParentNames.sql">
      <DependentUpon>201610312310571_ConnectionGroupConfig.cs</DependentUpon>
    </Content>
    <Content Include="Migrations\201610312310571_ConnectionGroupConfig_ufnCrm_GetParentPhones.sql">
      <DependentUpon>201610312310571_ConnectionGroupConfig.cs</DependentUpon>
    </Content>
    <Content Include="Migrations\201610312310571_ConnectionGroupConfig_ufnUtility_CsvToTable.sql">
      <DependentUpon>201610312310571_ConnectionGroupConfig.cs</DependentUpon>
    </Content>
    <Content Include="Migrations\201612121647292_HotFixesFrom6_1.sql">
      <DependentUpon>201612121647292_HotFixesFrom6_1.cs</DependentUpon>
    </Content>
    <Content Include="Migrations\201701022126386_DataMaintenanceJob.sql">
      <DependentUpon>201701022126386_DataMaintenanceJob.cs</DependentUpon>
    </Content>
    <Content Include="Migrations\201701040116351_Analytics1_AnalyticsDimAttendanceDate.sql">
      <DependentUpon>201701040116351_Analytics1.cs</DependentUpon>
    </Content>
    <Content Include="Migrations\201701040116351_Analytics1_AnalyticsDimAttendanceLocation.sql">
      <DependentUpon>201701040116351_Analytics1.cs</DependentUpon>
    </Content>
    <Content Include="Migrations\201701040116351_Analytics1_AnalyticsDimFamilyCurrent.sql">
      <DependentUpon>201701040116351_Analytics1.cs</DependentUpon>
    </Content>
    <Content Include="Migrations\201701040116351_Analytics1_AnalyticsDimFamilyHeadOfHousehold.sql">
      <DependentUpon>201701040116351_Analytics1.cs</DependentUpon>
    </Content>
    <Content Include="Migrations\201701040116351_Analytics1_AnalyticsDimFamilyHistorical.sql">
      <DependentUpon>201701040116351_Analytics1.cs</DependentUpon>
    </Content>
    <Content Include="Migrations\201701040116351_Analytics1_AnalyticsDimFinancialAccount.sql">
      <DependentUpon>201701040116351_Analytics1.cs</DependentUpon>
    </Content>
    <Content Include="Migrations\201701040116351_Analytics1_AnalyticsDimFinancialBatch.sql">
      <DependentUpon>201701040116351_Analytics1.cs</DependentUpon>
    </Content>
    <Content Include="Migrations\201701040116351_Analytics1_AnalyticsDimFinancialTransactionDate.sql">
      <DependentUpon>201701040116351_Analytics1.cs</DependentUpon>
    </Content>
    <Content Include="Migrations\201701040116351_Analytics1_AnalyticsDimFinancialTransactionType.sql">
      <DependentUpon>201701040116351_Analytics1.cs</DependentUpon>
    </Content>
    <Content Include="Migrations\201701040116351_Analytics1_AnalyticsDimPersonBirthDate.sql">
      <DependentUpon>201701040116351_Analytics1.cs</DependentUpon>
    </Content>
    <Content Include="Migrations\201701040116351_Analytics1_AnalyticsDimPersonCurrent.sql">
      <DependentUpon>201701040116351_Analytics1.cs</DependentUpon>
    </Content>
    <Content Include="Migrations\201701040116351_Analytics1_AnalyticsDimPersonHistorical.sql">
      <DependentUpon>201701040116351_Analytics1.cs</DependentUpon>
    </Content>
    <Content Include="Migrations\201701040116351_Analytics1_AnalyticsFactAttendance.sql">
      <DependentUpon>201701040116351_Analytics1.cs</DependentUpon>
    </Content>
    <Content Include="Migrations\201701040116351_Analytics1_AnalyticsFactFinancialTransaction.sql">
      <DependentUpon>201701040116351_Analytics1.cs</DependentUpon>
    </Content>
    <Content Include="Migrations\201701040116351_Analytics1_SetAttributesIsAnalytics.sql">
      <DependentUpon>201701040116351_Analytics1.cs</DependentUpon>
    </Content>
    <Content Include="Migrations\201701040116351_Analytics1_spAnalytics_ETL_Attendance.sql">
      <DependentUpon>201701040116351_Analytics1.cs</DependentUpon>
    </Content>
    <Content Include="Migrations\201701040116351_Analytics1_spAnalytics_ETL_Family.sql">
      <DependentUpon>201701040116351_Analytics1.cs</DependentUpon>
    </Content>
    <Content Include="Migrations\201701040116351_Analytics1_spAnalytics_ETL_FinancialTransaction.sql">
      <DependentUpon>201701040116351_Analytics1.cs</DependentUpon>
    </Content>
    <Content Include="Migrations\201706060019549_GroupRequirementsGroupType_ufnCrm_GetAddress.sql">
      <DependentUpon>201706060019549_GroupRequirementsGroupType.cs</DependentUpon>
    </Content>
    <Content Include="Migrations\201706060019549_GroupRequirementsGroupType_ufnCrm_GetSpousePersonIdFromPersonId.sql">
      <DependentUpon>201706060019549_GroupRequirementsGroupType.cs</DependentUpon>
    </Content>
    <Content Include="Migrations\201706141234225_CommunicationQueueAlertJob_ufnCrm_GetGradeOffset.sql">
      <DependentUpon>201706141234225_CommunicationQueueAlertJob.cs</DependentUpon>
    </Content>
    <Content Include="Migrations\201707101648235_CommonBlockTypes_spCore_BinaryFileGet.sql">
      <DependentUpon>201707101648235_CommonBlockTypes.cs</DependentUpon>
    </Content>
<<<<<<< HEAD
    <Content Include="Migrations\201707171725146_UniversalSearchPages_spDbaRebuildIndexes.sql" />
=======
    <Content Include="Migrations\201707171725146_UniversalSearchPages_spDbaRebuildIndexes.sql">
      <DependentUpon>201707171725146_UniversalSearchPages.cs</DependentUpon>
    </Content>
    <Content Include="Migrations\201707182207536_AttendanceAnalyticsScheduleFilter_Attendees.sql">
      <DependentUpon>201707182207536_PageShortLinks.cs</DependentUpon>
    </Content>
>>>>>>> 22c86f5f
    <Content Include="Migrations\Version 6.0\Version 1.6.0\201608171937068_GivingAnalyticsAccounts_AccountTotals.sql" />
    <Content Include="Migrations\Version 6.0\Version 1.6.0\201608171937068_GivingAnalyticsAccounts_FirstLastEverDates.sql" />
    <Content Include="Migrations\Version 6.0\Version 1.6.0\201608171937068_GivingAnalyticsAccounts_PersonSummary.sql" />
    <Content Include="Migrations\Version 6.0\Version 1.6.0\201608171937068_GivingAnalyticsAccounts_TransactionData.sql" />
    <Content Include="Migrations\Version 6.0\Version 1.6.0\201606091237191_GivingAnalyticsRefactor_AccountTotals.sql" />
    <Content Include="Migrations\Version 6.0\Version 1.6.0\201606091237191_GivingAnalyticsRefactor_FirstLastEverDates.sql" />
    <Content Include="Migrations\Version 6.0\Version 1.6.0\201606091237191_GivingAnalyticsRefactor_PersonSummary.sql" />
    <Content Include="Migrations\Version 6.0\Version 1.6.0\201606091237191_GivingAnalyticsRefactor_TransactionData.sql" />
    <Content Include="Migrations\Version 6.0\Version 1.6.0\201606231511599_RegistrationWorkflow_Indexes.sql" />
    <Content Include="Migrations\Version 6.0\Version 1.6.0\201607102235065_ScheduledTransactionType.sql" />
    <Content Include="SqlServerTypes\readme.htm" />
    <None Include="Migrations\Version 6.0\Version 1.6.0\201608101635463_PledgeGroup_SP1.sql" />
    <None Include="Migrations\Version 6.0\Version 1.6.0\201608101635463_PledgeGroup_SP2.sql" />
    <Content Include="Migrations\Version 6.0\Version 1.6.0\201608172242214_Podcasting.sql" />
    <Content Include="Migrations\Version 0.0 %28Pre Beta%29\Version 0.0.2\201311251734059_CreateDatabase_PopulateData.sql" />
    <Content Include="Migrations\Version 4.0\Version 1.4.0\201506051749054_AddSampleMergeDocs.sql" />
    <Content Include="Migrations\Version 4.0\Version 1.4.0\201506112030400_PersonDaysUntilBirthday.sql" />
    <Content Include="Migrations\Version 4.0\Version 1.4.0\201506121300596_FinancialAnalyticsProcs_1.sql" />
    <Content Include="Migrations\Version 4.0\Version 1.4.0\201506121300596_FinancialAnalyticsProcs_2.sql" />
    <Content Include="Migrations\Version 4.0\Version 1.4.0\201506130028565_AttributeValueAsDateTimeIndex_CreateColumns.sql" />
    <Content Include="Migrations\Version 4.0\Version 1.4.0\201506130028565_AttributeValueAsDateTimeIndex_CreateTrigger.sql" />
    <Content Include="Migrations\Version 4.0\Version 1.4.0\201506130028565_AttributeValueAsDateTimeIndex_UpdateValues.sql" />
    <Content Include="Migrations\Version 4.0\Version 1.4.0\201506162223455_EnsurePersonAlias_UpdateCheckinLabels.sql" />
    <Content Include="Migrations\Version 4.0\Version 1.4.0\201506170003272_UpdateCalendarBlocks.sql" />
    <Content Include="Migrations\Version 4.0\Version 1.4.0\201506242325188_GeoSpatialIndexes_AddSystemEmail.sql" />
    <Content Include="Migrations\Version 4.0\Version 1.4.0\201506281615197_GivingAnalyticsEmail_1.sql" />
    <Content Include="Migrations\Version 4.0\Version 1.4.0\201506281615197_GivingAnalyticsEmail_2.sql" />
    <Content Include="Migrations\Version 4.0\Version 1.4.0\201507062330051_GroupRequirementsNotificationEmail.sql" />
    <Content Include="Migrations\Version 4.0\Version 1.4.0\201507081827047_SampleCalendarEvents.sql" />
    <Content Include="Migrations\Version 4.0\Version 1.4.0\201507121943445_RegistrationEmails.sql" />
    <Content Include="Migrations\Version 4.0\Version 1.4.0\201507171137229_RegistrationInstanceContactPhone.sql" />
    <Content Include="Migrations\Version 4.0\Version 1.4.0\201507181918494_ConnectionChangesAndSampleData.sql" />
    <Content Include="Migrations\Version 4.0\Version 1.4.0\201507281546100_CalendarContentChannel.sql" />
    <Content Include="Migrations\Version 4.0\Version 1.4.0\201508010008536_BackgroundCheckExpiringSoon.sql" />
    <Content Include="Migrations\Version 4.0\Version 1.4.0\201508041124356_RegistrationContact.sql" />
    <Content Include="Migrations\Version 4.0\Version 1.4.0\201508111253454_SiteMobilePage.sql" />
    <Content Include="Migrations\Version 4.0\Version 1.4.0\201508111636214_FinancialPaymentDetails.sql" />
    <Content Include="Migrations\Version 4.0\Version 1.4.0\201508162108504_FollowingEventsSuggestions.sql" />
    <Content Include="Migrations\Version 4.0\Version 1.4.0\201508171751190_FollowingEventNotification.sql" />
    <Content Include="Migrations\Version 4.0\Version 1.4.0\201508241735382_RegistrationPersonNote.sql" />
    <Content Include="Migrations\Version 4.0\Version 1.4.0\201509022116398_EntitySetPurpose.sql" />
    <Content Include="Migrations\Version 4.0\Version 1.4.0\201509022116398_EntitySetPurpose_spFinance_ContributionStatementQuery.sql" />
    <Content Include="Migrations\Version 4.0\Version 1.4.0\201509022116398_EntitySetPurpose_ufnCrm_GetFamilyTitle.sql" />
    <Content Include="Migrations\Version 4.0\Version 1.4.0\201509032145388_PersonMergeRequests.sql" />
    <Content Include="Migrations\Version 4.0\Version 1.4.0\201509242206062_GroupAttendanceRoster_AddGroupRosterMergeTemplate.sql" />
    <Content Include="Migrations\Version 4.0\Version 1.4.0\201509242206062_GroupAttendanceRoster_SecondaryAudience.sql" />
    <Content Include="Migrations\Version 4.0\Version 1.4.0\201509242206062_GroupAttendanceRoster_spCrm_PersonDuplicateFinder.sql" />
    <Content Include="Migrations\Version 4.0\Version 1.4.0\201510082215386_ComputedSundayDate_PrivateNoteMigration.sql" />
    <Content Include="Migrations\Version 4.0\Version 1.4.0\201510082215386_ComputedSundayDate_SecurityForGroupMemberNotes.sql" />
    <Content Include="Migrations\Version 4.0\Version 1.4.0\201510082215386_ComputedSundayDate_spCrm_PersonMerge.sql" />
    <Content Include="Migrations\Version 4.0\Version 1.4.0\201510082215386_ComputedSundayDate_ufnUtility_GetSundayDate.sql" />
    <Content Include="Migrations\Version 4.0\Version 1.4.0\201510141725294_GroupTypeShowConnectionStatus_BenevolenceSecurity.sql" />
    <Content Include="Migrations\Version 4.0\Version 1.4.0\201510141725294_GroupTypeShowConnectionStatus_spCheckin_BadgeAttendance.sql" />
    <Content Include="Migrations\Version 4.0\Version 1.4.0\201510141725294_GroupTypeShowConnectionStatus_spCheckin_WeeksAttendedInDuration.sql" />
    <Content Include="Migrations\Version 4.0\Version 1.4.0\201511162216129_RecentRegistrationsLava_MergeTemplateUpdates.sql" />
    <Content Include="Migrations\Version 4.0\Version 1.4.0\201511182310362_ProtectMyMinistry.sql" />
    <Content Include="Migrations\Version 5.0\Version 1.5.0\201602041745307_TuneDuplicateFinder.sql" />
    <Content Include="Migrations\Version 5.0\Version 1.5.0\201602161036322_AttendanceAnalyticsQuery_AttendeeDates.sql" />
    <Content Include="Migrations\Version 5.0\Version 1.5.0\201602161036322_AttendanceAnalyticsQuery_AttendeeFirstDates.sql" />
    <Content Include="Migrations\Version 5.0\Version 1.5.0\201602161036322_AttendanceAnalyticsQuery_AttendeeLastAttendance.sql" />
    <Content Include="Migrations\Version 5.0\Version 1.5.0\201602161036322_AttendanceAnalyticsQuery_Attendees.sql" />
    <Content Include="Migrations\Version 5.0\Version 1.5.0\201602161036322_AttendanceAnalyticsQuery_GroupTypeAttendance.sql" />
    <Content Include="Migrations\Version 5.0\Version 1.5.0\201602161036322_AttendanceAnalyticsQuery_Indexes.sql" />
    <Content Include="Migrations\Version 5.0\Version 1.5.0\201602161036322_AttendanceAnalyticsQuery_NonAttendees.sql" />
    <Content Include="Migrations\Version 5.0\Version 1.5.0\201603142139542_FamilyAnalytics_spCrm_FamilyAnalyticsAttendance.sql" />
    <Content Include="Migrations\Version 5.0\Version 1.5.0\201603142139542_FamilyAnalytics_spCrm_FamilyAnalyticsEraDataset.sql" />
    <Content Include="Migrations\Version 5.0\Version 1.5.0\201603142139542_FamilyAnalytics_spCrm_FamilyAnalyticsGiving.sql" />
    <Content Include="Migrations\Version 5.0\Version 1.5.0\201603241157527_AttendanceAnalyticsScheduleFilter_AttendeeDates.sql" />
    <Content Include="Migrations\Version 5.0\Version 1.5.0\201603241157527_AttendanceAnalyticsScheduleFilter_AttendeeFirstDates.sql" />
    <Content Include="Migrations\Version 5.0\Version 1.5.0\201603241157527_AttendanceAnalyticsScheduleFilter_AttendeeLastAttendance.sql" />
    <Content Include="Migrations\Version 5.0\Version 1.5.0\201603241157527_AttendanceAnalyticsScheduleFilter_Attendees.sql" />
    <Content Include="Migrations\Version 5.0\Version 1.5.0\201603241157527_AttendanceAnalyticsScheduleFilter_NonAttendees.sql" />
    <Content Include="Migrations\Version 5.0\Version 1.5.0\201603241157527_spCrm_PersonMerge.sql" />
    <Content Include="Migrations\Version 5.0\Version 1.5.0\201603241157527_UpdateIndexes.sql" />
    <Content Include="Migrations\Version 5.0\Version 1.5.0\201604251529438_CheckinEnhancement.sql" />
    <Content Include="Migrations\Version 5.0\Version 1.5.0\201604251529438_UpdateLegacyLava.sql" />
    <Content Include="Migrations\Version 5.0\Version 1.5.0\201604281205403_AttendanceAnalyticsGroupTypes_AttendeeFirstDates.sql" />
    <Content Include="Migrations\Version 5.0\Version 1.5.0\201604281205403_AttendanceAnalyticsGroupTypes_GroupTypeAttendance.sql" />
    <Content Include="Migrations\Version 5.0\Version 1.5.0\201604281205403_AttendanceAnalyticsGroupTypes_NonAttendee.sql" />
    <Content Include="Migrations\Version 5.0\Version 1.5.0\201605021826400_FamilyAnalyticsUpdates_spCrm_FamilyAnalyticsEraDataset.sql" />
    <Content Include="Migrations\Version 5.0\Version 1.5.0\201605021826400_FamilyAnalyticsUpdates_spCrm_spCrm_FamilyAnalyticsAttendance.sql" />
    <Content Include="Migrations\Version 5.0\Version 1.5.0\201605021826400_FamilyAnalyticsUpdates_spCrm_spCrm_FamilyAnalyticsUpdateVisitDates.sql" />
    <Content Include="Migrations\Version 5.0\Version 1.5.0\201605022007364_AttendanceBadgeSpUpdates_spCheckin_BadgeAttendance.sql" />
    <Content Include="Migrations\Version 5.0\Version 1.5.0\201605022007364_AttendanceBadgeSpUpdates_spCheckin_WeeksAttendedInDuration.sql" />
    <Content Include="Migrations\Version 5.0\Version 1.5.0\201605180005401_ScheduledTxnSource_ContributionStatementQuery.sql" />
    <Content Include="Migrations\Version 5.0\Version 1.5.0\201605180005401_ScheduledTxnSource_GetFamilyTitle.sql" />
    <Content Include="Migrations\Version 5.0\Version 1.5.0\201605232234462_FamilyCheckinType.sql" />
    <Content Include="Migrations\Version 5.0\Version 1.5.0\201605311330117_GivingAnalyticsLastGift.sql" />
    <Content Include="Migrations\Version 5.0\Version 1.5.0\201606061302147_PledgeAnalyticsChildAccounts.sql" />
  </ItemGroup>
  <ItemGroup>
    <None Include="App.config" />
    <None Include="packages.config" />
  </ItemGroup>
  <ItemGroup>
    <ProjectReference Include="..\Rock\Rock.csproj">
      <Project>{185a31d7-3037-4dae-8797-0459849a84bd}</Project>
      <Name>Rock</Name>
    </ProjectReference>
  </ItemGroup>
  <ItemGroup />
  <Import Project="$(MSBuildToolsPath)\Microsoft.CSharp.targets" />
  <!-- To modify your build process, add your task inside one of the targets below and uncomment it. 
       Other similar extension points exist, see Microsoft.Common.targets.
  <Target Name="BeforeBuild">
  </Target>
  <Target Name="AfterBuild">
  </Target>
  -->
</Project><|MERGE_RESOLUTION|>--- conflicted
+++ resolved
@@ -273,11 +273,6 @@
     <Compile Include="Migrations\201707172127488_TagChanges.Designer.cs">
       <DependentUpon>201707172127488_TagChanges.cs</DependentUpon>
     </Compile>
-<<<<<<< HEAD
-    <Compile Include="Migrations\201707182003055_PersonToken.cs" />
-    <Compile Include="Migrations\201707182003055_PersonToken.Designer.cs">
-      <DependentUpon>201707182003055_PersonToken.cs</DependentUpon>
-=======
     <Compile Include="Migrations\201707182207536_PageShortLinks.cs" />
     <Compile Include="Migrations\201707182207536_PageShortLinks.Designer.cs">
       <DependentUpon>201707182207536_PageShortLinks.cs</DependentUpon>
@@ -289,7 +284,10 @@
     <Compile Include="Migrations\201707192232303_MetaModels.cs" />
     <Compile Include="Migrations\201707192232303_MetaModels.Designer.cs">
       <DependentUpon>201707192232303_MetaModels.cs</DependentUpon>
->>>>>>> 22c86f5f
+    </Compile>
+    <Compile Include="Migrations\201707212034122_PersonToken.cs" />
+    <Compile Include="Migrations\201707212034122_PersonToken.Designer.cs">
+      <DependentUpon>201707212034122_PersonToken.cs</DependentUpon>
     </Compile>
     <Compile Include="Migrations\RockMigrationSQL.Designer.cs">
       <AutoGen>True</AutoGen>
@@ -2645,10 +2643,6 @@
     <EmbeddedResource Include="Migrations\201707172127488_TagChanges.resx">
       <DependentUpon>201707172127488_TagChanges.cs</DependentUpon>
     </EmbeddedResource>
-<<<<<<< HEAD
-    <EmbeddedResource Include="Migrations\201707182003055_PersonToken.resx">
-      <DependentUpon>201707182003055_PersonToken.cs</DependentUpon>
-=======
     <EmbeddedResource Include="Migrations\201707182207536_PageShortLinks.resx">
       <DependentUpon>201707182207536_PageShortLinks.cs</DependentUpon>
     </EmbeddedResource>
@@ -2657,7 +2651,9 @@
     </EmbeddedResource>
     <EmbeddedResource Include="Migrations\201707192232303_MetaModels.resx">
       <DependentUpon>201707192232303_MetaModels.cs</DependentUpon>
->>>>>>> 22c86f5f
+    </EmbeddedResource>
+    <EmbeddedResource Include="Migrations\201707212034122_PersonToken.resx">
+      <DependentUpon>201707212034122_PersonToken.cs</DependentUpon>
     </EmbeddedResource>
     <EmbeddedResource Include="Migrations\Version 6.0\Version 1.6.0\201609282147388_WaitList.resx">
       <DependentUpon>201609282147388_WaitList.cs</DependentUpon>
@@ -4425,16 +4421,12 @@
     <Content Include="Migrations\201707101648235_CommonBlockTypes_spCore_BinaryFileGet.sql">
       <DependentUpon>201707101648235_CommonBlockTypes.cs</DependentUpon>
     </Content>
-<<<<<<< HEAD
-    <Content Include="Migrations\201707171725146_UniversalSearchPages_spDbaRebuildIndexes.sql" />
-=======
     <Content Include="Migrations\201707171725146_UniversalSearchPages_spDbaRebuildIndexes.sql">
       <DependentUpon>201707171725146_UniversalSearchPages.cs</DependentUpon>
     </Content>
     <Content Include="Migrations\201707182207536_AttendanceAnalyticsScheduleFilter_Attendees.sql">
       <DependentUpon>201707182207536_PageShortLinks.cs</DependentUpon>
     </Content>
->>>>>>> 22c86f5f
     <Content Include="Migrations\Version 6.0\Version 1.6.0\201608171937068_GivingAnalyticsAccounts_AccountTotals.sql" />
     <Content Include="Migrations\Version 6.0\Version 1.6.0\201608171937068_GivingAnalyticsAccounts_FirstLastEverDates.sql" />
     <Content Include="Migrations\Version 6.0\Version 1.6.0\201608171937068_GivingAnalyticsAccounts_PersonSummary.sql" />
