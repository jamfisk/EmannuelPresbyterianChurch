--- conflicted
+++ resolved
@@ -33,11 +33,7 @@
     [Description( "Redirects the user to a different page." )]
     [Export( typeof( ActionComponent ) )]
     [ExportMetadata( "ComponentName", "Redirect to Page" )]
-<<<<<<< HEAD
-
-=======
     
->>>>>>> 56a2c8aa
     [WorkflowTextOrAttribute( "Url", "Url Attribute", "The full Url to redirect to, for example: http://www.rockrms.com  <span class='tip tip-lava'></span>", true, "", "", 0, "Url", new string[] { "Rock.Field.Types.TextFieldType", "Rock.Field.Types.UrlLinkFieldType", "Rock.Field.Types.AudioUrlFieldType", "Rock.Field.Types.VideoUrlFieldType" } )]
     [CustomDropdownListField( "Processing Options", "How should workflow continue processing?", "0^Always continue,1^Only continue on redirect,2^Never continue", true, "0", "", 1 )]
     public class Redirect : ActionComponent
