--- conflicted
+++ resolved
@@ -16,7 +16,6 @@
 using System.Linq; 
 using System.Reflection;
 using Rock.Data;
-using Rock;
 
 namespace Rock.Migrations
 {
@@ -46,9 +45,6 @@
         /// <summary>
         /// 
         /// </summary>
-<<<<<<< HEAD
-        private Dictionary<string, Type> dbContextEntities = new Dictionary<string, Type>();
-=======
         private Dictionary<string, Type> dbContextEntities
         {
             get
@@ -63,7 +59,6 @@
             }
         }
         private Dictionary<string, Type> _dbContextEntities = null;
->>>>>>> a95b2305
 
         /// <summary>
         /// Initializes a new instance of the <see cref="RockCSharpMigrationCodeGenerator{T}"/> class.
@@ -73,11 +68,6 @@
             : base()
         {
             LimitOperationsToDbContextTables = limitOperationsToDbContextTables;
-<<<<<<< HEAD
-
-            PopulateDbContextEntityLookup();
-=======
->>>>>>> a95b2305
         }
 
         /// <summary>
@@ -108,15 +98,9 @@
                     }
                 }
             }
-<<<<<<< HEAD
 
             StorageEntityContainerMapping storageMapping = objectContext.MetadataWorkspace.GetItems<StorageEntityContainerMapping>( DataSpace.CSSpace ).OrderBy( a => a.GetType().Name ).FirstOrDefault();
 
-=======
-
-            StorageEntityContainerMapping storageMapping = objectContext.MetadataWorkspace.GetItems<StorageEntityContainerMapping>( DataSpace.CSSpace ).OrderBy( a => a.GetType().Name ).FirstOrDefault();
-
->>>>>>> a95b2305
             // add any tables that just be assocation tables, and not a DbSet<>
             foreach ( StorageSetMapping mapping in storageMapping.RelationshipSetMaps )
             {
