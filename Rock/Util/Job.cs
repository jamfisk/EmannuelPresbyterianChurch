--- conflicted
+++ resolved
@@ -167,7 +167,6 @@
         [DataMember]
         public JobNotificationStatus NotificationStatus { get; set; }
 
-<<<<<<< HEAD
 		/// <summary>
 		/// Static Method to return an object based on the id
 		/// </summary>
@@ -177,58 +176,10 @@
 		{
 			return Read<Job>( id );
 		}
-=======
-        /// <summary>
-        /// Gets or sets the Created Date Time.
-        /// </summary>
-        /// <value>
-        /// Created Date Time.
-        /// </value>
-        [DataMember]
-        public DateTime? CreatedDateTime { get; set; }
-        
-        /// <summary>
-        /// Gets or sets the Modified Date Time.
-        /// </summary>
-        /// <value>
-        /// Modified Date Time.
-        /// </value>
-        [DataMember]
-        public DateTime? ModifiedDateTime { get; set; }
-        
-        /// <summary>
-        /// Gets or sets the Created By Person Id.
-        /// </summary>
-        /// <value>
-        /// Created By Person Id.
-        /// </value>
-        [DataMember]
-        public int? CreatedByPersonId { get; set; }
-        
-        /// <summary>
-        /// Gets or sets the Modified By Person Id.
-        /// </summary>
-        /// <value>
-        /// Modified By Person Id.
-        /// </value>
-        [DataMember]
-        public int? ModifiedByPersonId { get; set; }
-        
-        /// <summary>
-        /// Static Method to return an object based on the id
-        /// </summary>
-        /// <param name="id">The id.</param>
-        /// <returns></returns>
-        public static Job Read( int id )
-        {
-            return Read<Job>( id );
-        }
->>>>>>> 32540396
 
         /// <summary>
         /// Gets the auth entity.
         /// </summary>
-<<<<<<< HEAD
 		[NotMapped]
 		public override string EntityTypeName { get { return "Util.Job"; } }
 
@@ -242,10 +193,6 @@
 		{
 			return this.Name;
 		}
-=======
-        [NotMapped]
-        public override string AuthEntity { get { return "Util.Job"; } }
->>>>>>> 32540396
         
     }
 
