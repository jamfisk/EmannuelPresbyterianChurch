﻿// <copyright>
// Copyright by the Spark Development Network
//
// Licensed under the Rock Community License (the "License");
// you may not use this file except in compliance with the License.
// You may obtain a copy of the License at
//
// http://www.rockrms.com/license
//
// Unless required by applicable law or agreed to in writing, software
// distributed under the License is distributed on an "AS IS" BASIS,
// WITHOUT WARRANTIES OR CONDITIONS OF ANY KIND, either express or implied.
// See the License for the specific language governing permissions and
// limitations under the License.
// </copyright>
//
using System;
using System.Collections.Generic;
using System.ComponentModel;
using System.ComponentModel.Composition;
using System.Linq;
using System.Linq.Expressions;
using System.Web.UI;
using System.Web.UI.WebControls;
using Newtonsoft.Json;

using Rock.Data;
using Rock.Model;
using Rock.Cache;
using Rock.Web.UI.Controls;

namespace Rock.Reporting.DataFilter
{
    /// <summary>
    /// Filter entities on any of its property or attribute values
    /// </summary>
    [Description( "Filter entities on any of its property or attribute values" )]
    [Export( typeof( DataFilterComponent ) )]
    [ExportMetadata( "ComponentName", "Property Filter" )]
    public class PropertyFilter : EntityFieldFilter
    {
        #region Properties

        /// <summary>
        /// Gets the entity type that filter applies to.
        /// </summary>
        /// <value>
        /// The entity that filter applies to.
        /// </value>
        public override string AppliesToEntityType
        {
            get { return string.Empty; }
        }

        /// <summary>
        /// Gets the section.
        /// </summary>
        /// <value>
        /// The section.
        /// </value>
        public override string Section
        {
            get { return string.Empty; }
        }

        /// <summary>
        /// Gets the order.
        /// </summary>
        /// <value>
        /// The order.
        /// </value>
        public override int Order
        {
            get
            {
                return int.MinValue;
            }
        }

        #endregion

        #region Public Methods

        /// <summary>
        /// Gets the title.
        /// </summary>
        /// <param name="entityType">Type of the entity.</param>
        /// <returns></returns>
        public override string GetTitle( Type entityType )
        {
            return CacheEntityType.Get( entityType ).FriendlyName + " Fields";
        }

        /// <summary>
        /// Formats the selection on the client-side.  When the filter is collapsed by the user, the Filterfield control
        /// will set the description of the filter to whatever is returned by this property.  If including script, the
        /// controls parent container can be referenced through a '$content' variable that is set by the control before 
        /// referencing this property.
        /// </summary>
        /// <value>
        /// The client format script.
        /// </value>
        public override string GetClientFormatSelection( Type entityType )
        {
            return string.Format( "{0}PropertySelection( $content )", entityType.Name );
        }

        /// <summary>
        /// Formats the selection.
        /// </summary>
        /// <param name="entityType"></param>
        /// <param name="selection">The selection.</param>
        /// <returns></returns>
        public override string FormatSelection( Type entityType, string selection )
        {
            string result = entityType.Name.SplitCase() + " Property";
            List<string> values;

            // First value is the field id (property of attribute), remaining values are the field type's filter values
            try
            {
                values = JsonConvert.DeserializeObject<List<string>>( selection );
            }
            catch (Exception ex)
            {
                ExceptionLogService.LogException( ex, null );
                return "Error";
            }

            if ( values.Count >= 1 )
            {
                // First value in array is always the name of the entity field being filtered
                string fieldSelection = values[0];

                var entityFields = EntityHelper.GetEntityFields( entityType );

                var entityField = entityFields.FindFromFilterSelection( fieldSelection );
                if ( entityField != null )
                {
                    result = entityField.FormattedFilterDescription( FixDelimination( values.Skip( 1 ).ToList() ) );
                }
            }

            return result;
        }

        /// <summary>
        /// Gets the selection label.
        /// </summary>
        /// <param name="entityType">Type of the entity.</param>
        /// <param name="selection">The selection.</param>
        /// <returns></returns>
        public string GetSelectionLabel( Type entityType, string selection )
        {
            List<string> values;

            // First value is the field id (property of attribute), remaining values are the field type's filter values
            try
            {
                values = JsonConvert.DeserializeObject<List<string>>( selection );
            }
            catch ( Exception ex )
            {
                ExceptionLogService.LogException( ex, null );
                return "Error";
            }

            if ( values.Count >= 1 )
            {
                // First value in array is always the name of the entity field being filtered
                string fieldSelection = values[0];

                var entityFields = EntityHelper.GetEntityFields( entityType );

                var entityField = entityFields.FindFromFilterSelection( fieldSelection );
                if ( entityField != null )
                {
                    return entityField.TitleWithoutQualifier;
                }
            }

            return null;
        }

        /// <summary>
        /// Creates the child controls.
        /// </summary>
        /// <returns></returns>
        public override Control[] CreateChildControls( Type entityType, FilterField filterControl, FilterMode filterMode )
        {
            var containerControl = new DynamicControlsPanel();
            containerControl.ID = string.Format( "{0}_containerControl", filterControl.ID );
            containerControl.CssClass = "js-container-control";
            filterControl.Controls.Add( containerControl );

            // Create the field selection dropdown
            var ddlEntityField = new RockDropDownList();
            ddlEntityField.ID = string.Format( "{0}_ddlProperty", filterControl.ID );
            ddlEntityField.ClientIDMode = ClientIDMode.Predictable;
            containerControl.Controls.Add( ddlEntityField );

            // add Empty option first
            ddlEntityField.Items.Add( new ListItem() );
            var rockBlock = filterControl.RockBlock();
            var entityTypeCache = CacheEntityType.Get( entityType, true );

            this.entityFields = EntityHelper.GetEntityFields( entityType );
            foreach ( var entityField in this.entityFields.OrderBy(a => !a.IsPreviewable).ThenBy(a => a.FieldKind != FieldKind.Property ).ThenBy(a => a.Title) )
            {
                bool isAuthorized = true;
                bool includeField = true;
                if ( entityField.FieldKind == FieldKind.Attribute && entityField.AttributeGuid.HasValue)
                {
                    if ( entityType == typeof( Rock.Model.Workflow ) && !string.IsNullOrWhiteSpace(entityField.AttributeEntityTypeQualifierName) )
                    {
                        // Workflows can contain tons of Qualified Attributes, so let the WorkflowAttributeFilter take care of those
                        includeField = false;
                    }
<<<<<<< HEAD

                    var attribute = AttributeCache.Read( entityField.AttributeGuid.Value );

                    // Don't include the attribute if it isn't active
                    if ( attribute.IsActive == false )
                    {
                        includeField = false;
                    }
                    
                    
=======
                    
                    var attribute = CacheAttribute.Get( entityField.AttributeGuid.Value );
>>>>>>> 90258c21
                    if ( includeField && attribute != null && rockBlock != null )
                    {
                        // only show the Attribute field in the drop down if they have VIEW Auth to it
                        isAuthorized = attribute.IsAuthorized( Rock.Security.Authorization.VIEW, rockBlock.CurrentPerson );
                    }
                }

                if ( isAuthorized && includeField )
                {
                    var listItem = new ListItem( entityField.Title, entityField.UniqueName );

                    if ( entityField.IsPreviewable )
                    {
                        listItem.Attributes["optiongroup"] = "Common";
                    }
                    else if (entityField.FieldKind == FieldKind.Attribute)
                    {
                        listItem.Attributes["optiongroup"] = string.Format( "{0} Attributes", entityType.Name );
                    }
                    else
                    {
                        listItem.Attributes["optiongroup"] = string.Format( "{0} Fields", entityType.Name );
                    }

                    ddlEntityField.Items.Add( listItem  );
                }
            }
            
            ddlEntityField.AutoPostBack = true;

            // grab the currently selected value off of the request params since we are creating the controls after the Page Init
            var selectedValue = ddlEntityField.Page.Request.Params[ddlEntityField.UniqueID];
            if ( selectedValue != null )
            {
                ddlEntityField.SelectedValue = selectedValue;
                ddlEntityField_SelectedIndexChanged( ddlEntityField, new EventArgs() );
            }

            ddlEntityField.SelectedIndexChanged += ddlEntityField_SelectedIndexChanged;

            return new Control[] { containerControl };
        }

        /// <summary>
        /// Handles the SelectedIndexChanged event of the ddlEntityField control.
        /// </summary>
        /// <param name="sender">The source of the event.</param>
        /// <param name="e">The <see cref="EventArgs"/> instance containing the event data.</param>
        protected void ddlEntityField_SelectedIndexChanged( object sender, EventArgs e )
        {
            var ddlEntityField = sender as RockDropDownList;
            var containerControl = ddlEntityField.FirstParentControlOfType<DynamicControlsPanel>();
            FilterField filterControl = ddlEntityField.FirstParentControlOfType<FilterField>();
            
            var entityField = this.entityFields.FirstOrDefault( a => a.UniqueName == ddlEntityField.SelectedValue );
            if ( entityField != null )
            {
                string controlId = string.Format( "{0}_{1}", containerControl.ID, entityField.UniqueName );
                if ( !containerControl.Controls.OfType<Control>().Any( a => a.ID == controlId ) )
                {
                    var control = entityField.FieldType.Field.FilterControl( entityField.FieldConfig, controlId, true, filterControl.FilterMode );
                    if ( control != null )
                    {
                        // Add the filter controls of the selected field
                        containerControl.Controls.Add( control );
                    }
                }
            }
        }

        private List<EntityField> entityFields = null;

        /// <summary>
        /// Renders the controls.
        /// </summary>
        /// <param name="entityType">Type of the entity.</param>
        /// <param name="filterControl">The filter control.</param>
        /// <param name="writer">The writer.</param>
        /// <param name="controls">The controls.</param>
        /// <param name="filterMode"></param>
        public override void RenderControls( Type entityType, FilterField filterControl, HtmlTextWriter writer, Control[] controls, FilterMode filterMode )
        {
            if ( controls.Length > 0 )
            {
                var containerControl = controls[0] as DynamicControlsPanel;
                
                var ddlEntityField = containerControl.Controls[0] as DropDownList;
                var entityFields = EntityHelper.GetEntityFields( entityType );
                RenderEntityFieldsControls( entityType, filterControl, writer, entityFields, ddlEntityField, containerControl.Controls.OfType<Control>().ToList(), containerControl.ID, filterMode );
            }
        }

        /// <summary>
        /// Gets the selection.
        /// </summary>
        /// <param name="entityType">Type of the entity.</param>
        /// <param name="controls">The controls.</param>
        /// <param name="filterMode"></param>
        /// <returns></returns>
        public override string GetSelection( Type entityType, Control[] controls, FilterMode filterMode )
        {
            var values = new List<string>();

            if ( controls.Length > 0 )
            {
                var containerControl = controls[0] as DynamicControlsPanel;
                
                DropDownList ddlProperty = containerControl.Controls[0] as DropDownList;
                ddlEntityField_SelectedIndexChanged( ddlProperty, new EventArgs() );

                var entityFields = EntityHelper.GetEntityFields( entityType );
                var entityField = entityFields.FirstOrDefault( f => f.UniqueName == ddlProperty.SelectedValue );
                if ( entityField != null )
                {
                    var control = containerControl.Controls.OfType<Control>().ToList().FirstOrDefault( c => c.ID.EndsWith( "_" + entityField.UniqueName ) );
                    if ( control != null )
                    {
                        values.Add( ddlProperty.SelectedValue );
                        entityField.FieldType.Field.GetFilterValues( control, entityField.FieldConfig, filterMode ).ForEach( v => values.Add( v ) );
                    }
                }
            }

            string result = values.ToJson();
            return result;
        }

        /// <summary>
        /// Sets the selection.
        /// </summary>
        /// <param name="entityType">Type of the entity.</param>
        /// <param name="controls">The controls.</param>
        /// <param name="selection">The selection.</param>
        /// <param name="filterMode"></param>
        public override void SetSelection( Type entityType, Control[] controls, string selection, FilterMode filterMode )
        {
            if ( !string.IsNullOrWhiteSpace( selection ) )
            {
                var values = JsonConvert.DeserializeObject<List<string>>( selection );
                var containerControl = controls[0] as DynamicControlsPanel;
                var ddlEntityField = containerControl.Controls[0] as DropDownList;
                
                var entityFields = EntityHelper.GetEntityFields( entityType );

                // set the selected Field, but not the filter values yet
                var entityFieldControls = containerControl.Controls.OfType<Control>().ToList();
                SetEntityFieldSelection( entityFields, ddlEntityField, values, entityFieldControls, false );
                
                // build the Field specific filter controls
                ddlEntityField_SelectedIndexChanged( ddlEntityField, new EventArgs() );

                // update the list of entityFieldControls since ddlEntityField_SelectedIndexChanged added more
                entityFieldControls = containerControl.Controls.OfType<Control>().ToList();

                // set the selected Field and filter values
                SetEntityFieldSelection( entityFields, ddlEntityField, values, entityFieldControls, true );
            }
        }

        /// <summary>
        /// Gets the expression.
        /// </summary>
        /// <param name="entityType">Type of the entity.</param>
        /// <param name="serviceInstance">The service instance.</param>
        /// <param name="parameterExpression">The parameter expression.</param>
        /// <param name="selection">The selection.</param>
        /// <returns></returns>
        public override Expression GetExpression( Type entityType, IService serviceInstance, ParameterExpression parameterExpression, string selection )
        {
            if ( !string.IsNullOrWhiteSpace( selection ) )
            {
                var values = JsonConvert.DeserializeObject<List<string>>( selection );

                if ( values.Count >= 2 )
                {
                    string selectedProperty = values[0];
                    var entityFields = EntityHelper.GetEntityFields( entityType );
                    var entityField = entityFields.FindFromFilterSelection( selectedProperty );
                    if ( entityField != null )
                    {
                        if ( entityField.FieldKind == FieldKind.Property )
                        {
                            return GetPropertyExpression( serviceInstance, parameterExpression, entityField, FixDelimination( values.Skip( 1 ).ToList() ) );
                        }
                        else
                        {
                            return GetAttributeExpression( serviceInstance, parameterExpression, entityField, FixDelimination( values.Skip( 1 ).ToList() ) );
                        }
                    }
                }
            }

            return null;
        }

        /// <summary>
        /// Builds an expression for a property field
        /// </summary>
        /// <param name="serviceInstance">The service instance.</param>
        /// <param name="parameterExpression">The parameter expression.</param>
        /// <param name="entityField">The property.</param>
        /// <param name="values">The values.</param>
        /// <returns></returns>
        public Expression GetPropertyExpression( IService serviceInstance, ParameterExpression parameterExpression, EntityField entityField, List<string> values )
        {
            Expression trueValue = Expression.Constant( true );
            MemberExpression propertyExpression = Expression.Property( parameterExpression, entityField.Name );

            return entityField.FieldType.Field.PropertyFilterExpression( entityField.FieldConfig, values, parameterExpression, entityField.Name, entityField.PropertyType );
        }

        #endregion
    }
}<|MERGE_RESOLUTION|>--- conflicted
+++ resolved
@@ -216,9 +216,8 @@
                         // Workflows can contain tons of Qualified Attributes, so let the WorkflowAttributeFilter take care of those
                         includeField = false;
                     }
-<<<<<<< HEAD
-
-                    var attribute = AttributeCache.Read( entityField.AttributeGuid.Value );
+
+                    var attribute = CacheAttribute.Get( entityField.AttributeGuid.Value );
 
                     // Don't include the attribute if it isn't active
                     if ( attribute.IsActive == false )
@@ -226,11 +225,6 @@
                         includeField = false;
                     }
                     
-                    
-=======
-                    
-                    var attribute = CacheAttribute.Get( entityField.AttributeGuid.Value );
->>>>>>> 90258c21
                     if ( includeField && attribute != null && rockBlock != null )
                     {
                         // only show the Attribute field in the drop down if they have VIEW Auth to it
