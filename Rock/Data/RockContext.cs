--- conflicted
+++ resolved
@@ -364,53 +364,7 @@
         /// <param name="modelBuilder">The builder that defines the model for the context being created.</param>
         protected override void OnModelCreating( DbModelBuilder modelBuilder )
         {
-<<<<<<< HEAD
-            modelBuilder.Conventions.Remove<PluralizingTableNameConvention>();
-
-            modelBuilder.Configurations.Add( new Rock.Cms.AuthConfiguration() );
-            modelBuilder.Configurations.Add( new Rock.Cms.BlockTypeConfiguration() );
-            modelBuilder.Configurations.Add( new Rock.Cms.BlockConfiguration() );
-            modelBuilder.Configurations.Add( new Rock.Cms.FileConfiguration() );
-            modelBuilder.Configurations.Add( new Rock.Cms.HtmlContentConfiguration() );
-            modelBuilder.Configurations.Add( new Rock.Cms.PageConfiguration() );
-            modelBuilder.Configurations.Add( new Rock.Cms.PageRouteConfiguration() );
-            modelBuilder.Configurations.Add( new Rock.Cms.SiteConfiguration() );
-            modelBuilder.Configurations.Add( new Rock.Cms.SiteDomainConfiguration() );
-            modelBuilder.Configurations.Add( new Rock.Cms.UserConfiguration() );
-            modelBuilder.Configurations.Add( new Rock.Core.AttributeConfiguration() );
-            modelBuilder.Configurations.Add( new Rock.Core.AttributeQualifierConfiguration() );
-            modelBuilder.Configurations.Add( new Rock.Core.AttributeValueConfiguration() );
-            modelBuilder.Configurations.Add( new Rock.Core.DefinedTypeConfiguration() );
-            modelBuilder.Configurations.Add( new Rock.Core.DefinedValueConfiguration() );
-            modelBuilder.Configurations.Add( new Rock.Core.EntityChangeConfiguration() );
-            modelBuilder.Configurations.Add( new Rock.Core.ExceptionLogConfiguration() );
-            modelBuilder.Configurations.Add( new Rock.Core.FieldTypeConfiguration() );
-			modelBuilder.Configurations.Add( new Rock.Core.MetricConfiguration() );
-			modelBuilder.Configurations.Add( new Rock.Core.MetricValueConfiguration() );
-            modelBuilder.Configurations.Add( new Rock.Core.ServiceLogConfiguration() );
-            modelBuilder.Configurations.Add( new Rock.Crm.CampusConfiguration() );
-            modelBuilder.Configurations.Add( new Rock.Crm.EmailTemplateConfiguration() );
-			modelBuilder.Configurations.Add( new Rock.Crm.LocationConfiguration() );
-			modelBuilder.Configurations.Add( new Rock.Crm.PersonConfiguration() );
-            modelBuilder.Configurations.Add( new Rock.Crm.PersonMergedConfiguration() );
-            modelBuilder.Configurations.Add( new Rock.Crm.PersonViewedConfiguration() );
-            modelBuilder.Configurations.Add( new Rock.Crm.PhoneNumberConfiguration() );
-            modelBuilder.Configurations.Add(new Rock.Financial.BatchConfiguration());
-            modelBuilder.Configurations.Add(new Rock.Financial.FundConfiguration());
-            modelBuilder.Configurations.Add(new Rock.Financial.PledgeConfiguration());
-            modelBuilder.Configurations.Add(new Rock.Financial.TransactionConfiguration());
-            modelBuilder.Configurations.Add(new Rock.Financial.TransactionDetailConfiguration());
-            modelBuilder.Configurations.Add(new Rock.Financial.PersonAccountLookupConfiguration());
-            modelBuilder.Configurations.Add(new Rock.Financial.TransactionFundConfiguration());
-            modelBuilder.Configurations.Add( new Rock.Groups.GroupConfiguration() );
-            modelBuilder.Configurations.Add( new Rock.Groups.GroupRoleConfiguration() );
-            modelBuilder.Configurations.Add( new Rock.Groups.GroupTypeConfiguration() );
-			modelBuilder.Configurations.Add( new Rock.Groups.GroupLocationConfiguration() );
-			modelBuilder.Configurations.Add( new Rock.Groups.MemberConfiguration() );
-            modelBuilder.Configurations.Add( new Rock.Util.JobConfiguration() );
-=======
 			ContextHelper.AddConfigurations( modelBuilder );
->>>>>>> f6d90884
 		}
     }
 
