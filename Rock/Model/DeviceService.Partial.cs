--- conflicted
+++ resolved
@@ -83,27 +83,6 @@
                     d.IPAddress == ipAddress )
                 .FirstOrDefault();
             if ( device != null || skipReverseLookup )
-<<<<<<< HEAD
-            {
-                return device;
-            }
-
-            // Lookup the system's "name" (as seen in the DNS) using the given IP
-            // address because when using DHCP the kiosk may have a different IP from time to time
-            // -- however the fully qualified name should always be the same.
-            try
-            {
-                string hostValue = ipAddress;
-
-                hostValue = System.Net.Dns.GetHostEntry( ipAddress ).HostName;
-
-                return Queryable()
-                    .Where( d =>
-                        d.DeviceTypeValueId == deviceTypeValueId &&
-                        d.IPAddress == hostValue )
-                    .FirstOrDefault();
-            }
-=======
             {
                 return device;
             }
@@ -127,7 +106,6 @@
                     return null;
                 }
             }
->>>>>>> 1264bf50
             catch ( SocketException )
             {
                 // TODO: consider whether we want to log the IP address that caused this error.
