﻿// <copyright>
// Copyright by the Spark Development Network
//
// Licensed under the Rock Community License (the "License");
// you may not use this file except in compliance with the License.
// You may obtain a copy of the License at
//
// http://www.rockrms.com/license
//
// Unless required by applicable law or agreed to in writing, software
// distributed under the License is distributed on an "AS IS" BASIS,
// WITHOUT WARRANTIES OR CONDITIONS OF ANY KIND, either express or implied.
// See the License for the specific language governing permissions and
// limitations under the License.
// </copyright>
//
using System;
using System.Collections.Generic;
using System.Collections.ObjectModel;
using System.ComponentModel.DataAnnotations;
using System.ComponentModel.DataAnnotations.Schema;
using System.Data.Entity.ModelConfiguration;
using System.Linq;
using System.Runtime.Serialization;
using System.Text;
using Newtonsoft.Json;
using Newtonsoft.Json.Linq;
using Newtonsoft.Json.Serialization;
using Rock.Data;
using Rock.Security;
using Rock.Web.Cache;

namespace Rock.Model
{
    /// <summary>
    /// The person doing the registration. For example, Dad signing his kids up for camp. Dad is the Registration person and the kids would be Registrants
    /// </summary>
    [RockDomain( "Event" )]
    [Table( "Registration" )]
    [DataContract]
    public partial class Registration : Model<Registration>
    {

        #region Entity Properties

        /// <summary>
        /// Gets or sets the registration instance identifier.
        /// </summary>
        /// <value>
        /// The registration instance identifier.
        /// </value>
        [Required]
        [DataMember]
        [IgnoreCanDelete]
        public int RegistrationInstanceId { get; set; }

        /// <summary>
        /// Gets or sets the person alias identifier.
        /// </summary>
        /// <value>
        /// The person alias identifier.
        /// </value>
        [DataMember]
        public int? PersonAliasId { get; set; }

        /// <summary>
        /// Gets or sets the first name.
        /// </summary>
        /// <value>
        /// The first name.
        /// </value>
        [MaxLength( 50 )]
        [DataMember]
        public string FirstName { get; set; }

        /// <summary>
        /// Gets or sets the last name.
        /// </summary>
        /// <value>
        /// The last name.
        /// </value>
        [MaxLength( 50 )]
        [DataMember]
        public string LastName { get; set; }

        /// <summary>
        /// Gets or sets the confirmation email.
        /// </summary>
        /// <value>
        /// The confirmation email.
        /// </value>
        [MaxLength( 75 )]
        [DataMember]
        public string ConfirmationEmail { get; set; }

        /// <summary>
        /// Gets or sets the code.
        /// </summary>
        /// <value>
        /// The code.
        /// </value>
        [MaxLength( 100 )]
        public string DiscountCode { get; set; }

        /// <summary>
        /// Gets or sets the discount percentage.
        /// </summary>
        /// <value>
        /// The discount percentage.
        /// </value>
        [DataMember]
        public decimal DiscountPercentage { get; set; }

        /// <summary>
        /// Gets or sets the discount amount.
        /// </summary>
        /// <value>
        /// The discount amount.
        /// </value>
        [DataMember]
        public decimal DiscountAmount { get; set; }

        /// <summary>
        /// Gets or sets the group identifier.
        /// </summary>
        /// <value>
        /// The group identifier.
        /// </value>
        [DataMember]
        public int? GroupId { get; set; }

        /// <summary>
        /// Gets or sets a value indicating whether this instance is temporary.
        /// </summary>
        /// <value>
        ///   <c>true</c> if this instance is temporary; otherwise, <c>false</c>.
        /// </value>
        public bool IsTemporary { get; set; }

        /// <summary>
        /// Gets or sets the last payment reminder date time.
        /// </summary>
        /// <value>
        /// The last payment reminder date time.
        /// </value>
        [DataMember]
        public DateTime? LastPaymentReminderDateTime
        {
            get
            {
                return _lastPaymentReminderDateTime.HasValue ? _lastPaymentReminderDateTime : this.CreatedDateTime;
            }
            set
            {
                _lastPaymentReminderDateTime = value;
            }
        }
        private DateTime? _lastPaymentReminderDateTime;

        #endregion

        #region Virtual Properties

        /// <summary>
        /// Gets or sets the registration instance.
        /// </summary>
        /// <value>
        /// The registration instance.
        /// </value>
        [DataMember]
        public virtual RegistrationInstance RegistrationInstance { get; set; }

        /// <summary>
        /// Gets or sets the person alias.
        /// </summary>
        /// <value>
        /// The person alias.
        /// </value>
        [LavaInclude]
        public virtual PersonAlias PersonAlias { get; set; }

        /// <summary>
        /// Gets or sets the group.
        /// </summary>
        /// <value>
        /// The group.
        /// </value>
        [LavaInclude]
        public virtual Group Group { get; set; }

        /// <summary>
        /// Gets the person identifier.
        /// </summary>
        /// <value>
        /// The person identifier.
        /// </value>
        [NotMapped]
        public virtual int? PersonId
        {
            get { return PersonAlias != null ? PersonAlias.PersonId : ( int? ) null; }
        }

        /// <summary>
        /// Gets or sets the registrants.
        /// </summary>
        /// <value>
        /// The registrants.
        /// </value>
        [DataMember]
        public virtual ICollection<RegistrationRegistrant> Registrants
        {
            get { return _registrants ?? ( _registrants = new Collection<RegistrationRegistrant>() ); }
            set { _registrants = value; }
        }
        private ICollection<RegistrationRegistrant> _registrants;

        /// <summary>
        /// Gets the total cost.
        /// </summary>
        /// <value>
        /// The total cost.
        /// </value>
        [NotMapped]
        [LavaInclude]
        public virtual decimal TotalCost
        {
            get
            {
                if ( Registrants != null )
                {
                    return Registrants.Sum( r => r.TotalCost );
                }

                return 0.0M;
            }
        }

        /// <summary>
        /// Gets the discounted cost.
        /// </summary>
        /// <value>
        /// The discounted cost.
        /// </value>
        [NotMapped]
        [LavaInclude]
        public virtual decimal DiscountedCost
        {
            get
            {
                var discountedCost = 0.0m;
                if ( Registrants != null )
                {
                    foreach ( var registrant in Registrants )
                    {
                        discountedCost += registrant.DiscountedCost( DiscountPercentage, DiscountAmount );
                    }
                }
                return discountedCost;
            }
        }
        /// <summary>
        /// Gets the total paid.
        /// </summary>
        /// <value>
        /// The total paid.
        /// </value>
        [NotMapped]
        [LavaInclude]
        public virtual decimal TotalPaid
        {
            get
            {
                return this.GetTotalPaid();
            }
        }

        /// <summary>
        /// Gets the balance due.
        /// </summary>
        /// <value>
        /// The balance due.
        /// </value>
        [NotMapped]
        [LavaInclude]
        public virtual decimal BalanceDue
        {
            get
            {
                return DiscountedCost - TotalPaid;
            }
        }

        /// <summary>
        /// Gets the payments.
        /// </summary>
        /// <value>
        /// The payments.
        /// </value>
        [NotMapped]
        [LavaInclude]
        public virtual IQueryable<FinancialTransactionDetail> Payments
        {
            get
            {
                return this.GetPayments();
            }
        }

        #endregion

        #region Methods

        /// <summary>
        /// Gets a summary of the registration
        /// </summary>
        /// <param name="registrationInstance">The registration instance.</param>
        /// <returns></returns>
        public string GetSummary( RegistrationInstance registrationInstance = null )
        {
            var result = new StringBuilder();
            result.Append( "Event registration payment" );

            var instance = registrationInstance ?? RegistrationInstance;
            if ( instance != null )
            {
                result.AppendFormat( " for {0} [ID:{1}]", instance.Name, instance.Id );
                if ( instance.RegistrationTemplate != null )
                {
                    result.AppendFormat( " (Template: {0} [ID:{1}])", instance.RegistrationTemplate.Name, instance.RegistrationTemplate.Id );
                }
            }

            string registrationPerson = PersonAlias != null && PersonAlias.Person != null ?
                PersonAlias.Person.FullName :
                string.Format( "{0} {1}", FirstName, LastName );
            result.AppendFormat( @".
Registration By: {0} Total Cost/Fees:{1}
", registrationPerson, DiscountedCost.FormatAsCurrency() );

            var registrantPersons = new List<string>();
            if ( Registrants != null )
            {
                foreach ( var registrant in Registrants.Where( r => r.PersonAlias != null && r.PersonAlias.Person != null ) )
                {
                    registrantPersons.Add( string.Format( "{0} Cost/Fees:{1}",
                        registrant.PersonAlias.Person.FullName,
                        registrant.DiscountedCost( DiscountPercentage, DiscountAmount ).FormatAsCurrency() ) );
                }
            }
            result.AppendFormat( "Registrants: {0}", registrantPersons.AsDelimited( ", " ) );

            return result.ToString();
        }

        /// <summary>
        /// Saves the person notes and history.
        /// </summary>
        /// <param name="registrationPerson">The person that created the registration</param>
        /// <param name="currentPersonAliasId">The current person alias identifier.</param>
        /// <param name="previousRegistrantPersonIds">The person ids that have already registered prior to this registration</param>
        public void SavePersonNotesAndHistory( Person registrationPerson, int? currentPersonAliasId, List<int> previousRegistrantPersonIds )
        {
            SavePersonNotesAndHistory( registrationPerson.FirstName, registrationPerson.LastName, currentPersonAliasId, previousRegistrantPersonIds );
        }

        /// <summary>
        /// Saves the person notes and history.
        /// </summary>
        /// <param name="registrationPersonFirstName">First name of the registration person.</param>
        /// <param name="registrationPersonLastName">Last name of the registration person.</param>
        /// <param name="currentPersonAliasId">The current person alias identifier.</param>
        /// <param name="previousRegistrantPersonIds">The previous registrant person ids.</param>
        public void SavePersonNotesAndHistory( string registrationPersonFirstName, string registrationPersonLastName, int? currentPersonAliasId, List<int> previousRegistrantPersonIds )
        {
            // Setup Note settings
            Registration registration = this;
            NoteTypeCache noteType = null;
            using ( RockContext rockContext = new RockContext() )
            {
                RegistrationInstance registrationInstance = registration.RegistrationInstance ?? new RegistrationInstanceService( rockContext ).Get( registration.RegistrationInstanceId );
                RegistrationTemplate registrationTemplate = registrationInstance.RegistrationTemplate ?? new RegistrationTemplateService( rockContext ).Get( registrationInstance.RegistrationTemplateId );

                if ( registrationTemplate != null && registrationTemplate.AddPersonNote )
                {
                    noteType = NoteTypeCache.Get( Rock.SystemGuid.NoteType.PERSON_EVENT_REGISTRATION.AsGuid() );
                    if ( noteType != null )
                    {
                        var noteService = new NoteService( rockContext );
                        var personAliasService = new PersonAliasService( rockContext );

                        Person registrar = null;
                        if ( registration.PersonAliasId.HasValue )
                        {
                            registrar = personAliasService.GetPerson( registration.PersonAliasId.Value );
                        }

                        var registrantNames = new List<string>();

                        // Get each registrant
                        foreach ( var registrantPersonAliasId in registration.Registrants
                            .Where( r => r.PersonAliasId.HasValue )
                            .Select( r => r.PersonAliasId.Value )
                            .ToList() )
                        {
                            var registrantPerson = personAliasService.GetPerson( registrantPersonAliasId );
                            if ( registrantPerson != null && ( previousRegistrantPersonIds == null || !previousRegistrantPersonIds.Contains( registrantPerson.Id ) ) )
                            {
                                var noteText = new StringBuilder();
                                noteText.AppendFormat( "Registered for {0}", registrationInstance.Name );

                                string registrarFullName = string.Empty;

                                if ( registrar != null && registrar.Id != registrantPerson.Id )
                                {
                                    registrarFullName = string.Format( " by {0}", registrar.FullName );
                                    registrantNames.Add( registrantPerson.FullName );
                                }

                                if ( registrar != null && ( registrationPersonFirstName != registrar.NickName || registrationPersonLastName != registrar.LastName ) )
                                {
                                    registrarFullName = string.Format( " by {0}", registrationPersonFirstName + " " + registrationPersonLastName );
                                }

                                noteText.Append( registrarFullName );

                                if ( noteText.Length > 0 )
                                {
                                    var note = new Note();
                                    note.NoteTypeId = noteType.Id;
                                    note.IsSystem = false;
                                    note.IsAlert = false;
                                    note.IsPrivateNote = false;
                                    note.EntityId = registrantPerson.Id;
                                    note.Caption = string.Empty;
                                    note.Text = noteText.ToString();
                                    if ( registrar == null )
                                    {
                                        note.CreatedByPersonAliasId = currentPersonAliasId;
                                    }
                                    else
                                    {
                                        note.CreatedByPersonAliasId = registrar.PrimaryAliasId;
                                    }
                                    noteService.Add( note );
                                }

                                var changes = new History.HistoryChangeList();
                                changes.AddChange( History.HistoryVerb.Registered, History.HistoryChangeType.Record, null );
                                HistoryService.SaveChanges(
                                    rockContext,
                                    typeof( Person ),
                                    Rock.SystemGuid.Category.HISTORY_PERSON_REGISTRATION.AsGuid(),
                                    registrantPerson.Id,
                                    changes,
                                    registrationInstance.Name,
                                    typeof( Registration ),
                                    registration.Id,
                                    false,
                                    currentPersonAliasId );
                            }
                        }

                        if ( registrar != null && registrantNames.Any() )
                        {
                            string namesText = string.Empty;
                            if ( registrantNames.Count >= 2 )
                            {
                                int lessOne = registrantNames.Count - 1;
                                namesText = registrantNames.Take( lessOne ).ToList().AsDelimited( ", " ) +
                                    " and " +
                                    registrantNames.Skip( lessOne ).Take( 1 ).First() + " ";
                            }
                            else
                            {
                                namesText = registrantNames.First() + " ";
                            }

                            var note = new Note();
                            note.NoteTypeId = noteType.Id;
                            note.IsSystem = false;
                            note.IsAlert = false;
                            note.IsPrivateNote = false;
                            note.EntityId = registrar.Id;
                            note.Caption = string.Empty;
                            note.Text = string.Format( "Registered {0} for {1}", namesText, registrationInstance.Name );
                            noteService.Add( note );

                            var changes = new History.HistoryChangeList();
                            changes.AddChange( History.HistoryVerb.Registered, History.HistoryChangeType.Record, namesText );

                            HistoryService.SaveChanges(
                                rockContext,
                                typeof( Person ),
                                Rock.SystemGuid.Category.HISTORY_PERSON_REGISTRATION.AsGuid(),
                                registrar.Id,
                                changes,
                                registrationInstance.Name,
                                typeof( Registration ),
                                registration.Id,
                                false,
                                currentPersonAliasId );
                        }

                        rockContext.SaveChanges();
                    }
                }
            }
        }

        /// <summary>
        /// Returns a <see cref="System.String" /> that represents this instance.
        /// </summary>
        /// <returns>
        /// A <see cref="System.String" /> that represents this instance.
        /// </returns>
        public override string ToString()
        {
            if ( PersonAlias != null && PersonAlias.Person != null )
            {
                return PersonAlias.Person.FullName;
            }

            string personName = string.Format( "{0} {1}", FirstName, LastName );
            return string.IsNullOrWhiteSpace( personName ) ? "Registration" : personName.Trim();

        }

        /// <summary>
        /// A parent authority.  If a user is not specifically allowed or denied access to
        /// this object, Rock will check the default authorization on the current type, and
        /// then the authorization on the Rock.Security.GlobalDefault entity
        /// </summary>
        public override ISecured ParentAuthority
        {
            get
            {
                return RegistrationInstance != null ? RegistrationInstance : base.ParentAuthority;
            }
        }
        #endregion

    }

    #region Entity Configuration

    /// <summary>
    /// Configuration class.
    /// </summary>
    public partial class RegistrationConfiguration : EntityTypeConfiguration<Registration>
    {
        /// <summary>
        /// Initializes a new instance of the <see cref="RegistrationConfiguration"/> class.
        /// </summary>
        public RegistrationConfiguration()
        {
            this.HasRequired( r => r.RegistrationInstance ).WithMany( t => t.Registrations ).HasForeignKey( r => r.RegistrationInstanceId ).WillCascadeOnDelete( false );
            this.HasOptional( r => r.PersonAlias ).WithMany().HasForeignKey( r => r.PersonAliasId ).WillCascadeOnDelete( false );
            this.HasOptional( r => r.Group ).WithMany().HasForeignKey( r => r.GroupId ).WillCascadeOnDelete( false );
        }
    }

    #endregion

    #region Extension Methods

    /// <summary>
    /// Extension method class for Registration
    /// </summary>
    public static partial class RegistrationExtensionMethods
    {
        /// <summary>
        /// Gets the payments.
        /// </summary>
        /// <param name="registration">The registration.</param>
        /// <param name="rockContext">The rock context.</param>
        /// <returns></returns>
        public static IQueryable<FinancialTransactionDetail> GetPayments( this Registration registration, RockContext rockContext = null )
        {
            rockContext = rockContext ?? new RockContext();
            return new RegistrationService( rockContext ).GetPayments( registration != null ? registration.Id : 0 );
        }

        /// <summary>
        /// Gets the total paid.
        /// </summary>
        /// <param name="registration">The registration.</param>
        /// <param name="rockContext">The rock context.</param>
        /// <returns></returns>
        public static decimal GetTotalPaid( this Registration registration, RockContext rockContext = null )
        {
            rockContext = rockContext ?? new RockContext();
            return new RegistrationService( rockContext ).GetTotalPayments( registration != null ? registration.Id : 0 );
        }
    }

    #endregion

    #region Helper Classes

    /// <summary>
    /// Registration Helper Class
    /// </summary>
    [Serializable]
    public class RegistrationInfo
    {
        /// <summary>
        /// Gets or sets the registration identifier.
        /// </summary>
        /// <value>
        /// The registration identifier.
        /// </value>
        public int? RegistrationId { get; set; }

        /// <summary>
        /// Gets or sets the slots available.
        /// </summary>
        /// <value>
        /// The slots available.
        /// </value>
        public int? SlotsAvailable { get; set; }

        /// <summary>
        /// Gets or sets your first name.
        /// </summary>
        /// <value>
        /// Your first name.
        /// </value>
        public string FirstName { get; set; }

        /// <summary>
        /// Gets or sets your last name.
        /// </summary>
        /// <value>
        /// Your last name.
        /// </value>
        public string LastName { get; set; }

        /// <summary>
        /// Gets or sets the family unique identifier.
        /// </summary>
        /// <value>
        /// The family unique identifier.
        /// </value>
        public Guid FamilyGuid { get; set; }

        /// <summary>
        /// Gets or sets the confirmation email.
        /// </summary>
        /// <value>
        /// The confirmation email.
        /// </value>
        public string ConfirmationEmail { get; set; }

        /// <summary>
        /// Gets or sets the discount code.
        /// </summary>
        /// <value>
        /// The discount code.
        /// </value>
        public string DiscountCode { get; set; }

        /// <summary>
        /// Gets or sets the discount percentage.
        /// </summary>
        /// <value>
        /// The discount percentage.
        /// </value>
        public decimal DiscountPercentage { get; set; }

        /// <summary>
        /// Gets or sets the discount amount.
        /// </summary>
        /// <value>
        /// The discount amount.
        /// </value>
        public decimal DiscountAmount { get; set; }

        /// <summary>
        /// Gets or sets the total cost.
        /// </summary>
        /// <value>
        /// The total cost.
        /// </value>
        public decimal TotalCost { get; set; }

        /// <summary>
        /// Gets or sets the discounted cost.
        /// </summary>
        /// <value>
        /// The discounted cost.
        /// </value>
        public decimal DiscountedCost { get; set; }

        /// <summary>
        /// Gets or sets the previous payment total.
        /// </summary>
        /// <value>
        /// The previous payment total.
        /// </value>
        public decimal PreviousPaymentTotal { get; set; }

        /// <summary>
        /// Gets or sets the payment amount.
        /// </summary>
        /// <value>
        /// The payment amount.
        /// </value>
        public decimal? PaymentAmount { get; set; }

        /// <summary>
        /// Gets or sets the registrants.
        /// </summary>
        /// <value>
        /// The registrants.
        /// </value>
        public List<RegistrantInfo> Registrants { get; set; }

        /// <summary>
        /// Gets the registrant count.
        /// </summary>
        /// <value>
        /// The registrant count.
        /// </value>
        public int RegistrantCount
        {
            get { return Registrants.Count; }
        }

        /// <summary>
        /// Initializes a new instance of the <see cref="RegistrationInfo"/> class.
        /// </summary>
        public RegistrationInfo()
        {
            FamilyGuid = Guid.Empty;
            Registrants = new List<RegistrantInfo>();
        }

        /// <summary>
        /// Initializes a new instance of the <see cref="RegistrationInfo"/> class.
        /// </summary>
        /// <param name="person">The person.</param>
        public RegistrationInfo( Person person )
            : this()
        {
            if ( person != null )
            {
                FirstName = person.NickName;
                LastName = person.LastName;
                ConfirmationEmail = person.Email;
            }
        }

        /// <summary>
        /// Initializes a new instance of the <see cref="RegistrationInfo" /> class.
        /// </summary>
        /// <param name="registration">The registration.</param>
        /// <param name="rockContext">The rock context.</param>
        public RegistrationInfo( Registration registration, RockContext rockContext )
            : this()
        {
            if ( registration != null )
            {
                RegistrationId = registration.Id;
                if ( registration.PersonAlias != null && registration.PersonAlias.Person != null )
                {
                    FirstName = registration.PersonAlias.Person.NickName;
                    LastName = registration.PersonAlias.Person.LastName;
                    ConfirmationEmail = registration.ConfirmationEmail;
                }
                                
                DiscountCode = registration.DiscountCode != null ? registration.DiscountCode.Trim() : string.Empty;
                DiscountPercentage = registration.DiscountPercentage;
                DiscountAmount = registration.DiscountAmount;
                TotalCost = registration.TotalCost;
                DiscountedCost = registration.DiscountedCost;
                SlotsAvailable = registration.Registrants.Where( r => !r.OnWaitList ).Count();

                if ( registration.PersonAlias != null && registration.PersonAlias.Person != null )
                {
                    var family = registration.PersonAlias.Person.GetFamily( rockContext );
                    if ( family != null )
                    {
                        FamilyGuid = family.Guid;
                    }
                }

                foreach ( var registrant in registration.Registrants )
                {
                    Registrants.Add( new RegistrantInfo( registrant, rockContext ) );
                }
            }
        }

        /// <summary>
        /// Gets the options that should be available for additional registrants to specify the family they belong to
        /// </summary>
        /// <param name="template">The template.</param>
        /// <param name="currentRegistrantIndex">Index of the current registrant.</param>
        /// <returns></returns>
        public Dictionary<Guid, string> GetFamilyOptions( RegistrationTemplate template, int currentRegistrantIndex )
        {
            // Return a dictionary of family group guid, and the formated name (i.e. "Ted & Cindy Decker" )
            var result = new Dictionary<Guid, string>();

            // Get all the registrants prior to the current registrant
            var familyRegistrants = new Dictionary<Guid, List<RegistrantInfo>>();
            for ( int i = 0; i < currentRegistrantIndex; i++ )
            {
                if ( Registrants != null && Registrants.Count > i )
                {
                    var registrant = Registrants[i];
                    familyRegistrants.AddOrIgnore( registrant.FamilyGuid, new List<RegistrantInfo>() );
                    familyRegistrants[registrant.FamilyGuid].Add( registrant );
                }
                else
                {
                    break;
                }
            }

            // Loop through those registrants
            foreach ( var keyVal in familyRegistrants )
            {
                // Find all the people and group them by same last name
                var lastNames = new Dictionary<string, List<string>>();
                foreach ( var registrant in keyVal.Value )
                {
                    string firstName = registrant.GetFirstName( template );
                    string lastName = registrant.GetLastName( template );
                    lastNames.AddOrIgnore( lastName, new List<string>() );
                    lastNames[lastName].Add( firstName );
                }

                // Build a formated output for each unique last name
                var familyNames = new List<string>();
                foreach ( var lastName in lastNames )
                {
                    familyNames.Add( string.Format( "{0} {1}", lastName.Value.AsDelimited( " & " ), lastName.Key ) );
                }

                // Join each of the formated values for each unique last name for the current family
                result.Add( keyVal.Key, familyNames.AsDelimited( " and " ) );
            }

            return result;
        }

    }

    /// <summary>
    /// Registrant Helper Class
    /// </summary>
    [Serializable]
    public class RegistrantInfo
    {
        /// <summary>
        /// Gets or sets the identifier.
        /// </summary>
        /// <value>
        /// The identifier.
        /// </value>
        public int Id { get; set; }

        /// <summary>
        /// Gets or sets the unique identifier.
        /// </summary>
        /// <value>
        /// The unique identifier.
        /// </value>
        public Guid Guid { get; set; }

        /// <summary>
        /// Gets or sets the registration identifier.
        /// </summary>
        /// <value>
        /// The registration identifier.
        /// </value>
        public int RegistrationId { get; set; }

        /// <summary>
        /// Gets or sets the person identifier.
        /// </summary>
        /// <value>
        /// The person identifier.
        /// </value>
        public int? PersonId { get; set; }

        /// <summary>
        /// Gets or sets the group member identifier.
        /// </summary>
        /// <value>
        /// The group member identifier.
        /// </value>
        public int? GroupMemberId { get; set; }

        /// <summary>
        /// Gets or sets the name of the group.
        /// </summary>
        /// <value>
        /// The name of the group.
        /// </value>
        public string GroupName { get; set; }

        /// <summary>
        /// Gets or sets the person alias unique identifier.
        /// </summary>
        /// <value>
        /// The person alias unique identifier.
        /// </value>
        public Guid PersonAliasGuid { get; set; }

        /// <summary>
        /// Gets or sets the family unique identifier.
        /// </summary>
        /// <value>
        /// The family unique identifier.
        /// </value>
        public Guid FamilyGuid { get; set; }

        /// <summary>
        /// Gets or sets the name of the person.
        /// </summary>
        /// <value>
        /// The name of the person.
        /// </value>
        public string PersonName { get; set; }

        /// <summary>
        /// Gets or sets a value indicating whether [on wait list].
        /// </summary>
        /// <value>
        ///   <c>true</c> if [on wait list]; otherwise, <c>false</c>.
        /// </value>
        public bool OnWaitList { get; set; }

        /// <summary>
        /// Gets or sets the cost.
        /// </summary>
        /// <value>
        /// The cost.
        /// </value>
        public decimal Cost { get; set; }

        /// <summary>
        /// Gets or sets a value indicating whether [discount applies].
        /// </summary>
        /// <value>
        ///   <c>true</c> if [discount applies]; otherwise, <c>false</c>.
        /// </value>
        public bool DiscountApplies
        {
            get { return _discountApplies; }
            set { _discountApplies = value; }
        }
        private bool _discountApplies = true;

        /// <summary>
        /// Gets the cost with fees.
        /// </summary>
        /// <value>
        /// The cost with fees.
        /// </value>
        public virtual decimal TotalCost
        {
            get
            {
                if ( OnWaitList )
                {
                    return 0.0M;
                }

                var cost = Cost;
                if ( FeeValues != null )
                {
                    cost += FeeValues
                        .Where( f => f.Value != null )
                        .SelectMany( f => f.Value )
                        .Sum( f => f.TotalCost );
                }
                return cost;
            }
        }

        /// <summary>
        /// Gets or sets the field values.
        /// </summary>
        /// <value>
        /// The field values.
        /// </value>
        public Dictionary<int, FieldValueObject> FieldValues { get; set; }

        /// <summary>
        /// Gets or sets the fee values.
        /// </summary>
        /// <value>
        /// The fee values.
        /// </value>
        public Dictionary<int, List<FeeInfo>> FeeValues { get; set; }

        /// <summary>
        /// Gets or sets the signature document Id.
        /// </summary>
        /// <value>
        /// The signature document Id.
        /// </value>
        public int? SignatureDocumentId { get; set; }

        /// <summary>
        /// Gets or sets the signature document key.
        /// </summary>
        /// <value>
        /// The signature document key.
        /// </value>
        public string SignatureDocumentKey { get; set; }

        /// <summary>
        /// Gets or sets the signature document last sent.
        /// </summary>
        /// <value>
        /// The signature document last sent.
        /// </value>
        public DateTime? SignatureDocumentLastSent { get; set; }

        /// <summary>
        /// Discounteds the cost.
        /// </summary>
        /// <param name="discountPercent">The discount percent.</param>
        /// <param name="discountAmount">The discount amount.</param>
        /// <returns></returns>
        public virtual decimal DiscountedCost( decimal discountPercent, decimal discountAmount )
        {
            if ( OnWaitList )
            {
                return 0.0M;
            }

            var discountedCost = Cost - ( DiscountApplies ? ( Cost * discountPercent ) : 0.0M );
            discountedCost = discountedCost - ( DiscountApplies ? discountAmount : 0.0M );

            return discountedCost > 0.0m ? discountedCost : 0.0m;
        }

        /// <summary>
        /// Discounteds the cost.
        /// </summary>
        /// <param name="discountPercent">The discount percent.</param>
        /// <param name="discountAmount">The discount amount.</param>
        /// <returns></returns>
        public virtual decimal DiscountedTotalCost( decimal discountPercent, decimal discountAmount )
        {
            if ( OnWaitList )
            {
                return 0.0M;
            }

            var discountedCost = Cost - ( DiscountApplies ? ( Cost * discountPercent ) : 0.0M );
            if ( FeeValues != null )
            {
                foreach ( var fee in FeeValues.SelectMany( f => f.Value ) )
                {
                    discountedCost += DiscountApplies ? fee.DiscountedCost( discountPercent ) : fee.TotalCost;
                }
            }
            discountedCost = discountedCost - ( DiscountApplies ? discountAmount : 0.0M );

            return discountedCost > 0.0m ? discountedCost : 0.0m;
        }

        /// <summary>
        /// Initializes a new instance of the <see cref="RegistrantInfo"/> class.
        /// </summary>
        public RegistrantInfo()
        {
            Guid = Guid.NewGuid();
            PersonAliasGuid = Guid.Empty;
            PersonId = null;
            GroupMemberId = null;
            GroupName = string.Empty;
            FamilyGuid = Guid.Empty;
            FieldValues = new Dictionary<int, FieldValueObject>();
            FeeValues = new Dictionary<int, List<FeeInfo>>();
            OnWaitList = false;
            DiscountApplies = true;
        }

        /// <summary>
        /// Initializes a new instance of the <see cref="RegistrantInfo" /> class.
        /// </summary>
        /// <param name="registrationInstance">The registration instance.</param>
        /// <param name="person">The person.</param>
        public RegistrantInfo( RegistrationInstance registrationInstance, Person person )
            : this()
        {
            if ( person != null )
            {
                PersonId = person.Id;

                using ( var rockContext = new RockContext() )
                {
                    PersonName = person.FullName;
                    var family = person.GetFamily( rockContext );

                    if ( registrationInstance != null &&
                        registrationInstance.RegistrationTemplate != null )
                    {
                        var templateFields = registrationInstance.RegistrationTemplate.Forms
                            .SelectMany( f => f.Fields )
                            .Where( f => !f.IsInternal && f.ShowCurrentValue );

                        foreach ( var field in templateFields )
                        {
                            object dbValue = GetRegistrantValue( null, person, family, field, rockContext );
                            if ( dbValue != null )
                            {
                                FieldValues.Add( field.Id, new FieldValueObject( field, dbValue ) );
                            }
                        }
                    }
                }
            }
        }

        /// <summary>
        /// Initializes a new instance of the <see cref="RegistrantInfo" /> class.
        /// </summary>
        /// <param name="registrant">The registrant.</param>
        /// <param name="rockContext">The rock context.</param>
        public RegistrantInfo( RegistrationRegistrant registrant, RockContext rockContext )
            : this()
        {
            if ( registrant != null )
            {
                Id = registrant.Id;
                Guid = registrant.Guid;
                GroupMemberId = registrant.GroupMemberId;
                GroupName = registrant.GroupMember != null && registrant.GroupMember.Group != null ?
                    registrant.GroupMember.Group.Name : string.Empty;
                RegistrationId = registrant.RegistrationId;
                Cost = registrant.Cost;
                DiscountApplies = registrant.DiscountApplies;
                OnWaitList = registrant.OnWaitList;

                Person person = null;
                Group family = null;

                if ( registrant.PersonAlias != null )
                {
                    PersonId = registrant.PersonAlias.PersonId;
                    PersonAliasGuid = registrant.PersonAlias.Guid;
                    person = registrant.PersonAlias.Person;

                    if ( person != null )
                    {
                        PersonName = person.FullName;
                        family = person.GetFamily( rockContext );
                        if ( family != null )
                        {
                            FamilyGuid = family.Guid;
                        }
                    }
                }

                if ( registrant.Registration != null &&
                    registrant.Registration.RegistrationInstance != null &&
                    registrant.Registration.RegistrationInstance.RegistrationTemplate != null )
                {
                    var templateFields = registrant.Registration.RegistrationInstance.RegistrationTemplate.Forms
                        .SelectMany( f => f.Fields );
                    foreach ( var field in templateFields )
                    {
                        object dbValue = GetRegistrantValue( registrant, person, family, field, rockContext );
                        if ( dbValue != null )
                        {
                            FieldValues.Add( field.Id, new FieldValueObject( field, dbValue ) );
                        }
                    }

                    foreach ( var fee in registrant.Fees )
                    {
                        FeeValues.AddOrIgnore( fee.RegistrationTemplateFeeId, new List<FeeInfo>() );
                        FeeValues[fee.RegistrationTemplateFeeId].Add( new FeeInfo( fee ) );
                    }
                }
            }
        }

        /// <summary>
        /// Gets the existing value for a specific field for the given registrant.
        /// </summary>
        /// <param name="registrant">The registrant.</param>
        /// <param name="person">The person.</param>
        /// <param name="family">The family.</param>
        /// <param name="field">The field.</param>
        /// <param name="rockContext">The rock context.</param>
        /// <returns></returns>
        public object GetRegistrantValue( RegistrationRegistrant registrant, Person person, Group family,
            RegistrationTemplateFormField field, RockContext rockContext )
        {
            if ( field.FieldSource == RegistrationFieldSource.PersonField )
            {
                if ( person != null )
                {
                    DefinedValueCache dvPhone = null;

                    switch ( field.PersonFieldType )
                    {
                        case RegistrationPersonFieldType.FirstName: return person.NickName;
                        case RegistrationPersonFieldType.MiddleName: return person.MiddleName;
                        case RegistrationPersonFieldType.LastName: return person.LastName;
                        case RegistrationPersonFieldType.Campus:
                            {
                                if ( family != null )
                                {
                                    return family.CampusId;
                                }
                                break;
                            }
                        case RegistrationPersonFieldType.Address:
                            {
                                var location = person.GetHomeLocation( rockContext );
                                if ( location != null )
                                {
                                    return location.Clone();
                                }
                                break;
                            }
                        case RegistrationPersonFieldType.Email: return person.Email;
                        case RegistrationPersonFieldType.Birthdate: return person.BirthDate;
                        case RegistrationPersonFieldType.Grade: return person.GraduationYear;
                        case RegistrationPersonFieldType.Gender: return person.Gender;
                        case RegistrationPersonFieldType.MaritalStatus: return person.MaritalStatusValueId;
                        case RegistrationPersonFieldType.AnniversaryDate: return person.AnniversaryDate;
                        case RegistrationPersonFieldType.MobilePhone:
                            {
                                dvPhone = DefinedValueCache.Get( Rock.SystemGuid.DefinedValue.PERSON_PHONE_TYPE_MOBILE );
                                break;
                            }
                        case RegistrationPersonFieldType.HomePhone:
                            {
                                dvPhone = DefinedValueCache.Get( Rock.SystemGuid.DefinedValue.PERSON_PHONE_TYPE_HOME );
                                break;
                            }
                        case RegistrationPersonFieldType.WorkPhone:
                            {
                                dvPhone = DefinedValueCache.Get( Rock.SystemGuid.DefinedValue.PERSON_PHONE_TYPE_WORK );
                                break;
                            }
                        case RegistrationPersonFieldType.ConnectionStatus: return person.ConnectionStatusValueId;
                    }

                    if ( dvPhone != null )
                    {
                        var phoneNumber = new PersonService( rockContext ).GetPhoneNumber( person, dvPhone );
                        if ( phoneNumber != null )
                        {
                            return phoneNumber.Clone();
                        }
                    }
                }
            }
            else
            {
<<<<<<< HEAD
                var attribute = CacheAttribute.Get( field.AttributeId ?? 0 );
=======
                var attribute = AttributeCache.Get( field.AttributeId ?? 0 );
>>>>>>> 8c81fe9a
                if ( attribute != null )
                {
                    switch ( field.FieldSource )
                    {
                        case RegistrationFieldSource.PersonAttribute:
                            {
                                if ( person != null )
                                {
                                    if ( person.Attributes == null )
                                    {
                                        person.LoadAttributes();
                                    }
                                    return person.GetAttributeValue( attribute.Key );
                                }
                                break;
                            }

                        case RegistrationFieldSource.GroupMemberAttribute:
                            {
                                if ( registrant != null && registrant.GroupMember != null )
                                {
                                    if ( registrant.GroupMember.Attributes == null )
                                    {
                                        registrant.GroupMember.LoadAttributes();
                                    }
                                    return registrant.GroupMember.GetAttributeValue( attribute.Key );
                                }
                                break;
                            }

                        case RegistrationFieldSource.RegistrationAttribute:
                            {
                                if ( registrant != null )
                                {
                                    if ( registrant.Attributes == null )
                                    {
                                        registrant.LoadAttributes();
                                    }
                                    return registrant.GetAttributeValue( attribute.Key );
                                }
                                break;
                            }
                    }
                }
            }

            return null;
        }

        /// <summary>
        /// Gets the first name.
        /// </summary>
        /// <param name="template">The template.</param>
        /// <returns></returns>
        public string GetFirstName( RegistrationTemplate template )
        {
            object value = GetPersonFieldValue( template, RegistrationPersonFieldType.FirstName );
            return value != null ? value.ToString() : string.Empty;
        }

        /// <summary>
        /// Gets the last name.
        /// </summary>
        /// <param name="template">The template.</param>
        /// <returns></returns>
        public string GetLastName( RegistrationTemplate template )
        {
            object value = GetPersonFieldValue( template, RegistrationPersonFieldType.LastName );
            return value != null ? value.ToString() : string.Empty;
        }

        /// <summary>
        /// Gets the email.
        /// </summary>
        /// <param name="template">The template.</param>
        /// <returns></returns>
        public string GetEmail( RegistrationTemplate template )
        {
            object value = GetPersonFieldValue( template, RegistrationPersonFieldType.Email );
            return value != null ? value.ToString() : string.Empty;
        }

        /// <summary>
        /// Gets a person field value.
        /// </summary>
        /// <param name="template">The template.</param>
        /// <param name="personFieldType">Type of the person field.</param>
        /// <returns></returns>
        public object GetPersonFieldValue( RegistrationTemplate template, RegistrationPersonFieldType personFieldType )
        {
            if ( template != null && template.Forms != null )
            {
                var fieldId = template.Forms
                    .SelectMany( t => t.Fields
                        .Where( f =>
                            f.FieldSource == RegistrationFieldSource.PersonField &&
                            f.PersonFieldType == personFieldType )
                        .Select( f => f.Id ) )
                    .FirstOrDefault();

                return FieldValues.ContainsKey( fieldId ) ? FieldValues[fieldId].FieldValue : null;
            }

            return null;
        }

    }

    /// <summary>
    /// 
    /// </summary>
    [Serializable]
    [Newtonsoft.Json.JsonConverter( typeof( FieldValueConverter ) )]
    public class FieldValueObject
    {
        /// <summary>
        /// Gets or sets the field source.
        /// </summary>
        /// <value>
        /// The field source.
        /// </value>
        public RegistrationFieldSource FieldSource { get; set; }

        /// <summary>
        /// Gets or sets the type of the person field.
        /// </summary>
        /// <value>
        /// The type of the person field.
        /// </value>
        public RegistrationPersonFieldType PersonFieldType { get; set; }

        /// <summary>
        /// Gets or sets the field value.
        /// </summary>
        /// <value>
        /// The field value.
        /// </value>
        public object FieldValue { get; set; }

        /// <summary>
        /// Gets the type of the field value.
        /// </summary>
        /// <value>
        /// The type of the field value.
        /// </value>
        public Type FieldValueType
        {
            get
            {
                Type valueType = typeof( string );
                if ( FieldSource == RegistrationFieldSource.PersonField )
                {
                    switch ( PersonFieldType )
                    {
                        case RegistrationPersonFieldType.Campus:
                        case RegistrationPersonFieldType.MaritalStatus:
                        case RegistrationPersonFieldType.Grade:
                        case RegistrationPersonFieldType.ConnectionStatus:
                                return typeof( int? );

                        case RegistrationPersonFieldType.Address:
                                return typeof( Location );

                        case RegistrationPersonFieldType.Birthdate:
                                return typeof( DateTime? );

                        case RegistrationPersonFieldType.Gender:
                                return  typeof( Gender );

                        case RegistrationPersonFieldType.MobilePhone:
                        case RegistrationPersonFieldType.HomePhone:
                        case RegistrationPersonFieldType.WorkPhone:
                                return typeof( PhoneNumber );
                    }
                }
                return typeof( string );
            }
        }
        /// <summary>
        /// Initializes a new instance of the <see cref="FieldValueObject"/> class.
        /// </summary>
        public FieldValueObject()
        {

        }

        /// <summary>
        /// Initializes a new instance of the <see cref="FieldValueObject"/> class.
        /// </summary>
        /// <param name="field">The field.</param>
        /// <param name="fieldValue">The field value.</param>
        public FieldValueObject( RegistrationTemplateFormField field, object fieldValue)
        {
            FieldSource = field.FieldSource;
            PersonFieldType = field.PersonFieldType;
            FieldValue = fieldValue;
        }

        
    }

    /// <summary>
    /// Registrant  Fee Helper Class
    /// </summary>
    [Serializable]
    public class FeeInfo
    {
        /// <summary>
        /// Gets or sets the option.
        /// </summary>
        /// <value>
        /// The option.
        /// </value>
        public string Option { get; set; }

        /// <summary>
        /// Gets or sets the quantity.
        /// </summary>
        /// <value>
        /// The quantity.
        /// </value>
        public int Quantity { get; set; }

        /// <summary>
        /// Gets or sets the cost.
        /// </summary>
        /// <value>
        /// The cost.
        /// </value>
        public decimal Cost { get; set; }

        /// <summary>
        /// Gets or sets a value indicating whether [discount applies].
        /// </summary>
        /// <value>
        ///   <c>true</c> if [discount applies]; otherwise, <c>false</c>.
        /// </value>
        public bool DiscountApplies { get; set; }

        /// <summary>
        /// Gets the total cost.
        /// </summary>
        /// <value>
        /// The total cost.
        /// </value>
        public decimal TotalCost
        {
            get { return Cost * Quantity; }
        }

        /// <summary>
        /// Gets or sets the previous cost.
        /// </summary>
        /// <value>
        /// The previous cost.
        /// </value>
        public decimal PreviousCost { get; set; }

        /// <summary>
        /// Discounteds the cost.
        /// </summary>
        /// <param name="discountPercent">The discount percent.</param>
        /// <returns></returns>
        public decimal DiscountedCost( decimal discountPercent )
        {
            var discountedCost = TotalCost;

            if ( DiscountApplies )
            {
                discountedCost = discountedCost - ( discountedCost * discountPercent );
            }

            return discountedCost;
        }

        /// <summary>
        /// Initializes a new instance of the <see cref="FeeInfo"/> class.
        /// </summary>
        public FeeInfo()
        {
        }

        /// <summary>
        /// Initializes a new instance of the <see cref="FeeInfo"/> class.
        /// </summary>
        /// <param name="option">The option.</param>
        /// <param name="quantity">The quantity.</param>
        /// <param name="cost">The cost.</param>
        public FeeInfo( string option, int quantity, decimal cost )
            : this()
        {
            Option = option;
            Quantity = quantity;
            Cost = cost;
        }

        /// <summary>
        /// Initializes a new instance of the <see cref="FeeInfo"/> class.
        /// </summary>
        /// <param name="fee">The fee.</param>
        public FeeInfo( RegistrationRegistrantFee fee )
            : this()
        {
            Option = fee.Option;
            Quantity = fee.Quantity;
            Cost = fee.Cost;
            PreviousCost = fee.Cost;
            DiscountApplies = fee.RegistrationTemplateFee != null && fee.RegistrationTemplateFee.DiscountApplies;
        }

    }

    /// <summary>
    /// Helper class for creating summary of cost/fee information to bind to summary grid
    /// </summary>
    public class RegistrationCostSummaryInfo
    {
        /// <summary>
        /// Gets or sets the type.
        /// </summary>
        /// <value>
        /// The type.
        /// </value>
        public RegistrationCostSummaryType Type { get; set; }

        /// <summary>
        /// Gets or sets the description.
        /// </summary>
        /// <value>
        /// The description.
        /// </value>
        public string Description { get; set; }

        /// <summary>
        /// Gets or sets the cost.
        /// </summary>
        /// <value>
        /// The cost.
        /// </value>
        public decimal Cost { get; set; }

        /// <summary>
        /// Gets or sets the discounted cost.
        /// </summary>
        /// <value>
        /// The discounted cost.
        /// </value>
        public decimal DiscountedCost { get; set; }

        /// <summary>
        /// Gets or sets the minimum payment.
        /// </summary>
        /// <value>
        /// The minimum payment.
        /// </value>
        public decimal MinPayment { get; set; }
    }

    /// <summary>
    /// 
    /// </summary>
    public class FieldValueConverter : JsonConverter
    {
        /// <summary>
        /// Determines whether this instance can convert the specified object type.
        /// </summary>
        /// <param name="objectType">Type of the object.</param>
        /// <returns>
        ///   <c>true</c> if this instance can convert the specified object type; otherwise, <c>false</c>.
        /// </returns>
        public override bool CanConvert( Type objectType )
        {
            return objectType.IsAssignableFrom( typeof( string ) );
        }

        /// <summary>
        /// Reads the JSON representation of the object.
        /// </summary>
        /// <param name="reader">The <see cref="T:Newtonsoft.Json.JsonReader" /> to read from.</param>
        /// <param name="objectType">Type of the object.</param>
        /// <param name="existingValue">The existing value of object being read.</param>
        /// <param name="serializer">The calling serializer.</param>
        /// <returns>
        /// The object value.
        /// </returns>
        public override object ReadJson( JsonReader reader, Type objectType, object existingValue, JsonSerializer serializer )
        {
            if ( reader.TokenType == JsonToken.Null )
            {
                return null;
            }

            FieldValueObject fieldValueObject = new FieldValueObject();

            try
            {
                reader.Read();
                while ( reader.TokenType == JsonToken.PropertyName )
                {
                    string str = reader.Value.ToString();
                    if ( string.Equals( str, "FieldSource", StringComparison.OrdinalIgnoreCase ) )
                    {
                        reader.Read();
                        fieldValueObject.FieldSource = (RegistrationFieldSource)serializer.Deserialize( reader, typeof( RegistrationFieldSource ) );
                    }
                    else if ( string.Equals( str, "PersonFieldType", StringComparison.OrdinalIgnoreCase ) )
                    {
                        reader.Read();
                        fieldValueObject.PersonFieldType = (RegistrationPersonFieldType)serializer.Deserialize( reader, typeof( RegistrationPersonFieldType ) );
                    }
                    else if ( string.Equals( str, "FieldValue", StringComparison.OrdinalIgnoreCase ) )
                    {
                        reader.Read();
                        fieldValueObject.FieldValue = serializer.Deserialize( reader, fieldValueObject.FieldValueType );
                    }
                    reader.Read();
                }
            }
            catch { }

            return fieldValueObject;
        }

        /// <summary>
        /// Writes the JSON representation of the object.
        /// </summary>
        /// <param name="writer">The <see cref="T:Newtonsoft.Json.JsonWriter" /> to write to.</param>
        /// <param name="value">The value.</param>
        /// <param name="serializer">The calling serializer.</param>
        public override void WriteJson( JsonWriter writer, object value, JsonSerializer serializer )
        {
            var fieldValueObject = value as FieldValueObject;
            if ( fieldValueObject != null )
            {
                DefaultContractResolver contractResolver = serializer.ContractResolver as DefaultContractResolver;
                writer.WriteStartObject();
                
                writer.WritePropertyName( ( contractResolver != null ? contractResolver.GetResolvedPropertyName( "FieldSource" ) : "FieldSource" ) );
                serializer.Serialize( writer, fieldValueObject.FieldSource );

                writer.WritePropertyName( ( contractResolver != null ? contractResolver.GetResolvedPropertyName( "PersonFieldType" ) : "PersonFieldType" ) );
                serializer.Serialize( writer, fieldValueObject.PersonFieldType );

                writer.WritePropertyName( ( contractResolver != null ? contractResolver.GetResolvedPropertyName( "FieldValue" ) : "FieldValue" ) );
                serializer.Serialize( writer, fieldValueObject.FieldValue, fieldValueObject.FieldValueType );

                writer.WriteEndObject();
            }
            else
            {
                serializer.Serialize( writer, value );
            }
        }
    }

    /// <summary>
    /// 
    /// </summary>
    public enum RegistrationCostSummaryType
    {
        /// <summary>
        /// a cost
        /// 
        /// </summary>
        Cost,

        /// <summary>
        /// a fee
        /// </summary>
        Fee,

        /// <summary>
        /// The discount
        /// </summary>
        Discount,

        /// <summary>
        /// The total
        /// </summary>
        Total
    }

    #endregion

}<|MERGE_RESOLUTION|>--- conflicted
+++ resolved
@@ -1,1752 +1,1748 @@
-﻿// <copyright>
-// Copyright by the Spark Development Network
-//
-// Licensed under the Rock Community License (the "License");
-// you may not use this file except in compliance with the License.
-// You may obtain a copy of the License at
-//
-// http://www.rockrms.com/license
-//
-// Unless required by applicable law or agreed to in writing, software
-// distributed under the License is distributed on an "AS IS" BASIS,
-// WITHOUT WARRANTIES OR CONDITIONS OF ANY KIND, either express or implied.
-// See the License for the specific language governing permissions and
-// limitations under the License.
-// </copyright>
-//
-using System;
-using System.Collections.Generic;
-using System.Collections.ObjectModel;
-using System.ComponentModel.DataAnnotations;
-using System.ComponentModel.DataAnnotations.Schema;
-using System.Data.Entity.ModelConfiguration;
-using System.Linq;
-using System.Runtime.Serialization;
-using System.Text;
-using Newtonsoft.Json;
-using Newtonsoft.Json.Linq;
-using Newtonsoft.Json.Serialization;
-using Rock.Data;
-using Rock.Security;
-using Rock.Web.Cache;
-
-namespace Rock.Model
-{
-    /// <summary>
-    /// The person doing the registration. For example, Dad signing his kids up for camp. Dad is the Registration person and the kids would be Registrants
-    /// </summary>
-    [RockDomain( "Event" )]
-    [Table( "Registration" )]
-    [DataContract]
-    public partial class Registration : Model<Registration>
-    {
-
-        #region Entity Properties
-
-        /// <summary>
-        /// Gets or sets the registration instance identifier.
-        /// </summary>
-        /// <value>
-        /// The registration instance identifier.
-        /// </value>
-        [Required]
-        [DataMember]
-        [IgnoreCanDelete]
-        public int RegistrationInstanceId { get; set; }
-
-        /// <summary>
-        /// Gets or sets the person alias identifier.
-        /// </summary>
-        /// <value>
-        /// The person alias identifier.
-        /// </value>
-        [DataMember]
-        public int? PersonAliasId { get; set; }
-
-        /// <summary>
-        /// Gets or sets the first name.
-        /// </summary>
-        /// <value>
-        /// The first name.
-        /// </value>
-        [MaxLength( 50 )]
-        [DataMember]
-        public string FirstName { get; set; }
-
-        /// <summary>
-        /// Gets or sets the last name.
-        /// </summary>
-        /// <value>
-        /// The last name.
-        /// </value>
-        [MaxLength( 50 )]
-        [DataMember]
-        public string LastName { get; set; }
-
-        /// <summary>
-        /// Gets or sets the confirmation email.
-        /// </summary>
-        /// <value>
-        /// The confirmation email.
-        /// </value>
-        [MaxLength( 75 )]
-        [DataMember]
-        public string ConfirmationEmail { get; set; }
-
-        /// <summary>
-        /// Gets or sets the code.
-        /// </summary>
-        /// <value>
-        /// The code.
-        /// </value>
-        [MaxLength( 100 )]
-        public string DiscountCode { get; set; }
-
-        /// <summary>
-        /// Gets or sets the discount percentage.
-        /// </summary>
-        /// <value>
-        /// The discount percentage.
-        /// </value>
-        [DataMember]
-        public decimal DiscountPercentage { get; set; }
-
-        /// <summary>
-        /// Gets or sets the discount amount.
-        /// </summary>
-        /// <value>
-        /// The discount amount.
-        /// </value>
-        [DataMember]
-        public decimal DiscountAmount { get; set; }
-
-        /// <summary>
-        /// Gets or sets the group identifier.
-        /// </summary>
-        /// <value>
-        /// The group identifier.
-        /// </value>
-        [DataMember]
-        public int? GroupId { get; set; }
-
-        /// <summary>
-        /// Gets or sets a value indicating whether this instance is temporary.
-        /// </summary>
-        /// <value>
-        ///   <c>true</c> if this instance is temporary; otherwise, <c>false</c>.
-        /// </value>
-        public bool IsTemporary { get; set; }
-
-        /// <summary>
-        /// Gets or sets the last payment reminder date time.
-        /// </summary>
-        /// <value>
-        /// The last payment reminder date time.
-        /// </value>
-        [DataMember]
-        public DateTime? LastPaymentReminderDateTime
-        {
-            get
-            {
-                return _lastPaymentReminderDateTime.HasValue ? _lastPaymentReminderDateTime : this.CreatedDateTime;
-            }
-            set
-            {
-                _lastPaymentReminderDateTime = value;
-            }
-        }
-        private DateTime? _lastPaymentReminderDateTime;
-
-        #endregion
-
-        #region Virtual Properties
-
-        /// <summary>
-        /// Gets or sets the registration instance.
-        /// </summary>
-        /// <value>
-        /// The registration instance.
-        /// </value>
-        [DataMember]
-        public virtual RegistrationInstance RegistrationInstance { get; set; }
-
-        /// <summary>
-        /// Gets or sets the person alias.
-        /// </summary>
-        /// <value>
-        /// The person alias.
-        /// </value>
-        [LavaInclude]
-        public virtual PersonAlias PersonAlias { get; set; }
-
-        /// <summary>
-        /// Gets or sets the group.
-        /// </summary>
-        /// <value>
-        /// The group.
-        /// </value>
-        [LavaInclude]
-        public virtual Group Group { get; set; }
-
-        /// <summary>
-        /// Gets the person identifier.
-        /// </summary>
-        /// <value>
-        /// The person identifier.
-        /// </value>
-        [NotMapped]
-        public virtual int? PersonId
-        {
-            get { return PersonAlias != null ? PersonAlias.PersonId : ( int? ) null; }
-        }
-
-        /// <summary>
-        /// Gets or sets the registrants.
-        /// </summary>
-        /// <value>
-        /// The registrants.
-        /// </value>
-        [DataMember]
-        public virtual ICollection<RegistrationRegistrant> Registrants
-        {
-            get { return _registrants ?? ( _registrants = new Collection<RegistrationRegistrant>() ); }
-            set { _registrants = value; }
-        }
-        private ICollection<RegistrationRegistrant> _registrants;
-
-        /// <summary>
-        /// Gets the total cost.
-        /// </summary>
-        /// <value>
-        /// The total cost.
-        /// </value>
-        [NotMapped]
-        [LavaInclude]
-        public virtual decimal TotalCost
-        {
-            get
-            {
-                if ( Registrants != null )
-                {
-                    return Registrants.Sum( r => r.TotalCost );
-                }
-
-                return 0.0M;
-            }
-        }
-
-        /// <summary>
-        /// Gets the discounted cost.
-        /// </summary>
-        /// <value>
-        /// The discounted cost.
-        /// </value>
-        [NotMapped]
-        [LavaInclude]
-        public virtual decimal DiscountedCost
-        {
-            get
-            {
-                var discountedCost = 0.0m;
-                if ( Registrants != null )
-                {
-                    foreach ( var registrant in Registrants )
-                    {
-                        discountedCost += registrant.DiscountedCost( DiscountPercentage, DiscountAmount );
-                    }
-                }
-                return discountedCost;
-            }
-        }
-        /// <summary>
-        /// Gets the total paid.
-        /// </summary>
-        /// <value>
-        /// The total paid.
-        /// </value>
-        [NotMapped]
-        [LavaInclude]
-        public virtual decimal TotalPaid
-        {
-            get
-            {
-                return this.GetTotalPaid();
-            }
-        }
-
-        /// <summary>
-        /// Gets the balance due.
-        /// </summary>
-        /// <value>
-        /// The balance due.
-        /// </value>
-        [NotMapped]
-        [LavaInclude]
-        public virtual decimal BalanceDue
-        {
-            get
-            {
-                return DiscountedCost - TotalPaid;
-            }
-        }
-
-        /// <summary>
-        /// Gets the payments.
-        /// </summary>
-        /// <value>
-        /// The payments.
-        /// </value>
-        [NotMapped]
-        [LavaInclude]
-        public virtual IQueryable<FinancialTransactionDetail> Payments
-        {
-            get
-            {
-                return this.GetPayments();
-            }
-        }
-
-        #endregion
-
-        #region Methods
-
-        /// <summary>
-        /// Gets a summary of the registration
-        /// </summary>
-        /// <param name="registrationInstance">The registration instance.</param>
-        /// <returns></returns>
-        public string GetSummary( RegistrationInstance registrationInstance = null )
-        {
-            var result = new StringBuilder();
-            result.Append( "Event registration payment" );
-
-            var instance = registrationInstance ?? RegistrationInstance;
-            if ( instance != null )
-            {
-                result.AppendFormat( " for {0} [ID:{1}]", instance.Name, instance.Id );
-                if ( instance.RegistrationTemplate != null )
-                {
-                    result.AppendFormat( " (Template: {0} [ID:{1}])", instance.RegistrationTemplate.Name, instance.RegistrationTemplate.Id );
-                }
-            }
-
-            string registrationPerson = PersonAlias != null && PersonAlias.Person != null ?
-                PersonAlias.Person.FullName :
-                string.Format( "{0} {1}", FirstName, LastName );
-            result.AppendFormat( @".
-Registration By: {0} Total Cost/Fees:{1}
-", registrationPerson, DiscountedCost.FormatAsCurrency() );
-
-            var registrantPersons = new List<string>();
-            if ( Registrants != null )
-            {
-                foreach ( var registrant in Registrants.Where( r => r.PersonAlias != null && r.PersonAlias.Person != null ) )
-                {
-                    registrantPersons.Add( string.Format( "{0} Cost/Fees:{1}",
-                        registrant.PersonAlias.Person.FullName,
-                        registrant.DiscountedCost( DiscountPercentage, DiscountAmount ).FormatAsCurrency() ) );
-                }
-            }
-            result.AppendFormat( "Registrants: {0}", registrantPersons.AsDelimited( ", " ) );
-
-            return result.ToString();
-        }
-
-        /// <summary>
-        /// Saves the person notes and history.
-        /// </summary>
-        /// <param name="registrationPerson">The person that created the registration</param>
-        /// <param name="currentPersonAliasId">The current person alias identifier.</param>
-        /// <param name="previousRegistrantPersonIds">The person ids that have already registered prior to this registration</param>
-        public void SavePersonNotesAndHistory( Person registrationPerson, int? currentPersonAliasId, List<int> previousRegistrantPersonIds )
-        {
-            SavePersonNotesAndHistory( registrationPerson.FirstName, registrationPerson.LastName, currentPersonAliasId, previousRegistrantPersonIds );
-        }
-
-        /// <summary>
-        /// Saves the person notes and history.
-        /// </summary>
-        /// <param name="registrationPersonFirstName">First name of the registration person.</param>
-        /// <param name="registrationPersonLastName">Last name of the registration person.</param>
-        /// <param name="currentPersonAliasId">The current person alias identifier.</param>
-        /// <param name="previousRegistrantPersonIds">The previous registrant person ids.</param>
-        public void SavePersonNotesAndHistory( string registrationPersonFirstName, string registrationPersonLastName, int? currentPersonAliasId, List<int> previousRegistrantPersonIds )
-        {
-            // Setup Note settings
-            Registration registration = this;
-            NoteTypeCache noteType = null;
-            using ( RockContext rockContext = new RockContext() )
-            {
-                RegistrationInstance registrationInstance = registration.RegistrationInstance ?? new RegistrationInstanceService( rockContext ).Get( registration.RegistrationInstanceId );
-                RegistrationTemplate registrationTemplate = registrationInstance.RegistrationTemplate ?? new RegistrationTemplateService( rockContext ).Get( registrationInstance.RegistrationTemplateId );
-
-                if ( registrationTemplate != null && registrationTemplate.AddPersonNote )
-                {
-                    noteType = NoteTypeCache.Get( Rock.SystemGuid.NoteType.PERSON_EVENT_REGISTRATION.AsGuid() );
-                    if ( noteType != null )
-                    {
-                        var noteService = new NoteService( rockContext );
-                        var personAliasService = new PersonAliasService( rockContext );
-
-                        Person registrar = null;
-                        if ( registration.PersonAliasId.HasValue )
-                        {
-                            registrar = personAliasService.GetPerson( registration.PersonAliasId.Value );
-                        }
-
-                        var registrantNames = new List<string>();
-
-                        // Get each registrant
-                        foreach ( var registrantPersonAliasId in registration.Registrants
-                            .Where( r => r.PersonAliasId.HasValue )
-                            .Select( r => r.PersonAliasId.Value )
-                            .ToList() )
-                        {
-                            var registrantPerson = personAliasService.GetPerson( registrantPersonAliasId );
-                            if ( registrantPerson != null && ( previousRegistrantPersonIds == null || !previousRegistrantPersonIds.Contains( registrantPerson.Id ) ) )
-                            {
-                                var noteText = new StringBuilder();
-                                noteText.AppendFormat( "Registered for {0}", registrationInstance.Name );
-
-                                string registrarFullName = string.Empty;
-
-                                if ( registrar != null && registrar.Id != registrantPerson.Id )
-                                {
-                                    registrarFullName = string.Format( " by {0}", registrar.FullName );
-                                    registrantNames.Add( registrantPerson.FullName );
-                                }
-
-                                if ( registrar != null && ( registrationPersonFirstName != registrar.NickName || registrationPersonLastName != registrar.LastName ) )
-                                {
-                                    registrarFullName = string.Format( " by {0}", registrationPersonFirstName + " " + registrationPersonLastName );
-                                }
-
-                                noteText.Append( registrarFullName );
-
-                                if ( noteText.Length > 0 )
-                                {
-                                    var note = new Note();
-                                    note.NoteTypeId = noteType.Id;
-                                    note.IsSystem = false;
-                                    note.IsAlert = false;
-                                    note.IsPrivateNote = false;
-                                    note.EntityId = registrantPerson.Id;
-                                    note.Caption = string.Empty;
-                                    note.Text = noteText.ToString();
-                                    if ( registrar == null )
-                                    {
-                                        note.CreatedByPersonAliasId = currentPersonAliasId;
-                                    }
-                                    else
-                                    {
-                                        note.CreatedByPersonAliasId = registrar.PrimaryAliasId;
-                                    }
-                                    noteService.Add( note );
-                                }
-
-                                var changes = new History.HistoryChangeList();
-                                changes.AddChange( History.HistoryVerb.Registered, History.HistoryChangeType.Record, null );
-                                HistoryService.SaveChanges(
-                                    rockContext,
-                                    typeof( Person ),
-                                    Rock.SystemGuid.Category.HISTORY_PERSON_REGISTRATION.AsGuid(),
-                                    registrantPerson.Id,
-                                    changes,
-                                    registrationInstance.Name,
-                                    typeof( Registration ),
-                                    registration.Id,
-                                    false,
-                                    currentPersonAliasId );
-                            }
-                        }
-
-                        if ( registrar != null && registrantNames.Any() )
-                        {
-                            string namesText = string.Empty;
-                            if ( registrantNames.Count >= 2 )
-                            {
-                                int lessOne = registrantNames.Count - 1;
-                                namesText = registrantNames.Take( lessOne ).ToList().AsDelimited( ", " ) +
-                                    " and " +
-                                    registrantNames.Skip( lessOne ).Take( 1 ).First() + " ";
-                            }
-                            else
-                            {
-                                namesText = registrantNames.First() + " ";
-                            }
-
-                            var note = new Note();
-                            note.NoteTypeId = noteType.Id;
-                            note.IsSystem = false;
-                            note.IsAlert = false;
-                            note.IsPrivateNote = false;
-                            note.EntityId = registrar.Id;
-                            note.Caption = string.Empty;
-                            note.Text = string.Format( "Registered {0} for {1}", namesText, registrationInstance.Name );
-                            noteService.Add( note );
-
-                            var changes = new History.HistoryChangeList();
-                            changes.AddChange( History.HistoryVerb.Registered, History.HistoryChangeType.Record, namesText );
-
-                            HistoryService.SaveChanges(
-                                rockContext,
-                                typeof( Person ),
-                                Rock.SystemGuid.Category.HISTORY_PERSON_REGISTRATION.AsGuid(),
-                                registrar.Id,
-                                changes,
-                                registrationInstance.Name,
-                                typeof( Registration ),
-                                registration.Id,
-                                false,
-                                currentPersonAliasId );
-                        }
-
-                        rockContext.SaveChanges();
-                    }
-                }
-            }
-        }
-
-        /// <summary>
-        /// Returns a <see cref="System.String" /> that represents this instance.
-        /// </summary>
-        /// <returns>
-        /// A <see cref="System.String" /> that represents this instance.
-        /// </returns>
-        public override string ToString()
-        {
-            if ( PersonAlias != null && PersonAlias.Person != null )
-            {
-                return PersonAlias.Person.FullName;
-            }
-
-            string personName = string.Format( "{0} {1}", FirstName, LastName );
-            return string.IsNullOrWhiteSpace( personName ) ? "Registration" : personName.Trim();
-
-        }
-
-        /// <summary>
-        /// A parent authority.  If a user is not specifically allowed or denied access to
-        /// this object, Rock will check the default authorization on the current type, and
-        /// then the authorization on the Rock.Security.GlobalDefault entity
-        /// </summary>
-        public override ISecured ParentAuthority
-        {
-            get
-            {
-                return RegistrationInstance != null ? RegistrationInstance : base.ParentAuthority;
-            }
-        }
-        #endregion
-
-    }
-
-    #region Entity Configuration
-
-    /// <summary>
-    /// Configuration class.
-    /// </summary>
-    public partial class RegistrationConfiguration : EntityTypeConfiguration<Registration>
-    {
-        /// <summary>
-        /// Initializes a new instance of the <see cref="RegistrationConfiguration"/> class.
-        /// </summary>
-        public RegistrationConfiguration()
-        {
-            this.HasRequired( r => r.RegistrationInstance ).WithMany( t => t.Registrations ).HasForeignKey( r => r.RegistrationInstanceId ).WillCascadeOnDelete( false );
-            this.HasOptional( r => r.PersonAlias ).WithMany().HasForeignKey( r => r.PersonAliasId ).WillCascadeOnDelete( false );
-            this.HasOptional( r => r.Group ).WithMany().HasForeignKey( r => r.GroupId ).WillCascadeOnDelete( false );
-        }
-    }
-
-    #endregion
-
-    #region Extension Methods
-
-    /// <summary>
-    /// Extension method class for Registration
-    /// </summary>
-    public static partial class RegistrationExtensionMethods
-    {
-        /// <summary>
-        /// Gets the payments.
-        /// </summary>
-        /// <param name="registration">The registration.</param>
-        /// <param name="rockContext">The rock context.</param>
-        /// <returns></returns>
-        public static IQueryable<FinancialTransactionDetail> GetPayments( this Registration registration, RockContext rockContext = null )
-        {
-            rockContext = rockContext ?? new RockContext();
-            return new RegistrationService( rockContext ).GetPayments( registration != null ? registration.Id : 0 );
-        }
-
-        /// <summary>
-        /// Gets the total paid.
-        /// </summary>
-        /// <param name="registration">The registration.</param>
-        /// <param name="rockContext">The rock context.</param>
-        /// <returns></returns>
-        public static decimal GetTotalPaid( this Registration registration, RockContext rockContext = null )
-        {
-            rockContext = rockContext ?? new RockContext();
-            return new RegistrationService( rockContext ).GetTotalPayments( registration != null ? registration.Id : 0 );
-        }
-    }
-
-    #endregion
-
-    #region Helper Classes
-
-    /// <summary>
-    /// Registration Helper Class
-    /// </summary>
-    [Serializable]
-    public class RegistrationInfo
-    {
-        /// <summary>
-        /// Gets or sets the registration identifier.
-        /// </summary>
-        /// <value>
-        /// The registration identifier.
-        /// </value>
-        public int? RegistrationId { get; set; }
-
-        /// <summary>
-        /// Gets or sets the slots available.
-        /// </summary>
-        /// <value>
-        /// The slots available.
-        /// </value>
-        public int? SlotsAvailable { get; set; }
-
-        /// <summary>
-        /// Gets or sets your first name.
-        /// </summary>
-        /// <value>
-        /// Your first name.
-        /// </value>
-        public string FirstName { get; set; }
-
-        /// <summary>
-        /// Gets or sets your last name.
-        /// </summary>
-        /// <value>
-        /// Your last name.
-        /// </value>
-        public string LastName { get; set; }
-
-        /// <summary>
-        /// Gets or sets the family unique identifier.
-        /// </summary>
-        /// <value>
-        /// The family unique identifier.
-        /// </value>
-        public Guid FamilyGuid { get; set; }
-
-        /// <summary>
-        /// Gets or sets the confirmation email.
-        /// </summary>
-        /// <value>
-        /// The confirmation email.
-        /// </value>
-        public string ConfirmationEmail { get; set; }
-
-        /// <summary>
-        /// Gets or sets the discount code.
-        /// </summary>
-        /// <value>
-        /// The discount code.
-        /// </value>
-        public string DiscountCode { get; set; }
-
-        /// <summary>
-        /// Gets or sets the discount percentage.
-        /// </summary>
-        /// <value>
-        /// The discount percentage.
-        /// </value>
-        public decimal DiscountPercentage { get; set; }
-
-        /// <summary>
-        /// Gets or sets the discount amount.
-        /// </summary>
-        /// <value>
-        /// The discount amount.
-        /// </value>
-        public decimal DiscountAmount { get; set; }
-
-        /// <summary>
-        /// Gets or sets the total cost.
-        /// </summary>
-        /// <value>
-        /// The total cost.
-        /// </value>
-        public decimal TotalCost { get; set; }
-
-        /// <summary>
-        /// Gets or sets the discounted cost.
-        /// </summary>
-        /// <value>
-        /// The discounted cost.
-        /// </value>
-        public decimal DiscountedCost { get; set; }
-
-        /// <summary>
-        /// Gets or sets the previous payment total.
-        /// </summary>
-        /// <value>
-        /// The previous payment total.
-        /// </value>
-        public decimal PreviousPaymentTotal { get; set; }
-
-        /// <summary>
-        /// Gets or sets the payment amount.
-        /// </summary>
-        /// <value>
-        /// The payment amount.
-        /// </value>
-        public decimal? PaymentAmount { get; set; }
-
-        /// <summary>
-        /// Gets or sets the registrants.
-        /// </summary>
-        /// <value>
-        /// The registrants.
-        /// </value>
-        public List<RegistrantInfo> Registrants { get; set; }
-
-        /// <summary>
-        /// Gets the registrant count.
-        /// </summary>
-        /// <value>
-        /// The registrant count.
-        /// </value>
-        public int RegistrantCount
-        {
-            get { return Registrants.Count; }
-        }
-
-        /// <summary>
-        /// Initializes a new instance of the <see cref="RegistrationInfo"/> class.
-        /// </summary>
-        public RegistrationInfo()
-        {
-            FamilyGuid = Guid.Empty;
-            Registrants = new List<RegistrantInfo>();
-        }
-
-        /// <summary>
-        /// Initializes a new instance of the <see cref="RegistrationInfo"/> class.
-        /// </summary>
-        /// <param name="person">The person.</param>
-        public RegistrationInfo( Person person )
-            : this()
-        {
-            if ( person != null )
-            {
-                FirstName = person.NickName;
-                LastName = person.LastName;
-                ConfirmationEmail = person.Email;
-            }
-        }
-
-        /// <summary>
-        /// Initializes a new instance of the <see cref="RegistrationInfo" /> class.
-        /// </summary>
-        /// <param name="registration">The registration.</param>
-        /// <param name="rockContext">The rock context.</param>
-        public RegistrationInfo( Registration registration, RockContext rockContext )
-            : this()
-        {
-            if ( registration != null )
-            {
-                RegistrationId = registration.Id;
-                if ( registration.PersonAlias != null && registration.PersonAlias.Person != null )
-                {
-                    FirstName = registration.PersonAlias.Person.NickName;
-                    LastName = registration.PersonAlias.Person.LastName;
-                    ConfirmationEmail = registration.ConfirmationEmail;
-                }
-                                
-                DiscountCode = registration.DiscountCode != null ? registration.DiscountCode.Trim() : string.Empty;
-                DiscountPercentage = registration.DiscountPercentage;
-                DiscountAmount = registration.DiscountAmount;
-                TotalCost = registration.TotalCost;
-                DiscountedCost = registration.DiscountedCost;
-                SlotsAvailable = registration.Registrants.Where( r => !r.OnWaitList ).Count();
-
-                if ( registration.PersonAlias != null && registration.PersonAlias.Person != null )
-                {
-                    var family = registration.PersonAlias.Person.GetFamily( rockContext );
-                    if ( family != null )
-                    {
-                        FamilyGuid = family.Guid;
-                    }
-                }
-
-                foreach ( var registrant in registration.Registrants )
-                {
-                    Registrants.Add( new RegistrantInfo( registrant, rockContext ) );
-                }
-            }
-        }
-
-        /// <summary>
-        /// Gets the options that should be available for additional registrants to specify the family they belong to
-        /// </summary>
-        /// <param name="template">The template.</param>
-        /// <param name="currentRegistrantIndex">Index of the current registrant.</param>
-        /// <returns></returns>
-        public Dictionary<Guid, string> GetFamilyOptions( RegistrationTemplate template, int currentRegistrantIndex )
-        {
-            // Return a dictionary of family group guid, and the formated name (i.e. "Ted & Cindy Decker" )
-            var result = new Dictionary<Guid, string>();
-
-            // Get all the registrants prior to the current registrant
-            var familyRegistrants = new Dictionary<Guid, List<RegistrantInfo>>();
-            for ( int i = 0; i < currentRegistrantIndex; i++ )
-            {
-                if ( Registrants != null && Registrants.Count > i )
-                {
-                    var registrant = Registrants[i];
-                    familyRegistrants.AddOrIgnore( registrant.FamilyGuid, new List<RegistrantInfo>() );
-                    familyRegistrants[registrant.FamilyGuid].Add( registrant );
-                }
-                else
-                {
-                    break;
-                }
-            }
-
-            // Loop through those registrants
-            foreach ( var keyVal in familyRegistrants )
-            {
-                // Find all the people and group them by same last name
-                var lastNames = new Dictionary<string, List<string>>();
-                foreach ( var registrant in keyVal.Value )
-                {
-                    string firstName = registrant.GetFirstName( template );
-                    string lastName = registrant.GetLastName( template );
-                    lastNames.AddOrIgnore( lastName, new List<string>() );
-                    lastNames[lastName].Add( firstName );
-                }
-
-                // Build a formated output for each unique last name
-                var familyNames = new List<string>();
-                foreach ( var lastName in lastNames )
-                {
-                    familyNames.Add( string.Format( "{0} {1}", lastName.Value.AsDelimited( " & " ), lastName.Key ) );
-                }
-
-                // Join each of the formated values for each unique last name for the current family
-                result.Add( keyVal.Key, familyNames.AsDelimited( " and " ) );
-            }
-
-            return result;
-        }
-
-    }
-
-    /// <summary>
-    /// Registrant Helper Class
-    /// </summary>
-    [Serializable]
-    public class RegistrantInfo
-    {
-        /// <summary>
-        /// Gets or sets the identifier.
-        /// </summary>
-        /// <value>
-        /// The identifier.
-        /// </value>
-        public int Id { get; set; }
-
-        /// <summary>
-        /// Gets or sets the unique identifier.
-        /// </summary>
-        /// <value>
-        /// The unique identifier.
-        /// </value>
-        public Guid Guid { get; set; }
-
-        /// <summary>
-        /// Gets or sets the registration identifier.
-        /// </summary>
-        /// <value>
-        /// The registration identifier.
-        /// </value>
-        public int RegistrationId { get; set; }
-
-        /// <summary>
-        /// Gets or sets the person identifier.
-        /// </summary>
-        /// <value>
-        /// The person identifier.
-        /// </value>
-        public int? PersonId { get; set; }
-
-        /// <summary>
-        /// Gets or sets the group member identifier.
-        /// </summary>
-        /// <value>
-        /// The group member identifier.
-        /// </value>
-        public int? GroupMemberId { get; set; }
-
-        /// <summary>
-        /// Gets or sets the name of the group.
-        /// </summary>
-        /// <value>
-        /// The name of the group.
-        /// </value>
-        public string GroupName { get; set; }
-
-        /// <summary>
-        /// Gets or sets the person alias unique identifier.
-        /// </summary>
-        /// <value>
-        /// The person alias unique identifier.
-        /// </value>
-        public Guid PersonAliasGuid { get; set; }
-
-        /// <summary>
-        /// Gets or sets the family unique identifier.
-        /// </summary>
-        /// <value>
-        /// The family unique identifier.
-        /// </value>
-        public Guid FamilyGuid { get; set; }
-
-        /// <summary>
-        /// Gets or sets the name of the person.
-        /// </summary>
-        /// <value>
-        /// The name of the person.
-        /// </value>
-        public string PersonName { get; set; }
-
-        /// <summary>
-        /// Gets or sets a value indicating whether [on wait list].
-        /// </summary>
-        /// <value>
-        ///   <c>true</c> if [on wait list]; otherwise, <c>false</c>.
-        /// </value>
-        public bool OnWaitList { get; set; }
-
-        /// <summary>
-        /// Gets or sets the cost.
-        /// </summary>
-        /// <value>
-        /// The cost.
-        /// </value>
-        public decimal Cost { get; set; }
-
-        /// <summary>
-        /// Gets or sets a value indicating whether [discount applies].
-        /// </summary>
-        /// <value>
-        ///   <c>true</c> if [discount applies]; otherwise, <c>false</c>.
-        /// </value>
-        public bool DiscountApplies
-        {
-            get { return _discountApplies; }
-            set { _discountApplies = value; }
-        }
-        private bool _discountApplies = true;
-
-        /// <summary>
-        /// Gets the cost with fees.
-        /// </summary>
-        /// <value>
-        /// The cost with fees.
-        /// </value>
-        public virtual decimal TotalCost
-        {
-            get
-            {
-                if ( OnWaitList )
-                {
-                    return 0.0M;
-                }
-
-                var cost = Cost;
-                if ( FeeValues != null )
-                {
-                    cost += FeeValues
-                        .Where( f => f.Value != null )
-                        .SelectMany( f => f.Value )
-                        .Sum( f => f.TotalCost );
-                }
-                return cost;
-            }
-        }
-
-        /// <summary>
-        /// Gets or sets the field values.
-        /// </summary>
-        /// <value>
-        /// The field values.
-        /// </value>
-        public Dictionary<int, FieldValueObject> FieldValues { get; set; }
-
-        /// <summary>
-        /// Gets or sets the fee values.
-        /// </summary>
-        /// <value>
-        /// The fee values.
-        /// </value>
-        public Dictionary<int, List<FeeInfo>> FeeValues { get; set; }
-
-        /// <summary>
-        /// Gets or sets the signature document Id.
-        /// </summary>
-        /// <value>
-        /// The signature document Id.
-        /// </value>
-        public int? SignatureDocumentId { get; set; }
-
-        /// <summary>
-        /// Gets or sets the signature document key.
-        /// </summary>
-        /// <value>
-        /// The signature document key.
-        /// </value>
-        public string SignatureDocumentKey { get; set; }
-
-        /// <summary>
-        /// Gets or sets the signature document last sent.
-        /// </summary>
-        /// <value>
-        /// The signature document last sent.
-        /// </value>
-        public DateTime? SignatureDocumentLastSent { get; set; }
-
-        /// <summary>
-        /// Discounteds the cost.
-        /// </summary>
-        /// <param name="discountPercent">The discount percent.</param>
-        /// <param name="discountAmount">The discount amount.</param>
-        /// <returns></returns>
-        public virtual decimal DiscountedCost( decimal discountPercent, decimal discountAmount )
-        {
-            if ( OnWaitList )
-            {
-                return 0.0M;
-            }
-
-            var discountedCost = Cost - ( DiscountApplies ? ( Cost * discountPercent ) : 0.0M );
-            discountedCost = discountedCost - ( DiscountApplies ? discountAmount : 0.0M );
-
-            return discountedCost > 0.0m ? discountedCost : 0.0m;
-        }
-
-        /// <summary>
-        /// Discounteds the cost.
-        /// </summary>
-        /// <param name="discountPercent">The discount percent.</param>
-        /// <param name="discountAmount">The discount amount.</param>
-        /// <returns></returns>
-        public virtual decimal DiscountedTotalCost( decimal discountPercent, decimal discountAmount )
-        {
-            if ( OnWaitList )
-            {
-                return 0.0M;
-            }
-
-            var discountedCost = Cost - ( DiscountApplies ? ( Cost * discountPercent ) : 0.0M );
-            if ( FeeValues != null )
-            {
-                foreach ( var fee in FeeValues.SelectMany( f => f.Value ) )
-                {
-                    discountedCost += DiscountApplies ? fee.DiscountedCost( discountPercent ) : fee.TotalCost;
-                }
-            }
-            discountedCost = discountedCost - ( DiscountApplies ? discountAmount : 0.0M );
-
-            return discountedCost > 0.0m ? discountedCost : 0.0m;
-        }
-
-        /// <summary>
-        /// Initializes a new instance of the <see cref="RegistrantInfo"/> class.
-        /// </summary>
-        public RegistrantInfo()
-        {
-            Guid = Guid.NewGuid();
-            PersonAliasGuid = Guid.Empty;
-            PersonId = null;
-            GroupMemberId = null;
-            GroupName = string.Empty;
-            FamilyGuid = Guid.Empty;
-            FieldValues = new Dictionary<int, FieldValueObject>();
-            FeeValues = new Dictionary<int, List<FeeInfo>>();
-            OnWaitList = false;
-            DiscountApplies = true;
-        }
-
-        /// <summary>
-        /// Initializes a new instance of the <see cref="RegistrantInfo" /> class.
-        /// </summary>
-        /// <param name="registrationInstance">The registration instance.</param>
-        /// <param name="person">The person.</param>
-        public RegistrantInfo( RegistrationInstance registrationInstance, Person person )
-            : this()
-        {
-            if ( person != null )
-            {
-                PersonId = person.Id;
-
-                using ( var rockContext = new RockContext() )
-                {
-                    PersonName = person.FullName;
-                    var family = person.GetFamily( rockContext );
-
-                    if ( registrationInstance != null &&
-                        registrationInstance.RegistrationTemplate != null )
-                    {
-                        var templateFields = registrationInstance.RegistrationTemplate.Forms
-                            .SelectMany( f => f.Fields )
-                            .Where( f => !f.IsInternal && f.ShowCurrentValue );
-
-                        foreach ( var field in templateFields )
-                        {
-                            object dbValue = GetRegistrantValue( null, person, family, field, rockContext );
-                            if ( dbValue != null )
-                            {
-                                FieldValues.Add( field.Id, new FieldValueObject( field, dbValue ) );
-                            }
-                        }
-                    }
-                }
-            }
-        }
-
-        /// <summary>
-        /// Initializes a new instance of the <see cref="RegistrantInfo" /> class.
-        /// </summary>
-        /// <param name="registrant">The registrant.</param>
-        /// <param name="rockContext">The rock context.</param>
-        public RegistrantInfo( RegistrationRegistrant registrant, RockContext rockContext )
-            : this()
-        {
-            if ( registrant != null )
-            {
-                Id = registrant.Id;
-                Guid = registrant.Guid;
-                GroupMemberId = registrant.GroupMemberId;
-                GroupName = registrant.GroupMember != null && registrant.GroupMember.Group != null ?
-                    registrant.GroupMember.Group.Name : string.Empty;
-                RegistrationId = registrant.RegistrationId;
-                Cost = registrant.Cost;
-                DiscountApplies = registrant.DiscountApplies;
-                OnWaitList = registrant.OnWaitList;
-
-                Person person = null;
-                Group family = null;
-
-                if ( registrant.PersonAlias != null )
-                {
-                    PersonId = registrant.PersonAlias.PersonId;
-                    PersonAliasGuid = registrant.PersonAlias.Guid;
-                    person = registrant.PersonAlias.Person;
-
-                    if ( person != null )
-                    {
-                        PersonName = person.FullName;
-                        family = person.GetFamily( rockContext );
-                        if ( family != null )
-                        {
-                            FamilyGuid = family.Guid;
-                        }
-                    }
-                }
-
-                if ( registrant.Registration != null &&
-                    registrant.Registration.RegistrationInstance != null &&
-                    registrant.Registration.RegistrationInstance.RegistrationTemplate != null )
-                {
-                    var templateFields = registrant.Registration.RegistrationInstance.RegistrationTemplate.Forms
-                        .SelectMany( f => f.Fields );
-                    foreach ( var field in templateFields )
-                    {
-                        object dbValue = GetRegistrantValue( registrant, person, family, field, rockContext );
-                        if ( dbValue != null )
-                        {
-                            FieldValues.Add( field.Id, new FieldValueObject( field, dbValue ) );
-                        }
-                    }
-
-                    foreach ( var fee in registrant.Fees )
-                    {
-                        FeeValues.AddOrIgnore( fee.RegistrationTemplateFeeId, new List<FeeInfo>() );
-                        FeeValues[fee.RegistrationTemplateFeeId].Add( new FeeInfo( fee ) );
-                    }
-                }
-            }
-        }
-
-        /// <summary>
-        /// Gets the existing value for a specific field for the given registrant.
-        /// </summary>
-        /// <param name="registrant">The registrant.</param>
-        /// <param name="person">The person.</param>
-        /// <param name="family">The family.</param>
-        /// <param name="field">The field.</param>
-        /// <param name="rockContext">The rock context.</param>
-        /// <returns></returns>
-        public object GetRegistrantValue( RegistrationRegistrant registrant, Person person, Group family,
-            RegistrationTemplateFormField field, RockContext rockContext )
-        {
-            if ( field.FieldSource == RegistrationFieldSource.PersonField )
-            {
-                if ( person != null )
-                {
-                    DefinedValueCache dvPhone = null;
-
-                    switch ( field.PersonFieldType )
-                    {
-                        case RegistrationPersonFieldType.FirstName: return person.NickName;
-                        case RegistrationPersonFieldType.MiddleName: return person.MiddleName;
-                        case RegistrationPersonFieldType.LastName: return person.LastName;
-                        case RegistrationPersonFieldType.Campus:
-                            {
-                                if ( family != null )
-                                {
-                                    return family.CampusId;
-                                }
-                                break;
-                            }
-                        case RegistrationPersonFieldType.Address:
-                            {
-                                var location = person.GetHomeLocation( rockContext );
-                                if ( location != null )
-                                {
-                                    return location.Clone();
-                                }
-                                break;
-                            }
-                        case RegistrationPersonFieldType.Email: return person.Email;
-                        case RegistrationPersonFieldType.Birthdate: return person.BirthDate;
-                        case RegistrationPersonFieldType.Grade: return person.GraduationYear;
-                        case RegistrationPersonFieldType.Gender: return person.Gender;
-                        case RegistrationPersonFieldType.MaritalStatus: return person.MaritalStatusValueId;
-                        case RegistrationPersonFieldType.AnniversaryDate: return person.AnniversaryDate;
-                        case RegistrationPersonFieldType.MobilePhone:
-                            {
-                                dvPhone = DefinedValueCache.Get( Rock.SystemGuid.DefinedValue.PERSON_PHONE_TYPE_MOBILE );
-                                break;
-                            }
-                        case RegistrationPersonFieldType.HomePhone:
-                            {
-                                dvPhone = DefinedValueCache.Get( Rock.SystemGuid.DefinedValue.PERSON_PHONE_TYPE_HOME );
-                                break;
-                            }
-                        case RegistrationPersonFieldType.WorkPhone:
-                            {
-                                dvPhone = DefinedValueCache.Get( Rock.SystemGuid.DefinedValue.PERSON_PHONE_TYPE_WORK );
-                                break;
-                            }
-                        case RegistrationPersonFieldType.ConnectionStatus: return person.ConnectionStatusValueId;
-                    }
-
-                    if ( dvPhone != null )
-                    {
-                        var phoneNumber = new PersonService( rockContext ).GetPhoneNumber( person, dvPhone );
-                        if ( phoneNumber != null )
-                        {
-                            return phoneNumber.Clone();
-                        }
-                    }
-                }
-            }
-            else
-            {
-<<<<<<< HEAD
-                var attribute = CacheAttribute.Get( field.AttributeId ?? 0 );
-=======
-                var attribute = AttributeCache.Get( field.AttributeId ?? 0 );
->>>>>>> 8c81fe9a
-                if ( attribute != null )
-                {
-                    switch ( field.FieldSource )
-                    {
-                        case RegistrationFieldSource.PersonAttribute:
-                            {
-                                if ( person != null )
-                                {
-                                    if ( person.Attributes == null )
-                                    {
-                                        person.LoadAttributes();
-                                    }
-                                    return person.GetAttributeValue( attribute.Key );
-                                }
-                                break;
-                            }
-
-                        case RegistrationFieldSource.GroupMemberAttribute:
-                            {
-                                if ( registrant != null && registrant.GroupMember != null )
-                                {
-                                    if ( registrant.GroupMember.Attributes == null )
-                                    {
-                                        registrant.GroupMember.LoadAttributes();
-                                    }
-                                    return registrant.GroupMember.GetAttributeValue( attribute.Key );
-                                }
-                                break;
-                            }
-
-                        case RegistrationFieldSource.RegistrationAttribute:
-                            {
-                                if ( registrant != null )
-                                {
-                                    if ( registrant.Attributes == null )
-                                    {
-                                        registrant.LoadAttributes();
-                                    }
-                                    return registrant.GetAttributeValue( attribute.Key );
-                                }
-                                break;
-                            }
-                    }
-                }
-            }
-
-            return null;
-        }
-
-        /// <summary>
-        /// Gets the first name.
-        /// </summary>
-        /// <param name="template">The template.</param>
-        /// <returns></returns>
-        public string GetFirstName( RegistrationTemplate template )
-        {
-            object value = GetPersonFieldValue( template, RegistrationPersonFieldType.FirstName );
-            return value != null ? value.ToString() : string.Empty;
-        }
-
-        /// <summary>
-        /// Gets the last name.
-        /// </summary>
-        /// <param name="template">The template.</param>
-        /// <returns></returns>
-        public string GetLastName( RegistrationTemplate template )
-        {
-            object value = GetPersonFieldValue( template, RegistrationPersonFieldType.LastName );
-            return value != null ? value.ToString() : string.Empty;
-        }
-
-        /// <summary>
-        /// Gets the email.
-        /// </summary>
-        /// <param name="template">The template.</param>
-        /// <returns></returns>
-        public string GetEmail( RegistrationTemplate template )
-        {
-            object value = GetPersonFieldValue( template, RegistrationPersonFieldType.Email );
-            return value != null ? value.ToString() : string.Empty;
-        }
-
-        /// <summary>
-        /// Gets a person field value.
-        /// </summary>
-        /// <param name="template">The template.</param>
-        /// <param name="personFieldType">Type of the person field.</param>
-        /// <returns></returns>
-        public object GetPersonFieldValue( RegistrationTemplate template, RegistrationPersonFieldType personFieldType )
-        {
-            if ( template != null && template.Forms != null )
-            {
-                var fieldId = template.Forms
-                    .SelectMany( t => t.Fields
-                        .Where( f =>
-                            f.FieldSource == RegistrationFieldSource.PersonField &&
-                            f.PersonFieldType == personFieldType )
-                        .Select( f => f.Id ) )
-                    .FirstOrDefault();
-
-                return FieldValues.ContainsKey( fieldId ) ? FieldValues[fieldId].FieldValue : null;
-            }
-
-            return null;
-        }
-
-    }
-
-    /// <summary>
-    /// 
-    /// </summary>
-    [Serializable]
-    [Newtonsoft.Json.JsonConverter( typeof( FieldValueConverter ) )]
-    public class FieldValueObject
-    {
-        /// <summary>
-        /// Gets or sets the field source.
-        /// </summary>
-        /// <value>
-        /// The field source.
-        /// </value>
-        public RegistrationFieldSource FieldSource { get; set; }
-
-        /// <summary>
-        /// Gets or sets the type of the person field.
-        /// </summary>
-        /// <value>
-        /// The type of the person field.
-        /// </value>
-        public RegistrationPersonFieldType PersonFieldType { get; set; }
-
-        /// <summary>
-        /// Gets or sets the field value.
-        /// </summary>
-        /// <value>
-        /// The field value.
-        /// </value>
-        public object FieldValue { get; set; }
-
-        /// <summary>
-        /// Gets the type of the field value.
-        /// </summary>
-        /// <value>
-        /// The type of the field value.
-        /// </value>
-        public Type FieldValueType
-        {
-            get
-            {
-                Type valueType = typeof( string );
-                if ( FieldSource == RegistrationFieldSource.PersonField )
-                {
-                    switch ( PersonFieldType )
-                    {
-                        case RegistrationPersonFieldType.Campus:
-                        case RegistrationPersonFieldType.MaritalStatus:
-                        case RegistrationPersonFieldType.Grade:
-                        case RegistrationPersonFieldType.ConnectionStatus:
-                                return typeof( int? );
-
-                        case RegistrationPersonFieldType.Address:
-                                return typeof( Location );
-
-                        case RegistrationPersonFieldType.Birthdate:
-                                return typeof( DateTime? );
-
-                        case RegistrationPersonFieldType.Gender:
-                                return  typeof( Gender );
-
-                        case RegistrationPersonFieldType.MobilePhone:
-                        case RegistrationPersonFieldType.HomePhone:
-                        case RegistrationPersonFieldType.WorkPhone:
-                                return typeof( PhoneNumber );
-                    }
-                }
-                return typeof( string );
-            }
-        }
-        /// <summary>
-        /// Initializes a new instance of the <see cref="FieldValueObject"/> class.
-        /// </summary>
-        public FieldValueObject()
-        {
-
-        }
-
-        /// <summary>
-        /// Initializes a new instance of the <see cref="FieldValueObject"/> class.
-        /// </summary>
-        /// <param name="field">The field.</param>
-        /// <param name="fieldValue">The field value.</param>
-        public FieldValueObject( RegistrationTemplateFormField field, object fieldValue)
-        {
-            FieldSource = field.FieldSource;
-            PersonFieldType = field.PersonFieldType;
-            FieldValue = fieldValue;
-        }
-
-        
-    }
-
-    /// <summary>
-    /// Registrant  Fee Helper Class
-    /// </summary>
-    [Serializable]
-    public class FeeInfo
-    {
-        /// <summary>
-        /// Gets or sets the option.
-        /// </summary>
-        /// <value>
-        /// The option.
-        /// </value>
-        public string Option { get; set; }
-
-        /// <summary>
-        /// Gets or sets the quantity.
-        /// </summary>
-        /// <value>
-        /// The quantity.
-        /// </value>
-        public int Quantity { get; set; }
-
-        /// <summary>
-        /// Gets or sets the cost.
-        /// </summary>
-        /// <value>
-        /// The cost.
-        /// </value>
-        public decimal Cost { get; set; }
-
-        /// <summary>
-        /// Gets or sets a value indicating whether [discount applies].
-        /// </summary>
-        /// <value>
-        ///   <c>true</c> if [discount applies]; otherwise, <c>false</c>.
-        /// </value>
-        public bool DiscountApplies { get; set; }
-
-        /// <summary>
-        /// Gets the total cost.
-        /// </summary>
-        /// <value>
-        /// The total cost.
-        /// </value>
-        public decimal TotalCost
-        {
-            get { return Cost * Quantity; }
-        }
-
-        /// <summary>
-        /// Gets or sets the previous cost.
-        /// </summary>
-        /// <value>
-        /// The previous cost.
-        /// </value>
-        public decimal PreviousCost { get; set; }
-
-        /// <summary>
-        /// Discounteds the cost.
-        /// </summary>
-        /// <param name="discountPercent">The discount percent.</param>
-        /// <returns></returns>
-        public decimal DiscountedCost( decimal discountPercent )
-        {
-            var discountedCost = TotalCost;
-
-            if ( DiscountApplies )
-            {
-                discountedCost = discountedCost - ( discountedCost * discountPercent );
-            }
-
-            return discountedCost;
-        }
-
-        /// <summary>
-        /// Initializes a new instance of the <see cref="FeeInfo"/> class.
-        /// </summary>
-        public FeeInfo()
-        {
-        }
-
-        /// <summary>
-        /// Initializes a new instance of the <see cref="FeeInfo"/> class.
-        /// </summary>
-        /// <param name="option">The option.</param>
-        /// <param name="quantity">The quantity.</param>
-        /// <param name="cost">The cost.</param>
-        public FeeInfo( string option, int quantity, decimal cost )
-            : this()
-        {
-            Option = option;
-            Quantity = quantity;
-            Cost = cost;
-        }
-
-        /// <summary>
-        /// Initializes a new instance of the <see cref="FeeInfo"/> class.
-        /// </summary>
-        /// <param name="fee">The fee.</param>
-        public FeeInfo( RegistrationRegistrantFee fee )
-            : this()
-        {
-            Option = fee.Option;
-            Quantity = fee.Quantity;
-            Cost = fee.Cost;
-            PreviousCost = fee.Cost;
-            DiscountApplies = fee.RegistrationTemplateFee != null && fee.RegistrationTemplateFee.DiscountApplies;
-        }
-
-    }
-
-    /// <summary>
-    /// Helper class for creating summary of cost/fee information to bind to summary grid
-    /// </summary>
-    public class RegistrationCostSummaryInfo
-    {
-        /// <summary>
-        /// Gets or sets the type.
-        /// </summary>
-        /// <value>
-        /// The type.
-        /// </value>
-        public RegistrationCostSummaryType Type { get; set; }
-
-        /// <summary>
-        /// Gets or sets the description.
-        /// </summary>
-        /// <value>
-        /// The description.
-        /// </value>
-        public string Description { get; set; }
-
-        /// <summary>
-        /// Gets or sets the cost.
-        /// </summary>
-        /// <value>
-        /// The cost.
-        /// </value>
-        public decimal Cost { get; set; }
-
-        /// <summary>
-        /// Gets or sets the discounted cost.
-        /// </summary>
-        /// <value>
-        /// The discounted cost.
-        /// </value>
-        public decimal DiscountedCost { get; set; }
-
-        /// <summary>
-        /// Gets or sets the minimum payment.
-        /// </summary>
-        /// <value>
-        /// The minimum payment.
-        /// </value>
-        public decimal MinPayment { get; set; }
-    }
-
-    /// <summary>
-    /// 
-    /// </summary>
-    public class FieldValueConverter : JsonConverter
-    {
-        /// <summary>
-        /// Determines whether this instance can convert the specified object type.
-        /// </summary>
-        /// <param name="objectType">Type of the object.</param>
-        /// <returns>
-        ///   <c>true</c> if this instance can convert the specified object type; otherwise, <c>false</c>.
-        /// </returns>
-        public override bool CanConvert( Type objectType )
-        {
-            return objectType.IsAssignableFrom( typeof( string ) );
-        }
-
-        /// <summary>
-        /// Reads the JSON representation of the object.
-        /// </summary>
-        /// <param name="reader">The <see cref="T:Newtonsoft.Json.JsonReader" /> to read from.</param>
-        /// <param name="objectType">Type of the object.</param>
-        /// <param name="existingValue">The existing value of object being read.</param>
-        /// <param name="serializer">The calling serializer.</param>
-        /// <returns>
-        /// The object value.
-        /// </returns>
-        public override object ReadJson( JsonReader reader, Type objectType, object existingValue, JsonSerializer serializer )
-        {
-            if ( reader.TokenType == JsonToken.Null )
-            {
-                return null;
-            }
-
-            FieldValueObject fieldValueObject = new FieldValueObject();
-
-            try
-            {
-                reader.Read();
-                while ( reader.TokenType == JsonToken.PropertyName )
-                {
-                    string str = reader.Value.ToString();
-                    if ( string.Equals( str, "FieldSource", StringComparison.OrdinalIgnoreCase ) )
-                    {
-                        reader.Read();
-                        fieldValueObject.FieldSource = (RegistrationFieldSource)serializer.Deserialize( reader, typeof( RegistrationFieldSource ) );
-                    }
-                    else if ( string.Equals( str, "PersonFieldType", StringComparison.OrdinalIgnoreCase ) )
-                    {
-                        reader.Read();
-                        fieldValueObject.PersonFieldType = (RegistrationPersonFieldType)serializer.Deserialize( reader, typeof( RegistrationPersonFieldType ) );
-                    }
-                    else if ( string.Equals( str, "FieldValue", StringComparison.OrdinalIgnoreCase ) )
-                    {
-                        reader.Read();
-                        fieldValueObject.FieldValue = serializer.Deserialize( reader, fieldValueObject.FieldValueType );
-                    }
-                    reader.Read();
-                }
-            }
-            catch { }
-
-            return fieldValueObject;
-        }
-
-        /// <summary>
-        /// Writes the JSON representation of the object.
-        /// </summary>
-        /// <param name="writer">The <see cref="T:Newtonsoft.Json.JsonWriter" /> to write to.</param>
-        /// <param name="value">The value.</param>
-        /// <param name="serializer">The calling serializer.</param>
-        public override void WriteJson( JsonWriter writer, object value, JsonSerializer serializer )
-        {
-            var fieldValueObject = value as FieldValueObject;
-            if ( fieldValueObject != null )
-            {
-                DefaultContractResolver contractResolver = serializer.ContractResolver as DefaultContractResolver;
-                writer.WriteStartObject();
-                
-                writer.WritePropertyName( ( contractResolver != null ? contractResolver.GetResolvedPropertyName( "FieldSource" ) : "FieldSource" ) );
-                serializer.Serialize( writer, fieldValueObject.FieldSource );
-
-                writer.WritePropertyName( ( contractResolver != null ? contractResolver.GetResolvedPropertyName( "PersonFieldType" ) : "PersonFieldType" ) );
-                serializer.Serialize( writer, fieldValueObject.PersonFieldType );
-
-                writer.WritePropertyName( ( contractResolver != null ? contractResolver.GetResolvedPropertyName( "FieldValue" ) : "FieldValue" ) );
-                serializer.Serialize( writer, fieldValueObject.FieldValue, fieldValueObject.FieldValueType );
-
-                writer.WriteEndObject();
-            }
-            else
-            {
-                serializer.Serialize( writer, value );
-            }
-        }
-    }
-
-    /// <summary>
-    /// 
-    /// </summary>
-    public enum RegistrationCostSummaryType
-    {
-        /// <summary>
-        /// a cost
-        /// 
-        /// </summary>
-        Cost,
-
-        /// <summary>
-        /// a fee
-        /// </summary>
-        Fee,
-
-        /// <summary>
-        /// The discount
-        /// </summary>
-        Discount,
-
-        /// <summary>
-        /// The total
-        /// </summary>
-        Total
-    }
-
-    #endregion
-
-}+﻿// <copyright>
+// Copyright by the Spark Development Network
+//
+// Licensed under the Rock Community License (the "License");
+// you may not use this file except in compliance with the License.
+// You may obtain a copy of the License at
+//
+// http://www.rockrms.com/license
+//
+// Unless required by applicable law or agreed to in writing, software
+// distributed under the License is distributed on an "AS IS" BASIS,
+// WITHOUT WARRANTIES OR CONDITIONS OF ANY KIND, either express or implied.
+// See the License for the specific language governing permissions and
+// limitations under the License.
+// </copyright>
+//
+using System;
+using System.Collections.Generic;
+using System.Collections.ObjectModel;
+using System.ComponentModel.DataAnnotations;
+using System.ComponentModel.DataAnnotations.Schema;
+using System.Data.Entity.ModelConfiguration;
+using System.Linq;
+using System.Runtime.Serialization;
+using System.Text;
+using Newtonsoft.Json;
+using Newtonsoft.Json.Linq;
+using Newtonsoft.Json.Serialization;
+using Rock.Data;
+using Rock.Security;
+using Rock.Web.Cache;
+
+namespace Rock.Model
+{
+    /// <summary>
+    /// The person doing the registration. For example, Dad signing his kids up for camp. Dad is the Registration person and the kids would be Registrants
+    /// </summary>
+    [RockDomain( "Event" )]
+    [Table( "Registration" )]
+    [DataContract]
+    public partial class Registration : Model<Registration>
+    {
+
+        #region Entity Properties
+
+        /// <summary>
+        /// Gets or sets the registration instance identifier.
+        /// </summary>
+        /// <value>
+        /// The registration instance identifier.
+        /// </value>
+        [Required]
+        [DataMember]
+        [IgnoreCanDelete]
+        public int RegistrationInstanceId { get; set; }
+
+        /// <summary>
+        /// Gets or sets the person alias identifier.
+        /// </summary>
+        /// <value>
+        /// The person alias identifier.
+        /// </value>
+        [DataMember]
+        public int? PersonAliasId { get; set; }
+
+        /// <summary>
+        /// Gets or sets the first name.
+        /// </summary>
+        /// <value>
+        /// The first name.
+        /// </value>
+        [MaxLength( 50 )]
+        [DataMember]
+        public string FirstName { get; set; }
+
+        /// <summary>
+        /// Gets or sets the last name.
+        /// </summary>
+        /// <value>
+        /// The last name.
+        /// </value>
+        [MaxLength( 50 )]
+        [DataMember]
+        public string LastName { get; set; }
+
+        /// <summary>
+        /// Gets or sets the confirmation email.
+        /// </summary>
+        /// <value>
+        /// The confirmation email.
+        /// </value>
+        [MaxLength( 75 )]
+        [DataMember]
+        public string ConfirmationEmail { get; set; }
+
+        /// <summary>
+        /// Gets or sets the code.
+        /// </summary>
+        /// <value>
+        /// The code.
+        /// </value>
+        [MaxLength( 100 )]
+        public string DiscountCode { get; set; }
+
+        /// <summary>
+        /// Gets or sets the discount percentage.
+        /// </summary>
+        /// <value>
+        /// The discount percentage.
+        /// </value>
+        [DataMember]
+        public decimal DiscountPercentage { get; set; }
+
+        /// <summary>
+        /// Gets or sets the discount amount.
+        /// </summary>
+        /// <value>
+        /// The discount amount.
+        /// </value>
+        [DataMember]
+        public decimal DiscountAmount { get; set; }
+
+        /// <summary>
+        /// Gets or sets the group identifier.
+        /// </summary>
+        /// <value>
+        /// The group identifier.
+        /// </value>
+        [DataMember]
+        public int? GroupId { get; set; }
+
+        /// <summary>
+        /// Gets or sets a value indicating whether this instance is temporary.
+        /// </summary>
+        /// <value>
+        ///   <c>true</c> if this instance is temporary; otherwise, <c>false</c>.
+        /// </value>
+        public bool IsTemporary { get; set; }
+
+        /// <summary>
+        /// Gets or sets the last payment reminder date time.
+        /// </summary>
+        /// <value>
+        /// The last payment reminder date time.
+        /// </value>
+        [DataMember]
+        public DateTime? LastPaymentReminderDateTime
+        {
+            get
+            {
+                return _lastPaymentReminderDateTime.HasValue ? _lastPaymentReminderDateTime : this.CreatedDateTime;
+            }
+            set
+            {
+                _lastPaymentReminderDateTime = value;
+            }
+        }
+        private DateTime? _lastPaymentReminderDateTime;
+
+        #endregion
+
+        #region Virtual Properties
+
+        /// <summary>
+        /// Gets or sets the registration instance.
+        /// </summary>
+        /// <value>
+        /// The registration instance.
+        /// </value>
+        [DataMember]
+        public virtual RegistrationInstance RegistrationInstance { get; set; }
+
+        /// <summary>
+        /// Gets or sets the person alias.
+        /// </summary>
+        /// <value>
+        /// The person alias.
+        /// </value>
+        [LavaInclude]
+        public virtual PersonAlias PersonAlias { get; set; }
+
+        /// <summary>
+        /// Gets or sets the group.
+        /// </summary>
+        /// <value>
+        /// The group.
+        /// </value>
+        [LavaInclude]
+        public virtual Group Group { get; set; }
+
+        /// <summary>
+        /// Gets the person identifier.
+        /// </summary>
+        /// <value>
+        /// The person identifier.
+        /// </value>
+        [NotMapped]
+        public virtual int? PersonId
+        {
+            get { return PersonAlias != null ? PersonAlias.PersonId : ( int? ) null; }
+        }
+
+        /// <summary>
+        /// Gets or sets the registrants.
+        /// </summary>
+        /// <value>
+        /// The registrants.
+        /// </value>
+        [DataMember]
+        public virtual ICollection<RegistrationRegistrant> Registrants
+        {
+            get { return _registrants ?? ( _registrants = new Collection<RegistrationRegistrant>() ); }
+            set { _registrants = value; }
+        }
+        private ICollection<RegistrationRegistrant> _registrants;
+
+        /// <summary>
+        /// Gets the total cost.
+        /// </summary>
+        /// <value>
+        /// The total cost.
+        /// </value>
+        [NotMapped]
+        [LavaInclude]
+        public virtual decimal TotalCost
+        {
+            get
+            {
+                if ( Registrants != null )
+                {
+                    return Registrants.Sum( r => r.TotalCost );
+                }
+
+                return 0.0M;
+            }
+        }
+
+        /// <summary>
+        /// Gets the discounted cost.
+        /// </summary>
+        /// <value>
+        /// The discounted cost.
+        /// </value>
+        [NotMapped]
+        [LavaInclude]
+        public virtual decimal DiscountedCost
+        {
+            get
+            {
+                var discountedCost = 0.0m;
+                if ( Registrants != null )
+                {
+                    foreach ( var registrant in Registrants )
+                    {
+                        discountedCost += registrant.DiscountedCost( DiscountPercentage, DiscountAmount );
+                    }
+                }
+                return discountedCost;
+            }
+        }
+        /// <summary>
+        /// Gets the total paid.
+        /// </summary>
+        /// <value>
+        /// The total paid.
+        /// </value>
+        [NotMapped]
+        [LavaInclude]
+        public virtual decimal TotalPaid
+        {
+            get
+            {
+                return this.GetTotalPaid();
+            }
+        }
+
+        /// <summary>
+        /// Gets the balance due.
+        /// </summary>
+        /// <value>
+        /// The balance due.
+        /// </value>
+        [NotMapped]
+        [LavaInclude]
+        public virtual decimal BalanceDue
+        {
+            get
+            {
+                return DiscountedCost - TotalPaid;
+            }
+        }
+
+        /// <summary>
+        /// Gets the payments.
+        /// </summary>
+        /// <value>
+        /// The payments.
+        /// </value>
+        [NotMapped]
+        [LavaInclude]
+        public virtual IQueryable<FinancialTransactionDetail> Payments
+        {
+            get
+            {
+                return this.GetPayments();
+            }
+        }
+
+        #endregion
+
+        #region Methods
+
+        /// <summary>
+        /// Gets a summary of the registration
+        /// </summary>
+        /// <param name="registrationInstance">The registration instance.</param>
+        /// <returns></returns>
+        public string GetSummary( RegistrationInstance registrationInstance = null )
+        {
+            var result = new StringBuilder();
+            result.Append( "Event registration payment" );
+
+            var instance = registrationInstance ?? RegistrationInstance;
+            if ( instance != null )
+            {
+                result.AppendFormat( " for {0} [ID:{1}]", instance.Name, instance.Id );
+                if ( instance.RegistrationTemplate != null )
+                {
+                    result.AppendFormat( " (Template: {0} [ID:{1}])", instance.RegistrationTemplate.Name, instance.RegistrationTemplate.Id );
+                }
+            }
+
+            string registrationPerson = PersonAlias != null && PersonAlias.Person != null ?
+                PersonAlias.Person.FullName :
+                string.Format( "{0} {1}", FirstName, LastName );
+            result.AppendFormat( @".
+Registration By: {0} Total Cost/Fees:{1}
+", registrationPerson, DiscountedCost.FormatAsCurrency() );
+
+            var registrantPersons = new List<string>();
+            if ( Registrants != null )
+            {
+                foreach ( var registrant in Registrants.Where( r => r.PersonAlias != null && r.PersonAlias.Person != null ) )
+                {
+                    registrantPersons.Add( string.Format( "{0} Cost/Fees:{1}",
+                        registrant.PersonAlias.Person.FullName,
+                        registrant.DiscountedCost( DiscountPercentage, DiscountAmount ).FormatAsCurrency() ) );
+                }
+            }
+            result.AppendFormat( "Registrants: {0}", registrantPersons.AsDelimited( ", " ) );
+
+            return result.ToString();
+        }
+
+        /// <summary>
+        /// Saves the person notes and history.
+        /// </summary>
+        /// <param name="registrationPerson">The person that created the registration</param>
+        /// <param name="currentPersonAliasId">The current person alias identifier.</param>
+        /// <param name="previousRegistrantPersonIds">The person ids that have already registered prior to this registration</param>
+        public void SavePersonNotesAndHistory( Person registrationPerson, int? currentPersonAliasId, List<int> previousRegistrantPersonIds )
+        {
+            SavePersonNotesAndHistory( registrationPerson.FirstName, registrationPerson.LastName, currentPersonAliasId, previousRegistrantPersonIds );
+        }
+
+        /// <summary>
+        /// Saves the person notes and history.
+        /// </summary>
+        /// <param name="registrationPersonFirstName">First name of the registration person.</param>
+        /// <param name="registrationPersonLastName">Last name of the registration person.</param>
+        /// <param name="currentPersonAliasId">The current person alias identifier.</param>
+        /// <param name="previousRegistrantPersonIds">The previous registrant person ids.</param>
+        public void SavePersonNotesAndHistory( string registrationPersonFirstName, string registrationPersonLastName, int? currentPersonAliasId, List<int> previousRegistrantPersonIds )
+        {
+            // Setup Note settings
+            Registration registration = this;
+            NoteTypeCache noteType = null;
+            using ( RockContext rockContext = new RockContext() )
+            {
+                RegistrationInstance registrationInstance = registration.RegistrationInstance ?? new RegistrationInstanceService( rockContext ).Get( registration.RegistrationInstanceId );
+                RegistrationTemplate registrationTemplate = registrationInstance.RegistrationTemplate ?? new RegistrationTemplateService( rockContext ).Get( registrationInstance.RegistrationTemplateId );
+
+                if ( registrationTemplate != null && registrationTemplate.AddPersonNote )
+                {
+                    noteType = NoteTypeCache.Get( Rock.SystemGuid.NoteType.PERSON_EVENT_REGISTRATION.AsGuid() );
+                    if ( noteType != null )
+                    {
+                        var noteService = new NoteService( rockContext );
+                        var personAliasService = new PersonAliasService( rockContext );
+
+                        Person registrar = null;
+                        if ( registration.PersonAliasId.HasValue )
+                        {
+                            registrar = personAliasService.GetPerson( registration.PersonAliasId.Value );
+                        }
+
+                        var registrantNames = new List<string>();
+
+                        // Get each registrant
+                        foreach ( var registrantPersonAliasId in registration.Registrants
+                            .Where( r => r.PersonAliasId.HasValue )
+                            .Select( r => r.PersonAliasId.Value )
+                            .ToList() )
+                        {
+                            var registrantPerson = personAliasService.GetPerson( registrantPersonAliasId );
+                            if ( registrantPerson != null && ( previousRegistrantPersonIds == null || !previousRegistrantPersonIds.Contains( registrantPerson.Id ) ) )
+                            {
+                                var noteText = new StringBuilder();
+                                noteText.AppendFormat( "Registered for {0}", registrationInstance.Name );
+
+                                string registrarFullName = string.Empty;
+
+                                if ( registrar != null && registrar.Id != registrantPerson.Id )
+                                {
+                                    registrarFullName = string.Format( " by {0}", registrar.FullName );
+                                    registrantNames.Add( registrantPerson.FullName );
+                                }
+
+                                if ( registrar != null && ( registrationPersonFirstName != registrar.NickName || registrationPersonLastName != registrar.LastName ) )
+                                {
+                                    registrarFullName = string.Format( " by {0}", registrationPersonFirstName + " " + registrationPersonLastName );
+                                }
+
+                                noteText.Append( registrarFullName );
+
+                                if ( noteText.Length > 0 )
+                                {
+                                    var note = new Note();
+                                    note.NoteTypeId = noteType.Id;
+                                    note.IsSystem = false;
+                                    note.IsAlert = false;
+                                    note.IsPrivateNote = false;
+                                    note.EntityId = registrantPerson.Id;
+                                    note.Caption = string.Empty;
+                                    note.Text = noteText.ToString();
+                                    if ( registrar == null )
+                                    {
+                                        note.CreatedByPersonAliasId = currentPersonAliasId;
+                                    }
+                                    else
+                                    {
+                                        note.CreatedByPersonAliasId = registrar.PrimaryAliasId;
+                                    }
+                                    noteService.Add( note );
+                                }
+
+                                var changes = new History.HistoryChangeList();
+                                changes.AddChange( History.HistoryVerb.Registered, History.HistoryChangeType.Record, null );
+                                HistoryService.SaveChanges(
+                                    rockContext,
+                                    typeof( Person ),
+                                    Rock.SystemGuid.Category.HISTORY_PERSON_REGISTRATION.AsGuid(),
+                                    registrantPerson.Id,
+                                    changes,
+                                    registrationInstance.Name,
+                                    typeof( Registration ),
+                                    registration.Id,
+                                    false,
+                                    currentPersonAliasId );
+                            }
+                        }
+
+                        if ( registrar != null && registrantNames.Any() )
+                        {
+                            string namesText = string.Empty;
+                            if ( registrantNames.Count >= 2 )
+                            {
+                                int lessOne = registrantNames.Count - 1;
+                                namesText = registrantNames.Take( lessOne ).ToList().AsDelimited( ", " ) +
+                                    " and " +
+                                    registrantNames.Skip( lessOne ).Take( 1 ).First() + " ";
+                            }
+                            else
+                            {
+                                namesText = registrantNames.First() + " ";
+                            }
+
+                            var note = new Note();
+                            note.NoteTypeId = noteType.Id;
+                            note.IsSystem = false;
+                            note.IsAlert = false;
+                            note.IsPrivateNote = false;
+                            note.EntityId = registrar.Id;
+                            note.Caption = string.Empty;
+                            note.Text = string.Format( "Registered {0} for {1}", namesText, registrationInstance.Name );
+                            noteService.Add( note );
+
+                            var changes = new History.HistoryChangeList();
+                            changes.AddChange( History.HistoryVerb.Registered, History.HistoryChangeType.Record, namesText );
+
+                            HistoryService.SaveChanges(
+                                rockContext,
+                                typeof( Person ),
+                                Rock.SystemGuid.Category.HISTORY_PERSON_REGISTRATION.AsGuid(),
+                                registrar.Id,
+                                changes,
+                                registrationInstance.Name,
+                                typeof( Registration ),
+                                registration.Id,
+                                false,
+                                currentPersonAliasId );
+                        }
+
+                        rockContext.SaveChanges();
+                    }
+                }
+            }
+        }
+
+        /// <summary>
+        /// Returns a <see cref="System.String" /> that represents this instance.
+        /// </summary>
+        /// <returns>
+        /// A <see cref="System.String" /> that represents this instance.
+        /// </returns>
+        public override string ToString()
+        {
+            if ( PersonAlias != null && PersonAlias.Person != null )
+            {
+                return PersonAlias.Person.FullName;
+            }
+
+            string personName = string.Format( "{0} {1}", FirstName, LastName );
+            return string.IsNullOrWhiteSpace( personName ) ? "Registration" : personName.Trim();
+
+        }
+
+        /// <summary>
+        /// A parent authority.  If a user is not specifically allowed or denied access to
+        /// this object, Rock will check the default authorization on the current type, and
+        /// then the authorization on the Rock.Security.GlobalDefault entity
+        /// </summary>
+        public override ISecured ParentAuthority
+        {
+            get
+            {
+                return RegistrationInstance != null ? RegistrationInstance : base.ParentAuthority;
+            }
+        }
+        #endregion
+
+    }
+
+    #region Entity Configuration
+
+    /// <summary>
+    /// Configuration class.
+    /// </summary>
+    public partial class RegistrationConfiguration : EntityTypeConfiguration<Registration>
+    {
+        /// <summary>
+        /// Initializes a new instance of the <see cref="RegistrationConfiguration"/> class.
+        /// </summary>
+        public RegistrationConfiguration()
+        {
+            this.HasRequired( r => r.RegistrationInstance ).WithMany( t => t.Registrations ).HasForeignKey( r => r.RegistrationInstanceId ).WillCascadeOnDelete( false );
+            this.HasOptional( r => r.PersonAlias ).WithMany().HasForeignKey( r => r.PersonAliasId ).WillCascadeOnDelete( false );
+            this.HasOptional( r => r.Group ).WithMany().HasForeignKey( r => r.GroupId ).WillCascadeOnDelete( false );
+        }
+    }
+
+    #endregion
+
+    #region Extension Methods
+
+    /// <summary>
+    /// Extension method class for Registration
+    /// </summary>
+    public static partial class RegistrationExtensionMethods
+    {
+        /// <summary>
+        /// Gets the payments.
+        /// </summary>
+        /// <param name="registration">The registration.</param>
+        /// <param name="rockContext">The rock context.</param>
+        /// <returns></returns>
+        public static IQueryable<FinancialTransactionDetail> GetPayments( this Registration registration, RockContext rockContext = null )
+        {
+            rockContext = rockContext ?? new RockContext();
+            return new RegistrationService( rockContext ).GetPayments( registration != null ? registration.Id : 0 );
+        }
+
+        /// <summary>
+        /// Gets the total paid.
+        /// </summary>
+        /// <param name="registration">The registration.</param>
+        /// <param name="rockContext">The rock context.</param>
+        /// <returns></returns>
+        public static decimal GetTotalPaid( this Registration registration, RockContext rockContext = null )
+        {
+            rockContext = rockContext ?? new RockContext();
+            return new RegistrationService( rockContext ).GetTotalPayments( registration != null ? registration.Id : 0 );
+        }
+    }
+
+    #endregion
+
+    #region Helper Classes
+
+    /// <summary>
+    /// Registration Helper Class
+    /// </summary>
+    [Serializable]
+    public class RegistrationInfo
+    {
+        /// <summary>
+        /// Gets or sets the registration identifier.
+        /// </summary>
+        /// <value>
+        /// The registration identifier.
+        /// </value>
+        public int? RegistrationId { get; set; }
+
+        /// <summary>
+        /// Gets or sets the slots available.
+        /// </summary>
+        /// <value>
+        /// The slots available.
+        /// </value>
+        public int? SlotsAvailable { get; set; }
+
+        /// <summary>
+        /// Gets or sets your first name.
+        /// </summary>
+        /// <value>
+        /// Your first name.
+        /// </value>
+        public string FirstName { get; set; }
+
+        /// <summary>
+        /// Gets or sets your last name.
+        /// </summary>
+        /// <value>
+        /// Your last name.
+        /// </value>
+        public string LastName { get; set; }
+
+        /// <summary>
+        /// Gets or sets the family unique identifier.
+        /// </summary>
+        /// <value>
+        /// The family unique identifier.
+        /// </value>
+        public Guid FamilyGuid { get; set; }
+
+        /// <summary>
+        /// Gets or sets the confirmation email.
+        /// </summary>
+        /// <value>
+        /// The confirmation email.
+        /// </value>
+        public string ConfirmationEmail { get; set; }
+
+        /// <summary>
+        /// Gets or sets the discount code.
+        /// </summary>
+        /// <value>
+        /// The discount code.
+        /// </value>
+        public string DiscountCode { get; set; }
+
+        /// <summary>
+        /// Gets or sets the discount percentage.
+        /// </summary>
+        /// <value>
+        /// The discount percentage.
+        /// </value>
+        public decimal DiscountPercentage { get; set; }
+
+        /// <summary>
+        /// Gets or sets the discount amount.
+        /// </summary>
+        /// <value>
+        /// The discount amount.
+        /// </value>
+        public decimal DiscountAmount { get; set; }
+
+        /// <summary>
+        /// Gets or sets the total cost.
+        /// </summary>
+        /// <value>
+        /// The total cost.
+        /// </value>
+        public decimal TotalCost { get; set; }
+
+        /// <summary>
+        /// Gets or sets the discounted cost.
+        /// </summary>
+        /// <value>
+        /// The discounted cost.
+        /// </value>
+        public decimal DiscountedCost { get; set; }
+
+        /// <summary>
+        /// Gets or sets the previous payment total.
+        /// </summary>
+        /// <value>
+        /// The previous payment total.
+        /// </value>
+        public decimal PreviousPaymentTotal { get; set; }
+
+        /// <summary>
+        /// Gets or sets the payment amount.
+        /// </summary>
+        /// <value>
+        /// The payment amount.
+        /// </value>
+        public decimal? PaymentAmount { get; set; }
+
+        /// <summary>
+        /// Gets or sets the registrants.
+        /// </summary>
+        /// <value>
+        /// The registrants.
+        /// </value>
+        public List<RegistrantInfo> Registrants { get; set; }
+
+        /// <summary>
+        /// Gets the registrant count.
+        /// </summary>
+        /// <value>
+        /// The registrant count.
+        /// </value>
+        public int RegistrantCount
+        {
+            get { return Registrants.Count; }
+        }
+
+        /// <summary>
+        /// Initializes a new instance of the <see cref="RegistrationInfo"/> class.
+        /// </summary>
+        public RegistrationInfo()
+        {
+            FamilyGuid = Guid.Empty;
+            Registrants = new List<RegistrantInfo>();
+        }
+
+        /// <summary>
+        /// Initializes a new instance of the <see cref="RegistrationInfo"/> class.
+        /// </summary>
+        /// <param name="person">The person.</param>
+        public RegistrationInfo( Person person )
+            : this()
+        {
+            if ( person != null )
+            {
+                FirstName = person.NickName;
+                LastName = person.LastName;
+                ConfirmationEmail = person.Email;
+            }
+        }
+
+        /// <summary>
+        /// Initializes a new instance of the <see cref="RegistrationInfo" /> class.
+        /// </summary>
+        /// <param name="registration">The registration.</param>
+        /// <param name="rockContext">The rock context.</param>
+        public RegistrationInfo( Registration registration, RockContext rockContext )
+            : this()
+        {
+            if ( registration != null )
+            {
+                RegistrationId = registration.Id;
+                if ( registration.PersonAlias != null && registration.PersonAlias.Person != null )
+                {
+                    FirstName = registration.PersonAlias.Person.NickName;
+                    LastName = registration.PersonAlias.Person.LastName;
+                    ConfirmationEmail = registration.ConfirmationEmail;
+                }
+                                
+                DiscountCode = registration.DiscountCode != null ? registration.DiscountCode.Trim() : string.Empty;
+                DiscountPercentage = registration.DiscountPercentage;
+                DiscountAmount = registration.DiscountAmount;
+                TotalCost = registration.TotalCost;
+                DiscountedCost = registration.DiscountedCost;
+                SlotsAvailable = registration.Registrants.Where( r => !r.OnWaitList ).Count();
+
+                if ( registration.PersonAlias != null && registration.PersonAlias.Person != null )
+                {
+                    var family = registration.PersonAlias.Person.GetFamily( rockContext );
+                    if ( family != null )
+                    {
+                        FamilyGuid = family.Guid;
+                    }
+                }
+
+                foreach ( var registrant in registration.Registrants )
+                {
+                    Registrants.Add( new RegistrantInfo( registrant, rockContext ) );
+                }
+            }
+        }
+
+        /// <summary>
+        /// Gets the options that should be available for additional registrants to specify the family they belong to
+        /// </summary>
+        /// <param name="template">The template.</param>
+        /// <param name="currentRegistrantIndex">Index of the current registrant.</param>
+        /// <returns></returns>
+        public Dictionary<Guid, string> GetFamilyOptions( RegistrationTemplate template, int currentRegistrantIndex )
+        {
+            // Return a dictionary of family group guid, and the formated name (i.e. "Ted & Cindy Decker" )
+            var result = new Dictionary<Guid, string>();
+
+            // Get all the registrants prior to the current registrant
+            var familyRegistrants = new Dictionary<Guid, List<RegistrantInfo>>();
+            for ( int i = 0; i < currentRegistrantIndex; i++ )
+            {
+                if ( Registrants != null && Registrants.Count > i )
+                {
+                    var registrant = Registrants[i];
+                    familyRegistrants.AddOrIgnore( registrant.FamilyGuid, new List<RegistrantInfo>() );
+                    familyRegistrants[registrant.FamilyGuid].Add( registrant );
+                }
+                else
+                {
+                    break;
+                }
+            }
+
+            // Loop through those registrants
+            foreach ( var keyVal in familyRegistrants )
+            {
+                // Find all the people and group them by same last name
+                var lastNames = new Dictionary<string, List<string>>();
+                foreach ( var registrant in keyVal.Value )
+                {
+                    string firstName = registrant.GetFirstName( template );
+                    string lastName = registrant.GetLastName( template );
+                    lastNames.AddOrIgnore( lastName, new List<string>() );
+                    lastNames[lastName].Add( firstName );
+                }
+
+                // Build a formated output for each unique last name
+                var familyNames = new List<string>();
+                foreach ( var lastName in lastNames )
+                {
+                    familyNames.Add( string.Format( "{0} {1}", lastName.Value.AsDelimited( " & " ), lastName.Key ) );
+                }
+
+                // Join each of the formated values for each unique last name for the current family
+                result.Add( keyVal.Key, familyNames.AsDelimited( " and " ) );
+            }
+
+            return result;
+        }
+
+    }
+
+    /// <summary>
+    /// Registrant Helper Class
+    /// </summary>
+    [Serializable]
+    public class RegistrantInfo
+    {
+        /// <summary>
+        /// Gets or sets the identifier.
+        /// </summary>
+        /// <value>
+        /// The identifier.
+        /// </value>
+        public int Id { get; set; }
+
+        /// <summary>
+        /// Gets or sets the unique identifier.
+        /// </summary>
+        /// <value>
+        /// The unique identifier.
+        /// </value>
+        public Guid Guid { get; set; }
+
+        /// <summary>
+        /// Gets or sets the registration identifier.
+        /// </summary>
+        /// <value>
+        /// The registration identifier.
+        /// </value>
+        public int RegistrationId { get; set; }
+
+        /// <summary>
+        /// Gets or sets the person identifier.
+        /// </summary>
+        /// <value>
+        /// The person identifier.
+        /// </value>
+        public int? PersonId { get; set; }
+
+        /// <summary>
+        /// Gets or sets the group member identifier.
+        /// </summary>
+        /// <value>
+        /// The group member identifier.
+        /// </value>
+        public int? GroupMemberId { get; set; }
+
+        /// <summary>
+        /// Gets or sets the name of the group.
+        /// </summary>
+        /// <value>
+        /// The name of the group.
+        /// </value>
+        public string GroupName { get; set; }
+
+        /// <summary>
+        /// Gets or sets the person alias unique identifier.
+        /// </summary>
+        /// <value>
+        /// The person alias unique identifier.
+        /// </value>
+        public Guid PersonAliasGuid { get; set; }
+
+        /// <summary>
+        /// Gets or sets the family unique identifier.
+        /// </summary>
+        /// <value>
+        /// The family unique identifier.
+        /// </value>
+        public Guid FamilyGuid { get; set; }
+
+        /// <summary>
+        /// Gets or sets the name of the person.
+        /// </summary>
+        /// <value>
+        /// The name of the person.
+        /// </value>
+        public string PersonName { get; set; }
+
+        /// <summary>
+        /// Gets or sets a value indicating whether [on wait list].
+        /// </summary>
+        /// <value>
+        ///   <c>true</c> if [on wait list]; otherwise, <c>false</c>.
+        /// </value>
+        public bool OnWaitList { get; set; }
+
+        /// <summary>
+        /// Gets or sets the cost.
+        /// </summary>
+        /// <value>
+        /// The cost.
+        /// </value>
+        public decimal Cost { get; set; }
+
+        /// <summary>
+        /// Gets or sets a value indicating whether [discount applies].
+        /// </summary>
+        /// <value>
+        ///   <c>true</c> if [discount applies]; otherwise, <c>false</c>.
+        /// </value>
+        public bool DiscountApplies
+        {
+            get { return _discountApplies; }
+            set { _discountApplies = value; }
+        }
+        private bool _discountApplies = true;
+
+        /// <summary>
+        /// Gets the cost with fees.
+        /// </summary>
+        /// <value>
+        /// The cost with fees.
+        /// </value>
+        public virtual decimal TotalCost
+        {
+            get
+            {
+                if ( OnWaitList )
+                {
+                    return 0.0M;
+                }
+
+                var cost = Cost;
+                if ( FeeValues != null )
+                {
+                    cost += FeeValues
+                        .Where( f => f.Value != null )
+                        .SelectMany( f => f.Value )
+                        .Sum( f => f.TotalCost );
+                }
+                return cost;
+            }
+        }
+
+        /// <summary>
+        /// Gets or sets the field values.
+        /// </summary>
+        /// <value>
+        /// The field values.
+        /// </value>
+        public Dictionary<int, FieldValueObject> FieldValues { get; set; }
+
+        /// <summary>
+        /// Gets or sets the fee values.
+        /// </summary>
+        /// <value>
+        /// The fee values.
+        /// </value>
+        public Dictionary<int, List<FeeInfo>> FeeValues { get; set; }
+
+        /// <summary>
+        /// Gets or sets the signature document Id.
+        /// </summary>
+        /// <value>
+        /// The signature document Id.
+        /// </value>
+        public int? SignatureDocumentId { get; set; }
+
+        /// <summary>
+        /// Gets or sets the signature document key.
+        /// </summary>
+        /// <value>
+        /// The signature document key.
+        /// </value>
+        public string SignatureDocumentKey { get; set; }
+
+        /// <summary>
+        /// Gets or sets the signature document last sent.
+        /// </summary>
+        /// <value>
+        /// The signature document last sent.
+        /// </value>
+        public DateTime? SignatureDocumentLastSent { get; set; }
+
+        /// <summary>
+        /// Discounteds the cost.
+        /// </summary>
+        /// <param name="discountPercent">The discount percent.</param>
+        /// <param name="discountAmount">The discount amount.</param>
+        /// <returns></returns>
+        public virtual decimal DiscountedCost( decimal discountPercent, decimal discountAmount )
+        {
+            if ( OnWaitList )
+            {
+                return 0.0M;
+            }
+
+            var discountedCost = Cost - ( DiscountApplies ? ( Cost * discountPercent ) : 0.0M );
+            discountedCost = discountedCost - ( DiscountApplies ? discountAmount : 0.0M );
+
+            return discountedCost > 0.0m ? discountedCost : 0.0m;
+        }
+
+        /// <summary>
+        /// Discounteds the cost.
+        /// </summary>
+        /// <param name="discountPercent">The discount percent.</param>
+        /// <param name="discountAmount">The discount amount.</param>
+        /// <returns></returns>
+        public virtual decimal DiscountedTotalCost( decimal discountPercent, decimal discountAmount )
+        {
+            if ( OnWaitList )
+            {
+                return 0.0M;
+            }
+
+            var discountedCost = Cost - ( DiscountApplies ? ( Cost * discountPercent ) : 0.0M );
+            if ( FeeValues != null )
+            {
+                foreach ( var fee in FeeValues.SelectMany( f => f.Value ) )
+                {
+                    discountedCost += DiscountApplies ? fee.DiscountedCost( discountPercent ) : fee.TotalCost;
+                }
+            }
+            discountedCost = discountedCost - ( DiscountApplies ? discountAmount : 0.0M );
+
+            return discountedCost > 0.0m ? discountedCost : 0.0m;
+        }
+
+        /// <summary>
+        /// Initializes a new instance of the <see cref="RegistrantInfo"/> class.
+        /// </summary>
+        public RegistrantInfo()
+        {
+            Guid = Guid.NewGuid();
+            PersonAliasGuid = Guid.Empty;
+            PersonId = null;
+            GroupMemberId = null;
+            GroupName = string.Empty;
+            FamilyGuid = Guid.Empty;
+            FieldValues = new Dictionary<int, FieldValueObject>();
+            FeeValues = new Dictionary<int, List<FeeInfo>>();
+            OnWaitList = false;
+            DiscountApplies = true;
+        }
+
+        /// <summary>
+        /// Initializes a new instance of the <see cref="RegistrantInfo" /> class.
+        /// </summary>
+        /// <param name="registrationInstance">The registration instance.</param>
+        /// <param name="person">The person.</param>
+        public RegistrantInfo( RegistrationInstance registrationInstance, Person person )
+            : this()
+        {
+            if ( person != null )
+            {
+                PersonId = person.Id;
+
+                using ( var rockContext = new RockContext() )
+                {
+                    PersonName = person.FullName;
+                    var family = person.GetFamily( rockContext );
+
+                    if ( registrationInstance != null &&
+                        registrationInstance.RegistrationTemplate != null )
+                    {
+                        var templateFields = registrationInstance.RegistrationTemplate.Forms
+                            .SelectMany( f => f.Fields )
+                            .Where( f => !f.IsInternal && f.ShowCurrentValue );
+
+                        foreach ( var field in templateFields )
+                        {
+                            object dbValue = GetRegistrantValue( null, person, family, field, rockContext );
+                            if ( dbValue != null )
+                            {
+                                FieldValues.Add( field.Id, new FieldValueObject( field, dbValue ) );
+                            }
+                        }
+                    }
+                }
+            }
+        }
+
+        /// <summary>
+        /// Initializes a new instance of the <see cref="RegistrantInfo" /> class.
+        /// </summary>
+        /// <param name="registrant">The registrant.</param>
+        /// <param name="rockContext">The rock context.</param>
+        public RegistrantInfo( RegistrationRegistrant registrant, RockContext rockContext )
+            : this()
+        {
+            if ( registrant != null )
+            {
+                Id = registrant.Id;
+                Guid = registrant.Guid;
+                GroupMemberId = registrant.GroupMemberId;
+                GroupName = registrant.GroupMember != null && registrant.GroupMember.Group != null ?
+                    registrant.GroupMember.Group.Name : string.Empty;
+                RegistrationId = registrant.RegistrationId;
+                Cost = registrant.Cost;
+                DiscountApplies = registrant.DiscountApplies;
+                OnWaitList = registrant.OnWaitList;
+
+                Person person = null;
+                Group family = null;
+
+                if ( registrant.PersonAlias != null )
+                {
+                    PersonId = registrant.PersonAlias.PersonId;
+                    PersonAliasGuid = registrant.PersonAlias.Guid;
+                    person = registrant.PersonAlias.Person;
+
+                    if ( person != null )
+                    {
+                        PersonName = person.FullName;
+                        family = person.GetFamily( rockContext );
+                        if ( family != null )
+                        {
+                            FamilyGuid = family.Guid;
+                        }
+                    }
+                }
+
+                if ( registrant.Registration != null &&
+                    registrant.Registration.RegistrationInstance != null &&
+                    registrant.Registration.RegistrationInstance.RegistrationTemplate != null )
+                {
+                    var templateFields = registrant.Registration.RegistrationInstance.RegistrationTemplate.Forms
+                        .SelectMany( f => f.Fields );
+                    foreach ( var field in templateFields )
+                    {
+                        object dbValue = GetRegistrantValue( registrant, person, family, field, rockContext );
+                        if ( dbValue != null )
+                        {
+                            FieldValues.Add( field.Id, new FieldValueObject( field, dbValue ) );
+                        }
+                    }
+
+                    foreach ( var fee in registrant.Fees )
+                    {
+                        FeeValues.AddOrIgnore( fee.RegistrationTemplateFeeId, new List<FeeInfo>() );
+                        FeeValues[fee.RegistrationTemplateFeeId].Add( new FeeInfo( fee ) );
+                    }
+                }
+            }
+        }
+
+        /// <summary>
+        /// Gets the existing value for a specific field for the given registrant.
+        /// </summary>
+        /// <param name="registrant">The registrant.</param>
+        /// <param name="person">The person.</param>
+        /// <param name="family">The family.</param>
+        /// <param name="field">The field.</param>
+        /// <param name="rockContext">The rock context.</param>
+        /// <returns></returns>
+        public object GetRegistrantValue( RegistrationRegistrant registrant, Person person, Group family,
+            RegistrationTemplateFormField field, RockContext rockContext )
+        {
+            if ( field.FieldSource == RegistrationFieldSource.PersonField )
+            {
+                if ( person != null )
+                {
+                    DefinedValueCache dvPhone = null;
+
+                    switch ( field.PersonFieldType )
+                    {
+                        case RegistrationPersonFieldType.FirstName: return person.NickName;
+                        case RegistrationPersonFieldType.MiddleName: return person.MiddleName;
+                        case RegistrationPersonFieldType.LastName: return person.LastName;
+                        case RegistrationPersonFieldType.Campus:
+                            {
+                                if ( family != null )
+                                {
+                                    return family.CampusId;
+                                }
+                                break;
+                            }
+                        case RegistrationPersonFieldType.Address:
+                            {
+                                var location = person.GetHomeLocation( rockContext );
+                                if ( location != null )
+                                {
+                                    return location.Clone();
+                                }
+                                break;
+                            }
+                        case RegistrationPersonFieldType.Email: return person.Email;
+                        case RegistrationPersonFieldType.Birthdate: return person.BirthDate;
+                        case RegistrationPersonFieldType.Grade: return person.GraduationYear;
+                        case RegistrationPersonFieldType.Gender: return person.Gender;
+                        case RegistrationPersonFieldType.MaritalStatus: return person.MaritalStatusValueId;
+                        case RegistrationPersonFieldType.AnniversaryDate: return person.AnniversaryDate;
+                        case RegistrationPersonFieldType.MobilePhone:
+                            {
+                                dvPhone = DefinedValueCache.Get( Rock.SystemGuid.DefinedValue.PERSON_PHONE_TYPE_MOBILE );
+                                break;
+                            }
+                        case RegistrationPersonFieldType.HomePhone:
+                            {
+                                dvPhone = DefinedValueCache.Get( Rock.SystemGuid.DefinedValue.PERSON_PHONE_TYPE_HOME );
+                                break;
+                            }
+                        case RegistrationPersonFieldType.WorkPhone:
+                            {
+                                dvPhone = DefinedValueCache.Get( Rock.SystemGuid.DefinedValue.PERSON_PHONE_TYPE_WORK );
+                                break;
+                            }
+                        case RegistrationPersonFieldType.ConnectionStatus: return person.ConnectionStatusValueId;
+                    }
+
+                    if ( dvPhone != null )
+                    {
+                        var phoneNumber = new PersonService( rockContext ).GetPhoneNumber( person, dvPhone );
+                        if ( phoneNumber != null )
+                        {
+                            return phoneNumber.Clone();
+                        }
+                    }
+                }
+            }
+            else
+            {
+                var attribute = AttributeCache.Get( field.AttributeId ?? 0 );
+                if ( attribute != null )
+                {
+                    switch ( field.FieldSource )
+                    {
+                        case RegistrationFieldSource.PersonAttribute:
+                            {
+                                if ( person != null )
+                                {
+                                    if ( person.Attributes == null )
+                                    {
+                                        person.LoadAttributes();
+                                    }
+                                    return person.GetAttributeValue( attribute.Key );
+                                }
+                                break;
+                            }
+
+                        case RegistrationFieldSource.GroupMemberAttribute:
+                            {
+                                if ( registrant != null && registrant.GroupMember != null )
+                                {
+                                    if ( registrant.GroupMember.Attributes == null )
+                                    {
+                                        registrant.GroupMember.LoadAttributes();
+                                    }
+                                    return registrant.GroupMember.GetAttributeValue( attribute.Key );
+                                }
+                                break;
+                            }
+
+                        case RegistrationFieldSource.RegistrationAttribute:
+                            {
+                                if ( registrant != null )
+                                {
+                                    if ( registrant.Attributes == null )
+                                    {
+                                        registrant.LoadAttributes();
+                                    }
+                                    return registrant.GetAttributeValue( attribute.Key );
+                                }
+                                break;
+                            }
+                    }
+                }
+            }
+
+            return null;
+        }
+
+        /// <summary>
+        /// Gets the first name.
+        /// </summary>
+        /// <param name="template">The template.</param>
+        /// <returns></returns>
+        public string GetFirstName( RegistrationTemplate template )
+        {
+            object value = GetPersonFieldValue( template, RegistrationPersonFieldType.FirstName );
+            return value != null ? value.ToString() : string.Empty;
+        }
+
+        /// <summary>
+        /// Gets the last name.
+        /// </summary>
+        /// <param name="template">The template.</param>
+        /// <returns></returns>
+        public string GetLastName( RegistrationTemplate template )
+        {
+            object value = GetPersonFieldValue( template, RegistrationPersonFieldType.LastName );
+            return value != null ? value.ToString() : string.Empty;
+        }
+
+        /// <summary>
+        /// Gets the email.
+        /// </summary>
+        /// <param name="template">The template.</param>
+        /// <returns></returns>
+        public string GetEmail( RegistrationTemplate template )
+        {
+            object value = GetPersonFieldValue( template, RegistrationPersonFieldType.Email );
+            return value != null ? value.ToString() : string.Empty;
+        }
+
+        /// <summary>
+        /// Gets a person field value.
+        /// </summary>
+        /// <param name="template">The template.</param>
+        /// <param name="personFieldType">Type of the person field.</param>
+        /// <returns></returns>
+        public object GetPersonFieldValue( RegistrationTemplate template, RegistrationPersonFieldType personFieldType )
+        {
+            if ( template != null && template.Forms != null )
+            {
+                var fieldId = template.Forms
+                    .SelectMany( t => t.Fields
+                        .Where( f =>
+                            f.FieldSource == RegistrationFieldSource.PersonField &&
+                            f.PersonFieldType == personFieldType )
+                        .Select( f => f.Id ) )
+                    .FirstOrDefault();
+
+                return FieldValues.ContainsKey( fieldId ) ? FieldValues[fieldId].FieldValue : null;
+            }
+
+            return null;
+        }
+
+    }
+
+    /// <summary>
+    /// 
+    /// </summary>
+    [Serializable]
+    [Newtonsoft.Json.JsonConverter( typeof( FieldValueConverter ) )]
+    public class FieldValueObject
+    {
+        /// <summary>
+        /// Gets or sets the field source.
+        /// </summary>
+        /// <value>
+        /// The field source.
+        /// </value>
+        public RegistrationFieldSource FieldSource { get; set; }
+
+        /// <summary>
+        /// Gets or sets the type of the person field.
+        /// </summary>
+        /// <value>
+        /// The type of the person field.
+        /// </value>
+        public RegistrationPersonFieldType PersonFieldType { get; set; }
+
+        /// <summary>
+        /// Gets or sets the field value.
+        /// </summary>
+        /// <value>
+        /// The field value.
+        /// </value>
+        public object FieldValue { get; set; }
+
+        /// <summary>
+        /// Gets the type of the field value.
+        /// </summary>
+        /// <value>
+        /// The type of the field value.
+        /// </value>
+        public Type FieldValueType
+        {
+            get
+            {
+                Type valueType = typeof( string );
+                if ( FieldSource == RegistrationFieldSource.PersonField )
+                {
+                    switch ( PersonFieldType )
+                    {
+                        case RegistrationPersonFieldType.Campus:
+                        case RegistrationPersonFieldType.MaritalStatus:
+                        case RegistrationPersonFieldType.Grade:
+                        case RegistrationPersonFieldType.ConnectionStatus:
+                                return typeof( int? );
+
+                        case RegistrationPersonFieldType.Address:
+                                return typeof( Location );
+
+                        case RegistrationPersonFieldType.Birthdate:
+                                return typeof( DateTime? );
+
+                        case RegistrationPersonFieldType.Gender:
+                                return  typeof( Gender );
+
+                        case RegistrationPersonFieldType.MobilePhone:
+                        case RegistrationPersonFieldType.HomePhone:
+                        case RegistrationPersonFieldType.WorkPhone:
+                                return typeof( PhoneNumber );
+                    }
+                }
+                return typeof( string );
+            }
+        }
+        /// <summary>
+        /// Initializes a new instance of the <see cref="FieldValueObject"/> class.
+        /// </summary>
+        public FieldValueObject()
+        {
+
+        }
+
+        /// <summary>
+        /// Initializes a new instance of the <see cref="FieldValueObject"/> class.
+        /// </summary>
+        /// <param name="field">The field.</param>
+        /// <param name="fieldValue">The field value.</param>
+        public FieldValueObject( RegistrationTemplateFormField field, object fieldValue)
+        {
+            FieldSource = field.FieldSource;
+            PersonFieldType = field.PersonFieldType;
+            FieldValue = fieldValue;
+        }
+
+        
+    }
+
+    /// <summary>
+    /// Registrant  Fee Helper Class
+    /// </summary>
+    [Serializable]
+    public class FeeInfo
+    {
+        /// <summary>
+        /// Gets or sets the option.
+        /// </summary>
+        /// <value>
+        /// The option.
+        /// </value>
+        public string Option { get; set; }
+
+        /// <summary>
+        /// Gets or sets the quantity.
+        /// </summary>
+        /// <value>
+        /// The quantity.
+        /// </value>
+        public int Quantity { get; set; }
+
+        /// <summary>
+        /// Gets or sets the cost.
+        /// </summary>
+        /// <value>
+        /// The cost.
+        /// </value>
+        public decimal Cost { get; set; }
+
+        /// <summary>
+        /// Gets or sets a value indicating whether [discount applies].
+        /// </summary>
+        /// <value>
+        ///   <c>true</c> if [discount applies]; otherwise, <c>false</c>.
+        /// </value>
+        public bool DiscountApplies { get; set; }
+
+        /// <summary>
+        /// Gets the total cost.
+        /// </summary>
+        /// <value>
+        /// The total cost.
+        /// </value>
+        public decimal TotalCost
+        {
+            get { return Cost * Quantity; }
+        }
+
+        /// <summary>
+        /// Gets or sets the previous cost.
+        /// </summary>
+        /// <value>
+        /// The previous cost.
+        /// </value>
+        public decimal PreviousCost { get; set; }
+
+        /// <summary>
+        /// Discounteds the cost.
+        /// </summary>
+        /// <param name="discountPercent">The discount percent.</param>
+        /// <returns></returns>
+        public decimal DiscountedCost( decimal discountPercent )
+        {
+            var discountedCost = TotalCost;
+
+            if ( DiscountApplies )
+            {
+                discountedCost = discountedCost - ( discountedCost * discountPercent );
+            }
+
+            return discountedCost;
+        }
+
+        /// <summary>
+        /// Initializes a new instance of the <see cref="FeeInfo"/> class.
+        /// </summary>
+        public FeeInfo()
+        {
+        }
+
+        /// <summary>
+        /// Initializes a new instance of the <see cref="FeeInfo"/> class.
+        /// </summary>
+        /// <param name="option">The option.</param>
+        /// <param name="quantity">The quantity.</param>
+        /// <param name="cost">The cost.</param>
+        public FeeInfo( string option, int quantity, decimal cost )
+            : this()
+        {
+            Option = option;
+            Quantity = quantity;
+            Cost = cost;
+        }
+
+        /// <summary>
+        /// Initializes a new instance of the <see cref="FeeInfo"/> class.
+        /// </summary>
+        /// <param name="fee">The fee.</param>
+        public FeeInfo( RegistrationRegistrantFee fee )
+            : this()
+        {
+            Option = fee.Option;
+            Quantity = fee.Quantity;
+            Cost = fee.Cost;
+            PreviousCost = fee.Cost;
+            DiscountApplies = fee.RegistrationTemplateFee != null && fee.RegistrationTemplateFee.DiscountApplies;
+        }
+
+    }
+
+    /// <summary>
+    /// Helper class for creating summary of cost/fee information to bind to summary grid
+    /// </summary>
+    public class RegistrationCostSummaryInfo
+    {
+        /// <summary>
+        /// Gets or sets the type.
+        /// </summary>
+        /// <value>
+        /// The type.
+        /// </value>
+        public RegistrationCostSummaryType Type { get; set; }
+
+        /// <summary>
+        /// Gets or sets the description.
+        /// </summary>
+        /// <value>
+        /// The description.
+        /// </value>
+        public string Description { get; set; }
+
+        /// <summary>
+        /// Gets or sets the cost.
+        /// </summary>
+        /// <value>
+        /// The cost.
+        /// </value>
+        public decimal Cost { get; set; }
+
+        /// <summary>
+        /// Gets or sets the discounted cost.
+        /// </summary>
+        /// <value>
+        /// The discounted cost.
+        /// </value>
+        public decimal DiscountedCost { get; set; }
+
+        /// <summary>
+        /// Gets or sets the minimum payment.
+        /// </summary>
+        /// <value>
+        /// The minimum payment.
+        /// </value>
+        public decimal MinPayment { get; set; }
+    }
+
+    /// <summary>
+    /// 
+    /// </summary>
+    public class FieldValueConverter : JsonConverter
+    {
+        /// <summary>
+        /// Determines whether this instance can convert the specified object type.
+        /// </summary>
+        /// <param name="objectType">Type of the object.</param>
+        /// <returns>
+        ///   <c>true</c> if this instance can convert the specified object type; otherwise, <c>false</c>.
+        /// </returns>
+        public override bool CanConvert( Type objectType )
+        {
+            return objectType.IsAssignableFrom( typeof( string ) );
+        }
+
+        /// <summary>
+        /// Reads the JSON representation of the object.
+        /// </summary>
+        /// <param name="reader">The <see cref="T:Newtonsoft.Json.JsonReader" /> to read from.</param>
+        /// <param name="objectType">Type of the object.</param>
+        /// <param name="existingValue">The existing value of object being read.</param>
+        /// <param name="serializer">The calling serializer.</param>
+        /// <returns>
+        /// The object value.
+        /// </returns>
+        public override object ReadJson( JsonReader reader, Type objectType, object existingValue, JsonSerializer serializer )
+        {
+            if ( reader.TokenType == JsonToken.Null )
+            {
+                return null;
+            }
+
+            FieldValueObject fieldValueObject = new FieldValueObject();
+
+            try
+            {
+                reader.Read();
+                while ( reader.TokenType == JsonToken.PropertyName )
+                {
+                    string str = reader.Value.ToString();
+                    if ( string.Equals( str, "FieldSource", StringComparison.OrdinalIgnoreCase ) )
+                    {
+                        reader.Read();
+                        fieldValueObject.FieldSource = (RegistrationFieldSource)serializer.Deserialize( reader, typeof( RegistrationFieldSource ) );
+                    }
+                    else if ( string.Equals( str, "PersonFieldType", StringComparison.OrdinalIgnoreCase ) )
+                    {
+                        reader.Read();
+                        fieldValueObject.PersonFieldType = (RegistrationPersonFieldType)serializer.Deserialize( reader, typeof( RegistrationPersonFieldType ) );
+                    }
+                    else if ( string.Equals( str, "FieldValue", StringComparison.OrdinalIgnoreCase ) )
+                    {
+                        reader.Read();
+                        fieldValueObject.FieldValue = serializer.Deserialize( reader, fieldValueObject.FieldValueType );
+                    }
+                    reader.Read();
+                }
+            }
+            catch { }
+
+            return fieldValueObject;
+        }
+
+        /// <summary>
+        /// Writes the JSON representation of the object.
+        /// </summary>
+        /// <param name="writer">The <see cref="T:Newtonsoft.Json.JsonWriter" /> to write to.</param>
+        /// <param name="value">The value.</param>
+        /// <param name="serializer">The calling serializer.</param>
+        public override void WriteJson( JsonWriter writer, object value, JsonSerializer serializer )
+        {
+            var fieldValueObject = value as FieldValueObject;
+            if ( fieldValueObject != null )
+            {
+                DefaultContractResolver contractResolver = serializer.ContractResolver as DefaultContractResolver;
+                writer.WriteStartObject();
+                
+                writer.WritePropertyName( ( contractResolver != null ? contractResolver.GetResolvedPropertyName( "FieldSource" ) : "FieldSource" ) );
+                serializer.Serialize( writer, fieldValueObject.FieldSource );
+
+                writer.WritePropertyName( ( contractResolver != null ? contractResolver.GetResolvedPropertyName( "PersonFieldType" ) : "PersonFieldType" ) );
+                serializer.Serialize( writer, fieldValueObject.PersonFieldType );
+
+                writer.WritePropertyName( ( contractResolver != null ? contractResolver.GetResolvedPropertyName( "FieldValue" ) : "FieldValue" ) );
+                serializer.Serialize( writer, fieldValueObject.FieldValue, fieldValueObject.FieldValueType );
+
+                writer.WriteEndObject();
+            }
+            else
+            {
+                serializer.Serialize( writer, value );
+            }
+        }
+    }
+
+    /// <summary>
+    /// 
+    /// </summary>
+    public enum RegistrationCostSummaryType
+    {
+        /// <summary>
+        /// a cost
+        /// 
+        /// </summary>
+        Cost,
+
+        /// <summary>
+        /// a fee
+        /// </summary>
+        Fee,
+
+        /// <summary>
+        /// The discount
+        /// </summary>
+        Discount,
+
+        /// <summary>
+        /// The total
+        /// </summary>
+        Total
+    }
+
+    #endregion
+
+}