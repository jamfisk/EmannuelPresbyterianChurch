--- conflicted
+++ resolved
@@ -20,12 +20,8 @@
 using System.Linq;
 
 using Rock.Data;
-<<<<<<< HEAD
-using Rock.Web.Cache;
+using Rock.Cache;
 using Z.EntityFramework.Plus;
-=======
-using Rock.Cache;
->>>>>>> 90258c21
 
 namespace Rock.Model
 {
