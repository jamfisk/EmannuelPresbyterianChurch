--- conflicted
+++ resolved
@@ -19,10 +19,7 @@
     /// Block Type POCO Entity.
     /// </summary>
     [Table( "BlockType" )]
-<<<<<<< HEAD
-=======
     [DataContract( IsReference = true )]
->>>>>>> 431a2546
     public partial class BlockType : Model<BlockType>
     {
         /// <summary>
@@ -72,37 +69,10 @@
         /// <value>
         /// Collection of Blocks.
         /// </value>
-<<<<<<< HEAD
-        [NotExportable]
-        public virtual ICollection<Block> Blocks { get; set; }
-
-        /// <summary>
-        /// Gets the dto.
-        /// </summary>
-        /// <returns></returns>
-        [NotExportable]
-        public override IDto Dto
-        {
-            get { return this.ToDto(); }
-        }
-
-        /// <summary>
-        /// Static Method to return an object based on the id
-        /// </summary>
-        /// <param name="id">The id.</param>
-        /// <returns></returns>
-        public static BlockType Read( int id )
-        {
-            return Read<BlockType>( id );
-        }
-
-        /// <summary>
-=======
         [DataMember]
         public virtual ICollection<Block> Blocks { get; set; }
 
         /// <summary>
->>>>>>> 431a2546
         /// Returns a <see cref="System.String" /> that represents this instance.
         /// </summary>
         /// <returns>
@@ -112,10 +82,6 @@
         {
             return this.Name;
         }
-<<<<<<< HEAD
-
-=======
->>>>>>> 431a2546
     }
 
     /// <summary>
