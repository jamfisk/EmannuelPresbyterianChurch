--- conflicted
+++ resolved
@@ -66,14 +66,8 @@
                 }
 
                 // Find a good unique code for today
-<<<<<<< HEAD
-                while ( code == string.Empty ||
-                    noGood.Any( s => code.Contains(s) ) ||
-                    service.Get( RockDateTime.Today, code ).Any() )
-=======
                 string code = GenerateRandomCode( codeLength );
                 while ( noGood.Any( s => s == code ) || _todaysCodes.Any( c => c == code ) )
->>>>>>> 3e64bd44
                 {
                     code = GenerateRandomCode( codeLength );
                 }
