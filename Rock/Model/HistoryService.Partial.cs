--- conflicted
+++ resolved
@@ -19,9 +19,9 @@
 using System.Data.Entity;
 using System.Linq;
 using System.Reflection;
-
+using Rock.Cache;
 using Rock.Data;
-using Rock.Cache;
+using Rock.Web.Cache;
 
 namespace Rock.Model
 {
@@ -40,7 +40,7 @@
         /// <param name="entityId">The entity identifier.</param>
         /// <param name="secondaryEntityType">Type of the secondary entity.</param>
         /// <returns></returns>
-        public string GetTimelineHtml( string timelineLavaTemplate, EntityTypeCache primaryEntityType, int entityId, EntityTypeCache secondaryEntityType )
+        public string GetTimelineHtml( string timelineLavaTemplate, CacheEntityType primaryEntityType, int entityId, CacheEntityType secondaryEntityType )
         {
             RockContext rockContext = this.Context as RockContext;
             HistoryService historyService = new HistoryService( rockContext );
@@ -98,7 +98,7 @@
         /// <returns></returns>
         public IQueryable<IEntity> GetEntityQuery( int entityTypeId )
         {
-            EntityTypeCache entityTypeCache = EntityTypeCache.Read( entityTypeId );
+            CacheEntityType entityTypeCache = CacheEntityType.Get( entityTypeId );
 
             var rockContext = this.Context as RockContext;
 
@@ -330,7 +330,7 @@
             {
                 get
                 {
-                    return EntityTypeCache.Read( this.EntityTypeId ).FriendlyName;
+                    return CacheEntityType.Get( this.EntityTypeId )?.FriendlyName;
                 }
             }
 
@@ -506,7 +506,7 @@
             {
                 get
                 {
-                    return EntityTypeCache.Read( this.EntityTypeId ).FriendlyName;
+                    return CacheEntityType.Get( this.EntityTypeId )?.FriendlyName;
                 }
             }
 
@@ -540,11 +540,11 @@
             /// <value>
             /// The category.
             /// </value>
-            public CategoryCache Category
+            public CacheCategory Category
             {
                 get
                 {
-                    return CategoryCache.Read( this.CategoryId );
+                    return CacheCategory.Get( this.CategoryId );
                 }
             }
 
@@ -568,7 +568,7 @@
                 {
                     if ( RelatedEntityTypeId.HasValue )
                     {
-                        return EntityTypeCache.Read( this.RelatedEntityTypeId.Value )?.FriendlyName;
+                        return CacheEntityType.Get( this.RelatedEntityTypeId.Value )?.FriendlyName;
                     }
 
                     return null;
@@ -692,7 +692,6 @@
         [Obsolete( History.HISTORY_METHOD_OBSOLETE_MESSAGE )]
         public static void AddChanges( RockContext rockContext, Type modelType, Guid categoryGuid, int entityId, List<string> changes, string caption, Type relatedModelType, int? relatedEntityId, int? modifiedByPersonAliasId = null )
         {
-<<<<<<< HEAD
             var historyChanges = new History.HistoryChangeList();
             historyChanges.AddRange( changes.Select( a => new History.HistoryChange( a ) ).ToList() );
 
@@ -713,12 +712,8 @@
         /// <param name="modifiedByPersonAliasId">The modified by person alias identifier.</param>
         public static void AddChanges( RockContext rockContext, Type modelType, Guid categoryGuid, int entityId, History.HistoryChangeList changes, string caption, Type relatedModelType, int? relatedEntityId, int? modifiedByPersonAliasId = null )
         {
-            var entityType = EntityTypeCache.Read( modelType );
-            var category = CategoryCache.Read( categoryGuid );
-=======
             var entityType = CacheEntityType.Get( modelType );
             var category = CacheCategory.Get( categoryGuid );
->>>>>>> 90258c21
             var creationDate = RockDateTime.Now;
 
             int? relatedEntityTypeId = null;
@@ -850,13 +845,8 @@
         /// <param name="entityId">The entity identifier.</param>
         public static void DeleteChanges( RockContext rockContext, Type modelType, int entityId )
         {
-<<<<<<< HEAD
-            var entityType = EntityTypeCache.Read( modelType );
+            var entityType = CacheEntityType.Get( modelType );
             if ( entityType != null )
-=======
-            var entityType = CacheEntityType.Get( modelType );
-            if ( entityType != null  )
->>>>>>> 90258c21
             {
                 var historyService = new HistoryService( rockContext );
                 foreach ( var history in historyService.Queryable()
