﻿// <copyright>
// Copyright by the Spark Development Network
//
// Licensed under the Rock Community License (the "License");
// you may not use this file except in compliance with the License.
// You may obtain a copy of the License at
//
// http://www.rockrms.com/license
//
// Unless required by applicable law or agreed to in writing, software
// distributed under the License is distributed on an "AS IS" BASIS,
// WITHOUT WARRANTIES OR CONDITIONS OF ANY KIND, either express or implied.
// See the License for the specific language governing permissions and
// limitations under the License.
// </copyright>
//
using System;
using System.Collections.Generic;
using System.Data.Entity;
using System.Data.Entity.Spatial;
using System.Linq;
using System.Text;
using Rock;
using Rock.Cache;
using Rock.Data;

namespace Rock.Model
{
    /// <summary>
    /// Data Access/Service class for <see cref="Rock.Model.Person"/> entity objects.
    /// </summary>
    public partial class PersonService
    {
        /// <summary>
        /// Gets the specified unique identifier.
        /// </summary>
        /// <param name="guid">The unique identifier.</param>
        /// <returns></returns>
        public override Person Get( Guid guid )
        {
            // if a specific person Guid is specified, get the person record even if IsDeceased or IsBusiness
            return this.Queryable( true, true ).FirstOrDefault( a => a.Guid == guid );
        }
<<<<<<< HEAD

        /// <summary>
        /// Gets the specified identifier.
        /// </summary>
        /// <param name="id">The identifier.</param>
        /// <returns></returns>
        public override Person Get( int id )
        {
            // if a specific person Id is specified, get the person record even if IsDeceased or IsBusiness
            return this.Queryable( true, true ).FirstOrDefault( a => a.Id == id );
        }

        /// <summary>
        /// Returns a queryable collection of <see cref="Rock.Model.Person"/> entities.
        /// </summary>
        /// <returns>A queryable collection of <see cref="Rock.Model.Person"/> entities.</returns>
        public override IQueryable<Person> Queryable()
        {
            return Queryable( false );
        }

        /// <summary>
        /// Returns a queryable collection of <see cref="Rock.Model.Person"/> entities. If includeDeceased is <c>false</c>, deceased individuals will be excluded.
        /// </summary>
        /// <param name="includeDeceased">A <see cref="System.Boolean"/> value indicating if deceased <see cref="Rock.Model.Person"/> should be included. If <c>true</c>
        /// deceased individuals will be included, otherwise <c>false</c> and they will be excluded.</param>
        /// <param name="includeBusinesses">if set to <c>true</c> [include businesses].</param>
        /// <returns>
        /// A queryable collection of <see cref="Rock.Model.Person"/> entities, with deceased individuals either included or excluded based on the provided value.
        /// </returns>
        public IQueryable<Person> Queryable( bool includeDeceased, bool includeBusinesses = true )
        {
            return Queryable( null, includeDeceased, includeBusinesses );
        }

        /// <summary>
        /// Returns a queryable collection of all <see cref="Rock.Model.Person"/> entities with eager loading of the properties that are included in the includes parameter.
        /// </summary>
        /// <param name="includes">A <see cref="System.String"/> containing a comma delimited list of properties that should support eager loading.</param>
        /// <returns>A queryable collection of <see cref="Rock.Model.Person"/> entities with properties that support eager loading.</returns>
        public override IQueryable<Person> Queryable( string includes )
        {
            return Queryable( includes, false, true );
        }

        /// <summary>
        /// Returns a queryable collection of <see cref="Rock.Model.Person"/> entities with eager loading of properties that are included in the includes parameter.
        /// If includeDeceased is <c>false</c>, deceased individuals will be excluded
        /// </summary>
        /// <param name="includes">The includes.</param>
        /// <param name="includeDeceased">A <see cref="System.Boolean"/> value indicating if deceased <see cref="Rock.Model.Person"/> should be included. If <c>true</c>
        /// deceased individuals will be included, otherwise <c>false</c> and they will be excluded.</param>
        /// <param name="includeBusinesses">if set to <c>true</c> [include businesses].</param>
        /// <returns>
        /// A queryable collection of <see cref="Rock.Model.Person"/> entities with properties that support eager loading, with deceased individuals either included or excluded based on the provided value.
        /// </returns>
        public IQueryable<Person> Queryable( string includes, bool includeDeceased, bool includeBusinesses = true )
        {
            var qry = base.Queryable( includes );
            if ( !includeBusinesses )
            {
                var definedValueBusinessType = CacheDefinedValue.Get( Rock.SystemGuid.DefinedValue.PERSON_RECORD_TYPE_BUSINESS.AsGuid() );
                if ( definedValueBusinessType != null )
                {
                    int recordTypeBusiness = definedValueBusinessType.Id;
                    qry = qry.Where( p => p.RecordTypeValueId != recordTypeBusiness );
                }
            }

            if ( !includeDeceased )
            {
                qry = qry.Where( p => p.IsDeceased == false );
            }

            return qry;
=======

        /// <summary>
        /// Gets the specified identifier.
        /// </summary>
        /// <param name="id">The identifier.</param>
        /// <returns></returns>
        public override Person Get( int id )
        {
            // if a specific person Id is specified, get the person record even if IsDeceased or IsBusiness
            return this.Queryable( true, true ).FirstOrDefault( a => a.Id == id );
        }

        /// <summary>
        /// Returns a queryable collection of <see cref="Rock.Model.Person"/> entities.
        /// </summary>
        /// <returns>A queryable collection of <see cref="Rock.Model.Person"/> entities.</returns>
        public override IQueryable<Person> Queryable()
        {
            return Queryable( false );
        }

        /// <summary>
        /// Returns a queryable collection of <see cref="Rock.Model.Person"/> entities. If includeDeceased is <c>false</c>, deceased individuals will be excluded.
        /// </summary>
        /// <param name="includeDeceased">A <see cref="System.Boolean"/> value indicating if deceased <see cref="Rock.Model.Person"/> should be included. If <c>true</c>
        /// deceased individuals will be included, otherwise <c>false</c> and they will be excluded.</param>
        /// <param name="includeBusinesses">if set to <c>true</c> [include businesses].</param>
        /// <returns>
        /// A queryable collection of <see cref="Rock.Model.Person"/> entities, with deceased individuals either included or excluded based on the provided value.
        /// </returns>
        public IQueryable<Person> Queryable( bool includeDeceased, bool includeBusinesses = true )
        {
            return Queryable( null, includeDeceased, includeBusinesses );
        }

        /// <summary>
        /// Returns a queryable collection of all <see cref="Rock.Model.Person"/> entities with eager loading of the properties that are included in the includes parameter.
        /// </summary>
        /// <param name="includes">A <see cref="System.String"/> containing a comma delimited list of properties that should support eager loading.</param>
        /// <returns>A queryable collection of <see cref="Rock.Model.Person"/> entities with properties that support eager loading.</returns>
        public override IQueryable<Person> Queryable( string includes )
        {
            return Queryable( includes, false, true );
        }

        /// <summary>
        /// Returns a queryable collection of <see cref="Rock.Model.Person"/> entities with eager loading of properties that are included in the includes parameter.
        /// If includeDeceased is <c>false</c>, deceased individuals will be excluded
        /// </summary>
        /// <param name="includes">The includes.</param>
        /// <param name="includeDeceased">A <see cref="System.Boolean"/> value indicating if deceased <see cref="Rock.Model.Person"/> should be included. If <c>true</c>
        /// deceased individuals will be included, otherwise <c>false</c> and they will be excluded.</param>
        /// <param name="includeBusinesses">if set to <c>true</c> [include businesses].</param>
        /// <returns>
        /// A queryable collection of <see cref="Rock.Model.Person"/> entities with properties that support eager loading, with deceased individuals either included or excluded based on the provided value.
        /// </returns>
        public IQueryable<Person> Queryable( string includes, bool includeDeceased, bool includeBusinesses = true )
        {
            var qry = base.Queryable( includes );
            if ( !includeBusinesses )
            {
                var definedValueBusinessType = CacheDefinedValue.Get( Rock.SystemGuid.DefinedValue.PERSON_RECORD_TYPE_BUSINESS.AsGuid() );
                if ( definedValueBusinessType != null )
                {
                    int recordTypeBusiness = definedValueBusinessType.Id;
                    qry = qry.Where( p => p.RecordTypeValueId != recordTypeBusiness );
                }
            }

            if ( !includeDeceased )
            {
                qry = qry.Where( p => p.IsDeceased == false );
            }

            return qry;
        }

        #region Get People

        /// <summary>
        /// Gets an enumerable collection of <see cref="Rock.Model.Person" /> entities by email address.
        /// </summary>
        /// <param name="email">A <see cref="System.String" /> representing the email address to search by.</param>
        /// <param name="includeDeceased">A <see cref="System.Boolean" /> flag indicating if deceased individuals should be included in the search results, if
        /// <c>true</c> then they will be included, otherwise <c>false</c>. Default value is false.</param>
        /// <param name="includeBusinesses">if set to <c>true</c> [include businesses].</param>
        /// <returns>
        /// An enumerable collection of <see cref="Rock.Model.Person" /> entities that match the search criteria.
        /// </returns>
        public IQueryable<Person> GetByEmail( string email, bool includeDeceased = false, bool includeBusinesses = false )
        {
            return Queryable( includeDeceased, includeBusinesses )
                .Where( p =>
                    p.Email == email || ( email == null && p.Email == null ) );
        }

        /// <summary>
        /// Gets an enumerable collection of <see cref="Rock.Model.Person"/> entities that have a matching email address, firstname and lastname.
        /// </summary>
        /// <param name="firstName">A <see cref="System.String"/> representing the first name to search by.</param>
        /// <param name="lastName">A <see cref="System.String"/> representing the last name to search by.</param>
        /// <param name="email">A <see cref="System.String"/> representing the email address to search by.</param>
        /// <param name="includeDeceased">A <see cref="System.Boolean"/> flag indicating if deceased individuals should be included in the search results, if
        /// <c>true</c> then they will be included, otherwise <c>false</c>. Default value is false.</param>
        /// <param name="includeBusinesses">if set to <c>true</c> [include businesses].</param>
        /// <returns>
        /// An enumerable collection of <see cref="Rock.Model.Person"/> entities that match the search criteria.
        /// </returns>
        [Obsolete( "Use FindPersons instead.", false )]
        public IEnumerable<Person> GetByMatch( string firstName, string lastName, string email, bool includeDeceased = false, bool includeBusinesses = false )
        {
            return this.FindPersons( firstName, lastName, email, includeDeceased, includeBusinesses );
        }

        /// <summary>
        /// Gets an enumerable collection of <see cref="Rock.Model.Person"/> entities that have a matching email address, firstname and lastname.
        /// </summary>
        /// <param name="firstName">The first name.</param>
        /// <param name="lastName">The last name.</param>
        /// <param name="email">The email.</param>
        /// <param name="includeDeceased">if set to <c>true</c> [include deceased].</param>
        /// <param name="includeBusinesses">if set to <c>true</c> [include businesses].</param>
        /// <returns></returns>
        public IEnumerable<Person> FindPersons( string firstName, string lastName, string email, bool includeDeceased = false, bool includeBusinesses = false )
        {
            firstName = firstName ?? string.Empty;
            lastName = lastName ?? string.Empty;
            email = email ?? string.Empty;

            var previousEmailQry = new PersonSearchKeyService( this.Context as RockContext ).Queryable();

            return Queryable( includeDeceased, includeBusinesses )
                .Where( p =>
                    ( ( email != "" && p.Email == email ) || previousEmailQry.Any( a => a.PersonAlias.PersonId == p.Id && a.SearchValue == email ) ) &&
                    firstName != "" && ( p.FirstName == firstName || p.NickName == firstName ) &&
                    lastName != "" && p.LastName == lastName )
                .ToList();
        }

        /// <summary>
        /// Looks for a single exact match based on the critieria provided. If more than one person is found it will return null (consider using FindPersons).
        /// </summary>
        /// <param name="firstName">The first name.</param>
        /// <param name="lastName">The last name.</param>
        /// <param name="email">The email.</param>
        /// <param name="updatePrimaryEmail">if set to <c>true</c> the person's primary email will be updated to the search value if it was found as a person search key (alternate lookup address).</param>
        /// <param name="includeDeceased">if set to <c>true</c> include deceased individuals.</param>
        /// <param name="includeBusinesses">if set to <c>true</c> include businesses records.</param>
        /// <returns></returns>
        public Person FindPerson( string firstName, string lastName, string email, bool updatePrimaryEmail, bool includeDeceased = false, bool includeBusinesses = false )
        {
            var matches = this.FindPersons( firstName, lastName, email, includeDeceased, includeBusinesses ).ToList();

            // We're looking for a single exact match
            if ( matches.Count != 1 )
            {
                return null;
            }

            var exactMatch = matches.First();

            // Check if we care about updating the person's primary email
            if ( !updatePrimaryEmail )
            {
                return exactMatch;
            }

            // OK we care, but are the emails the same already
            if ( exactMatch.Email == email )
            {
                return exactMatch;
            }

            // The emails don't match and we've been instructed to update them
            using ( var privateContext = new RockContext() )
            {
                var privatePersonService = new PersonService( privateContext );
                var updatePerson = privatePersonService.Get( exactMatch.Id );
                updatePerson.Email = email;
                privateContext.SaveChanges();
            }

            // Return a freshly queried person
            return this.Get( exactMatch.Id );
        }

        /// <summary>
        /// Gets an enumerable collection of <see cref="Rock.Model.Person"/> entities that have a matching email address, firstname and lastname.
        /// </summary>
        /// <param name="businessName">A <see cref="System.String"/> representing the business name to search by.</param>
        /// <param name="email">A <see cref="System.String"/> representing the email address to search by.</param>
        /// <returns>
        /// An enumerable collection of <see cref="Rock.Model.Person"/> entities that match the search criteria.
        /// </returns>
        [Obsolete( "Use FindBusinesses instead.", false )]
        public IEnumerable<Person> GetBusinessByMatch( string businessName, string email )
        {
            businessName = businessName ?? string.Empty;
            email = email ?? string.Empty;
            var query = Queryable( false, true );
            var definedValueBusinessType = CacheDefinedValue.Get( Rock.SystemGuid.DefinedValue.PERSON_RECORD_TYPE_BUSINESS.AsGuid() );
            if ( definedValueBusinessType != null )
            {
                int recordTypeBusiness = definedValueBusinessType.Id;
                query = query.Where( p => p.RecordTypeValueId == recordTypeBusiness );
            }

            return query
            .Where( p =>
                email != "" && p.Email == email &&
                businessName != "" && p.LastName == businessName )
            .ToList();
        }

        /// <summary>
        /// Gets an enumerable collection of <see cref="Rock.Model.Person"/> entities that have a matching email address, firstname and lastname and a record type of business.
        /// </summary>
        /// <param name="businessName">Name of the business.</param>
        /// <param name="email">The email.</param>
        /// <returns></returns>
        public IEnumerable<Person> FindBusinesses( string businessName, string email )
        {
            businessName = businessName ?? string.Empty;
            email = email ?? string.Empty;
            var query = Queryable( false, true );
            var definedValueBusinessType = CacheDefinedValue.Get( Rock.SystemGuid.DefinedValue.PERSON_RECORD_TYPE_BUSINESS.AsGuid() );
            if ( definedValueBusinessType != null )
            {
                int recordTypeBusiness = definedValueBusinessType.Id;
                query = query.Where( p => p.RecordTypeValueId == recordTypeBusiness );
            }

            return query
            .Where( p =>
                email != "" && p.Email == email &&
                businessName != "" && p.LastName == businessName )
            .ToList();
        }

        /// <summary>
        /// Gets an enumerable collection of <see cref="Rock.Model.Person"/> entities by martial status <see cref="Rock.Model.DefinedValue"/>
        /// </summary>
        /// <param name="maritalStatusId">An <see cref="System.Int32"/> representing the Id of the Marital Status <see cref="Rock.Model.DefinedValue"/> to search by.</param>
        /// <param name="includeDeceased">A <see cref="System.Boolean"/> flag indicating if deceased individuals should be included in search results, if <c>true</c> then they will be
        /// included, otherwise <c>false</c>.</param>
        /// <param name="includeBusinesses">if set to <c>true</c> [include businesses].</param>
        /// <returns>
        /// An enumerable collection of <see cref="Rock.Model.Person"/> entities that match the search criteria.
        /// </returns>
        public IEnumerable<Person> GetByMaritalStatusId( int? maritalStatusId, bool includeDeceased = false, bool includeBusinesses = false )
        {
            return Queryable( includeDeceased, includeBusinesses )
                .Where( p =>
                    ( p.MaritalStatusValueId == maritalStatusId || ( maritalStatusId == null && p.MaritalStatusValueId == null ) ) )
                .ToList();
        }

        /// <summary>
        /// Returns an enumerable collection of <see cref="Rock.Model.Person"/> entities by the the Person's Connection Status <see cref="Rock.Model.DefinedValue"/>.
        /// </summary>
        /// <param name="personConnectionStatusId">A <see cref="System.Int32"/> representing the Id of the Person Connection Status <see cref="Rock.Model.DefinedValue"/> to search by.</param>
        /// <param name="includeDeceased">A <see cref="System.Boolean"/> flag indicating if deceased individuals should be included in search results, if <c>true</c> then they will be
        /// included, otherwise <c>false</c>.</param>
        /// <param name="includeBusinesses">if set to <c>true</c> [include businesses].</param>
        /// <returns>
        /// An enumerable collection of <see cref="Rock.Model.Person"/> entities that match the search criteria.
        /// </returns>
        public IEnumerable<Person> GetByPersonConnectionStatusId( int? personConnectionStatusId, bool includeDeceased = false, bool includeBusinesses = false )
        {
            return Queryable( includeDeceased, includeBusinesses )
                .Where( p =>
                    ( p.ConnectionStatusValueId == personConnectionStatusId || ( personConnectionStatusId == null && p.ConnectionStatusValueId == null ) ) )
                .ToList();
        }

        /// <summary>
        /// Returns an enumerable collection of <see cref="Rock.Model.Person"/> entities by their Record Status <see cref="Rock.Model.DefinedValue"/>
        /// </summary>
        /// <param name="recordStatusId">A <see cref="System.Int32"/> representing the Id of the Record Status <see cref="Rock.Model.DefinedValue"/> to search by.</param>
        /// <param name="includeDeceased">A <see cref="System.Boolean"/> flag indicating if deceased individuals should be included in search results, if <c>true</c> then they will be
        /// included, otherwise <c>false</c>.</param>
        /// <param name="includeBusinesses">if set to <c>true</c> [include businesses].</param>
        /// <returns>
        /// An enumerable collection of <see cref="Rock.Model.Person"/> entities that match the search criteria.
        /// </returns>
        public IEnumerable<Person> GetByRecordStatusId( int? recordStatusId, bool includeDeceased = false, bool includeBusinesses = false )
        {
            return Queryable( includeDeceased, includeBusinesses )
                .Where( p =>
                    ( p.RecordStatusValueId == recordStatusId || ( recordStatusId == null && p.RecordStatusValueId == null ) ) )
                .ToList();
        }

        /// <summary>
        /// Returns an enumerable collection of <see cref="Rock.Model.Person"/> entities by the RecordStatusReason <see cref="Rock.Model.DefinedValue"/>.
        /// </summary>
        /// <param name="recordStatusReasonId">A <see cref="System.Int32"/> representing the Id of the RecordStatusReason <see cref="Rock.Model.DefinedValue"/> to search by.</param>
        /// <param name="includeDeceased">A <see cref="System.Boolean"/> flag indicating if deceased individuals should be included in search results, if <c>true</c> then they will be
        /// included, otherwise <c>false</c>.</param>
        /// <param name="includeBusinesses">if set to <c>true</c> [include businesses].</param>
        /// <returns>
        /// An enumerable collection of <see cref="Rock.Model.Person"/> entities that match the search criteria.
        /// </returns>
        public IEnumerable<Person> GetByRecordStatusReasonId( int? recordStatusReasonId, bool includeDeceased = false, bool includeBusinesses = false )
        {
            return Queryable( includeDeceased, includeBusinesses )
                .Where( p =>
                    ( p.RecordStatusReasonValueId == recordStatusReasonId || ( recordStatusReasonId == null && p.RecordStatusReasonValueId == null ) ) )
                .ToList();
        }

        /// <summary>
        /// Returns an enumerable collection of <see cref="Rock.Model.Person"/> entities by their RecordType <see cref="Rock.Model.DefinedValue"/>.
        /// </summary>
        /// <param name="recordTypeId">A <see cref="System.Int32"/> representing the Id of the RecordType <see cref="Rock.Model.DefinedValue"/> to search by.</param>
        /// <param name="includeDeceased">A <see cref="System.Boolean"/> flag indicating if deceased individuals should be included in search results, if <c>true</c> then they will be
        /// included, otherwise <c>false</c>.</param>
        /// <returns>
        /// An enumerable collection of <see cref="Rock.Model.Person"/> entities that match the search criteria.
        /// </returns>
        public IEnumerable<Person> GetByRecordTypeId( int? recordTypeId, bool includeDeceased = false )
        {
            return Queryable( includeDeceased, true )
                .Where( p =>
                    ( p.RecordTypeValueId == recordTypeId || ( recordTypeId == null && p.RecordTypeValueId == null ) ) )
                .ToList();
        }

        /// <summary>
        /// Returns an enumerable collection of <see cref="Rock.Model.Person"/> entities by their Suffix <see cref="Rock.Model.DefinedValue"/>
        /// </summary>
        /// <param name="suffixId">An <see cref="System.Int32"/> representing the Id of Suffix <see cref="Rock.Model.DefinedValue"/> to search by.</param>
        /// <param name="includeDeceased">A <see cref="System.Boolean"/> flag indicating if deceased individuals should be included in search results, if <c>true</c> then they will be
        /// included, otherwise <c>false</c>.</param>
        /// <param name="includeBusinesses">if set to <c>true</c> [include businesses].</param>
        /// <returns>
        /// An enumerable collection of <see cref="Rock.Model.Person"/> entities that match the search criteria.
        /// </returns>
        public IEnumerable<Person> GetBySuffixId( int? suffixId, bool includeDeceased = false, bool includeBusinesses = false )
        {
            return Queryable( includeDeceased, includeBusinesses )
                .Where( p =>
                    ( p.SuffixValueId == suffixId || ( suffixId == null && p.SuffixValueId == null ) ) )
                .ToList();
        }

        /// <summary>
        /// Returns a collection of <see cref="Rock.Model.Person"/> entities by their Title <see cref="Rock.Model.DefinedValue"/>.
        /// </summary>
        /// <param name="titleId">A <see cref="System.Int32"/> representing the Id of the Title <see cref="Rock.Model.DefinedValue"/>.</param>
        /// <param name="includeDeceased">A <see cref="System.Boolean"/> flag indicating if deceased individuals should be included in search results, if <c>true</c> then they will be
        /// included, otherwise <c>false</c>.</param>
        /// <param name="includeBusinesses">if set to <c>true</c> [include businesses].</param>
        /// <returns>
        /// An enumerable collection of <see cref="Rock.Model.Person"/> entities that match the search criteria.
        /// </returns>
        public IEnumerable<Person> GetByTitleId( int? titleId, bool includeDeceased = false, bool includeBusinesses = false )
        {
            return Queryable( includeDeceased, includeBusinesses )
                .Where( p =>
                    ( p.TitleValueId == titleId || ( titleId == null && p.TitleValueId == null ) ) )
                .ToList();
        }

        /// <summary>
        /// Gets the full name of the by.
        /// </summary>
        /// <param name="fullName">The full name.</param>
        /// <param name="allowFirstNameOnly">if set to true, a single value in fullName will also search for matching first names.</param>
        /// <param name="includeDeceased">if set to <c>true</c> [include deceased].</param>
        /// <param name="includeBusinesses">if set to <c>true</c> [include businesses].</param>
        /// <returns></returns>
        public IQueryable<Person> GetByFullName( string fullName, bool allowFirstNameOnly, bool includeDeceased = false, bool includeBusinesses = false )
        {
            bool reversed = false;
            return GetByFullName( fullName, includeDeceased, includeBusinesses, allowFirstNameOnly, out reversed );
        }

        /// <summary>
        /// Returns a queryable collection of <see cref="Rock.Model.Person"/> entities by the person's full name.
        /// </summary>
        /// <param name="fullName">A <see cref="System.String"/> representing the full name to search by.</param>
        /// <param name="includeDeceased">A <see cref="System.Boolean"/> flag indicating if deceased individuals should be included in search results, if <c>true</c> then they will be
        /// included, otherwise <c>false</c>.</param>
        /// <param name="includeBusinesses">if set to <c>true</c> [include businesses].</param>
        /// <param name="allowFirstNameOnly">if set to true, a single value in fullName will also search for matching first names.</param>
        /// <param name="reversed">if set to <c>true</c> [reversed].</param>
        /// <returns>
        /// A queryable collection of <see cref="Rock.Model.Person"/> entities that match the search criteria.
        /// </returns>
        public IQueryable<Person> GetByFullName( string fullName, bool includeDeceased, bool includeBusinesses, bool allowFirstNameOnly, out bool reversed )
        {
            var firstNames = new List<string>();
            var lastNames = new List<string>();
            string singleName = string.Empty;

            fullName = fullName.Trim();

            var nameParts = fullName.Trim().Split( new char[] { ' ' }, StringSplitOptions.RemoveEmptyEntries ).ToList();

            if ( fullName.Contains( ',' ) )
            {
                reversed = true;

                // only split by comma if there is a comma present (for example if 'Smith Jones, Sally' is the search, last name would be 'Smith Jones')
                nameParts = fullName.Split( ',' ).ToList();
                if ( nameParts.Count >= 1 )
                {
                    lastNames.Add( nameParts[0].Trim() );
                }
                if ( nameParts.Count >= 2 )
                {
                    firstNames.Add( nameParts[1].Trim() );
                }
            }
            else if ( fullName.Contains( ' ' ) )
            {
                reversed = false;

                for ( int i = 1; i < nameParts.Count; i++ )
                {
                    firstNames.Add( nameParts.Take( i ).ToList().AsDelimited( " " ) );
                    lastNames.Add( nameParts.Skip( i ).ToList().AsDelimited( " " ) );
                }
            }
            else
            {
                // no spaces, no commas
                reversed = true;
                singleName = fullName;
            }

            if ( !string.IsNullOrWhiteSpace( singleName ) )
            {
                int? personId = singleName.AsIntegerOrNull();
                if ( personId.HasValue )
                {
                    return Queryable()
                        .Where( p => p.Aliases.Any( a => a.AliasPersonId == personId.Value ) );
                }

                Guid? personGuid = singleName.AsGuidOrNull();
                if ( personGuid.HasValue )
                {
                    return Queryable()
                        .Where( p => p.Aliases.Any( a => a.AliasPersonGuid == personGuid.Value ) );
                }

                var previousNamesQry = new PersonPreviousNameService( this.Context as RockContext ).Queryable();

                if ( allowFirstNameOnly )
                {
                    return Queryable( includeDeceased, includeBusinesses )
                        .Where( p =>
                            p.LastName.StartsWith( singleName ) ||
                            p.FirstName.StartsWith( singleName ) ||
                            p.NickName.StartsWith( singleName ) ||
                            previousNamesQry.Any( a => a.PersonAlias.PersonId == p.Id && a.LastName.StartsWith( singleName ) ) );
                }
                else
                {
                    return Queryable( includeDeceased, includeBusinesses )
                        .Where( p =>
                            p.LastName.StartsWith( singleName ) ||
                            previousNamesQry.Any( a => a.PersonAlias.PersonId == p.Id && a.LastName.StartsWith( singleName ) ) );
                }
            }
            else
            {
                if ( firstNames.Any() && lastNames.Any() )
                {
                    var qry = GetByFirstLastName( firstNames.Any() ? firstNames[0] : "", lastNames.Any() ? lastNames[0] : "", includeDeceased, includeBusinesses );
                    for ( var i = 1; i < firstNames.Count; i++ )
                    {
                        qry = qry.Union( GetByFirstLastName( firstNames[i], lastNames[i], includeDeceased, includeBusinesses ) );
                    }

                    // always include a search for just last name using the last two parts of name search
                    if ( nameParts.Count >= 2 )
                    {
                        var lastName = string.Join( " ", nameParts.TakeLast( 2 ) );

                        qry = qry.Union( GetByLastName( lastName, includeDeceased, includeBusinesses ) );
                    }

                    //
                    // If searching for businesses, search by the full name as well to handle "," in the name
                    //
                    if ( includeBusinesses )
                    {
                        qry = qry.Union( GetByLastName( fullName, includeDeceased, includeBusinesses ) );
                    }

                    return qry;
                }
                else
                {
                    // Blank string was used, return empty list
                    return new List<Person>().AsQueryable();
                }
            }
        }

        /// <summary>
        /// Gets the last name of the by first.
        /// </summary>
        /// <param name="firstName">The first name.</param>
        /// <param name="lastName">The last name.</param>
        /// <param name="includeDeceased">if set to <c>true</c> [include deceased].</param>
        /// <param name="includeBusinesses">if set to <c>true</c> [include businesses].</param>
        /// <returns></returns>
        public IQueryable<Person> GetByFirstLastName( string firstName, string lastName, bool includeDeceased, bool includeBusinesses )
        {
            string fullname = !string.IsNullOrWhiteSpace( firstName ) ? firstName + " " + lastName : lastName;

            var previousNamesQry = new PersonPreviousNameService( this.Context as RockContext ).Queryable();

            var qry = Queryable( includeDeceased, includeBusinesses );
            if ( includeBusinesses )
            {
                int recordTypeBusinessId = CacheDefinedValue.Get( Rock.SystemGuid.DefinedValue.PERSON_RECORD_TYPE_BUSINESS.AsGuid() ).Id;

                // if a we are including businesses, compare fullname against the Business Name (Person.LastName)
                qry = qry.Where( p =>
                    ( p.RecordTypeValueId.HasValue && p.RecordTypeValueId.Value == recordTypeBusinessId && p.LastName.StartsWith( fullname ) )
                    ||
                    ( ( p.LastName.StartsWith( lastName ) || previousNamesQry.Any( a => a.PersonAlias.PersonId == p.Id && a.LastName.StartsWith( lastName ) ) ) &&
                    ( p.FirstName.StartsWith( firstName ) ||
                    p.NickName.StartsWith( firstName ) ) ) );
            }
            else
            {
                qry = qry.Where( p =>
                    ( ( p.LastName.StartsWith( lastName ) || previousNamesQry.Any( a => a.PersonAlias.PersonId == p.Id && a.LastName.StartsWith( lastName ) ) ) &&
                    ( p.FirstName.StartsWith( firstName ) ||
                    p.NickName.StartsWith( firstName ) ) ) );
            }

            return qry;
        }

        /// <summary>
        /// Gets the by full name ordered.
        /// </summary>
        /// <param name="lastName">The last name.</param>
        /// <param name="includeDeceased">if set to <c>true</c> [include deceased].</param>
        /// <param name="includeBusinesses">if set to <c>true</c> [include businesses].</param>
        /// <returns></returns>
        public IQueryable<Person> GetByLastName( string lastName, bool includeDeceased, bool includeBusinesses )
        {
            lastName = lastName.Trim();

            var lastNameQry = Queryable( includeDeceased, includeBusinesses )
                                    .Where( p => p.LastName.StartsWith( lastName ) );

            return lastNameQry;
        }

        /// <summary>
        /// Gets the by full name ordered.
        /// </summary>
        /// <param name="fullName">The full name.</param>
        /// <param name="includeDeceased">if set to <c>true</c> [include deceased].</param>
        /// <param name="includeBusinesses">if set to <c>true</c> [include businesses].</param>
        /// <param name="allowFirstNameOnly">if set to true, a single value in fullName will also search for matching first names.</param>
        /// <param name="reversed">if set to <c>true</c> [reversed].</param>
        /// <returns></returns>
        public IOrderedQueryable<Person> GetByFullNameOrdered( string fullName, bool includeDeceased, bool includeBusinesses, bool allowFirstNameOnly, out bool reversed )
        {
            var qry = GetByFullName( fullName, includeDeceased, includeBusinesses, allowFirstNameOnly, out reversed );
            if ( reversed )
            {
                return qry.OrderBy( p => p.LastName ).ThenBy( p => p.NickName );
            }
            else
            {
                return qry.OrderBy( p => p.NickName ).ThenBy( p => p.LastName );
            }
        }

        /// <summary>
        /// Gets the similar sounding names.
        /// </summary>
        /// <param name="fullName">The full name.</param>
        /// <param name="excludeIds">The exclude ids.</param>
        /// <param name="includeDeceased">if set to <c>true</c> [include deceased].</param>
        /// <param name="includeBusinesses">if set to <c>true</c> [include businesses].</param>
        /// <returns></returns>
        public List<string> GetSimilarNames( string fullName, List<int> excludeIds, bool includeDeceased = false, bool includeBusinesses = false )
        {
            var names = fullName.SplitDelimitedValues();

            string firstName = string.Empty;
            string lastName = string.Empty;

            bool reversed = false;

            if ( fullName.Contains( ',' ) )
            {
                reversed = true;
                lastName = names.Length >= 1 ? names[0].Trim() : string.Empty;
                firstName = names.Length >= 2 ? names[1].Trim() : string.Empty;
            }
            else if ( fullName.Contains( ' ' ) )
            {
                firstName = names.Length >= 1 ? names[0].Trim() : string.Empty;
                lastName = names.Length >= 2 ? names[1].Trim() : string.Empty;
            }
            else
            {
                reversed = true;
                lastName = fullName.Trim();
            }

            return GetSimilarNames( firstName, lastName, reversed, excludeIds, includeDeceased, includeBusinesses );
        }

        /// <summary>
        /// Gets the similar names.
        /// </summary>
        /// <param name="firstName">The first name.</param>
        /// <param name="lastName">The last name.</param>
        /// <param name="reversed">if set to <c>true</c> [reversed].</param>
        /// <param name="excludeIds">The exclude ids.</param>
        /// <param name="includeDeceased">if set to <c>true</c> [include deceased].</param>
        /// <param name="includeBusinesses">if set to <c>true</c> [include businesses].</param>
        /// <returns></returns>
        public List<string> GetSimilarNames( string firstName, string lastName, bool reversed, List<int> excludeIds, bool includeDeceased = false, bool includeBusinesses = false )
        {
            var similarNames = new List<string>();

            if ( !string.IsNullOrWhiteSpace( firstName ) && !string.IsNullOrWhiteSpace( lastName ) )
            {
                var metaphones = ( ( RockContext ) this.Context ).Metaphones;

                string ln1 = string.Empty;
                string ln2 = string.Empty;
                Rock.Utility.DoubleMetaphone.doubleMetaphone( lastName, ref ln1, ref ln2 );
                ln1 = ln1 ?? string.Empty;
                ln2 = ln2 ?? string.Empty;

                var lastNames = metaphones
                    .Where( m =>
                        ( ln1 != "" && ( m.Metaphone1 == ln1 || m.Metaphone2 == ln1 ) ) ||
                        ( ln2 != "" && ( m.Metaphone1 == ln2 || m.Metaphone2 == ln2 ) ) )
                    .Select( m => m.Name )
                    .Distinct()
                    .ToList();

                if ( lastNames.Any() )
                {
                    string fn1 = string.Empty;
                    string fn2 = string.Empty;
                    Rock.Utility.DoubleMetaphone.doubleMetaphone( firstName, ref fn1, ref fn2 );
                    fn1 = fn1 ?? string.Empty;
                    fn2 = fn2 ?? string.Empty;

                    var firstNames = metaphones
                        .Where( m =>
                            ( fn1 != "" && ( m.Metaphone1 == fn1 || m.Metaphone2 == fn1 ) ) ||
                            ( fn2 != "" && ( m.Metaphone1 == fn2 || m.Metaphone2 == fn2 ) ) )
                        .Select( m => m.Name )
                        .Distinct()
                        .ToList();

                    if ( firstNames.Any() )
                    {
                        similarNames = Queryable( includeDeceased, includeBusinesses )
                        .Where( p => !excludeIds.Contains( p.Id ) &&
                            lastNames.Contains( p.LastName ) &&
                            ( firstNames.Contains( p.FirstName ) || firstNames.Contains( p.NickName ) ) )
                        .Select( p => ( reversed ? p.LastName + ", " + p.NickName : p.NickName + " " + p.LastName ) )
                        .Distinct()
                        .ToList();
                    }
                }
            }

            return similarNames;
        }

        /// <summary>
        /// Gets the businesses sorted by name
        /// </summary>
        /// <param name="personId">The person identifier.</param>
        /// <returns></returns>
        public IQueryable<Person> GetBusinesses( int personId )
        {
            Guid businessGuid = Rock.SystemGuid.GroupRole.GROUPROLE_KNOWN_RELATIONSHIPS_BUSINESS.AsGuid();
            Guid ownerGuid = Rock.SystemGuid.GroupRole.GROUPROLE_KNOWN_RELATIONSHIPS_OWNER.AsGuid();

            var rockContext = ( RockContext ) this.Context;
            return new GroupMemberService( rockContext )
                .Queryable().AsNoTracking()
                .Where( m =>
                        m.GroupRole.Guid.Equals( businessGuid ) &&
                        m.Group.Members.Any( o =>
                            o.PersonId == personId &&
                            o.GroupRole.Guid.Equals( ownerGuid ) ) )
                .Select( m => m.Person )
                .OrderBy( b => b.LastName );
        }

        /// <summary>
        /// Gets an queryable collection of <see cref="Rock.Model.Person"/> entities where their phone number partially matches the provided value.
        /// </summary>
        /// <param name="partialPhoneNumber">A <see cref="System.String"/> containing a partial phone number to match.</param>
        /// <param name="includeDeceased">A <see cref="System.Boolean"/> flag indicating if deceased individuals should be included in search results, if <c>true</c> then they will be
        /// included, otherwise <c>false</c>.</param>
        /// <param name="includeBusinesses">if set to <c>true</c> [include businesses].</param>
        /// <returns>
        /// An queryable collection of <see cref="Rock.Model.Person"/> entities that match the search criteria.
        /// </returns>
        public IQueryable<Person> GetByPhonePartial( string partialPhoneNumber, bool includeDeceased = false, bool includeBusinesses = false )
        {
            string numericPhone = partialPhoneNumber.AsNumeric();

            return Queryable( includeDeceased, includeBusinesses )
                .Where( p =>
                    p.PhoneNumbers.Any( n => n.Number.Contains( numericPhone ) ) );
        }

        /// <summary>
        /// Gets the families sorted by the person's GroupOrder (GroupMember.GroupOrder)
        /// </summary>
        /// <param name="personId">The person identifier.</param>
        /// <returns></returns>
        public IQueryable<Group> GetFamilies( int personId )
        {
            var familyGroupTypeId = CacheGroupType.Get( Rock.SystemGuid.GroupType.GROUPTYPE_FAMILY ).Id;

            return new GroupMemberService( ( RockContext ) this.Context ).Queryable( true )
                .Where( m => m.PersonId == personId && m.Group.GroupTypeId == familyGroupTypeId )
                .OrderBy( m => m.GroupOrder ?? int.MaxValue )
                .Select( m => m.Group );
        }

        /// <summary>
        /// Gets the adults.
        /// </summary>
        /// <returns></returns>
        public IQueryable<Person> GetAllAdults()
        {
            int familyGroupTypeId = 0;
            int adultRoleId = 0;

            var familyGroupType = CacheGroupType.Get( Rock.SystemGuid.GroupType.GROUPTYPE_FAMILY );
            if ( familyGroupType != null )
            {
                familyGroupTypeId = familyGroupType.Id;
                adultRoleId = familyGroupType.Roles
                    .Where( r =>
                        r.Guid.Equals( Rock.SystemGuid.GroupRole.GROUPROLE_FAMILY_MEMBER_ADULT.AsGuid() ) )
                    .Select( r => r.Id )
                    .FirstOrDefault();
            }

            var groupMemberService = new GroupMemberService( ( RockContext ) this.Context );
            return groupMemberService
                .Queryable()
                .Where( m =>
                    m.Group.GroupTypeId == familyGroupTypeId &&
                    m.GroupRoleId == adultRoleId )
                .Select( m => m.Person );
        }

        /// <summary>
        /// 
        /// </summary>
        public class PersonFamilyGivingXref
        {
            /// <summary>
            /// Gets or sets the person identifier.
            /// </summary>
            /// <value>
            /// The person identifier.
            /// </value>
            public int PersonId { get; set; }

            /// <summary>
            /// Gets or sets the giving identifier.
            /// </summary>
            /// <value>
            /// The giving identifier.
            /// </value>
            public string GivingId { get; set; }

            /// <summary>
            /// Gets or sets the family group identifier.
            /// </summary>
            /// <value>
            /// The family group identifier.
            /// </value>
            public int FamilyGroupId { get; set; }

            /// <summary>
            /// Gets or sets the family role identifier.
            /// </summary>
            /// <value>
            /// The family role identifier.
            /// </value>
            public int FamilyRoleId { get; set; }
        }

        /// <summary>
        /// Gets all person family giving xref.
        /// </summary>
        /// <returns></returns>
        public IQueryable<PersonFamilyGivingXref> GetAllPersonFamilyGivingXref()
        {
            int familyGroupTypeId = 0;
            var familyGroupType = CacheGroupType.Get( Rock.SystemGuid.GroupType.GROUPTYPE_FAMILY );
            if ( familyGroupType != null )
            {
                familyGroupTypeId = familyGroupType.Id;
            }

            var groupMemberService = new GroupMemberService( ( RockContext ) this.Context );
            return groupMemberService
                .Queryable()
                .Where( m => m.Group.GroupTypeId == familyGroupTypeId )
                .Select( m => new PersonFamilyGivingXref
                {
                    PersonId = m.PersonId,
                    GivingId = m.Person.GivingId,
                    FamilyGroupId = m.GroupId,
                    FamilyRoleId = m.GroupRoleId
                } );
        }

        /// <summary>
        /// Gets the children.
        /// </summary>
        /// <returns></returns>
        public IQueryable<Person> GetAllChildren()
        {
            int familyGroupTypeId = 0;
            int childRoleId = 0;

            var familyGroupType = CacheGroupType.Get( Rock.SystemGuid.GroupType.GROUPTYPE_FAMILY );
            if ( familyGroupType != null )
            {
                familyGroupTypeId = familyGroupType.Id;
                childRoleId = familyGroupType.Roles
                    .Where( r =>
                        r.Guid.Equals( Rock.SystemGuid.GroupRole.GROUPROLE_FAMILY_MEMBER_CHILD.AsGuid() ) )
                    .Select( r => r.Id )
                    .FirstOrDefault();
            }

            var groupMemberService = new GroupMemberService( ( RockContext ) this.Context );
            return groupMemberService
                .Queryable()
                .Where( m =>
                    m.Group.GroupTypeId == familyGroupTypeId &&
                    m.GroupRoleId == childRoleId )
                .Select( m => m.Person );
        }

        /// <summary>
        /// Gets the head of households.
        /// </summary>
        /// <returns></returns>
        public IQueryable<Person> GetAllHeadOfHouseholds()
        {
            int groupTypeFamilyId = CacheGroupType.Get( Rock.SystemGuid.GroupType.GROUPTYPE_FAMILY ).Id;
            var groupMemberService = new GroupMemberService( ( RockContext ) this.Context );
            return groupMemberService
                .Queryable()
                .Where( m => m.Group.GroupTypeId == groupTypeFamilyId )
                .GroupBy(
                    m => m.GroupId,
                    ( key, g ) => g
                        .OrderBy( m => m.GroupRole.Order )
                        .ThenBy( m => m.Person.Gender )
                        .ThenBy( m => m.Person.BirthYear )
                        .ThenBy( m => m.Person.BirthMonth )
                        .ThenBy( m => m.Person.BirthDay )
                        .FirstOrDefault() )
                .Select( m => m.Person );
        }

        /// <summary>
        /// Gets the giving leaders.
        /// </summary>
        /// <returns></returns>
        public IQueryable<Person> GetAllGivingLeaders()
        {
            return Queryable()
                .Where( p => p.Id == p.GivingLeaderId );
        }

        /// <summary>
        /// Returns a collection of <see cref="Rock.Model.GroupMember" /> entities containing the family members of the provided person sorted by the Person's GroupOrder (GroupMember.GroupOrder)
        /// </summary>
        /// <param name="personId">The person identifier.</param>
        /// <param name="includeSelf">if set to <c>true</c> [include self].</param>
        /// <returns>
        /// An enumerable collection of <see cref="Rock.Model.GroupMember" /> entities containing the family members of the provided person.
        /// </returns>
        public IQueryable<GroupMember> GetFamilyMembers( int personId, bool includeSelf = false )
        {
            int groupTypeFamilyId = CacheGroupType.Get( Rock.SystemGuid.GroupType.GROUPTYPE_FAMILY ).Id;
            return GetGroupMembers( groupTypeFamilyId, personId, includeSelf );
        }

        /// <summary>
        /// Gets the group members 
        /// </summary>
        /// <param name="groupTypeId">The group type identifier.</param>
        /// <param name="personId">The person identifier.</param>
        /// <param name="includeSelf">if set to <c>true</c> [include self].</param>
        /// <returns></returns>
        public IQueryable<GroupMember> GetGroupMembers( int groupTypeId, int personId, bool includeSelf = false )
        {
            var groupMemberService = new GroupMemberService( ( RockContext ) this.Context );

            // construct the linq in a way that will return the group members sorted by the GroupOrder setting of the person
            var groupMembers = groupMemberService.Queryable( true )
                .Where( m =>
                    m.PersonId == personId &&
                    m.Group.GroupTypeId == groupTypeId )
                .Select( m => new
                {
                    SortedMembers = m.Group.Members.Select( x => new
                    {
                        GroupMember = x,
                        PersonGroupOrder = m.GroupOrder
                    } )
                } )
                .SelectMany( x => x.SortedMembers )
                .OrderBy( a => a.PersonGroupOrder ?? int.MaxValue )
                .Select( a => a.GroupMember )
                .Where( m => includeSelf || ( m.PersonId != personId && !m.Person.IsDeceased ) );

            return groupMembers.Include( a => a.Person ).Include( a => a.GroupRole );
        }

        /// <summary>
        /// Returns a collection of <see cref="Rock.Model.GroupMember" /> entities containing the family members of the provided person.
        /// </summary>
        /// <param name="family">The family.</param>
        /// <param name="personId">The person identifier.</param>
        /// <param name="includeSelf">if set to <c>true</c> [include self].</param>
        /// <returns>
        /// An enumerable collection of <see cref="Rock.Model.GroupMember" /> entities containing the family members of the provided person.
        /// </returns>
        public IQueryable<GroupMember> GetFamilyMembers( Group family, int personId, bool includeSelf = false )
        {
            return new GroupMemberService( ( RockContext ) this.Context ).Queryable( "GroupRole, Person", true )
                .Where( m =>
                    m.GroupId == family.Id &&
                    ( includeSelf || ( m.PersonId != personId && !m.Person.IsDeceased ) ) )
                .OrderBy( m => m.GroupRole.Order )
                .ThenBy( m => m.Person.BirthDate ?? DateTime.MinValue )
                .ThenByDescending( m => m.Person.Gender )
                .Distinct();
        }

        /// <summary>
        /// Special class that holds the result of a GetChildWithParents query
        /// </summary>
        public class ChildWithParents
        {
            /// <summary>
            /// Gets or sets the child.
            /// </summary>
            /// <value>
            /// The child.
            /// </value>
            public Person Child { get; set; }

            /// <summary>
            /// Gets or sets the parents.
            /// </summary>
            /// <value>
            /// The parents.
            /// </value>
            public IEnumerable<Person> Parents { get; set; }
        }

        /// <summary>
        /// Gets a Queryable of Children with their Parents
        /// </summary>
        /// <param name="includeChildrenWithoutParents">if set to <c>true</c> [include children without parents].</param>
        /// <returns></returns>
        public IQueryable<ChildWithParents> GetChildWithParents( bool includeChildrenWithoutParents )
        {
            var groupTypeFamily = CacheGroupType.Get( Rock.SystemGuid.GroupType.GROUPTYPE_FAMILY );
            int adultRoleId = groupTypeFamily.Roles.First( a => a.Guid == Rock.SystemGuid.GroupRole.GROUPROLE_FAMILY_MEMBER_ADULT.AsGuid() ).Id;
            int childRoleId = groupTypeFamily.Roles.First( a => a.Guid == Rock.SystemGuid.GroupRole.GROUPROLE_FAMILY_MEMBER_CHILD.AsGuid() ).Id;
            int groupTypeFamilyId = groupTypeFamily.Id;

            var qryFamilyGroups = new GroupService( this.Context as RockContext ).Queryable().Where( g => g.GroupTypeId == groupTypeFamilyId && g.Members.Any( a => a.GroupRoleId == childRoleId ) )
                .Select( g => new
                {
                    KidsWithAdults = g.Members.Where( a => a.GroupRoleId == childRoleId ).Select( a => new
                    {
                        Child = a.Person,
                        Parents = g.Members.Where( aa => aa.GroupRoleId == adultRoleId ).Select( b => b.Person )
                    } )
                } )
                .SelectMany( x => x.KidsWithAdults.Select( xx => new { xx.Child, xx.Parents } ) );

            var qryKids = this.Queryable();

            var qryChildrenWithParents = qryKids.Join(
                qryFamilyGroups,
                k => k.Id,
                k2 => k2.Child.Id,
                ( k, f ) => new ChildWithParents
                {
                    Child = f.Child,
                    Parents = f.Parents
                } );

            if ( !includeChildrenWithoutParents )
            {
                qryChildrenWithParents = qryChildrenWithParents.Where( a => a.Parents.Any() );
            }

            return qryChildrenWithParents;
        }

        /// <summary>
        /// Special class that holds the result of a ChildWithParent query
        /// </summary>
        public class ChildWithParent
        {
            /// <summary>
            /// Gets or sets the child.
            /// </summary>
            /// <value>
            /// The child.
            /// </value>
            public Person Child { get; set; }

            /// <summary>
            /// Gets or sets the parent.
            /// </summary>
            /// <value>
            /// The parent.
            /// </value>
            public Person Parent { get; set; }
        }

        /// <summary>
        /// Gets a Queryable of Children with their Parents flattened out so each record is a child with a parent (a kid with 2 parents would return two records)
        /// </summary>
        /// <returns></returns>
        public IQueryable<ChildWithParent> GetChildWithParent()
        {
            var qryChildrenWithParents = this.GetChildWithParents( false );

            var qryChildWithParent = qryChildrenWithParents.Select( a => new
            {
                ParentKid = a.Parents.Select( aa => new
                {
                    Parent = aa,
                    Child = a.Child
                } )
            } ).SelectMany( sm => sm.ParentKid ).Select( s => new ChildWithParent
            {
                Child = s.Child,
                Parent = s.Parent
            } );

            return qryChildWithParent;
        }

        /// <summary>
        /// Special class that holds the result of a GetChildWithParents query
        /// </summary>
        public class ParentWithChildren
        {
            /// <summary>
            /// Gets or sets the child.
            /// </summary>
            /// <value>
            /// The child.
            /// </value>
            public Person Parent { get; set; }

            /// <summary>
            /// Gets or sets the parents.
            /// </summary>
            /// <value>
            /// The parents.
            /// </value>
            public IEnumerable<Person> Children { get; set; }
        }

        /// <summary>
        /// Gets a Queryable of Parents with their Children
        /// </summary>
        /// <param name="includeParentsWithoutChildren">if set to <c>true</c> [include parents without children].</param>
        /// <returns></returns>
        public IQueryable<ParentWithChildren> GetParentWithChildren( bool includeParentsWithoutChildren )
        {
            var groupTypeFamily = CacheGroupType.Get( Rock.SystemGuid.GroupType.GROUPTYPE_FAMILY );
            int childRoleId = groupTypeFamily.Roles.First( a => a.Guid == Rock.SystemGuid.GroupRole.GROUPROLE_FAMILY_MEMBER_CHILD.AsGuid() ).Id;
            int parentRoleId = groupTypeFamily.Roles.First( a => a.Guid == Rock.SystemGuid.GroupRole.GROUPROLE_FAMILY_MEMBER_ADULT.AsGuid() ).Id;
            int groupTypeFamilyId = groupTypeFamily.Id;

            var qryFamilyGroups = new GroupService( this.Context as RockContext ).Queryable().Where( g => g.GroupTypeId == groupTypeFamilyId && g.Members.Any( a => a.GroupRoleId == parentRoleId ) )
                .Select( g => new
                {
                    AdultsWithKids = g.Members.Where( a => a.GroupRoleId == parentRoleId ).Select( a => new
                    {
                        Parent = a.Person,
                        Children = g.Members.Where( aa => aa.GroupRoleId == childRoleId ).Select( b => b.Person )
                    } )
                } )
                .SelectMany( x => x.AdultsWithKids.Select( xx => new { xx.Parent, xx.Children } ) );

            var qryAdults = this.Queryable();

            var qryParentsWithChildren = qryAdults.Join(
                qryFamilyGroups,
                k => k.Id,
                k2 => k2.Parent.Id,
                ( k, f ) => new ParentWithChildren
                {
                    Parent = f.Parent,
                    Children = f.Children
                } );

            if ( !includeParentsWithoutChildren )
            {
                qryParentsWithChildren = qryParentsWithChildren.Where( a => a.Children.Any() );
            }

            return qryParentsWithChildren;
        }

        /// <summary>
        /// Special class that holds the result of a ParentWithChild query
        /// </summary>
        public class ParentWithChild
        {
            /// <summary>
            /// Gets or sets the parent.
            /// </summary>
            /// <value>
            /// The parent.
            /// </value>
            public Person Parent { get; set; }

            /// <summary>
            /// Gets or sets the child.
            /// </summary>
            /// <value>
            /// The child.
            /// </value>
            public Person Child { get; set; }
        }

        /// <summary>
        /// Gets a Queryable of Parents with their Children flattened out so each record is a parent with a child (an adult with 2 children would return two records)
        /// </summary>
        /// <returns></returns>
        public IQueryable<ParentWithChild> GetParentWithChild()
        {
            var qryParentsWithChildren = this.GetParentWithChildren( false );

            var qryParentWithChild = qryParentsWithChildren.Select( a => new
            {
                ChildAdult = a.Children.Select( aa => new
                {
                    Child = aa,
                    Parent = a.Parent
                } )
            } ).SelectMany( sm => sm.ChildAdult ).Select( s => new ParentWithChild
            {
                Parent = s.Parent,
                Child = s.Child
            } );

            return qryParentWithChild;
        }

        /// <summary>
        /// Gets the family names.
        /// </summary>
        /// <param name="personId">The person identifier.</param>
        /// <param name="includeMemberNames">if set to <c>true</c> [include member names].</param>
        /// <param name="includeSelf">if set to <c>true</c> [include self].</param>
        /// <returns></returns>
        public List<string> GetFamilyNames( int personId, bool includeMemberNames = true, bool includeSelf = true )
        {
            var familyNames = new List<string>();

            foreach ( var family in GetFamilies( personId ) )
            {
                string familyName = family.Name;

                if ( includeMemberNames )
                {
                    var nickNames = GetFamilyMembers( family, personId, includeSelf )
                        .Select( m => m.Person.NickName ).ToList();
                    if ( nickNames.Any() )
                    {
                        familyName = string.Format( "{0} ({1})", familyName, nickNames.AsDelimited( ", " ) );
                    }
                }

                familyNames.Add( familyName );
            }

            return familyNames;
        }

        /// <summary>
        /// Gets any previous last names for this person sorted alphabetically by LastName
        /// </summary>
        /// <param name="personId">The person identifier.</param>
        /// <returns></returns>
        public IOrderedQueryable<PersonPreviousName> GetPreviousNames( int personId )
        {
            return new PersonPreviousNameService( ( RockContext ) this.Context ).Queryable()
                .Where( m => m.PersonAlias.PersonId == personId ).OrderBy( a => a.LastName );
        }

        /// <summary>
        /// Gets any search keys for this person
        /// </summary>
        /// <param name="personId">The person identifier.</param>
        /// <returns></returns>
        public IQueryable<PersonSearchKey> GetPersonSearchKeys( int personId )
        {
            return new PersonSearchKeyService( ( RockContext ) this.Context ).Queryable()
                .Where( m => m.PersonAlias.PersonId == personId );
        }

        /// <summary>
        /// Splits a full name into a separate first and last name. If only one name is found it defaults to first name.
        /// </summary>
        /// <param name="fullName">The full name</param>
        /// <param name="firstName">The first name.</param>
        /// <param name="lastName">The last name.</param>
        public void SplitName( string fullName, out string firstName, out string lastName )
        {
            //Uses logic from IQueryable<Person> GetByFullName
            firstName = string.Empty;
            lastName = string.Empty;

            if ( fullName.Contains( ',' ) )
            {
                // only split by comma if there is a comma present (for example if 'Smith Jones, Sally' is the search, last name would be 'Smith Jones')
                var nameParts = fullName.Split( ',' );
                lastName = nameParts.Length >= 1 ? nameParts[0].Trim() : string.Empty;
                firstName = nameParts.Length >= 2 ? nameParts[1].Trim() : string.Empty;
            }
            else if ( fullName.Trim().Contains( ' ' ) )
            {
                // if no comma, assume the search is in 'firstname lastname' format (note: 'firstname lastname1 lastname2' isn't supported yet)
                var names = fullName.Split( ' ' );
                firstName = names.Length >= 1 ? names[0].Trim() : string.Empty;
                lastName = names.Length >= 2 ? names[1].Trim() : string.Empty;
            }
            else
            {
                // no spaces, no commas
                firstName = fullName.Trim();
            }
        }


        /// <summary>
        /// Gets the first group location.
        /// </summary>
        /// <param name="personId">The person identifier.</param>
        /// <param name="locationTypeValueId">The location type value id.</param>
        /// <returns></returns>
        public GroupLocation GetFirstLocation( int personId, int locationTypeValueId )
        {
            int groupTypeFamilyId = CacheGroupType.Get( Rock.SystemGuid.GroupType.GROUPTYPE_FAMILY ).Id;

            return new GroupMemberService( ( RockContext ) this.Context ).Queryable( "GroupLocations.Location", true )
                .Where( m =>
                    m.PersonId == personId &&
                    m.Group.GroupTypeId == groupTypeFamilyId )
                .OrderBy( m => m.GroupOrder ?? int.MaxValue )
                .SelectMany( m => m.Group.GroupLocations )
                .Where( gl => gl.GroupLocationTypeValueId == locationTypeValueId )
                .FirstOrDefault();
        }

        /// <summary>
        /// Gets a phone number
        /// </summary>
        /// <param name="person">The person.</param>
        /// <param name="phoneType">Type of the phone.</param>
        /// <returns></returns>
        [Obsolete]
        public PhoneNumber GetPhoneNumber( Person person, Web.Cache.DefinedValueCache phoneType )
        {
            if ( person != null && phoneType != null )
            {
                return GetPhoneNumber( person, CacheDefinedValue.Get( phoneType.Id ) );
            }
            return null;
        }

        /// <summary>
        /// Gets a phone number
        /// </summary>
        /// <param name="person">The person.</param>
        /// <param name="phoneType">Type of the phone.</param>
        /// <returns></returns>
        public PhoneNumber GetPhoneNumber( Person person, CacheDefinedValue phoneType )
        {
            if ( person != null )
            {
                return new PhoneNumberService( ( RockContext ) this.Context ).Queryable()
                    .Where( n => n.PersonId == person.Id && n.NumberTypeValueId == phoneType.Id )
                    .FirstOrDefault();
            }
            return null;
        }

        #endregion

        #region Get Person

        /// <summary>
        /// Returns a <see cref="Rock.Model.Person"/> by their PersonId
        /// </summary>
        /// <param name="id">The <see cref="System.Int32"/> representing the Id of the <see cref="Rock.Model.Person"/> to search for.</param>
        /// <param name="followMerges">A <see cref="System.Boolean"/> flag indicating that the provided PersonId should be checked against the <see cref="Rock.Model.PersonAlias"/> list.
        /// When <c>true</c> the <see cref="Rock.Model.PersonAlias"/> log will be checked for the PersonId, otherwise <c>false</c>.</param>
        /// <returns>The <see cref="Rock.Model.Person"/> associated with the provided Id, otherwise null.</returns>
        public Person Get( int id, bool followMerges )
        {
            var person = Get( id );
            if ( person != null )
            {
                return person;
            }

            if ( followMerges )
            {
                var personAlias = new PersonAliasService( ( RockContext ) this.Context ).GetByAliasId( id );
                if ( personAlias != null )
                {
                    return personAlias.Person;
                }
            }

            return null;
        }

        /// <summary>
        /// Returns a <see cref="Rock.Model.Person"/> by their Guid.
        /// </summary>
        /// <param name="guid">A <see cref="System.Guid"/> representing the <see cref="Rock.Model.Person">Person's</see> Guid identifier.</param>
        /// <param name="followMerges">A <see cref="System.Boolean"/> flag indicating that the provided Guid should be checked against the <see cref="Rock.Model.PersonAlias"/> list.
        /// When <c>true</c> the <see cref="Rock.Model.PersonAlias"/> log will be checked for the Guid, otherwise <c>false</c>.</param>
        /// <returns>The <see cref="Rock.Model.Person"/> associated with the provided Guid, otherwise null.</returns>
        public Person Get( Guid guid, bool followMerges )
        {
            var person = Get( guid );
            if ( person != null )
            {
                return person;
            }

            if ( followMerges )
            {
                var personAlias = new PersonAliasService( ( RockContext ) this.Context ).GetByAliasGuid( guid );
                if ( personAlias != null )
                {
                    return personAlias.Person;
                }
            }

            return null;
        }

        /// <summary>
        /// Special override of Entity.GetByUrlEncodedKey for Person. Gets the Person by impersonation token (rckipid) and validates it against a Rock.Model.PersonToken
        /// NOTE: You might want to use GetByImpersonationToken instead to prevent a token from being used that was limited to a specific page
        /// </summary>
        /// <param name="encodedKey">The encoded key.</param>
        /// <returns></returns>
        public override Person GetByUrlEncodedKey( string encodedKey )
        {
            return GetByImpersonationToken( encodedKey, false, null );
        }

        /// <summary>
        /// Gets the Person by impersonation token (rckipid) and validates it against a Rock.Model.PersonToken
        /// </summary>
        /// <param name="impersonationToken">The impersonation token.</param>
        /// <param name="incrementUsage">if set to <c>true</c> [increment usage].</param>
        /// <param name="pageId">The page identifier.</param>
        /// <returns></returns>
        public Person GetByImpersonationToken( string impersonationToken, bool incrementUsage, int? pageId )
        {
            return GetByEncryptedKey( impersonationToken, true, incrementUsage, pageId );
        }

        /// <summary>
        /// Special override of Entity.GetByEncryptedKey for Person. Gets the Person by impersonation token (rckipid) and validates it against a Rock.Model.PersonToken
        /// </summary>
        /// <param name="encryptedKey">The encrypted key.</param>
        /// <returns></returns>
        public override Person GetByEncryptedKey( string encryptedKey )
        {
            return GetByEncryptedKey( encryptedKey, true, true, null );
        }

        /// <summary>
        /// Returns a <see cref="Rock.Model.Person" /> by their encrypted key value.
        /// </summary>
        /// <param name="encryptedKey">A <see cref="System.String" /> containing an encrypted key value.</param>
        /// <param name="followMerges">if set to <c>true</c> [follow merges].</param>
        /// <returns>
        /// The <see cref="Rock.Model.Person" /> associated with the provided Key, otherwise null.
        /// </returns>
        [Obsolete( "Use GetByEncryptedKey( string encryptedKey, bool followMerges, int? pageId ) instead" )]
        public Person GetByEncryptedKey( string encryptedKey, bool followMerges )
        {
            return GetByEncryptedKey( encryptedKey, true, true, null );
        }

        /// <summary>
        /// Special override of Entity.GetByEncryptedKey for Person. Gets the Person by impersonation token (rckipid) and validates it against a Rock.Model.PersonToken
        /// </summary>
        /// <param name="encryptedKey">A <see cref="System.String" /> containing an encrypted key value.</param>
        /// <param name="followMerges">if set to <c>true</c> [follow merges]. (only applies if using PersonTokenLegacyFallback)</param>
        /// <param name="incrementUsage">if set to <c>true</c> [increment usage].</param>
        /// <param name="pageId">The page identifier.</param>
        /// <returns>
        /// The <see cref="Rock.Model.Person" /> associated with the provided Key, otherwise null.
        /// </returns>
        public Person GetByEncryptedKey( string encryptedKey, bool followMerges, bool incrementUsage, int? pageId )
        {
            // first, see if it exists as a PersonToken
            using ( var personTokenRockContext = new RockContext() )
            {
                var personToken = new PersonTokenService( personTokenRockContext ).GetByImpersonationToken( encryptedKey );
                if ( personToken != null )
                {
                    if ( incrementUsage )
                    {
                        personToken.TimesUsed++;
                        personToken.LastUsedDateTime = RockDateTime.Now;
                        personTokenRockContext.SaveChanges();
                    }
                    if ( personToken.UsageLimit.HasValue )
                    {
                        if ( personToken.TimesUsed > personToken.UsageLimit.Value )
                        {
                            // over usagelimit, so return null;
                            return null;
                        }
                    }

                    if ( personToken.ExpireDateTime.HasValue )
                    {
                        if ( personToken.ExpireDateTime.Value < RockDateTime.Now )
                        {
                            // expired, so return null
                            return null;
                        }
                    }

                    if ( personToken.PageId.HasValue && pageId.HasValue )
                    {
                        if ( personToken.PageId.Value != pageId.Value )
                        {
                            // personkey was for a specific page and this is not that page, so return null
                            return null;
                        }
                    }

                    if ( personToken.PersonAlias != null )
                    {
                        // refetch using PersonService using rockContext instead of personTokenRockContext which was used to save the changes to personKey
                        return this.Get( personToken.PersonAlias.PersonId );
                    }
                }
            }

            bool tokenUseLegacyFallback = CacheGlobalAttributes.Get().GetValue( "core.PersonTokenUseLegacyFallback" ).AsBoolean();
            if ( tokenUseLegacyFallback )
            {
                return GetByLegacyEncryptedKey( encryptedKey, followMerges );
            }

            return null;
        }

        /// <summary>
        /// Gets the person from the user login identifier.
        /// </summary>
        /// <param name="userLoginId">The user login identifier.</param>
        /// <returns></returns>
        public Person GetByUserLoginId( int userLoginId )
        {
            UserLogin userLogin = new UserLoginService( new RockContext() ).Get( userLoginId );
            return Get( userLogin.PersonId.Value );
        }

        /// <summary>
        /// Looks up a person using a Pre-V7 PersonToken. 
        /// </summary>
        /// <param name="encryptedKey">The encrypted key.</param>
        /// <param name="followMerges">if set to <c>true</c> [follow merges].</param>
        /// <returns></returns>
        internal Person GetByLegacyEncryptedKey( string encryptedKey, bool followMerges )
        {
            // it may have been urlencoded, but first try without urldecoding, just in case
            var person = base.GetByEncryptedKey( encryptedKey );
            if ( person == null )
            {
                string key = encryptedKey.Replace( '!', '%' );
                key = System.Web.HttpUtility.UrlDecode( key );
                person = base.GetByEncryptedKey( key );
            }

            if ( person != null )
            {
                return person;
            }

            // NOTE: we only need the followMerges when using PersonTokenUseLegacyFallback since the PersonToken method would already take care of PersonMerge since it is keyed off of PersonAliasId
            if ( followMerges )
            {
                var personAlias = new PersonAliasService( this.Context as RockContext ).GetByAliasEncryptedKey( encryptedKey );
                if ( personAlias != null )
                {
                    return personAlias.Person;
                }
            }

            return null;
        }

        /// <summary>
        /// Gets the family role (adult or child).
        /// </summary>
        /// <param name="person">The person.</param>
        /// <param name="rockContext">The rock context.</param>
        /// <returns></returns>
        public GroupTypeRole GetFamilyRole( Person person, RockContext rockContext = null )
        {
            var familyGroupRoles = CacheGroupType.GetFamilyGroupType().Roles;
            int? groupTypeRoleId = null;
            if ( person.AgeClassification == AgeClassification.Adult )
            {
                groupTypeRoleId = familyGroupRoles.Where( a => a.Guid == Rock.SystemGuid.GroupRole.GROUPROLE_FAMILY_MEMBER_ADULT.AsGuid() ).FirstOrDefault()?.Id;
            }
            else if ( person.AgeClassification == AgeClassification.Child )
            {
                groupTypeRoleId = familyGroupRoles.Where( a => a.Guid == Rock.SystemGuid.GroupRole.GROUPROLE_FAMILY_MEMBER_CHILD.AsGuid() ).FirstOrDefault()?.Id;
            }

            rockContext = rockContext ?? new RockContext();

            if ( groupTypeRoleId.HasValue )
            {
                return new GroupTypeRoleService( rockContext ).Get( groupTypeRoleId.Value );
            }
            else
            {
                // just in case the AgeClassification method didn't work...
                var primaryFamilyId = person.GetFamily( rockContext )?.Id;
                if ( primaryFamilyId.HasValue )
                {
                    rockContext = rockContext ?? new RockContext();

                    return new GroupMemberService( rockContext ).Queryable()
                                            .Where( gm => gm.PersonId == person.Id && gm.GroupId == primaryFamilyId )
                                            .OrderBy( gm => gm.GroupOrder ?? int.MaxValue )
                                            .ThenBy( gm => gm.GroupRole.Order )
                                            .Select( gm => gm.GroupRole )
                                            .FirstOrDefault();
                }
                else
                {
                    return null;
                }
            }
        }

        /// <summary>
        /// Gets the <see cref="Rock.Model.Person"/> entity of the provided Person's spouse.
        /// </summary>
        /// <param name="person">The <see cref="Rock.Model.Person"/> entity of the Person to retrieve the spouse of.</param>
        /// <returns>The <see cref="Rock.Model.Person"/> entity containing the provided Person's spouse. If the provided Person's spouse is not found, this value will be null.</returns>
        public Person GetSpouse( Person person )
        {
            return GetSpouse( person, a => a.Person );
        }

        /// <summary>
        /// Gets a Person's spouse with a selector that lets you only fetch the properties that you need
        /// </summary>
        /// <typeparam name="TResult">The type of the result.</typeparam>
        /// <param name="person">The <see cref="Rock.Model.Person" /> entity of the Person to retrieve the spouse of.</param>
        /// <param name="selector">The selector.</param>
        /// <returns>
        /// The <see cref="Rock.Model.Person" /> entity containing the provided Person's spouse. If the provided Person's spouse is not found, this value will be null.
        /// </returns>
        public TResult GetSpouse<TResult>( Person person, System.Linq.Expressions.Expression<Func<GroupMember, TResult>> selector )
        {
            //// Spouse is determined if all these conditions are met
            //// 1) Both Persons are adults in the same family (GroupType = Family, GroupRole = Adult, and in same Group)
            //// 2) Opposite Gender as Person, if Gender of both Persons is known
            //// 3) Both Persons are Married
            int marriedDefinedValueId = CacheDefinedValue.Get( Rock.SystemGuid.DefinedValue.PERSON_MARITAL_STATUS_MARRIED.AsGuid() ).Id;

            if ( person.MaritalStatusValueId != marriedDefinedValueId )
            {
                return default( TResult );
            }

            Guid adultGuid = new Guid( Rock.SystemGuid.GroupRole.GROUPROLE_FAMILY_MEMBER_ADULT );
            int adultRoleId = CacheGroupType.Get( Rock.SystemGuid.GroupType.GROUPTYPE_FAMILY ).Roles.First( a => a.Guid == adultGuid ).Id;

            // Businesses don't have a family role, so check for null before trying to get the Id.
            var familyRole = GetFamilyRole( person );
            if ( person.MaritalStatusValueId != marriedDefinedValueId || familyRole == null || familyRole.Id != adultRoleId )
            {
                return default( TResult );
            }

            var groupOrderQuery = new GroupMemberService( this.Context as RockContext ).Queryable();

            return GetFamilyMembers( person.Id )
                .Where( m => m.GroupRoleId == adultRoleId )
                // In the future, we may need to implement and check a GLOBAL Attribute "BibleStrict" with this logic: 
                .Where( m => m.Person.Gender != person.Gender || m.Person.Gender == Gender.Unknown || person.Gender == Gender.Unknown )
                .Where( m => m.Person.MaritalStatusValueId == marriedDefinedValueId )
                .OrderBy( m => groupOrderQuery.FirstOrDefault( x => x.GroupId == m.GroupId && x.PersonId == person.Id ).GroupOrder ?? int.MaxValue )
                .ThenBy( m => DbFunctions.DiffDays( m.Person.BirthDate ?? new DateTime( 1, 1, 1 ), person.BirthDate ?? new DateTime( 1, 1, 1 ) ) )
                .ThenBy( m => m.PersonId )
                .Select( selector )
                .FirstOrDefault();
>>>>>>> 5304ce9f
        }

        #region Get People

        /// <summary>
<<<<<<< HEAD
        /// Gets an enumerable collection of <see cref="Rock.Model.Person" /> entities by email address.
        /// </summary>
        /// <param name="email">A <see cref="System.String" /> representing the email address to search by.</param>
        /// <param name="includeDeceased">A <see cref="System.Boolean" /> flag indicating if deceased individuals should be included in the search results, if
        /// <c>true</c> then they will be included, otherwise <c>false</c>. Default value is false.</param>
        /// <param name="includeBusinesses">if set to <c>true</c> [include businesses].</param>
        /// <returns>
        /// An enumerable collection of <see cref="Rock.Model.Person" /> entities that match the search criteria.
        /// </returns>
        public IQueryable<Person> GetByEmail( string email, bool includeDeceased = false, bool includeBusinesses = false )
        {
            return Queryable( includeDeceased, includeBusinesses )
                .Where( p =>
                    p.Email == email || ( email == null && p.Email == null ) );
        }

        /// <summary>
        /// Gets an enumerable collection of <see cref="Rock.Model.Person"/> entities that have a matching email address, firstname and lastname.
        /// </summary>
        /// <param name="firstName">A <see cref="System.String"/> representing the first name to search by.</param>
        /// <param name="lastName">A <see cref="System.String"/> representing the last name to search by.</param>
        /// <param name="email">A <see cref="System.String"/> representing the email address to search by.</param>
        /// <param name="includeDeceased">A <see cref="System.Boolean"/> flag indicating if deceased individuals should be included in the search results, if
        /// <c>true</c> then they will be included, otherwise <c>false</c>. Default value is false.</param>
        /// <param name="includeBusinesses">if set to <c>true</c> [include businesses].</param>
        /// <returns>
        /// An enumerable collection of <see cref="Rock.Model.Person"/> entities that match the search criteria.
        /// </returns>
        public IEnumerable<Person> GetByMatch( string firstName, string lastName, string email, bool includeDeceased = false, bool includeBusinesses = false )
        {
            firstName = firstName ?? string.Empty;
            lastName = lastName ?? string.Empty;
            email = email ?? string.Empty;

            return Queryable( includeDeceased, includeBusinesses )
                .Where( p =>
                    email != "" && p.Email == email &&
                    firstName != "" && ( p.FirstName == firstName || p.NickName == firstName ) &&
                    lastName != "" && p.LastName == lastName )
                .ToList();
        }

        /// <summary>
        /// Gets an enumerable collection of <see cref="Rock.Model.Person"/> entities that have a matching email address, firstname and lastname.
        /// </summary>
        /// <param name="businessName">A <see cref="System.String"/> representing the business name to search by.</param>
        /// <param name="email">A <see cref="System.String"/> representing the email address to search by.</param>
        /// <returns>
        /// An enumerable collection of <see cref="Rock.Model.Person"/> entities that match the search criteria.
        /// </returns>
        public IEnumerable<Person> GetBusinessByMatch( string businessName, string email )
        {
            businessName = businessName ?? string.Empty;
            email = email ?? string.Empty;
            var query = Queryable( false, true );
            var definedValueBusinessType = CacheDefinedValue.Get( Rock.SystemGuid.DefinedValue.PERSON_RECORD_TYPE_BUSINESS.AsGuid() );
            if ( definedValueBusinessType != null )
            {
                int recordTypeBusiness = definedValueBusinessType.Id;
                query = query.Where( p => p.RecordTypeValueId == recordTypeBusiness );
            }

            return query
            .Where( p =>
                email != "" && p.Email == email &&
                businessName != "" && p.LastName == businessName )
            .ToList();
        }

        /// <summary>
        /// Gets an enumerable collection of <see cref="Rock.Model.Person"/> entities by martial status <see cref="Rock.Model.DefinedValue"/>
        /// </summary>
        /// <param name="maritalStatusId">An <see cref="System.Int32"/> representing the Id of the Marital Status <see cref="Rock.Model.DefinedValue"/> to search by.</param>
        /// <param name="includeDeceased">A <see cref="System.Boolean"/> flag indicating if deceased individuals should be included in search results, if <c>true</c> then they will be
        /// included, otherwise <c>false</c>.</param>
        /// <param name="includeBusinesses">if set to <c>true</c> [include businesses].</param>
        /// <returns>
        /// An enumerable collection of <see cref="Rock.Model.Person"/> entities that match the search criteria.
        /// </returns>
        public IEnumerable<Person> GetByMaritalStatusId( int? maritalStatusId, bool includeDeceased = false, bool includeBusinesses = false )
        {
            return Queryable( includeDeceased, includeBusinesses )
                .Where( p =>
                    ( p.MaritalStatusValueId == maritalStatusId || ( maritalStatusId == null && p.MaritalStatusValueId == null ) ) )
                .ToList();
        }

        /// <summary>
        /// Returns an enumerable collection of <see cref="Rock.Model.Person"/> entities by the the Person's Connection Status <see cref="Rock.Model.DefinedValue"/>.
        /// </summary>
        /// <param name="personConnectionStatusId">A <see cref="System.Int32"/> representing the Id of the Person Connection Status <see cref="Rock.Model.DefinedValue"/> to search by.</param>
        /// <param name="includeDeceased">A <see cref="System.Boolean"/> flag indicating if deceased individuals should be included in search results, if <c>true</c> then they will be
        /// included, otherwise <c>false</c>.</param>
        /// <param name="includeBusinesses">if set to <c>true</c> [include businesses].</param>
        /// <returns>
        /// An enumerable collection of <see cref="Rock.Model.Person"/> entities that match the search criteria.
        /// </returns>
        public IEnumerable<Person> GetByPersonConnectionStatusId( int? personConnectionStatusId, bool includeDeceased = false, bool includeBusinesses = false )
        {
            return Queryable( includeDeceased, includeBusinesses )
                .Where( p =>
                    ( p.ConnectionStatusValueId == personConnectionStatusId || ( personConnectionStatusId == null && p.ConnectionStatusValueId == null ) ) )
                .ToList();
        }

        /// <summary>
        /// Returns an enumerable collection of <see cref="Rock.Model.Person"/> entities by their Record Status <see cref="Rock.Model.DefinedValue"/>
        /// </summary>
        /// <param name="recordStatusId">A <see cref="System.Int32"/> representing the Id of the Record Status <see cref="Rock.Model.DefinedValue"/> to search by.</param>
        /// <param name="includeDeceased">A <see cref="System.Boolean"/> flag indicating if deceased individuals should be included in search results, if <c>true</c> then they will be
        /// included, otherwise <c>false</c>.</param>
        /// <param name="includeBusinesses">if set to <c>true</c> [include businesses].</param>
        /// <returns>
        /// An enumerable collection of <see cref="Rock.Model.Person"/> entities that match the search criteria.
        /// </returns>
        public IEnumerable<Person> GetByRecordStatusId( int? recordStatusId, bool includeDeceased = false, bool includeBusinesses = false )
        {
            return Queryable( includeDeceased, includeBusinesses )
                .Where( p =>
                    ( p.RecordStatusValueId == recordStatusId || ( recordStatusId == null && p.RecordStatusValueId == null ) ) )
                .ToList();
        }

        /// <summary>
        /// Returns an enumerable collection of <see cref="Rock.Model.Person"/> entities by the RecordStatusReason <see cref="Rock.Model.DefinedValue"/>.
        /// </summary>
        /// <param name="recordStatusReasonId">A <see cref="System.Int32"/> representing the Id of the RecordStatusReason <see cref="Rock.Model.DefinedValue"/> to search by.</param>
        /// <param name="includeDeceased">A <see cref="System.Boolean"/> flag indicating if deceased individuals should be included in search results, if <c>true</c> then they will be
        /// included, otherwise <c>false</c>.</param>
        /// <param name="includeBusinesses">if set to <c>true</c> [include businesses].</param>
        /// <returns>
        /// An enumerable collection of <see cref="Rock.Model.Person"/> entities that match the search criteria.
        /// </returns>
        public IEnumerable<Person> GetByRecordStatusReasonId( int? recordStatusReasonId, bool includeDeceased = false, bool includeBusinesses = false )
        {
            return Queryable( includeDeceased, includeBusinesses )
                .Where( p =>
                    ( p.RecordStatusReasonValueId == recordStatusReasonId || ( recordStatusReasonId == null && p.RecordStatusReasonValueId == null ) ) )
                .ToList();
        }

        /// <summary>
        /// Returns an enumerable collection of <see cref="Rock.Model.Person"/> entities by their RecordType <see cref="Rock.Model.DefinedValue"/>.
        /// </summary>
        /// <param name="recordTypeId">A <see cref="System.Int32"/> representing the Id of the RecordType <see cref="Rock.Model.DefinedValue"/> to search by.</param>
        /// <param name="includeDeceased">A <see cref="System.Boolean"/> flag indicating if deceased individuals should be included in search results, if <c>true</c> then they will be
        /// included, otherwise <c>false</c>.</param>
        /// <returns>
        /// An enumerable collection of <see cref="Rock.Model.Person"/> entities that match the search criteria.
        /// </returns>
        public IEnumerable<Person> GetByRecordTypeId( int? recordTypeId, bool includeDeceased = false )
        {
            return Queryable( includeDeceased, true )
                .Where( p =>
                    ( p.RecordTypeValueId == recordTypeId || ( recordTypeId == null && p.RecordTypeValueId == null ) ) )
                .ToList();
=======
        /// Gets the <see cref="Rock.Model.Person"/> entity of the provided Person's head of household.
        /// </summary>
        /// <param name="person">The <see cref="Rock.Model.Person"/> entity of the Person to retrieve the head of household of.</param>
        /// <returns>The <see cref="Rock.Model.Person"/> entity containing the provided Person's head of household. If the provided Person's family head of household is not found, this value will be null.</returns>
        public Person GetHeadOfHousehold( Person person )
        {
            var family = person.GetFamily( this.Context as RockContext );
            if ( family == null )
            {
                return null;
            }
            return GetFamilyMembers( family, person.Id, true )
                .OrderBy( m => m.GroupRole.Order )
                .ThenBy( m => m.Person.Gender )
                .Select( a => a.Person )
                .FirstOrDefault();
        }

        /// <summary>
        /// Gets the <see cref="Rock.Model.Person"/> entity of the provided Person's head of household.
        /// </summary>
        /// <param name="person">The <see cref="Rock.Model.Person"/> entity of the Person to retrieve the head of household of.</param>
        /// <param name="family">The <see cref="Rock.Model.Group"/> entity of the Group to retrieve the head of household of.</param>
        /// <returns>The <see cref="Rock.Model.Person"/> entity containing the provided Person's head of household. If the provided Person's family head of household is not found, this value will be null.</returns>
        public Person GetHeadOfHousehold( Person person, Group family )
        {
            if ( family == null )
            {
                family = person.GetFamily( this.Context as RockContext );
            }

            if ( family == null )
            {
                return null;
            }
            return GetFamilyMembers( family, person.Id, true )
                .OrderBy( m => m.GroupRole.Order )
                .ThenBy( m => m.Person.Gender )
                .Select( a => a.Person )
                .FirstOrDefault();
        }

        /// <summary>
        /// Gets the related people.
        /// </summary>
        /// <param name="personIds">The person ids.</param>
        /// <param name="roleIds">The role ids.</param>
        /// <returns></returns>
        public IEnumerable<GroupMember> GetRelatedPeople( List<int> personIds, List<int> roleIds )
        {
            var rockContext = ( RockContext ) this.Context;
            var groupMemberService = new GroupMemberService( rockContext );

            Guid groupTypeGuid = Rock.SystemGuid.GroupType.GROUPTYPE_KNOWN_RELATIONSHIPS.AsGuid();
            Guid ownerRoleGuid = Rock.SystemGuid.GroupRole.GROUPROLE_KNOWN_RELATIONSHIPS_OWNER.AsGuid();

            var knownRelationshipGroups = groupMemberService
                .Queryable().AsNoTracking()
                .Where( m =>
                    m.Group.GroupType.Guid == groupTypeGuid &&
                    m.GroupRole.Guid == ownerRoleGuid &&
                    personIds.Contains( m.PersonId ) )
                .Select( m => m.GroupId );

            var related = groupMemberService
                .Queryable().AsNoTracking()
                .Where( g =>
                    knownRelationshipGroups.Contains( g.GroupId ) &&
                    roleIds.Contains( g.GroupRoleId ) &&
                    !personIds.Contains( g.PersonId ) )
                .ToList();

            return related;
>>>>>>> 5304ce9f
        }

        /// <summary>
        /// Returns an enumerable collection of <see cref="Rock.Model.Person"/> entities by their Suffix <see cref="Rock.Model.DefinedValue"/>
        /// </summary>
        /// <param name="suffixId">An <see cref="System.Int32"/> representing the Id of Suffix <see cref="Rock.Model.DefinedValue"/> to search by.</param>
        /// <param name="includeDeceased">A <see cref="System.Boolean"/> flag indicating if deceased individuals should be included in search results, if <c>true</c> then they will be
        /// included, otherwise <c>false</c>.</param>
        /// <param name="includeBusinesses">if set to <c>true</c> [include businesses].</param>
        /// <returns>
        /// An enumerable collection of <see cref="Rock.Model.Person"/> entities that match the search criteria.
        /// </returns>
        public IEnumerable<Person> GetBySuffixId( int? suffixId, bool includeDeceased = false, bool includeBusinesses = false )
        {
            return Queryable( includeDeceased, includeBusinesses )
                .Where( p =>
                    ( p.SuffixValueId == suffixId || ( suffixId == null && p.SuffixValueId == null ) ) )
                .ToList();
        }

        /// <summary>
        /// Returns a collection of <see cref="Rock.Model.Person"/> entities by their Title <see cref="Rock.Model.DefinedValue"/>.
        /// </summary>
        /// <param name="titleId">A <see cref="System.Int32"/> representing the Id of the Title <see cref="Rock.Model.DefinedValue"/>.</param>
        /// <param name="includeDeceased">A <see cref="System.Boolean"/> flag indicating if deceased individuals should be included in search results, if <c>true</c> then they will be
        /// included, otherwise <c>false</c>.</param>
        /// <param name="includeBusinesses">if set to <c>true</c> [include businesses].</param>
        /// <returns>
        /// An enumerable collection of <see cref="Rock.Model.Person"/> entities that match the search criteria.
        /// </returns>
        public IEnumerable<Person> GetByTitleId( int? titleId, bool includeDeceased = false, bool includeBusinesses = false )
        {
            return Queryable( includeDeceased, includeBusinesses )
                .Where( p =>
                    ( p.TitleValueId == titleId || ( titleId == null && p.TitleValueId == null ) ) )
                .ToList();
        }

        /// <summary>
        /// Gets the full name of the by.
        /// </summary>
        /// <param name="fullName">The full name.</param>
        /// <param name="allowFirstNameOnly">if set to true, a single value in fullName will also search for matching first names.</param>
        /// <param name="includeDeceased">if set to <c>true</c> [include deceased].</param>
        /// <param name="includeBusinesses">if set to <c>true</c> [include businesses].</param>
        /// <returns></returns>
        public IQueryable<Person> GetByFullName( string fullName, bool allowFirstNameOnly, bool includeDeceased = false, bool includeBusinesses = false )
        {
            bool reversed = false;
            return GetByFullName( fullName, includeDeceased, includeBusinesses, allowFirstNameOnly, out reversed );
        }

        /// <summary>
        /// Returns a queryable collection of <see cref="Rock.Model.Person"/> entities by the person's full name.
        /// </summary>
        /// <param name="fullName">A <see cref="System.String"/> representing the full name to search by.</param>
        /// <param name="includeDeceased">A <see cref="System.Boolean"/> flag indicating if deceased individuals should be included in search results, if <c>true</c> then they will be
        /// included, otherwise <c>false</c>.</param>
        /// <param name="includeBusinesses">if set to <c>true</c> [include businesses].</param>
        /// <param name="allowFirstNameOnly">if set to true, a single value in fullName will also search for matching first names.</param>
        /// <param name="reversed">if set to <c>true</c> [reversed].</param>
        /// <returns>
        /// A queryable collection of <see cref="Rock.Model.Person"/> entities that match the search criteria.
        /// </returns>
        public IQueryable<Person> GetByFullName( string fullName, bool includeDeceased, bool includeBusinesses, bool allowFirstNameOnly, out bool reversed )
        {
            var firstNames = new List<string>();
            var lastNames = new List<string>();
            string singleName = string.Empty;

            fullName = fullName.Trim();

            var nameParts = fullName.Trim().Split( new char[] { ' ' }, StringSplitOptions.RemoveEmptyEntries ).ToList();

            if ( fullName.Contains( ',' ) )
            {
                reversed = true;

                // only split by comma if there is a comma present (for example if 'Smith Jones, Sally' is the search, last name would be 'Smith Jones')
                nameParts = fullName.Split( ',' ).ToList();
                if ( nameParts.Count >= 1 )
                {
                    lastNames.Add( nameParts[0].Trim() );
                }
                if ( nameParts.Count >= 2 )
                {
                    firstNames.Add( nameParts[1].Trim() );
                }
            }
            else if ( fullName.Contains( ' ' ) )
            {
                reversed = false;

                for ( int i = 1; i < nameParts.Count; i++ )
                {
                    firstNames.Add( nameParts.Take( i ).ToList().AsDelimited( " " ) );
                    lastNames.Add( nameParts.Skip( i ).ToList().AsDelimited( " " ) );
                }
            }
            else
            {
                // no spaces, no commas
                reversed = true;
                singleName = fullName;
            }

            if ( !string.IsNullOrWhiteSpace( singleName ) )
            {
                int? personId = singleName.AsIntegerOrNull();
                if ( personId.HasValue )
                {
                    return Queryable()
                        .Where( p => p.Aliases.Any( a => a.AliasPersonId == personId.Value ) );
                }

                Guid? personGuid = singleName.AsGuidOrNull();
                if ( personGuid.HasValue )
                {
                    return Queryable()
                        .Where( p => p.Aliases.Any( a => a.AliasPersonGuid == personGuid.Value ) );
                }

                var previousNamesQry = new PersonPreviousNameService( this.Context as RockContext ).Queryable();

                if ( allowFirstNameOnly )
                {
                    return Queryable( includeDeceased, includeBusinesses )
                        .Where( p =>
                            p.LastName.StartsWith( singleName ) ||
                            p.FirstName.StartsWith( singleName ) ||
                            p.NickName.StartsWith( singleName ) ||
                            previousNamesQry.Any( a => a.PersonAlias.PersonId == p.Id && a.LastName.StartsWith( singleName ) ) );
                }
                else
                {
                    return Queryable( includeDeceased, includeBusinesses )
                        .Where( p =>
                            p.LastName.StartsWith( singleName ) ||
                            previousNamesQry.Any( a => a.PersonAlias.PersonId == p.Id && a.LastName.StartsWith( singleName ) ) );
                }
            }
            else
            {
                if ( firstNames.Any() && lastNames.Any() )
                {
                    var qry = GetByFirstLastName( firstNames.Any() ? firstNames[0] : "", lastNames.Any() ? lastNames[0] : "", includeDeceased, includeBusinesses );
                    for ( var i = 1; i < firstNames.Count; i++ )
                    {
                        qry = qry.Union( GetByFirstLastName( firstNames[i], lastNames[i], includeDeceased, includeBusinesses ) );
                    }

                    // always include a search for just last name using the last two parts of name search
                    if ( nameParts.Count >= 2 )
                    {
                        var lastName = string.Join( " ", nameParts.TakeLast( 2 ) );

                        qry = qry.Union( GetByLastName( lastName, includeDeceased, includeBusinesses ) );
                    }

                    //
                    // If searching for businesses, search by the full name as well to handle "," in the name
                    //
                    if ( includeBusinesses )
                    {
                        qry = qry.Union( GetByLastName( fullName, includeDeceased, includeBusinesses ) );
                    }

                    return qry;
                }
                else
                {
                    // Blank string was used, return empty list
                    return new List<Person>().AsQueryable();
                }
            }
        }

        /// <summary>
<<<<<<< HEAD
        /// Gets the last name of the by first.
        /// </summary>
        /// <param name="firstName">The first name.</param>
        /// <param name="lastName">The last name.</param>
        /// <param name="includeDeceased">if set to <c>true</c> [include deceased].</param>
        /// <param name="includeBusinesses">if set to <c>true</c> [include businesses].</param>
        /// <returns></returns>
        public IQueryable<Person> GetByFirstLastName( string firstName, string lastName, bool includeDeceased, bool includeBusinesses )
        {
            string fullname = !string.IsNullOrWhiteSpace( firstName ) ? firstName + " " + lastName : lastName;

            var previousNamesQry = new PersonPreviousNameService( this.Context as RockContext ).Queryable();

            var qry = Queryable( includeDeceased, includeBusinesses );
            if ( includeBusinesses )
            {
                int recordTypeBusinessId = CacheDefinedValue.Get( Rock.SystemGuid.DefinedValue.PERSON_RECORD_TYPE_BUSINESS.AsGuid() ).Id;

                // if a we are including businesses, compare fullname against the Business Name (Person.LastName)
                qry = qry.Where( p =>
                    ( p.RecordTypeValueId.HasValue && p.RecordTypeValueId.Value == recordTypeBusinessId && p.LastName.StartsWith( fullname ) )
                    ||
                    ( ( p.LastName.StartsWith( lastName ) || previousNamesQry.Any( a => a.PersonAlias.PersonId == p.Id && a.LastName.StartsWith( lastName ) ) ) &&
                    ( p.FirstName.StartsWith( firstName ) ||
                    p.NickName.StartsWith( firstName ) ) ) );
            }
            else
            {
                qry = qry.Where( p =>
                    ( ( p.LastName.StartsWith( lastName ) || previousNamesQry.Any( a => a.PersonAlias.PersonId == p.Id && a.LastName.StartsWith( lastName ) ) ) &&
                    ( p.FirstName.StartsWith( firstName ) ||
                    p.NickName.StartsWith( firstName ) ) ) );
            }

            return qry;
        }

        /// <summary>
        /// Gets the by full name ordered.
        /// </summary>
        /// <param name="lastName">The last name.</param>
        /// <param name="includeDeceased">if set to <c>true</c> [include deceased].</param>
        /// <param name="includeBusinesses">if set to <c>true</c> [include businesses].</param>
        /// <returns></returns>
        public IQueryable<Person> GetByLastName( string lastName, bool includeDeceased, bool includeBusinesses )
        {
            lastName = lastName.Trim();

            var lastNameQry = Queryable( includeDeceased, includeBusinesses )
                                    .Where( p => p.LastName.StartsWith( lastName ) );

            return lastNameQry;
        }

        /// <summary>
        /// Gets the by full name ordered.
        /// </summary>
        /// <param name="fullName">The full name.</param>
        /// <param name="includeDeceased">if set to <c>true</c> [include deceased].</param>
        /// <param name="includeBusinesses">if set to <c>true</c> [include businesses].</param>
        /// <param name="allowFirstNameOnly">if set to true, a single value in fullName will also search for matching first names.</param>
        /// <param name="reversed">if set to <c>true</c> [reversed].</param>
        /// <returns></returns>
        public IOrderedQueryable<Person> GetByFullNameOrdered( string fullName, bool includeDeceased, bool includeBusinesses, bool allowFirstNameOnly, out bool reversed )
        {
            var qry = GetByFullName( fullName, includeDeceased, includeBusinesses, allowFirstNameOnly, out reversed );
            if ( reversed )
            {
                return qry.OrderBy( p => p.LastName ).ThenBy( p => p.NickName );
            }
            else
            {
                return qry.OrderBy( p => p.NickName ).ThenBy( p => p.LastName );
            }
        }

        /// <summary>
        /// Gets the similar sounding names.
        /// </summary>
        /// <param name="fullName">The full name.</param>
        /// <param name="excludeIds">The exclude ids.</param>
        /// <param name="includeDeceased">if set to <c>true</c> [include deceased].</param>
        /// <param name="includeBusinesses">if set to <c>true</c> [include businesses].</param>
        /// <returns></returns>
        public List<string> GetSimilarNames( string fullName, List<int> excludeIds, bool includeDeceased = false, bool includeBusinesses = false )
        {
            var names = fullName.SplitDelimitedValues();

            string firstName = string.Empty;
            string lastName = string.Empty;

            bool reversed = false;

            if ( fullName.Contains( ',' ) )
            {
                reversed = true;
                lastName = names.Length >= 1 ? names[0].Trim() : string.Empty;
                firstName = names.Length >= 2 ? names[1].Trim() : string.Empty;
            }
            else if ( fullName.Contains( ' ' ) )
            {
                firstName = names.Length >= 1 ? names[0].Trim() : string.Empty;
                lastName = names.Length >= 2 ? names[1].Trim() : string.Empty;
            }
            else
            {
                reversed = true;
                lastName = fullName.Trim();
            }

            return GetSimilarNames( firstName, lastName, reversed, excludeIds, includeDeceased, includeBusinesses );
        }

        /// <summary>
        /// Gets the similar names.
        /// </summary>
        /// <param name="firstName">The first name.</param>
        /// <param name="lastName">The last name.</param>
        /// <param name="reversed">if set to <c>true</c> [reversed].</param>
        /// <param name="excludeIds">The exclude ids.</param>
        /// <param name="includeDeceased">if set to <c>true</c> [include deceased].</param>
        /// <param name="includeBusinesses">if set to <c>true</c> [include businesses].</param>
        /// <returns></returns>
        public List<string> GetSimilarNames( string firstName, string lastName, bool reversed, List<int> excludeIds, bool includeDeceased = false, bool includeBusinesses = false )
        {
            var similarNames = new List<string>();

            if ( !string.IsNullOrWhiteSpace( firstName ) && !string.IsNullOrWhiteSpace( lastName ) )
            {
                var metaphones = ( ( RockContext ) this.Context ).Metaphones;

                string ln1 = string.Empty;
                string ln2 = string.Empty;
                Rock.Utility.DoubleMetaphone.doubleMetaphone( lastName, ref ln1, ref ln2 );
                ln1 = ln1 ?? string.Empty;
                ln2 = ln2 ?? string.Empty;

                var lastNames = metaphones
                    .Where( m =>
                        ( ln1 != "" && ( m.Metaphone1 == ln1 || m.Metaphone2 == ln1 ) ) ||
                        ( ln2 != "" && ( m.Metaphone1 == ln2 || m.Metaphone2 == ln2 ) ) )
                    .Select( m => m.Name )
                    .Distinct()
                    .ToList();

                if ( lastNames.Any() )
                {
                    string fn1 = string.Empty;
                    string fn2 = string.Empty;
                    Rock.Utility.DoubleMetaphone.doubleMetaphone( firstName, ref fn1, ref fn2 );
                    fn1 = fn1 ?? string.Empty;
                    fn2 = fn2 ?? string.Empty;

                    var firstNames = metaphones
                        .Where( m =>
                            ( fn1 != "" && ( m.Metaphone1 == fn1 || m.Metaphone2 == fn1 ) ) ||
                            ( fn2 != "" && ( m.Metaphone1 == fn2 || m.Metaphone2 == fn2 ) ) )
                        .Select( m => m.Name )
                        .Distinct()
                        .ToList();

                    if ( firstNames.Any() )
                    {
                        similarNames = Queryable( includeDeceased, includeBusinesses )
                        .Where( p => !excludeIds.Contains( p.Id ) &&
                            lastNames.Contains( p.LastName ) &&
                            ( firstNames.Contains( p.FirstName ) || firstNames.Contains( p.NickName ) ) )
                        .Select( p => ( reversed ? p.LastName + ", " + p.NickName : p.NickName + " " + p.LastName ) )
                        .Distinct()
                        .ToList();
                    }
                }
            }

            return similarNames;
        }

        /// <summary>
        /// Gets the businesses sorted by name
        /// </summary>
        /// <param name="personId">The person identifier.</param>
        /// <returns></returns>
        public IQueryable<Person> GetBusinesses( int personId )
        {
            Guid businessGuid = Rock.SystemGuid.GroupRole.GROUPROLE_KNOWN_RELATIONSHIPS_BUSINESS.AsGuid();
            Guid ownerGuid = Rock.SystemGuid.GroupRole.GROUPROLE_KNOWN_RELATIONSHIPS_OWNER.AsGuid();

            var rockContext = ( RockContext ) this.Context;
            return new GroupMemberService( rockContext )
                .Queryable().AsNoTracking()
                .Where( m =>
                        m.GroupRole.Guid.Equals( businessGuid ) &&
                        m.Group.Members.Any( o =>
                            o.PersonId == personId &&
                            o.GroupRole.Guid.Equals( ownerGuid ) ) )
                .Select( m => m.Person )
                .OrderBy( b => b.LastName );
        }

        /// <summary>
        /// Gets an queryable collection of <see cref="Rock.Model.Person"/> entities where their phone number partially matches the provided value.
        /// </summary>
        /// <param name="partialPhoneNumber">A <see cref="System.String"/> containing a partial phone number to match.</param>
        /// <param name="includeDeceased">A <see cref="System.Boolean"/> flag indicating if deceased individuals should be included in search results, if <c>true</c> then they will be
        /// included, otherwise <c>false</c>.</param>
        /// <param name="includeBusinesses">if set to <c>true</c> [include businesses].</param>
        /// <returns>
        /// An queryable collection of <see cref="Rock.Model.Person"/> entities that match the search criteria.
        /// </returns>
        public IQueryable<Person> GetByPhonePartial( string partialPhoneNumber, bool includeDeceased = false, bool includeBusinesses = false )
        {
            string numericPhone = partialPhoneNumber.AsNumeric();

            return Queryable( includeDeceased, includeBusinesses )
                .Where( p =>
                    p.PhoneNumbers.Any( n => n.Number.Contains( numericPhone ) ) );
        }

        /// <summary>
        /// Gets the families sorted by the person's GroupOrder (GroupMember.GroupOrder)
        /// </summary>
        /// <param name="personId">The person identifier.</param>
        /// <returns></returns>
        public IQueryable<Group> GetFamilies( int personId )
        {
            var familyGroupTypeId = CacheGroupType.Get( Rock.SystemGuid.GroupType.GROUPTYPE_FAMILY ).Id;

            return new GroupMemberService( ( RockContext ) this.Context ).Queryable( true )
                .Where( m => m.PersonId == personId && m.Group.GroupTypeId == familyGroupTypeId )
                .OrderBy( m => m.GroupOrder ?? int.MaxValue )
                .Select( m => m.Group );
        }

        /// <summary>
        /// Gets the adults.
        /// </summary>
        /// <returns></returns>
        public IQueryable<Person> GetAllAdults()
        {
            int familyGroupTypeId = 0;
            int adultRoleId = 0;

            var familyGroupType = CacheGroupType.Get( Rock.SystemGuid.GroupType.GROUPTYPE_FAMILY );
            if ( familyGroupType != null )
            {
                familyGroupTypeId = familyGroupType.Id;
                adultRoleId = familyGroupType.Roles
                    .Where( r =>
                        r.Guid.Equals( Rock.SystemGuid.GroupRole.GROUPROLE_FAMILY_MEMBER_ADULT.AsGuid() ) )
                    .Select( r => r.Id )
                    .FirstOrDefault();
            }

            var groupMemberService = new GroupMemberService( ( RockContext ) this.Context );
            return groupMemberService
                .Queryable()
                .Where( m =>
                    m.Group.GroupTypeId == familyGroupTypeId &&
                    m.GroupRoleId == adultRoleId )
                .Select( m => m.Person );
        }

        /// <summary>
        /// 
        /// </summary>
        public class PersonFamilyGivingXref
        {
            /// <summary>
            /// Gets or sets the person identifier.
            /// </summary>
            /// <value>
            /// The person identifier.
            /// </value>
            public int PersonId { get; set; }

            /// <summary>
            /// Gets or sets the giving identifier.
            /// </summary>
            /// <value>
            /// The giving identifier.
            /// </value>
            public string GivingId { get; set; }

            /// <summary>
            /// Gets or sets the family group identifier.
            /// </summary>
            /// <value>
            /// The family group identifier.
            /// </value>
            public int FamilyGroupId { get; set; }

            /// <summary>
            /// Gets or sets the family role identifier.
            /// </summary>
            /// <value>
            /// The family role identifier.
            /// </value>
            public int FamilyRoleId { get; set; }
        }

        /// <summary>
        /// Gets all person family giving xref.
        /// </summary>
        /// <returns></returns>
        public IQueryable<PersonFamilyGivingXref> GetAllPersonFamilyGivingXref()
        {
            int familyGroupTypeId = 0;
            var familyGroupType = CacheGroupType.Get( Rock.SystemGuid.GroupType.GROUPTYPE_FAMILY );
            if ( familyGroupType != null )
            {
                familyGroupTypeId = familyGroupType.Id;
            }

            var groupMemberService = new GroupMemberService( ( RockContext ) this.Context );
            return groupMemberService
                .Queryable()
                .Where( m => m.Group.GroupTypeId == familyGroupTypeId )
                .Select( m => new PersonFamilyGivingXref
                {
                    PersonId = m.PersonId,
                    GivingId = m.Person.GivingId,
                    FamilyGroupId = m.GroupId,
                    FamilyRoleId = m.GroupRoleId
                } );
        }

        /// <summary>
        /// Gets the children.
        /// </summary>
        /// <returns></returns>
        public IQueryable<Person> GetAllChildren()
        {
            int familyGroupTypeId = 0;
            int childRoleId = 0;

            var familyGroupType = CacheGroupType.Get( Rock.SystemGuid.GroupType.GROUPTYPE_FAMILY );
            if ( familyGroupType != null )
            {
                familyGroupTypeId = familyGroupType.Id;
                childRoleId = familyGroupType.Roles
                    .Where( r =>
                        r.Guid.Equals( Rock.SystemGuid.GroupRole.GROUPROLE_FAMILY_MEMBER_CHILD.AsGuid() ) )
                    .Select( r => r.Id )
                    .FirstOrDefault();
            }

            var groupMemberService = new GroupMemberService( ( RockContext ) this.Context );
            return groupMemberService
                .Queryable()
                .Where( m =>
                    m.Group.GroupTypeId == familyGroupTypeId &&
                    m.GroupRoleId == childRoleId )
                .Select( m => m.Person );
        }

        /// <summary>
        /// Gets the head of households.
        /// </summary>
        /// <returns></returns>
        public IQueryable<Person> GetAllHeadOfHouseholds()
        {
            int groupTypeFamilyId = CacheGroupType.Get( Rock.SystemGuid.GroupType.GROUPTYPE_FAMILY ).Id;
            var groupMemberService = new GroupMemberService( ( RockContext ) this.Context );
            return groupMemberService
                .Queryable()
                .Where( m => m.Group.GroupTypeId == groupTypeFamilyId )
                .GroupBy(
                    m => m.GroupId,
                    ( key, g ) => g
                        .OrderBy( m => m.GroupRole.Order )
                        .ThenBy( m => m.Person.Gender )
                        .ThenBy( m => m.Person.BirthYear )
                        .ThenBy( m => m.Person.BirthMonth )
                        .ThenBy( m => m.Person.BirthDay )
                        .FirstOrDefault() )
                .Select( m => m.Person );
        }

        /// <summary>
        /// Gets the giving leaders.
        /// </summary>
        /// <returns></returns>
        public IQueryable<Person> GetAllGivingLeaders()
        {
            return Queryable()
                .Where( p => p.Id == p.GivingLeaderId );
        }

        /// <summary>
        /// Returns a collection of <see cref="Rock.Model.GroupMember" /> entities containing the family members of the provided person sorted by the Person's GroupOrder (GroupMember.GroupOrder)
        /// </summary>
        /// <param name="personId">The person identifier.</param>
        /// <param name="includeSelf">if set to <c>true</c> [include self].</param>
        /// <returns>
        /// An enumerable collection of <see cref="Rock.Model.GroupMember" /> entities containing the family members of the provided person.
        /// </returns>
        public IQueryable<GroupMember> GetFamilyMembers( int personId, bool includeSelf = false )
        {
            int groupTypeFamilyId = CacheGroupType.Get( Rock.SystemGuid.GroupType.GROUPTYPE_FAMILY ).Id;
            return GetGroupMembers( groupTypeFamilyId, personId, includeSelf );
        }

        /// <summary>
        /// Gets the group members 
        /// </summary>
        /// <param name="groupTypeId">The group type identifier.</param>
        /// <param name="personId">The person identifier.</param>
        /// <param name="includeSelf">if set to <c>true</c> [include self].</param>
        /// <returns></returns>
        public IQueryable<GroupMember> GetGroupMembers( int groupTypeId, int personId, bool includeSelf = false )
        {
            var groupMemberService = new GroupMemberService( ( RockContext ) this.Context );

            // construct the linq in a way that will return the group members sorted by the GroupOrder setting of the person
            var groupMembers = groupMemberService.Queryable( true )
                .Where( m =>
                    m.PersonId == personId &&
                    m.Group.GroupTypeId == groupTypeId )
                .Select( m => new
                {
                    SortedMembers = m.Group.Members.Select( x => new
                    {
                        GroupMember = x,
                        PersonGroupOrder = m.GroupOrder
                    } )
                } )
                .SelectMany( x => x.SortedMembers )
                .OrderBy( a => a.PersonGroupOrder ?? int.MaxValue )
                .Select( a => a.GroupMember )
                .Where( m => includeSelf || ( m.PersonId != personId && !m.Person.IsDeceased ) );

            return groupMembers.Include( a => a.Person ).Include( a => a.GroupRole );
        }

        /// <summary>
        /// Returns a collection of <see cref="Rock.Model.GroupMember" /> entities containing the family members of the provided person.
        /// </summary>
        /// <param name="family">The family.</param>
        /// <param name="personId">The person identifier.</param>
        /// <param name="includeSelf">if set to <c>true</c> [include self].</param>
        /// <returns>
        /// An enumerable collection of <see cref="Rock.Model.GroupMember" /> entities containing the family members of the provided person.
        /// </returns>
        public IQueryable<GroupMember> GetFamilyMembers( Group family, int personId, bool includeSelf = false )
        {
            return new GroupMemberService( ( RockContext ) this.Context ).Queryable( "GroupRole, Person", true )
                .Where( m =>
                    m.GroupId == family.Id &&
                    ( includeSelf || ( m.PersonId != personId && !m.Person.IsDeceased ) ) )
                .OrderBy( m => m.GroupRole.Order )
                .ThenBy( m => m.Person.BirthDate ?? DateTime.MinValue )
                .ThenByDescending( m => m.Person.Gender )
                .Distinct();
        }

        /// <summary>
        /// Special class that holds the result of a GetChildWithParents query
        /// </summary>
        public class ChildWithParents
        {
            /// <summary>
            /// Gets or sets the child.
            /// </summary>
            /// <value>
            /// The child.
            /// </value>
            public Person Child { get; set; }

            /// <summary>
            /// Gets or sets the parents.
            /// </summary>
            /// <value>
            /// The parents.
            /// </value>
            public IEnumerable<Person> Parents { get; set; }
        }

        /// <summary>
        /// Gets a Queryable of Children with their Parents
        /// </summary>
        /// <param name="includeChildrenWithoutParents">if set to <c>true</c> [include children without parents].</param>
        /// <returns></returns>
        public IQueryable<ChildWithParents> GetChildWithParents( bool includeChildrenWithoutParents )
        {
            var groupTypeFamily = CacheGroupType.Get( Rock.SystemGuid.GroupType.GROUPTYPE_FAMILY );
            int adultRoleId = groupTypeFamily.Roles.First( a => a.Guid == Rock.SystemGuid.GroupRole.GROUPROLE_FAMILY_MEMBER_ADULT.AsGuid() ).Id;
            int childRoleId = groupTypeFamily.Roles.First( a => a.Guid == Rock.SystemGuid.GroupRole.GROUPROLE_FAMILY_MEMBER_CHILD.AsGuid() ).Id;
            int groupTypeFamilyId = groupTypeFamily.Id;

            var qryFamilyGroups = new GroupService( this.Context as RockContext ).Queryable().Where( g => g.GroupTypeId == groupTypeFamilyId && g.Members.Any( a => a.GroupRoleId == childRoleId ) )
                .Select( g => new
                {
                    KidsWithAdults = g.Members.Where( a => a.GroupRoleId == childRoleId ).Select( a => new
                    {
                        Child = a.Person,
                        Parents = g.Members.Where( aa => aa.GroupRoleId == adultRoleId ).Select( b => b.Person )
                    } )
                } )
                .SelectMany( x => x.KidsWithAdults.Select( xx => new { xx.Child, xx.Parents } ) );

            var qryKids = this.Queryable();

            var qryChildrenWithParents = qryKids.Join(
                qryFamilyGroups,
                k => k.Id,
                k2 => k2.Child.Id,
                ( k, f ) => new ChildWithParents
                {
                    Child = f.Child,
                    Parents = f.Parents
                } );

            if ( !includeChildrenWithoutParents )
            {
                qryChildrenWithParents = qryChildrenWithParents.Where( a => a.Parents.Any() );
            }

            return qryChildrenWithParents;
        }

        /// <summary>
        /// Special class that holds the result of a ChildWithParent query
        /// </summary>
        public class ChildWithParent
        {
            /// <summary>
            /// Gets or sets the child.
            /// </summary>
            /// <value>
            /// The child.
            /// </value>
            public Person Child { get; set; }

            /// <summary>
            /// Gets or sets the parent.
            /// </summary>
            /// <value>
            /// The parent.
            /// </value>
            public Person Parent { get; set; }
        }

        /// <summary>
        /// Gets a Queryable of Children with their Parents flattened out so each record is a child with a parent (a kid with 2 parents would return two records)
        /// </summary>
        /// <returns></returns>
        public IQueryable<ChildWithParent> GetChildWithParent()
        {
            var qryChildrenWithParents = this.GetChildWithParents( false );

            var qryChildWithParent = qryChildrenWithParents.Select( a => new
            {
                ParentKid = a.Parents.Select( aa => new
                {
                    Parent = aa,
                    Child = a.Child
                } )
            } ).SelectMany( sm => sm.ParentKid ).Select( s => new ChildWithParent
            {
                Child = s.Child,
                Parent = s.Parent
            } );

            return qryChildWithParent;
        }

        /// <summary>
        /// Special class that holds the result of a GetChildWithParents query
        /// </summary>
        public class ParentWithChildren
        {
            /// <summary>
            /// Gets or sets the child.
            /// </summary>
            /// <value>
            /// The child.
            /// </value>
            public Person Parent { get; set; }

            /// <summary>
            /// Gets or sets the parents.
            /// </summary>
            /// <value>
            /// The parents.
            /// </value>
            public IEnumerable<Person> Children { get; set; }
        }

        /// <summary>
        /// Gets a Queryable of Parents with their Children
        /// </summary>
        /// <param name="includeParentsWithoutChildren">if set to <c>true</c> [include parents without children].</param>
        /// <returns></returns>
        public IQueryable<ParentWithChildren> GetParentWithChildren( bool includeParentsWithoutChildren )
        {
            var groupTypeFamily = CacheGroupType.Get( Rock.SystemGuid.GroupType.GROUPTYPE_FAMILY );
            int childRoleId = groupTypeFamily.Roles.First( a => a.Guid == Rock.SystemGuid.GroupRole.GROUPROLE_FAMILY_MEMBER_CHILD.AsGuid() ).Id;
            int parentRoleId = groupTypeFamily.Roles.First( a => a.Guid == Rock.SystemGuid.GroupRole.GROUPROLE_FAMILY_MEMBER_ADULT.AsGuid() ).Id;
            int groupTypeFamilyId = groupTypeFamily.Id;

            var qryFamilyGroups = new GroupService( this.Context as RockContext ).Queryable().Where( g => g.GroupTypeId == groupTypeFamilyId && g.Members.Any( a => a.GroupRoleId == parentRoleId ) )
                .Select( g => new
                {
                    AdultsWithKids = g.Members.Where( a => a.GroupRoleId == parentRoleId ).Select( a => new
                    {
                        Parent = a.Person,
                        Children = g.Members.Where( aa => aa.GroupRoleId == childRoleId ).Select( b => b.Person )
                    } )
                } )
                .SelectMany( x => x.AdultsWithKids.Select( xx => new { xx.Parent, xx.Children } ) );

            var qryAdults = this.Queryable();

            var qryParentsWithChildren = qryAdults.Join(
                qryFamilyGroups,
                k => k.Id,
                k2 => k2.Parent.Id,
                ( k, f ) => new ParentWithChildren
                {
                    Parent = f.Parent,
                    Children = f.Children
                } );

            if ( !includeParentsWithoutChildren )
            {
                qryParentsWithChildren = qryParentsWithChildren.Where( a => a.Children.Any() );
            }

            return qryParentsWithChildren;
        }

        /// <summary>
        /// Special class that holds the result of a ParentWithChild query
        /// </summary>
        public class ParentWithChild
        {
            /// <summary>
            /// Gets or sets the parent.
            /// </summary>
            /// <value>
            /// The parent.
            /// </value>
            public Person Parent { get; set; }

            /// <summary>
            /// Gets or sets the child.
            /// </summary>
            /// <value>
            /// The child.
            /// </value>
            public Person Child { get; set; }
        }

        /// <summary>
        /// Gets a Queryable of Parents with their Children flattened out so each record is a parent with a child (an adult with 2 children would return two records)
        /// </summary>
        /// <returns></returns>
        public IQueryable<ParentWithChild> GetParentWithChild()
        {
            var qryParentsWithChildren = this.GetParentWithChildren( false );

            var qryParentWithChild = qryParentsWithChildren.Select( a => new
            {
                ChildAdult = a.Children.Select( aa => new
                {
                    Child = aa,
                    Parent = a.Parent
                } )
            } ).SelectMany( sm => sm.ChildAdult ).Select( s => new ParentWithChild
            {
                Parent = s.Parent,
                Child = s.Child
            } );

            return qryParentWithChild;
        }

        /// <summary>
        /// Gets the family names.
        /// </summary>
        /// <param name="personId">The person identifier.</param>
        /// <param name="includeMemberNames">if set to <c>true</c> [include member names].</param>
        /// <param name="includeSelf">if set to <c>true</c> [include self].</param>
        /// <returns></returns>
        public List<string> GetFamilyNames( int personId, bool includeMemberNames = true, bool includeSelf = true )
        {
            var familyNames = new List<string>();

            foreach ( var family in GetFamilies( personId ) )
            {
                string familyName = family.Name;

                if ( includeMemberNames )
                {
                    var nickNames = GetFamilyMembers( family, personId, includeSelf )
                        .Select( m => m.Person.NickName ).ToList();
                    if ( nickNames.Any() )
                    {
                        familyName = string.Format( "{0} ({1})", familyName, nickNames.AsDelimited( ", " ) );
                    }
                }

                familyNames.Add( familyName );
            }

            return familyNames;
        }

        /// <summary>
        /// Gets any previous last names for this person sorted alphabetically by LastName
        /// </summary>
        /// <param name="personId">The person identifier.</param>
        /// <returns></returns>
        public IOrderedQueryable<PersonPreviousName> GetPreviousNames( int personId )
        {
            return new PersonPreviousNameService( ( RockContext ) this.Context ).Queryable()
                .Where( m => m.PersonAlias.PersonId == personId ).OrderBy( a => a.LastName );
        }

        /// <summary>
		/// Gets any search keys for this person
		/// </summary>
		/// <param name="personId">The person identifier.</param>
		/// <returns></returns>
		public IQueryable<PersonSearchKey> GetPersonSearchKeys( int personId )
        {
            return new PersonSearchKeyService( ( RockContext ) this.Context ).Queryable()
                .Where( m => m.PersonAlias.PersonId == personId );
        }

        /// <summary>
        /// Splits a full name into a separate first and last name. If only one name is found it defaults to first name.
        /// </summary>
        /// <param name="fullName">The full name</param>
        /// <param name="firstName">The first name.</param>
        /// <param name="lastName">The last name.</param>
        public void SplitName( string fullName, out string firstName, out string lastName )
        {
            //Uses logic from IQueryable<Person> GetByFullName
            firstName = string.Empty;
            lastName = string.Empty;

            if ( fullName.Contains( ',' ) )
            {
                // only split by comma if there is a comma present (for example if 'Smith Jones, Sally' is the search, last name would be 'Smith Jones')
                var nameParts = fullName.Split( ',' );
                lastName = nameParts.Length >= 1 ? nameParts[0].Trim() : string.Empty;
                firstName = nameParts.Length >= 2 ? nameParts[1].Trim() : string.Empty;
            }
            else if ( fullName.Trim().Contains( ' ' ) )
            {
                // if no comma, assume the search is in 'firstname lastname' format (note: 'firstname lastname1 lastname2' isn't supported yet)
                var names = fullName.Split( ' ' );
                firstName = names.Length >= 1 ? names[0].Trim() : string.Empty;
                lastName = names.Length >= 2 ? names[1].Trim() : string.Empty;
            }
            else
            {
                // no spaces, no commas
                firstName = fullName.Trim();
            }
        }


        /// <summary>
        /// Gets the first group location.
        /// </summary>
        /// <param name="personId">The person identifier.</param>
        /// <param name="locationTypeValueId">The location type value id.</param>
        /// <returns></returns>
        public GroupLocation GetFirstLocation( int personId, int locationTypeValueId )
        {
            int groupTypeFamilyId = CacheGroupType.Get( Rock.SystemGuid.GroupType.GROUPTYPE_FAMILY ).Id;

            return new GroupMemberService( ( RockContext ) this.Context ).Queryable( "GroupLocations.Location", true )
                .Where( m =>
                    m.PersonId == personId &&
                    m.Group.GroupTypeId == groupTypeFamilyId )
                .OrderBy( m => m.GroupOrder ?? int.MaxValue )
                .SelectMany( m => m.Group.GroupLocations )
                .Where( gl => gl.GroupLocationTypeValueId == locationTypeValueId )
                .FirstOrDefault();
        }

        /// <summary>
        /// Gets a phone number
        /// </summary>
        /// <param name="person">The person.</param>
        /// <param name="phoneType">Type of the phone.</param>
        /// <returns></returns>
        [Obsolete]
        public PhoneNumber GetPhoneNumber( Person person, Web.Cache.DefinedValueCache phoneType )
        {
            if ( person != null && phoneType != null )
            {
                return GetPhoneNumber( person, CacheDefinedValue.Get( phoneType.Id ) );
            }
            return null;
        }

        /// <summary>
        /// Gets a phone number
        /// </summary>
        /// <param name="person">The person.</param>
        /// <param name="phoneType">Type of the phone.</param>
        /// <returns></returns>
        public PhoneNumber GetPhoneNumber( Person person, CacheDefinedValue phoneType )
        {
            if ( person != null )
            {
                return new PhoneNumberService( ( RockContext ) this.Context ).Queryable()
                    .Where( n => n.PersonId == person.Id && n.NumberTypeValueId == phoneType.Id )
                    .FirstOrDefault();
            }
            return null;
        }

        #endregion

        #region Get Person

        /// <summary>
        /// Returns a <see cref="Rock.Model.Person"/> by their PersonId
        /// </summary>
        /// <param name="id">The <see cref="System.Int32"/> representing the Id of the <see cref="Rock.Model.Person"/> to search for.</param>
        /// <param name="followMerges">A <see cref="System.Boolean"/> flag indicating that the provided PersonId should be checked against the <see cref="Rock.Model.PersonAlias"/> list.
        /// When <c>true</c> the <see cref="Rock.Model.PersonAlias"/> log will be checked for the PersonId, otherwise <c>false</c>.</param>
        /// <returns>The <see cref="Rock.Model.Person"/> associated with the provided Id, otherwise null.</returns>
        public Person Get( int id, bool followMerges )
        {
            var person = Get( id );
            if ( person != null )
            {
                return person;
            }

            if ( followMerges )
            {
                var personAlias = new PersonAliasService( ( RockContext ) this.Context ).GetByAliasId( id );
                if ( personAlias != null )
                {
                    return personAlias.Person;
                }
            }

            return null;
        }

        /// <summary>
        /// Returns a <see cref="Rock.Model.Person"/> by their Guid.
        /// </summary>
        /// <param name="guid">A <see cref="System.Guid"/> representing the <see cref="Rock.Model.Person">Person's</see> Guid identifier.</param>
        /// <param name="followMerges">A <see cref="System.Boolean"/> flag indicating that the provided Guid should be checked against the <see cref="Rock.Model.PersonAlias"/> list.
        /// When <c>true</c> the <see cref="Rock.Model.PersonAlias"/> log will be checked for the Guid, otherwise <c>false</c>.</param>
        /// <returns>The <see cref="Rock.Model.Person"/> associated with the provided Guid, otherwise null.</returns>
        public Person Get( Guid guid, bool followMerges )
        {
            var person = Get( guid );
            if ( person != null )
            {
                return person;
            }

            if ( followMerges )
            {
                var personAlias = new PersonAliasService( ( RockContext ) this.Context ).GetByAliasGuid( guid );
                if ( personAlias != null )
                {
                    return personAlias.Person;
                }
            }

            return null;
        }

        /// <summary>
        /// Special override of Entity.GetByUrlEncodedKey for Person. Gets the Person by impersonation token (rckipid) and validates it against a Rock.Model.PersonToken
        /// NOTE: You might want to use GetByImpersonationToken instead to prevent a token from being used that was limited to a specific page
        /// </summary>
        /// <param name="encodedKey">The encoded key.</param>
        /// <returns></returns>
        public override Person GetByUrlEncodedKey( string encodedKey )
        {
            return GetByImpersonationToken( encodedKey, false, null );
        }

        /// <summary>
        /// Gets the Person by impersonation token (rckipid) and validates it against a Rock.Model.PersonToken
        /// </summary>
        /// <param name="impersonationToken">The impersonation token.</param>
        /// <param name="incrementUsage">if set to <c>true</c> [increment usage].</param>
        /// <param name="pageId">The page identifier.</param>
        /// <returns></returns>
        public Person GetByImpersonationToken( string impersonationToken, bool incrementUsage, int? pageId )
        {
            return GetByEncryptedKey( impersonationToken, true, incrementUsage, pageId );
        }

        /// <summary>
        /// Special override of Entity.GetByEncryptedKey for Person. Gets the Person by impersonation token (rckipid) and validates it against a Rock.Model.PersonToken
        /// </summary>
        /// <param name="encryptedKey">The encrypted key.</param>
        /// <returns></returns>
        public override Person GetByEncryptedKey( string encryptedKey )
        {
            return GetByEncryptedKey( encryptedKey, true, true, null );
        }

        /// <summary>
        /// Returns a <see cref="Rock.Model.Person" /> by their encrypted key value.
        /// </summary>
        /// <param name="encryptedKey">A <see cref="System.String" /> containing an encrypted key value.</param>
        /// <param name="followMerges">if set to <c>true</c> [follow merges].</param>
        /// <returns>
        /// The <see cref="Rock.Model.Person" /> associated with the provided Key, otherwise null.
        /// </returns>
        [Obsolete( "Use GetByEncryptedKey( string encryptedKey, bool followMerges, int? pageId ) instead" )]
        public Person GetByEncryptedKey( string encryptedKey, bool followMerges )
        {
            return GetByEncryptedKey( encryptedKey, true, true, null );
        }

        /// <summary>
        /// Special override of Entity.GetByEncryptedKey for Person. Gets the Person by impersonation token (rckipid) and validates it against a Rock.Model.PersonToken
        /// </summary>
        /// <param name="encryptedKey">A <see cref="System.String" /> containing an encrypted key value.</param>
        /// <param name="followMerges">if set to <c>true</c> [follow merges]. (only applies if using PersonTokenLegacyFallback)</param>
        /// <param name="incrementUsage">if set to <c>true</c> [increment usage].</param>
        /// <param name="pageId">The page identifier.</param>
        /// <returns>
        /// The <see cref="Rock.Model.Person" /> associated with the provided Key, otherwise null.
        /// </returns>
        public Person GetByEncryptedKey( string encryptedKey, bool followMerges, bool incrementUsage, int? pageId )
        {
            // first, see if it exists as a PersonToken
            using ( var personTokenRockContext = new RockContext() )
            {
                var personToken = new PersonTokenService( personTokenRockContext ).GetByImpersonationToken( encryptedKey );
                if ( personToken != null )
                {
                    if ( incrementUsage )
                    {
                        personToken.TimesUsed++;
                        personToken.LastUsedDateTime = RockDateTime.Now;
                        personTokenRockContext.SaveChanges();
                    }
                    if ( personToken.UsageLimit.HasValue )
                    {
                        if ( personToken.TimesUsed > personToken.UsageLimit.Value )
                        {
                            // over usagelimit, so return null;
                            return null;
                        }
                    }

                    if ( personToken.ExpireDateTime.HasValue )
                    {
                        if ( personToken.ExpireDateTime.Value < RockDateTime.Now )
                        {
                            // expired, so return null
                            return null;
                        }
                    }

                    if ( personToken.PageId.HasValue && pageId.HasValue )
                    {
                        if ( personToken.PageId.Value != pageId.Value )
                        {
                            // personkey was for a specific page and this is not that page, so return null
                            return null;
                        }
                    }

                    if ( personToken.PersonAlias != null )
                    {
                        // refetch using PersonService using rockContext instead of personTokenRockContext which was used to save the changes to personKey
                        return this.Get( personToken.PersonAlias.PersonId );
                    }
                }
            }

            bool tokenUseLegacyFallback = CacheGlobalAttributes.Get().GetValue( "core.PersonTokenUseLegacyFallback" ).AsBoolean();
            if ( tokenUseLegacyFallback )
            {
                return GetByLegacyEncryptedKey( encryptedKey, followMerges );
            }

            return null;
        }

        /// <summary>
        /// Gets the person from the user login identifier.
        /// </summary>
        /// <param name="userLoginId">The user login identifier.</param>
        /// <returns></returns>
        public Person GetByUserLoginId( int userLoginId )
        {
            UserLogin userLogin = new UserLoginService( new RockContext() ).Get( userLoginId );
            return Get( userLogin.PersonId.Value );
        }

        /// <summary>
        /// Looks up a person using a Pre-V7 PersonToken. 
        /// </summary>
        /// <param name="encryptedKey">The encrypted key.</param>
        /// <param name="followMerges">if set to <c>true</c> [follow merges].</param>
        /// <returns></returns>
        internal Person GetByLegacyEncryptedKey( string encryptedKey, bool followMerges )
        {
            // it may have been urlencoded, but first try without urldecoding, just in case
            var person = base.GetByEncryptedKey( encryptedKey );
            if ( person == null )
            {
                string key = encryptedKey.Replace( '!', '%' );
                key = System.Web.HttpUtility.UrlDecode( key );
                person = base.GetByEncryptedKey( key );
            }

            if ( person != null )
            {
                return person;
            }

            // NOTE: we only need the followMerges when using PersonTokenUseLegacyFallback since the PersonToken method would already take care of PersonMerge since it is keyed off of PersonAliasId
            if ( followMerges )
            {
                var personAlias = new PersonAliasService( this.Context as RockContext ).GetByAliasEncryptedKey( encryptedKey );
                if ( personAlias != null )
                {
                    return personAlias.Person;
                }
            }

            return null;
        }

        /// <summary>
        /// Gets the family role (adult or child).
        /// </summary>
        /// <param name="person">The person.</param>
        /// <param name="rockContext">The rock context.</param>
        /// <returns></returns>
        public GroupTypeRole GetFamilyRole( Person person, RockContext rockContext = null )
        {
            var familyGroupRoles = CacheGroupType.GetFamilyGroupType().Roles;
            int? groupTypeRoleId = null;
            if ( person.AgeClassification == AgeClassification.Adult )
            {
                groupTypeRoleId = familyGroupRoles.Where( a => a.Guid == Rock.SystemGuid.GroupRole.GROUPROLE_FAMILY_MEMBER_ADULT.AsGuid() ).FirstOrDefault()?.Id;
            }
            else if ( person.AgeClassification == AgeClassification.Child )
            {
                groupTypeRoleId = familyGroupRoles.Where( a => a.Guid == Rock.SystemGuid.GroupRole.GROUPROLE_FAMILY_MEMBER_CHILD.AsGuid() ).FirstOrDefault()?.Id;
            }

            rockContext = rockContext ?? new RockContext();

            if ( groupTypeRoleId.HasValue )
            {
                return new GroupTypeRoleService( rockContext ).Get( groupTypeRoleId.Value );
            }
            else
            {
                // just in case the AgeClassification method didn't work...
                var primaryFamilyId = person.GetFamily( rockContext )?.Id;
                if ( primaryFamilyId.HasValue )
                {
                    rockContext = rockContext ?? new RockContext();

                    return new GroupMemberService( rockContext ).Queryable()
                                            .Where( gm => gm.PersonId == person.Id && gm.GroupId == primaryFamilyId )
                                            .OrderBy( gm => gm.GroupOrder ?? int.MaxValue )
                                            .ThenBy( gm => gm.GroupRole.Order )
                                            .Select( gm => gm.GroupRole )
                                            .FirstOrDefault();
                }
                else
                {
                    return null;
                }
            }
        }

        /// <summary>
        /// Gets the <see cref="Rock.Model.Person"/> entity of the provided Person's spouse.
        /// </summary>
        /// <param name="person">The <see cref="Rock.Model.Person"/> entity of the Person to retrieve the spouse of.</param>
        /// <returns>The <see cref="Rock.Model.Person"/> entity containing the provided Person's spouse. If the provided Person's spouse is not found, this value will be null.</returns>
        public Person GetSpouse( Person person )
        {
            return GetSpouse( person, a => a.Person );
        }

        /// <summary>
        /// Gets a Person's spouse with a selector that lets you only fetch the properties that you need
        /// </summary>
        /// <typeparam name="TResult">The type of the result.</typeparam>
        /// <param name="person">The <see cref="Rock.Model.Person" /> entity of the Person to retrieve the spouse of.</param>
        /// <param name="selector">The selector.</param>
        /// <returns>
        /// The <see cref="Rock.Model.Person" /> entity containing the provided Person's spouse. If the provided Person's spouse is not found, this value will be null.
        /// </returns>
        public TResult GetSpouse<TResult>( Person person, System.Linq.Expressions.Expression<Func<GroupMember, TResult>> selector )
        {
            //// Spouse is determined if all these conditions are met
            //// 1) Both Persons are adults in the same family (GroupType = Family, GroupRole = Adult, and in same Group)
            //// 2) Opposite Gender as Person, if Gender of both Persons is known
            //// 3) Both Persons are Married
            int marriedDefinedValueId = CacheDefinedValue.Get( Rock.SystemGuid.DefinedValue.PERSON_MARITAL_STATUS_MARRIED.AsGuid() ).Id;

            if ( person.MaritalStatusValueId != marriedDefinedValueId )
            {
                return default( TResult );
            }

            Guid adultGuid = new Guid( Rock.SystemGuid.GroupRole.GROUPROLE_FAMILY_MEMBER_ADULT );
            int adultRoleId = CacheGroupType.Get( Rock.SystemGuid.GroupType.GROUPTYPE_FAMILY ).Roles.First( a => a.Guid == adultGuid ).Id;

            // Businesses don't have a family role, so check for null before trying to get the Id.
            var familyRole = GetFamilyRole( person );
            if ( person.MaritalStatusValueId != marriedDefinedValueId || familyRole == null || familyRole.Id != adultRoleId )
            {
                return default( TResult );
            }

            var groupOrderQuery = new GroupMemberService( this.Context as RockContext ).Queryable();

            return GetFamilyMembers( person.Id )
                .Where( m => m.GroupRoleId == adultRoleId )
                // In the future, we may need to implement and check a GLOBAL Attribute "BibleStrict" with this logic: 
                .Where( m => m.Person.Gender != person.Gender || m.Person.Gender == Gender.Unknown || person.Gender == Gender.Unknown )
                .Where( m => m.Person.MaritalStatusValueId == marriedDefinedValueId )
                .OrderBy( m => groupOrderQuery.FirstOrDefault( x => x.GroupId == m.GroupId && x.PersonId == person.Id ).GroupOrder ?? int.MaxValue )
                .ThenBy( m => DbFunctions.DiffDays( m.Person.BirthDate ?? new DateTime( 1, 1, 1 ), person.BirthDate ?? new DateTime( 1, 1, 1 ) ) )
                .ThenBy( m => m.PersonId )
                .Select( selector )
                .FirstOrDefault();
        }

        /// <summary>
        /// Gets the <see cref="Rock.Model.Person"/> entity of the provided Person's head of household.
        /// </summary>
        /// <param name="person">The <see cref="Rock.Model.Person"/> entity of the Person to retrieve the head of household of.</param>
        /// <returns>The <see cref="Rock.Model.Person"/> entity containing the provided Person's head of household. If the provided Person's family head of household is not found, this value will be null.</returns>
        public Person GetHeadOfHousehold( Person person )
        {
            var family = person.GetFamily( this.Context as RockContext );
            if ( family == null )
            {
                return null;
            }
            return GetFamilyMembers( family, person.Id, true )
                .OrderBy( m => m.GroupRole.Order )
                .ThenBy( m => m.Person.Gender )
                .Select( a => a.Person )
                .FirstOrDefault();
        }

        /// <summary>
        /// Gets the <see cref="Rock.Model.Person"/> entity of the provided Person's head of household.
        /// </summary>
        /// <param name="person">The <see cref="Rock.Model.Person"/> entity of the Person to retrieve the head of household of.</param>
        /// <param name="family">The <see cref="Rock.Model.Group"/> entity of the Group to retrieve the head of household of.</param>
        /// <returns>The <see cref="Rock.Model.Person"/> entity containing the provided Person's head of household. If the provided Person's family head of household is not found, this value will be null.</returns>
        public Person GetHeadOfHousehold( Person person, Group family )
        {
            if ( family == null )
            {
                family = person.GetFamily( this.Context as RockContext );
            }

            if ( family == null )
            {
                return null;
            }
            return GetFamilyMembers( family, person.Id, true )
                .OrderBy( m => m.GroupRole.Order )
                .ThenBy( m => m.Person.Gender )
                .Select( a => a.Person )
                .FirstOrDefault();
        }

        /// <summary>
        /// Gets the related people.
        /// </summary>
        /// <param name="personIds">The person ids.</param>
        /// <param name="roleIds">The role ids.</param>
        /// <returns></returns>
        public IEnumerable<GroupMember> GetRelatedPeople( List<int> personIds, List<int> roleIds )
        {
            var rockContext = ( RockContext ) this.Context;
            var groupMemberService = new GroupMemberService( rockContext );

            Guid groupTypeGuid = Rock.SystemGuid.GroupType.GROUPTYPE_KNOWN_RELATIONSHIPS.AsGuid();
            Guid ownerRoleGuid = Rock.SystemGuid.GroupRole.GROUPROLE_KNOWN_RELATIONSHIPS_OWNER.AsGuid();

            var knownRelationshipGroups = groupMemberService
                .Queryable().AsNoTracking()
                .Where( m =>
                    m.Group.GroupType.Guid == groupTypeGuid &&
                    m.GroupRole.Guid == ownerRoleGuid &&
                    personIds.Contains( m.PersonId ) )
                .Select( m => m.GroupId );

            var related = groupMemberService
                .Queryable().AsNoTracking()
                .Where( g =>
                    knownRelationshipGroups.Contains( g.GroupId ) &&
                    roleIds.Contains( g.GroupRoleId ) &&
                    !personIds.Contains( g.PersonId ) )
                .ToList();

            return related;
        }

        #endregion

        #region Update Person

        /// <summary>
=======
>>>>>>> 5304ce9f
        /// Inactivates a person.
        /// </summary>
        /// <param name="person">The person.</param>
        /// <param name="reason">The reason.</param>
        /// <param name="reasonNote">The reason note.</param>
        /// <returns></returns>
<<<<<<< HEAD
        /// 
        [Obsolete]
        public List<string> InactivatePerson( Person person, Web.Cache.DefinedValueCache reason, string reasonNote )
        {
            History.HistoryChangeList historyChangeList;
            InactivatePerson( person, CacheDefinedValue.Get(reason.Id), reasonNote, out historyChangeList );

            return historyChangeList.Select( a => a.Summary ).ToList();
        }

        /// <summary>
        /// Inactivates a person.
        /// </summary>
        /// <param name="person">The person.</param>
        /// <param name="reason">The reason.</param>
        /// <param name="reasonNote">The reason note.</param>
        /// <param name="historyChangeList">The history change list.</param>
        public void InactivatePerson( Person person, CacheDefinedValue reason, string reasonNote, out History.HistoryChangeList historyChangeList )
        {
            historyChangeList = new History.HistoryChangeList();
=======
        public List<string> InactivatePerson( Person person, CacheDefinedValue reason, string reasonNote )
        {
            var changes = new List<string>();
>>>>>>> 5304ce9f

            var inactiveStatus = CacheDefinedValue.Get( Rock.SystemGuid.DefinedValue.PERSON_RECORD_STATUS_INACTIVE.AsGuid() );
            if ( inactiveStatus != null && reason != null )
            {
<<<<<<< HEAD
                History.EvaluateChange( historyChangeList, "Record Status", person.RecordStatusValue?.Value, inactiveStatus.Value );
                History.EvaluateChange( historyChangeList, "Record Status Reason", person.RecordStatusReasonValue?.Value, reason.Value );
                History.EvaluateChange( historyChangeList, "Inactive Reason Note", person.InactiveReasonNote, reasonNote );
=======
                History.EvaluateChange( changes, "Record Status", person.RecordStatusValue?.Value, inactiveStatus.Value );
                History.EvaluateChange( changes, "Record Status Reason", person.RecordStatusReasonValue?.Value, reason.Value );
                History.EvaluateChange( changes, "Inactive Reason Note", person.InactiveReasonNote, reasonNote );
>>>>>>> 5304ce9f

                person.RecordStatusValueId = inactiveStatus.Id;
                person.RecordStatusReasonValueId = reason.Id;
                person.InactiveReasonNote = reasonNote;
            }
<<<<<<< HEAD
=======

            return changes;
>>>>>>> 5304ce9f
        }

        #endregion

        /// <summary>
        /// Gets all of the IsMappedLocation points for a given user. Although each family can only have one 
        /// IsMapped point, the person may belong to more than one family
        /// </summary>
        /// <param name="personId">The person identifier.</param>
        /// <returns></returns>
        public IQueryable<DbGeography> GetGeopoints( int personId )
        {
            var rockContext = ( RockContext ) this.Context;
            var groupMemberService = new GroupMemberService( rockContext );

            int groupTypeFamilyId = CacheGroupType.Get( Rock.SystemGuid.GroupType.GROUPTYPE_FAMILY ).Id;

            // get the geopoints for the family locations for the selected person
            return groupMemberService
                .Queryable( true ).AsNoTracking()
                .Where( m =>
                    m.PersonId == personId &&
                    m.Group.GroupTypeId == groupTypeFamilyId )
                .OrderBy( m => m.GroupOrder ?? int.MaxValue )
                .SelectMany( m => m.Group.GroupLocations )
                .Where( l =>
                    l.IsMappedLocation &&
                    l.Location.GeoPoint != null )
                .Select( l => l.Location.GeoPoint );
        }

        #region Static Methods 

        /// <summary>
        /// Adds a person alias, known relationship group, implied relationship group, and optionally a family group for
        /// a new person.
        /// </summary>
        /// <param name="person">The person.</param>
        /// <param name="rockContext">The rock context.</param>
        /// <param name="campusId">The campus identifier.</param>
        /// <param name="savePersonAttributes">if set to <c>true</c> [save person attributes].</param>
        /// <returns>Family Group</returns>
        public static Group SaveNewPerson( Person person, RockContext rockContext, int? campusId = null, bool savePersonAttributes = false )
        {
            person.FirstName = person.FirstName.FixCase();
            person.NickName = person.NickName.FixCase();
            person.MiddleName = person.MiddleName.FixCase();
            person.LastName = person.LastName.FixCase();

            // Create/Save Known Relationship Group
            var knownRelationshipGroupType = CacheGroupType.Get( Rock.SystemGuid.GroupType.GROUPTYPE_KNOWN_RELATIONSHIPS );
            if ( knownRelationshipGroupType != null )
            {
                var ownerRole = knownRelationshipGroupType.Roles
                    .FirstOrDefault( r =>
                        r.Guid.Equals( Rock.SystemGuid.GroupRole.GROUPROLE_KNOWN_RELATIONSHIPS_OWNER.AsGuid() ) );
                if ( ownerRole != null )
                {
                    var groupMember = new GroupMember();
                    groupMember.Person = person;
                    groupMember.GroupRoleId = ownerRole.Id;

                    var group = new Group();
                    group.Name = knownRelationshipGroupType.Name;
                    group.GroupTypeId = knownRelationshipGroupType.Id;
                    group.Members.Add( groupMember );

                    var groupService = new GroupService( rockContext );
                    groupService.Add( group );
                }
            }

            // Create/Save Implied Relationship Group
            var impliedRelationshipGroupType = CacheGroupType.Get( Rock.SystemGuid.GroupType.GROUPTYPE_IMPLIED_RELATIONSHIPS );
            if ( impliedRelationshipGroupType != null )
            {
                var ownerRole = impliedRelationshipGroupType.Roles
                    .FirstOrDefault( r =>
                        r.Guid.Equals( Rock.SystemGuid.GroupRole.GROUPROLE_IMPLIED_RELATIONSHIPS_OWNER.AsGuid() ) );
                if ( ownerRole != null )
                {
                    var groupMember = new GroupMember();
                    groupMember.Person = person;
                    groupMember.GroupRoleId = ownerRole.Id;

                    var group = new Group();
                    group.Name = impliedRelationshipGroupType.Name;
                    group.GroupTypeId = impliedRelationshipGroupType.Id;
                    group.Members.Add( groupMember );

                    var groupService = new GroupService( rockContext );
                    groupService.Add( group );
                }
            }

            // Create/Save family
            var familyGroupType = CacheGroupType.Get( Rock.SystemGuid.GroupType.GROUPTYPE_FAMILY );
            if ( familyGroupType != null )
            {
                var adultRole = familyGroupType.Roles
                    .FirstOrDefault( r =>
                        r.Guid.Equals( Rock.SystemGuid.GroupRole.GROUPROLE_FAMILY_MEMBER_ADULT.AsGuid() ) );

                var childRole = familyGroupType.Roles
                    .FirstOrDefault( r =>
                        r.Guid.Equals( Rock.SystemGuid.GroupRole.GROUPROLE_FAMILY_MEMBER_CHILD.AsGuid() ) );

                var age = person.Age;

                var familyRole = age.HasValue && age < 18 ? childRole : adultRole;

                if ( familyRole != null )
                {
                    var groupMember = new GroupMember();
                    groupMember.Person = person;
                    groupMember.GroupRoleId = familyRole.Id;

                    var groupMembers = new List<GroupMember>();
                    groupMembers.Add( groupMember );

                    return GroupService.SaveNewFamily( rockContext, groupMembers, campusId, savePersonAttributes );
                }
            }

            return null;
        }

        /// <summary>
        /// Adds the person to family.
        /// </summary>
        /// <param name="person">The person.</param>
        /// <param name="newPerson">if set to <c>true</c> [new person].</param>
        /// <param name="familyId">The family identifier.</param>
        /// <param name="groupRoleId">The group role identifier.</param>
        /// <param name="rockContext">The rock context.</param>
        public static void AddPersonToFamily( Person person, bool newPerson, int familyId, int groupRoleId, RockContext rockContext )
        {
            AddPersonToGroup( person, newPerson, familyId, groupRoleId, rockContext );
        }

        /// <summary>
        /// Adds the person to group.
        /// </summary>
        /// <param name="person">The person.</param>
        /// <param name="newPerson">if set to <c>true</c> [new person].</param>
        /// <param name="groupId">The group identifier.</param>
        /// <param name="groupRoleId">The group role identifier.</param>
        /// <param name="rockContext">The rock context.</param>
        /// <exception cref="System.Exception">
        /// Unable to find group with Id  + groupId.ToString()
        /// or
        /// Person is already in the specified group
        /// or
        /// </exception>
        public static void AddPersonToGroup( Person person, bool newPerson, int groupId, int groupRoleId, RockContext rockContext )
        {
            var familyGroupType = CacheGroupType.GetFamilyGroupType();

<<<<<<< HEAD
            var demographicChanges = new History.HistoryChangeList();
            var memberChanges = new History.HistoryChangeList();
=======
            var demographicChanges = new List<string>();
            var memberChanges = new List<string>();
>>>>>>> 5304ce9f
            var groupService = new GroupService( rockContext );

            var group = groupService.Get( groupId );
            if ( group == null )
            {
                throw new Exception( "Unable to find group with Id " + groupId.ToString() );
            }

            bool isFamilyGroup = group.GroupTypeId == familyGroupType.Id;

            var groupMemberService = new GroupMemberService( rockContext );

            // make sure the person isn't in the group already
            bool alreadyInGroup = groupMemberService.Queryable().Any( a => a.GroupId == groupId && a.PersonId == person.Id );
            if ( alreadyInGroup )
            {
                throw new Exception( "Person is already in the specified group" );
            }

            var groupMember = new GroupMember();
            groupMember.GroupMemberStatus = GroupMemberStatus.Active;
            groupMember.Person = person;
            groupMember.GroupRoleId = groupRoleId;

            if ( newPerson )
            {
                person.FirstName = person.FirstName.FixCase();
                person.NickName = person.NickName.FixCase();
                person.MiddleName = person.MiddleName.FixCase();
                person.LastName = person.LastName.FixCase();

                // new person that hasn't be saved to database yet
<<<<<<< HEAD
                demographicChanges.AddChange( History.HistoryVerb.Add, History.HistoryChangeType.Record, person.FullName );
=======
                demographicChanges.Add( "Created" );
>>>>>>> 5304ce9f
                History.EvaluateChange( demographicChanges, "Title", string.Empty, CacheDefinedValue.GetName( person.TitleValueId ) );
                History.EvaluateChange( demographicChanges, "First Name", string.Empty, person.FirstName );
                History.EvaluateChange( demographicChanges, "Last Name", string.Empty, person.LastName );
                History.EvaluateChange( demographicChanges, "Suffix", string.Empty, CacheDefinedValue.GetName( person.SuffixValueId ) );
                History.EvaluateChange( demographicChanges, "Gender", null, person.Gender );
                History.EvaluateChange( demographicChanges, "Marital Status", string.Empty, CacheDefinedValue.GetName( person.MaritalStatusValueId ) );
                History.EvaluateChange( demographicChanges, "Birth Date", null, person.BirthDate );
                History.EvaluateChange( demographicChanges, "Graduation Year", null, person.GraduationYear );
                History.EvaluateChange( demographicChanges, "Connection Status", string.Empty, CacheDefinedValue.GetName( person.ConnectionStatusValueId ) );
                History.EvaluateChange( demographicChanges, "Email Active", true.ToString(), person.IsEmailActive.ToString() );
                History.EvaluateChange( demographicChanges, "Record Type", string.Empty, CacheDefinedValue.GetName( person.RecordTypeValueId ) );
                if ( person.GivingGroupId.HasValue )
                {
                    person.GivingGroup = person.GivingGroup ?? groupService.Get( person.GivingGroupId.Value );
                    if ( person.GivingGroup != null )
                    {
                        History.EvaluateChange( demographicChanges, "Giving Group", string.Empty, person.GivingGroup.Name );
                    }
                }

                History.EvaluateChange( demographicChanges, "Record Status", string.Empty, CacheDefinedValue.GetName( person.RecordStatusValueId ) );
                History.EvaluateChange( demographicChanges, "Record Status Reason", string.Empty, CacheDefinedValue.GetName( groupMember.Person.RecordStatusReasonValueId ) );

                groupMember.Person = person;
            }
            else
            {
                // added from other group
                groupMember.Person = person;
            }

            groupMember.GroupId = groupId;
            groupMember.GroupRoleId = groupRoleId;
            var groupType = CacheGroupType.Get( group.GroupTypeId );
            var role = groupType.Roles.FirstOrDefault( a => a.Id == groupRoleId );

            if ( role != null )
            {
                History.EvaluateChange( memberChanges, "Role", string.Empty, role.Name );
            }
            else
            {
                throw new Exception( string.Format( "Specified groupRoleId ({0}) is not a {1} role ", groupRoleId, group.GroupType.Name ) );
            }

            if ( !groupMember.IsValidGroupMember( rockContext ) )
            {
                throw new GroupMemberValidationException( groupMember.ValidationResults.Select( a => a.ErrorMessage ).ToList().AsDelimited( "<br />" ) );
            }

            groupMemberService.Add( groupMember );

            rockContext.SaveChanges();

            HistoryService.SaveChanges(
                rockContext,
                typeof( Person ),
                Rock.SystemGuid.Category.HISTORY_PERSON_DEMOGRAPHIC_CHANGES.AsGuid(),
                groupMember.Person.Id,
                demographicChanges );

            if ( isFamilyGroup )
            {
                HistoryService.SaveChanges(
                    rockContext,
                    typeof( Person ),
                    Rock.SystemGuid.Category.HISTORY_PERSON_FAMILY_CHANGES.AsGuid(),
                    groupMember.Person.Id,
                    memberChanges,
                    group.Name,
                    typeof( Group ),
                    groupId );
            }
        }

        /// <summary>
        /// Removes the type of the person from other groups of.
        /// </summary>
        /// <param name="groupId">The group identifier.</param>
        /// <param name="personId">The person identifier.</param>
        /// <param name="rockContext">The rock context.</param>
        /// <exception cref="System.Exception">Group does not exist, or person is not in the specified group</exception>
        public static void RemovePersonFromOtherGroupsOfType( int groupId, int personId, RockContext rockContext )
        {
            var groupMemberService = new GroupMemberService( rockContext );
            var groupService = new GroupService( rockContext );

            var group = groupService.Get( groupId );

            // make sure the group exists, and person belong to the specified group before deleting them from other groups
            if ( group == null || !group.Members.Any( m => m.PersonId == personId ) )
            {
                throw new Exception( "Group does not exist, or person is not in the specified group" );
            }

            var memberInOtherFamilies = groupMemberService.Queryable( true )
                .Where( m =>
                    m.PersonId == personId &&
                    m.Group.GroupTypeId == group.GroupTypeId &&
                    m.GroupId != groupId )
                    .Select( a => new
                    {
                        GroupMember = a,
                        a.Group,
                        a.GroupRole,
                        a.GroupId,
                        a.Person
                    } )
                .ToList();

            foreach ( var fm in memberInOtherFamilies )
            {
                // If the person's giving group id was the family they are being removed from, update it to this new family's id
                if ( fm.Person.GivingGroupId == fm.GroupId )
                {
                    var person = fm.Person;

<<<<<<< HEAD
                    var demographicChanges = new History.HistoryChangeList();
=======
                    var demographicChanges = new List<string>();
>>>>>>> 5304ce9f
                    History.EvaluateChange( demographicChanges, "Giving Group", person.GivingGroup.Name, group.Name );
                    HistoryService.SaveChanges(
                        rockContext,
                        typeof( Person ),
                        Rock.SystemGuid.Category.HISTORY_PERSON_DEMOGRAPHIC_CHANGES.AsGuid(),
                        person.Id,
                        demographicChanges );

                    person.GivingGroupId = groupId;
                    rockContext.SaveChanges();
                }

                if ( group.GroupType.Guid.Equals( Rock.SystemGuid.GroupType.GROUPTYPE_FAMILY.AsGuid() ) )
                {
<<<<<<< HEAD
                    var oldMemberChanges = new History.HistoryChangeList();
=======
                    var oldMemberChanges = new List<string>();
>>>>>>> 5304ce9f
                    History.EvaluateChange( oldMemberChanges, "Role", fm.GroupRole.Name, string.Empty );
                    History.EvaluateChange( oldMemberChanges, "Family", fm.Group.Name, string.Empty );
                    HistoryService.SaveChanges(
                        rockContext,
                        typeof( Person ),
                        Rock.SystemGuid.Category.HISTORY_PERSON_FAMILY_CHANGES.AsGuid(),
                        fm.Person.Id,
                        oldMemberChanges,
                        fm.Group.Name,
                        typeof( Group ),
                        fm.Group.Id );
                }

                groupMemberService.Delete( fm.GroupMember );
                rockContext.SaveChanges();

                // delete family if it doesn't have anybody in it anymore
                var otherFamily = groupService.Queryable()
                    .Where( g =>
                        g.Id == fm.GroupId &&
                        !g.Members.Any() )
                    .FirstOrDefault();
                if ( otherFamily != null )
                {
                    groupService.Delete( otherFamily );
                    rockContext.SaveChanges();
                }
            }

        }

        /// <summary>
        /// Removes the person from other families, then deletes the other families if nobody is left in them
        /// </summary>
        /// <param name="familyId">The groupId of the family that they should stay in</param>
        /// <param name="personId">The person identifier.</param>
        /// <param name="rockContext">The rock context.</param>
        public static void RemovePersonFromOtherFamilies( int familyId, int personId, RockContext rockContext )
        {
            RemovePersonFromOtherGroupsOfType( familyId, personId, rockContext );
        }

        #endregion

        #region User Preferences
        /// <summary>
        /// Saves a <see cref="Rock.Model.Person">Person's</see> user preference setting by key and SavesChanges()
        /// </summary>
        /// <param name="person">The <see cref="Rock.Model.Person"/> who the preference value belongs to.</param>
        /// <param name="key">A <see cref="System.String"/> representing the key (name) of the preference setting.</param>
        /// <param name="value">The value.</param>
        public static void SaveUserPreference( Person person, string key, string value )
        {
<<<<<<< HEAD
            int? personEntityTypeId = CacheEntityType.Get( Person.USER_VALUE_ENTITY )?.Id;
=======
            int? personEntityTypeId = Rock.Cache.CacheEntityType.Get( Person.USER_VALUE_ENTITY ).Id;
>>>>>>> 5304ce9f

            using ( var rockContext = new RockContext() )
            {
                var attributeService = new Model.AttributeService( rockContext );
                var attribute = attributeService.Get( personEntityTypeId, string.Empty, string.Empty, key );

                if ( attribute == null )
                {
                    var fieldTypeService = new Model.FieldTypeService( rockContext );
                    var fieldType = CacheFieldType.Get( Rock.SystemGuid.FieldType.TEXT.AsGuid() );

                    attribute = new Model.Attribute();
                    attribute.IsSystem = false;
                    attribute.EntityTypeId = personEntityTypeId;
                    attribute.EntityTypeQualifierColumn = string.Empty;
                    attribute.EntityTypeQualifierValue = string.Empty;
                    attribute.Key = key;
                    attribute.Name = key;
                    attribute.IconCssClass = string.Empty;
                    attribute.DefaultValue = string.Empty;
                    attribute.IsMultiValue = false;
                    attribute.IsRequired = false;
                    attribute.Description = string.Empty;
                    attribute.FieldTypeId = fieldType.Id;
                    attribute.Order = 0;

                    attributeService.Add( attribute );
                    rockContext.SaveChanges();
                }

                var attributeValueService = new Model.AttributeValueService( rockContext );
                var attributeValue = attributeValueService.GetByAttributeIdAndEntityId( attribute.Id, person.Id );

                if ( string.IsNullOrWhiteSpace( value ) )
                {
                    // Delete existing value if no existing value
                    if ( attributeValue != null )
                    {
                        attributeValueService.Delete( attributeValue );
                    }
                }
                else
                {
                    if ( attributeValue == null )
                    {
                        attributeValue = new Model.AttributeValue();
                        attributeValue.AttributeId = attribute.Id;
                        attributeValue.EntityId = person.Id;
                        attributeValueService.Add( attributeValue );
                    }

                    attributeValue.Value = value;
                }

                rockContext.SaveChanges();
            }
        }

        /// <summary>
        /// Saves the user preferences.
        /// </summary>
        /// <param name="person">The person.</param>
        /// <param name="preferences">The preferences.</param>
        public static void SaveUserPreferences( Person person, Dictionary<string, string> preferences )
        {
            if ( preferences != null )
            {
<<<<<<< HEAD
                int? personEntityTypeId = CacheEntityType.Get( Person.USER_VALUE_ENTITY ).Id;
=======
                int? personEntityTypeId = Rock.Cache.CacheEntityType.Get( Person.USER_VALUE_ENTITY ).Id;
>>>>>>> 5304ce9f

                using ( var rockContext = new RockContext() )
                {
                    var attributeService = new Model.AttributeService( rockContext );
                    var attributes = attributeService
<<<<<<< HEAD
                        .GetByEntityTypeQualifier( personEntityTypeId, string.Empty, string.Empty, true )
=======
                        .Get( personEntityTypeId, string.Empty, string.Empty )
>>>>>>> 5304ce9f
                        .Where( a => preferences.Keys.Contains( a.Key ) )
                        .ToList();

                    bool wasUpdated = false;
                    foreach ( var attributeKeyValue in preferences )
                    {
                        var attribute = attributes.FirstOrDefault( a => a.Key == attributeKeyValue.Key );

                        if ( attribute == null )
                        {
                            var fieldTypeService = new Model.FieldTypeService( rockContext );
                            var fieldType = CacheFieldType.Get( Rock.SystemGuid.FieldType.TEXT.AsGuid() );

                            attribute = new Model.Attribute();
                            attribute.IsSystem = false;
                            attribute.EntityTypeId = personEntityTypeId;
                            attribute.EntityTypeQualifierColumn = string.Empty;
                            attribute.EntityTypeQualifierValue = string.Empty;
                            attribute.Key = attributeKeyValue.Key;
                            attribute.Name = attributeKeyValue.Key;
                            attribute.IconCssClass = string.Empty;
                            attribute.DefaultValue = string.Empty;
                            attribute.IsMultiValue = false;
                            attribute.IsRequired = false;
                            attribute.Description = string.Empty;
                            attribute.FieldTypeId = fieldType.Id;
                            attribute.Order = 0;

                            attributeService.Add( attribute );

                            wasUpdated = true;
                        }
                    }

                    if ( wasUpdated )
                    {
                        // Save any new attributes
                        rockContext.SaveChanges();

                        // Requery attributes ( so they all have ids )
                        attributes = attributeService
<<<<<<< HEAD
                            .GetByEntityTypeQualifier( personEntityTypeId, string.Empty, string.Empty, true )
=======
                            .Get( personEntityTypeId, string.Empty, string.Empty )
>>>>>>> 5304ce9f
                            .Where( a => preferences.Keys.Contains( a.Key ) )
                            .ToList();
                    }

                    var attributeIds = attributes.Select( a => a.Id ).ToList();

                    var attributeValueService = new Model.AttributeValueService( rockContext );
                    var attributeValues = attributeValueService.Queryable( "Attribute" )
                        .Where( v =>
                            attributeIds.Contains( v.AttributeId ) &&
                            v.EntityId.HasValue &&
                            v.EntityId.Value == person.Id )
                        .ToList();

                    wasUpdated = false;
                    foreach ( var attributeKeyValue in preferences )
                    {
                        if ( string.IsNullOrWhiteSpace( attributeKeyValue.Value ) )
                        {
                            foreach ( var attributeValue in attributeValues
                                .Where( v =>
                                    v.Attribute != null &&
                                    v.Attribute.Key == attributeKeyValue.Key )
                                .ToList() )
                            {
                                attributeValueService.Delete( attributeValue );
                                attributeValues.Remove( attributeValue );
                                wasUpdated = true;
                            }
                        }
                        else
                        {
                            var attributeValue = attributeValues
                                .Where( v =>
                                    v.Attribute != null &&
                                    v.Attribute.Key == attributeKeyValue.Key )
                                .FirstOrDefault();

                            if ( attributeValue == null )
                            {
                                var attribute = attributes
                                    .Where( a => a.Key == attributeKeyValue.Key )
                                    .FirstOrDefault();
                                if ( attribute != null )
                                {
                                    attributeValue = new Model.AttributeValue();
                                    attributeValue.AttributeId = attribute.Id;
                                    attributeValue.EntityId = person.Id;
                                    attributeValueService.Add( attributeValue );
                                }
                            }

                            wasUpdated = wasUpdated || ( attributeValue.Value != attributeKeyValue.Value );
                            attributeValue.Value = attributeKeyValue.Value;
                        }
                    }

                    if ( wasUpdated )
                    {
                        rockContext.SaveChanges();
                    }
                }
            }
        }

        /// <summary>
        /// Returns a <see cref="Rock.Model.Person"/> user preference value by preference setting's key.
        /// </summary>
        /// <param name="person">The <see cref="Rock.Model.Person"/> to retrieve the preference value for.</param>
        /// <param name="key">A <see cref="System.String"/> representing the key name of the preference setting.</param>
        /// <returns>A list of <see cref="System.String"/> containing the values associated with the user's preference setting.</returns>
        public static string GetUserPreference( Person person, string key )
        {
<<<<<<< HEAD
            int? personEntityTypeId = CacheEntityType.Get( Person.USER_VALUE_ENTITY )?.Id;
=======
            int? personEntityTypeId = Rock.Cache.CacheEntityType.Get( Person.USER_VALUE_ENTITY ).Id;
>>>>>>> 5304ce9f

            using ( var rockContext = new Rock.Data.RockContext() )
            {
                var attributeService = new Model.AttributeService( rockContext );
                var attribute = attributeService.Get( personEntityTypeId, string.Empty, string.Empty, key );

                if ( attribute != null )
                {
                    var attributeValueService = new Model.AttributeValueService( rockContext );
                    var attributeValue = attributeValueService.GetByAttributeIdAndEntityId( attribute.Id, person.Id );
                    if ( attributeValue != null )
                    {
                        return attributeValue.Value;
                    }
                }
            }

            return null;
        }

        /// <summary>
        /// Deletes a <see cref="Rock.Model.Person">Person's</see> user preference setting by key and SavesChanges()
        /// </summary>
        /// <param name="person">The <see cref="Rock.Model.Person"/> who the preference value belongs to.</param>
        /// <param name="key">A <see cref="System.String"/> representing the key (name) of the preference setting.</param>
        public static void DeleteUserPreference( Person person, string key )
        {
<<<<<<< HEAD
            int? personEntityTypeId = CacheEntityType.Get( Person.USER_VALUE_ENTITY )?.Id;
=======
            int? personEntityTypeId = Rock.Cache.CacheEntityType.Get( Person.USER_VALUE_ENTITY ).Id;
>>>>>>> 5304ce9f

            using ( var rockContext = new RockContext() )
            {
                var attributeService = new Model.AttributeService( rockContext );
                var attribute = attributeService.Get( personEntityTypeId, string.Empty, string.Empty, key );

                if ( attribute != null )
                {
                    var attributeValueService = new Model.AttributeValueService( rockContext );
                    var attributeValue = attributeValueService.GetByAttributeIdAndEntityId( attribute.Id, person.Id );
                    if ( attributeValue != null )
                    {
                        attributeValueService.Delete( attributeValue );
                    }

                    attributeService.Delete( attribute );
                    rockContext.SaveChanges();
                }
            }
        }

        /// <summary>
        /// Returns all of the user preference settings for a <see cref="Rock.Model.Person"/>.
        /// </summary>
        /// <param name="person">The <see cref="Rock.Model.Person"/> to retrieve the user preference settings for.</param>
        /// <returns>A dictionary containing all of the <see cref="Rock.Model.Person">Person's</see> user preference settings.</returns>
        public static Dictionary<string, string> GetUserPreferences( Person person )
        {
<<<<<<< HEAD
            int? personEntityTypeId = CacheEntityType.Get( Person.USER_VALUE_ENTITY )?.Id;
=======
            int? personEntityTypeId = Rock.Cache.CacheEntityType.Get( Person.USER_VALUE_ENTITY ).Id;
>>>>>>> 5304ce9f

            var values = new Dictionary<string, string>();

            using ( var rockContext = new Rock.Data.RockContext() )
            {
                foreach ( var attributeValue in new Model.AttributeValueService( rockContext ).Queryable()
                    .Where( v =>
                        v.Attribute.EntityTypeId == personEntityTypeId &&
                        ( v.Attribute.EntityTypeQualifierColumn == null || v.Attribute.EntityTypeQualifierColumn == string.Empty ) &&
                        ( v.Attribute.EntityTypeQualifierValue == null || v.Attribute.EntityTypeQualifierValue == string.Empty ) &&
                        v.EntityId == person.Id ) )
                {
                    values.AddOrReplace( attributeValue.Attribute.Key, attributeValue.Value );
                }
            }

            return values;
        }

        /// <summary>
        /// Ensures the person age classification is correct for the specified person
        /// </summary>
        /// <param name="personId">The person identifier.</param>
        /// <param name="rockContext">The rock context.</param>
        /// <returns>
        /// If the person age classification was changed
        /// </returns>
        public static bool UpdatePersonAgeClassification( int personId, RockContext rockContext )
        {
            var recordsUpdated = UpdatePersonAgeClassifications( personId, rockContext );
            return recordsUpdated != 0;
        }

        /// <summary>
        /// Ensures the person age classifications are correct for all records in the database
        /// In most cases this will take care of people that have become adults due to an 18th birthday, but will also
        /// fix person records that somehow got marked as Adult but should be marked as Child (maybe incorrect Birthdate was fixed)
        /// </summary>
        /// <param name="rockContext">The rock context.</param>
        /// <returns>
        /// The number of records updated
        /// </returns>
        public static int UpdatePersonAgeClassificationAll( RockContext rockContext )
        {
            return UpdatePersonAgeClassifications( null, rockContext );
        }

        /// <summary>
        /// Updates the person age classifications
        /// In most cases this will take care of people that have become adults due to an 18th birthday, but will also
        /// fix person records that somehow got marked as Adult but should be marked as Child (maybe incorrect Birthdate was fixed)
        /// </summary>
        /// <param name="personId">The person identifier.</param>
        /// <param name="rockContext">The rock context.</param>
        /// <returns>
        /// The number of records updated
        /// </returns>
        private static int UpdatePersonAgeClassifications( int? personId, RockContext rockContext )
        {
            var personQuery = new PersonService( rockContext ).Queryable( includeDeceased: true, includeBusinesses: false );

            if ( personId.HasValue )
            {
                personQuery = personQuery.Where( a => a.Id == personId.Value );
            }

            // get the min birthdate of people 18 and younger;
            var birthDateEighteen = RockDateTime.Now.AddYears( -18 );
            var familyGroupType = CacheGroupType.GetFamilyGroupType();
            int familyGroupTypeId = familyGroupType.Id;
            int groupRoleAdultId = familyGroupType.Roles.FirstOrDefault( a => a.Guid == Rock.SystemGuid.GroupRole.GROUPROLE_FAMILY_MEMBER_ADULT.AsGuid() ).Id;
            int groupRoleChildId = familyGroupType.Roles.FirstOrDefault( a => a.Guid == Rock.SystemGuid.GroupRole.GROUPROLE_FAMILY_MEMBER_CHILD.AsGuid() ).Id;

            var familyPersonRoleQuery = new GroupMemberService( rockContext ).Queryable()
                .Where( a => a.Group.GroupTypeId == familyGroupTypeId )
                .Select( a => new
                {
                    a.PersonId,
                    a.GroupRoleId
                } );

            if ( personId.HasValue )
            {
                personQuery = personQuery.Where( a => a.Id == personId.Value );
                familyPersonRoleQuery = familyPersonRoleQuery.Where( a => a.PersonId == personId.Value );
            }

            // Adult if Age >= 18 OR has a role of Adult in one or more (ANY) families
            var adultBasedOnBirthdateOrFamilyRole = personQuery
                .Where( p => ( p.BirthDate.HasValue && p.BirthDate.Value <= birthDateEighteen )
                    || familyPersonRoleQuery.Where( f => f.PersonId == p.Id ).Any( f => f.GroupRoleId == groupRoleAdultId ) );

            // Child if (not adultBasedOnBirthdateOrFamilyRole) AND (Age < 18 OR child in ALL families)
            var childBasedOnBirthdateOrFamilyRole = personQuery
                .Where( p => !adultBasedOnBirthdateOrFamilyRole.Any( a => a.Id == p.Id )
                    &&
                    ( ( p.BirthDate.HasValue && p.BirthDate.Value > birthDateEighteen )
                        ||
                        familyPersonRoleQuery.Where( f => f.PersonId == p.Id ).All( f => f.GroupRoleId == groupRoleChildId )
                    ) );

            DateTime modifiedDateTime = RockDateTime.Now;

            // update records that aren't marked as Adult but now should be
            int updatedAdultCount = rockContext.BulkUpdate(
                adultBasedOnBirthdateOrFamilyRole.Where( a => a.AgeClassification != AgeClassification.Adult && !a.IsLockedAsChild ),
                p => new Person { AgeClassification = AgeClassification.Adult } );

            // update records that aren marked as Adult but now should be child as IsLockedAsChild is marked as true
            int updatedLockedChildCount = rockContext.BulkUpdate(
                adultBasedOnBirthdateOrFamilyRole.Where( a => a.AgeClassification == AgeClassification.Adult && a.IsLockedAsChild ),
                p => new Person { AgeClassification = AgeClassification.Child } );

            // update records that aren't marked as Child but now should be
            int updatedChildCount = rockContext.BulkUpdate(
                childBasedOnBirthdateOrFamilyRole.Where( a => a.AgeClassification != AgeClassification.Child ),
                p => new Person { AgeClassification = AgeClassification.Child } );

            // NOTE: A person can't become 'AgeClassification.Unknown' if they have already bet set to Adult or Child so we don't have to recalculate for new AgeClassification.Unknown

            return updatedAdultCount + updatedAdultCount + updatedLockedChildCount;
        }

        /// <summary>
        /// Ensures the PrimaryFamily is correct for the specified person
        /// </summary>
        /// <param name="personId">The person identifier.</param>
        /// <param name="rockContext">The rock context.</param>
        /// <returns></returns>
        public static bool UpdatePrimaryFamily( int personId, RockContext rockContext )
        {
            int recordsUpdated = UpdatePersonsPrimaryFamily( personId, rockContext );
            return recordsUpdated != 0;
        }

        /// <summary>
        /// Ensures the PrimaryFamily is correct for all person records in the database
        /// </summary>
        /// <param name="rockContext">The rock context.</param>
        /// <returns></returns>
        public static int UpdatePrimaryFamilyAll( RockContext rockContext )
        {
            return UpdatePersonsPrimaryFamily( null, rockContext );
        }

        /// <summary>
        /// Updates the person primary family for the specified person, or for all persons in the database if personId is null
        /// </summary>
        /// <param name="personId">The person identifier.</param>
        /// <param name="rockContext">The rock context.</param>
        /// <returns></returns>
        private static int UpdatePersonsPrimaryFamily( int? personId, RockContext rockContext )
        {
            int groupTypeIdFamily = CacheGroupType.GetFamilyGroupType().Id;

            // Use raw 'UPDATE SET FROM' update to quickly ensure that the Primary Family on each Person record matches the Calculated Primary Family
            var sqlUpdateBuilder = new StringBuilder();
            sqlUpdateBuilder.Append( $@"
UPDATE x
SET x.PrimaryFamilyId = x.CalculatedPrimaryFamilyId
FROM (
    SELECT p.Id
        ,p.NickName
        ,p.LastName
        ,p.PrimaryFamilyId
        ,pf.CalculatedPrimaryFamilyId
    FROM Person p
    OUTER APPLY (
        SELECT TOP 1 g.Id [CalculatedPrimaryFamilyId]
        FROM GroupMember gm
        JOIN [Group] g ON g.Id = gm.GroupId
        WHERE g.GroupTypeId = {groupTypeIdFamily}
            AND gm.PersonId = p.Id
        ORDER BY gm.GroupOrder
            ,gm.GroupId
        ) pf
    WHERE (
            p.PrimaryFamilyId IS NULL
            OR (p.PrimaryFamilyId != pf.CalculatedPrimaryFamilyId)
            )" );

            if ( personId.HasValue )
            {
                sqlUpdateBuilder.Append( $" AND ( p.Id = {personId}) " );
            }

            sqlUpdateBuilder.Append( @"    ) x " );

            int recordsUpdated = rockContext.Database.ExecuteSqlCommand( sqlUpdateBuilder.ToString() );

            return recordsUpdated;
        }

        #endregion
    }
}<|MERGE_RESOLUTION|>--- conflicted
+++ resolved
@@ -41,83 +41,6 @@
             // if a specific person Guid is specified, get the person record even if IsDeceased or IsBusiness
             return this.Queryable( true, true ).FirstOrDefault( a => a.Guid == guid );
         }
-<<<<<<< HEAD
-
-        /// <summary>
-        /// Gets the specified identifier.
-        /// </summary>
-        /// <param name="id">The identifier.</param>
-        /// <returns></returns>
-        public override Person Get( int id )
-        {
-            // if a specific person Id is specified, get the person record even if IsDeceased or IsBusiness
-            return this.Queryable( true, true ).FirstOrDefault( a => a.Id == id );
-        }
-
-        /// <summary>
-        /// Returns a queryable collection of <see cref="Rock.Model.Person"/> entities.
-        /// </summary>
-        /// <returns>A queryable collection of <see cref="Rock.Model.Person"/> entities.</returns>
-        public override IQueryable<Person> Queryable()
-        {
-            return Queryable( false );
-        }
-
-        /// <summary>
-        /// Returns a queryable collection of <see cref="Rock.Model.Person"/> entities. If includeDeceased is <c>false</c>, deceased individuals will be excluded.
-        /// </summary>
-        /// <param name="includeDeceased">A <see cref="System.Boolean"/> value indicating if deceased <see cref="Rock.Model.Person"/> should be included. If <c>true</c>
-        /// deceased individuals will be included, otherwise <c>false</c> and they will be excluded.</param>
-        /// <param name="includeBusinesses">if set to <c>true</c> [include businesses].</param>
-        /// <returns>
-        /// A queryable collection of <see cref="Rock.Model.Person"/> entities, with deceased individuals either included or excluded based on the provided value.
-        /// </returns>
-        public IQueryable<Person> Queryable( bool includeDeceased, bool includeBusinesses = true )
-        {
-            return Queryable( null, includeDeceased, includeBusinesses );
-        }
-
-        /// <summary>
-        /// Returns a queryable collection of all <see cref="Rock.Model.Person"/> entities with eager loading of the properties that are included in the includes parameter.
-        /// </summary>
-        /// <param name="includes">A <see cref="System.String"/> containing a comma delimited list of properties that should support eager loading.</param>
-        /// <returns>A queryable collection of <see cref="Rock.Model.Person"/> entities with properties that support eager loading.</returns>
-        public override IQueryable<Person> Queryable( string includes )
-        {
-            return Queryable( includes, false, true );
-        }
-
-        /// <summary>
-        /// Returns a queryable collection of <see cref="Rock.Model.Person"/> entities with eager loading of properties that are included in the includes parameter.
-        /// If includeDeceased is <c>false</c>, deceased individuals will be excluded
-        /// </summary>
-        /// <param name="includes">The includes.</param>
-        /// <param name="includeDeceased">A <see cref="System.Boolean"/> value indicating if deceased <see cref="Rock.Model.Person"/> should be included. If <c>true</c>
-        /// deceased individuals will be included, otherwise <c>false</c> and they will be excluded.</param>
-        /// <param name="includeBusinesses">if set to <c>true</c> [include businesses].</param>
-        /// <returns>
-        /// A queryable collection of <see cref="Rock.Model.Person"/> entities with properties that support eager loading, with deceased individuals either included or excluded based on the provided value.
-        /// </returns>
-        public IQueryable<Person> Queryable( string includes, bool includeDeceased, bool includeBusinesses = true )
-        {
-            var qry = base.Queryable( includes );
-            if ( !includeBusinesses )
-            {
-                var definedValueBusinessType = CacheDefinedValue.Get( Rock.SystemGuid.DefinedValue.PERSON_RECORD_TYPE_BUSINESS.AsGuid() );
-                if ( definedValueBusinessType != null )
-                {
-                    int recordTypeBusiness = definedValueBusinessType.Id;
-                    qry = qry.Where( p => p.RecordTypeValueId != recordTypeBusiness );
-                }
-            }
-
-            if ( !includeDeceased )
-            {
-                qry = qry.Where( p => p.IsDeceased == false );
-            }
-
-            return qry;
-=======
 
         /// <summary>
         /// Gets the specified identifier.
@@ -1759,170 +1682,9 @@
                 .ThenBy( m => m.PersonId )
                 .Select( selector )
                 .FirstOrDefault();
->>>>>>> 5304ce9f
-        }
-
-        #region Get People
-
-        /// <summary>
-<<<<<<< HEAD
-        /// Gets an enumerable collection of <see cref="Rock.Model.Person" /> entities by email address.
-        /// </summary>
-        /// <param name="email">A <see cref="System.String" /> representing the email address to search by.</param>
-        /// <param name="includeDeceased">A <see cref="System.Boolean" /> flag indicating if deceased individuals should be included in the search results, if
-        /// <c>true</c> then they will be included, otherwise <c>false</c>. Default value is false.</param>
-        /// <param name="includeBusinesses">if set to <c>true</c> [include businesses].</param>
-        /// <returns>
-        /// An enumerable collection of <see cref="Rock.Model.Person" /> entities that match the search criteria.
-        /// </returns>
-        public IQueryable<Person> GetByEmail( string email, bool includeDeceased = false, bool includeBusinesses = false )
-        {
-            return Queryable( includeDeceased, includeBusinesses )
-                .Where( p =>
-                    p.Email == email || ( email == null && p.Email == null ) );
-        }
-
-        /// <summary>
-        /// Gets an enumerable collection of <see cref="Rock.Model.Person"/> entities that have a matching email address, firstname and lastname.
-        /// </summary>
-        /// <param name="firstName">A <see cref="System.String"/> representing the first name to search by.</param>
-        /// <param name="lastName">A <see cref="System.String"/> representing the last name to search by.</param>
-        /// <param name="email">A <see cref="System.String"/> representing the email address to search by.</param>
-        /// <param name="includeDeceased">A <see cref="System.Boolean"/> flag indicating if deceased individuals should be included in the search results, if
-        /// <c>true</c> then they will be included, otherwise <c>false</c>. Default value is false.</param>
-        /// <param name="includeBusinesses">if set to <c>true</c> [include businesses].</param>
-        /// <returns>
-        /// An enumerable collection of <see cref="Rock.Model.Person"/> entities that match the search criteria.
-        /// </returns>
-        public IEnumerable<Person> GetByMatch( string firstName, string lastName, string email, bool includeDeceased = false, bool includeBusinesses = false )
-        {
-            firstName = firstName ?? string.Empty;
-            lastName = lastName ?? string.Empty;
-            email = email ?? string.Empty;
-
-            return Queryable( includeDeceased, includeBusinesses )
-                .Where( p =>
-                    email != "" && p.Email == email &&
-                    firstName != "" && ( p.FirstName == firstName || p.NickName == firstName ) &&
-                    lastName != "" && p.LastName == lastName )
-                .ToList();
-        }
-
-        /// <summary>
-        /// Gets an enumerable collection of <see cref="Rock.Model.Person"/> entities that have a matching email address, firstname and lastname.
-        /// </summary>
-        /// <param name="businessName">A <see cref="System.String"/> representing the business name to search by.</param>
-        /// <param name="email">A <see cref="System.String"/> representing the email address to search by.</param>
-        /// <returns>
-        /// An enumerable collection of <see cref="Rock.Model.Person"/> entities that match the search criteria.
-        /// </returns>
-        public IEnumerable<Person> GetBusinessByMatch( string businessName, string email )
-        {
-            businessName = businessName ?? string.Empty;
-            email = email ?? string.Empty;
-            var query = Queryable( false, true );
-            var definedValueBusinessType = CacheDefinedValue.Get( Rock.SystemGuid.DefinedValue.PERSON_RECORD_TYPE_BUSINESS.AsGuid() );
-            if ( definedValueBusinessType != null )
-            {
-                int recordTypeBusiness = definedValueBusinessType.Id;
-                query = query.Where( p => p.RecordTypeValueId == recordTypeBusiness );
-            }
-
-            return query
-            .Where( p =>
-                email != "" && p.Email == email &&
-                businessName != "" && p.LastName == businessName )
-            .ToList();
-        }
-
-        /// <summary>
-        /// Gets an enumerable collection of <see cref="Rock.Model.Person"/> entities by martial status <see cref="Rock.Model.DefinedValue"/>
-        /// </summary>
-        /// <param name="maritalStatusId">An <see cref="System.Int32"/> representing the Id of the Marital Status <see cref="Rock.Model.DefinedValue"/> to search by.</param>
-        /// <param name="includeDeceased">A <see cref="System.Boolean"/> flag indicating if deceased individuals should be included in search results, if <c>true</c> then they will be
-        /// included, otherwise <c>false</c>.</param>
-        /// <param name="includeBusinesses">if set to <c>true</c> [include businesses].</param>
-        /// <returns>
-        /// An enumerable collection of <see cref="Rock.Model.Person"/> entities that match the search criteria.
-        /// </returns>
-        public IEnumerable<Person> GetByMaritalStatusId( int? maritalStatusId, bool includeDeceased = false, bool includeBusinesses = false )
-        {
-            return Queryable( includeDeceased, includeBusinesses )
-                .Where( p =>
-                    ( p.MaritalStatusValueId == maritalStatusId || ( maritalStatusId == null && p.MaritalStatusValueId == null ) ) )
-                .ToList();
-        }
-
-        /// <summary>
-        /// Returns an enumerable collection of <see cref="Rock.Model.Person"/> entities by the the Person's Connection Status <see cref="Rock.Model.DefinedValue"/>.
-        /// </summary>
-        /// <param name="personConnectionStatusId">A <see cref="System.Int32"/> representing the Id of the Person Connection Status <see cref="Rock.Model.DefinedValue"/> to search by.</param>
-        /// <param name="includeDeceased">A <see cref="System.Boolean"/> flag indicating if deceased individuals should be included in search results, if <c>true</c> then they will be
-        /// included, otherwise <c>false</c>.</param>
-        /// <param name="includeBusinesses">if set to <c>true</c> [include businesses].</param>
-        /// <returns>
-        /// An enumerable collection of <see cref="Rock.Model.Person"/> entities that match the search criteria.
-        /// </returns>
-        public IEnumerable<Person> GetByPersonConnectionStatusId( int? personConnectionStatusId, bool includeDeceased = false, bool includeBusinesses = false )
-        {
-            return Queryable( includeDeceased, includeBusinesses )
-                .Where( p =>
-                    ( p.ConnectionStatusValueId == personConnectionStatusId || ( personConnectionStatusId == null && p.ConnectionStatusValueId == null ) ) )
-                .ToList();
-        }
-
-        /// <summary>
-        /// Returns an enumerable collection of <see cref="Rock.Model.Person"/> entities by their Record Status <see cref="Rock.Model.DefinedValue"/>
-        /// </summary>
-        /// <param name="recordStatusId">A <see cref="System.Int32"/> representing the Id of the Record Status <see cref="Rock.Model.DefinedValue"/> to search by.</param>
-        /// <param name="includeDeceased">A <see cref="System.Boolean"/> flag indicating if deceased individuals should be included in search results, if <c>true</c> then they will be
-        /// included, otherwise <c>false</c>.</param>
-        /// <param name="includeBusinesses">if set to <c>true</c> [include businesses].</param>
-        /// <returns>
-        /// An enumerable collection of <see cref="Rock.Model.Person"/> entities that match the search criteria.
-        /// </returns>
-        public IEnumerable<Person> GetByRecordStatusId( int? recordStatusId, bool includeDeceased = false, bool includeBusinesses = false )
-        {
-            return Queryable( includeDeceased, includeBusinesses )
-                .Where( p =>
-                    ( p.RecordStatusValueId == recordStatusId || ( recordStatusId == null && p.RecordStatusValueId == null ) ) )
-                .ToList();
-        }
-
-        /// <summary>
-        /// Returns an enumerable collection of <see cref="Rock.Model.Person"/> entities by the RecordStatusReason <see cref="Rock.Model.DefinedValue"/>.
-        /// </summary>
-        /// <param name="recordStatusReasonId">A <see cref="System.Int32"/> representing the Id of the RecordStatusReason <see cref="Rock.Model.DefinedValue"/> to search by.</param>
-        /// <param name="includeDeceased">A <see cref="System.Boolean"/> flag indicating if deceased individuals should be included in search results, if <c>true</c> then they will be
-        /// included, otherwise <c>false</c>.</param>
-        /// <param name="includeBusinesses">if set to <c>true</c> [include businesses].</param>
-        /// <returns>
-        /// An enumerable collection of <see cref="Rock.Model.Person"/> entities that match the search criteria.
-        /// </returns>
-        public IEnumerable<Person> GetByRecordStatusReasonId( int? recordStatusReasonId, bool includeDeceased = false, bool includeBusinesses = false )
-        {
-            return Queryable( includeDeceased, includeBusinesses )
-                .Where( p =>
-                    ( p.RecordStatusReasonValueId == recordStatusReasonId || ( recordStatusReasonId == null && p.RecordStatusReasonValueId == null ) ) )
-                .ToList();
-        }
-
-        /// <summary>
-        /// Returns an enumerable collection of <see cref="Rock.Model.Person"/> entities by their RecordType <see cref="Rock.Model.DefinedValue"/>.
-        /// </summary>
-        /// <param name="recordTypeId">A <see cref="System.Int32"/> representing the Id of the RecordType <see cref="Rock.Model.DefinedValue"/> to search by.</param>
-        /// <param name="includeDeceased">A <see cref="System.Boolean"/> flag indicating if deceased individuals should be included in search results, if <c>true</c> then they will be
-        /// included, otherwise <c>false</c>.</param>
-        /// <returns>
-        /// An enumerable collection of <see cref="Rock.Model.Person"/> entities that match the search criteria.
-        /// </returns>
-        public IEnumerable<Person> GetByRecordTypeId( int? recordTypeId, bool includeDeceased = false )
-        {
-            return Queryable( includeDeceased, true )
-                .Where( p =>
-                    ( p.RecordTypeValueId == recordTypeId || ( recordTypeId == null && p.RecordTypeValueId == null ) ) )
-                .ToList();
-=======
+        }
+
+        /// <summary>
         /// Gets the <see cref="Rock.Model.Person"/> entity of the provided Person's head of household.
         /// </summary>
         /// <param name="person">The <see cref="Rock.Model.Person"/> entity of the Person to retrieve the head of household of.</param>
@@ -1996,1423 +1758,30 @@
                 .ToList();
 
             return related;
->>>>>>> 5304ce9f
-        }
-
-        /// <summary>
-        /// Returns an enumerable collection of <see cref="Rock.Model.Person"/> entities by their Suffix <see cref="Rock.Model.DefinedValue"/>
-        /// </summary>
-        /// <param name="suffixId">An <see cref="System.Int32"/> representing the Id of Suffix <see cref="Rock.Model.DefinedValue"/> to search by.</param>
-        /// <param name="includeDeceased">A <see cref="System.Boolean"/> flag indicating if deceased individuals should be included in search results, if <c>true</c> then they will be
-        /// included, otherwise <c>false</c>.</param>
-        /// <param name="includeBusinesses">if set to <c>true</c> [include businesses].</param>
-        /// <returns>
-        /// An enumerable collection of <see cref="Rock.Model.Person"/> entities that match the search criteria.
-        /// </returns>
-        public IEnumerable<Person> GetBySuffixId( int? suffixId, bool includeDeceased = false, bool includeBusinesses = false )
-        {
-            return Queryable( includeDeceased, includeBusinesses )
-                .Where( p =>
-                    ( p.SuffixValueId == suffixId || ( suffixId == null && p.SuffixValueId == null ) ) )
-                .ToList();
-        }
-
-        /// <summary>
-        /// Returns a collection of <see cref="Rock.Model.Person"/> entities by their Title <see cref="Rock.Model.DefinedValue"/>.
-        /// </summary>
-        /// <param name="titleId">A <see cref="System.Int32"/> representing the Id of the Title <see cref="Rock.Model.DefinedValue"/>.</param>
-        /// <param name="includeDeceased">A <see cref="System.Boolean"/> flag indicating if deceased individuals should be included in search results, if <c>true</c> then they will be
-        /// included, otherwise <c>false</c>.</param>
-        /// <param name="includeBusinesses">if set to <c>true</c> [include businesses].</param>
-        /// <returns>
-        /// An enumerable collection of <see cref="Rock.Model.Person"/> entities that match the search criteria.
-        /// </returns>
-        public IEnumerable<Person> GetByTitleId( int? titleId, bool includeDeceased = false, bool includeBusinesses = false )
-        {
-            return Queryable( includeDeceased, includeBusinesses )
-                .Where( p =>
-                    ( p.TitleValueId == titleId || ( titleId == null && p.TitleValueId == null ) ) )
-                .ToList();
-        }
-
-        /// <summary>
-        /// Gets the full name of the by.
-        /// </summary>
-        /// <param name="fullName">The full name.</param>
-        /// <param name="allowFirstNameOnly">if set to true, a single value in fullName will also search for matching first names.</param>
-        /// <param name="includeDeceased">if set to <c>true</c> [include deceased].</param>
-        /// <param name="includeBusinesses">if set to <c>true</c> [include businesses].</param>
-        /// <returns></returns>
-        public IQueryable<Person> GetByFullName( string fullName, bool allowFirstNameOnly, bool includeDeceased = false, bool includeBusinesses = false )
-        {
-            bool reversed = false;
-            return GetByFullName( fullName, includeDeceased, includeBusinesses, allowFirstNameOnly, out reversed );
-        }
-
-        /// <summary>
-        /// Returns a queryable collection of <see cref="Rock.Model.Person"/> entities by the person's full name.
-        /// </summary>
-        /// <param name="fullName">A <see cref="System.String"/> representing the full name to search by.</param>
-        /// <param name="includeDeceased">A <see cref="System.Boolean"/> flag indicating if deceased individuals should be included in search results, if <c>true</c> then they will be
-        /// included, otherwise <c>false</c>.</param>
-        /// <param name="includeBusinesses">if set to <c>true</c> [include businesses].</param>
-        /// <param name="allowFirstNameOnly">if set to true, a single value in fullName will also search for matching first names.</param>
-        /// <param name="reversed">if set to <c>true</c> [reversed].</param>
-        /// <returns>
-        /// A queryable collection of <see cref="Rock.Model.Person"/> entities that match the search criteria.
-        /// </returns>
-        public IQueryable<Person> GetByFullName( string fullName, bool includeDeceased, bool includeBusinesses, bool allowFirstNameOnly, out bool reversed )
-        {
-            var firstNames = new List<string>();
-            var lastNames = new List<string>();
-            string singleName = string.Empty;
-
-            fullName = fullName.Trim();
-
-            var nameParts = fullName.Trim().Split( new char[] { ' ' }, StringSplitOptions.RemoveEmptyEntries ).ToList();
-
-            if ( fullName.Contains( ',' ) )
-            {
-                reversed = true;
-
-                // only split by comma if there is a comma present (for example if 'Smith Jones, Sally' is the search, last name would be 'Smith Jones')
-                nameParts = fullName.Split( ',' ).ToList();
-                if ( nameParts.Count >= 1 )
-                {
-                    lastNames.Add( nameParts[0].Trim() );
-                }
-                if ( nameParts.Count >= 2 )
-                {
-                    firstNames.Add( nameParts[1].Trim() );
-                }
-            }
-            else if ( fullName.Contains( ' ' ) )
-            {
-                reversed = false;
-
-                for ( int i = 1; i < nameParts.Count; i++ )
-                {
-                    firstNames.Add( nameParts.Take( i ).ToList().AsDelimited( " " ) );
-                    lastNames.Add( nameParts.Skip( i ).ToList().AsDelimited( " " ) );
-                }
-            }
-            else
-            {
-                // no spaces, no commas
-                reversed = true;
-                singleName = fullName;
-            }
-
-            if ( !string.IsNullOrWhiteSpace( singleName ) )
-            {
-                int? personId = singleName.AsIntegerOrNull();
-                if ( personId.HasValue )
-                {
-                    return Queryable()
-                        .Where( p => p.Aliases.Any( a => a.AliasPersonId == personId.Value ) );
-                }
-
-                Guid? personGuid = singleName.AsGuidOrNull();
-                if ( personGuid.HasValue )
-                {
-                    return Queryable()
-                        .Where( p => p.Aliases.Any( a => a.AliasPersonGuid == personGuid.Value ) );
-                }
-
-                var previousNamesQry = new PersonPreviousNameService( this.Context as RockContext ).Queryable();
-
-                if ( allowFirstNameOnly )
-                {
-                    return Queryable( includeDeceased, includeBusinesses )
-                        .Where( p =>
-                            p.LastName.StartsWith( singleName ) ||
-                            p.FirstName.StartsWith( singleName ) ||
-                            p.NickName.StartsWith( singleName ) ||
-                            previousNamesQry.Any( a => a.PersonAlias.PersonId == p.Id && a.LastName.StartsWith( singleName ) ) );
-                }
-                else
-                {
-                    return Queryable( includeDeceased, includeBusinesses )
-                        .Where( p =>
-                            p.LastName.StartsWith( singleName ) ||
-                            previousNamesQry.Any( a => a.PersonAlias.PersonId == p.Id && a.LastName.StartsWith( singleName ) ) );
-                }
-            }
-            else
-            {
-                if ( firstNames.Any() && lastNames.Any() )
-                {
-                    var qry = GetByFirstLastName( firstNames.Any() ? firstNames[0] : "", lastNames.Any() ? lastNames[0] : "", includeDeceased, includeBusinesses );
-                    for ( var i = 1; i < firstNames.Count; i++ )
-                    {
-                        qry = qry.Union( GetByFirstLastName( firstNames[i], lastNames[i], includeDeceased, includeBusinesses ) );
-                    }
-
-                    // always include a search for just last name using the last two parts of name search
-                    if ( nameParts.Count >= 2 )
-                    {
-                        var lastName = string.Join( " ", nameParts.TakeLast( 2 ) );
-
-                        qry = qry.Union( GetByLastName( lastName, includeDeceased, includeBusinesses ) );
-                    }
-
-                    //
-                    // If searching for businesses, search by the full name as well to handle "," in the name
-                    //
-                    if ( includeBusinesses )
-                    {
-                        qry = qry.Union( GetByLastName( fullName, includeDeceased, includeBusinesses ) );
-                    }
-
-                    return qry;
-                }
-                else
-                {
-                    // Blank string was used, return empty list
-                    return new List<Person>().AsQueryable();
-                }
-            }
-        }
-
-        /// <summary>
-<<<<<<< HEAD
-        /// Gets the last name of the by first.
-        /// </summary>
-        /// <param name="firstName">The first name.</param>
-        /// <param name="lastName">The last name.</param>
-        /// <param name="includeDeceased">if set to <c>true</c> [include deceased].</param>
-        /// <param name="includeBusinesses">if set to <c>true</c> [include businesses].</param>
-        /// <returns></returns>
-        public IQueryable<Person> GetByFirstLastName( string firstName, string lastName, bool includeDeceased, bool includeBusinesses )
-        {
-            string fullname = !string.IsNullOrWhiteSpace( firstName ) ? firstName + " " + lastName : lastName;
-
-            var previousNamesQry = new PersonPreviousNameService( this.Context as RockContext ).Queryable();
-
-            var qry = Queryable( includeDeceased, includeBusinesses );
-            if ( includeBusinesses )
-            {
-                int recordTypeBusinessId = CacheDefinedValue.Get( Rock.SystemGuid.DefinedValue.PERSON_RECORD_TYPE_BUSINESS.AsGuid() ).Id;
-
-                // if a we are including businesses, compare fullname against the Business Name (Person.LastName)
-                qry = qry.Where( p =>
-                    ( p.RecordTypeValueId.HasValue && p.RecordTypeValueId.Value == recordTypeBusinessId && p.LastName.StartsWith( fullname ) )
-                    ||
-                    ( ( p.LastName.StartsWith( lastName ) || previousNamesQry.Any( a => a.PersonAlias.PersonId == p.Id && a.LastName.StartsWith( lastName ) ) ) &&
-                    ( p.FirstName.StartsWith( firstName ) ||
-                    p.NickName.StartsWith( firstName ) ) ) );
-            }
-            else
-            {
-                qry = qry.Where( p =>
-                    ( ( p.LastName.StartsWith( lastName ) || previousNamesQry.Any( a => a.PersonAlias.PersonId == p.Id && a.LastName.StartsWith( lastName ) ) ) &&
-                    ( p.FirstName.StartsWith( firstName ) ||
-                    p.NickName.StartsWith( firstName ) ) ) );
-            }
-
-            return qry;
-        }
-
-        /// <summary>
-        /// Gets the by full name ordered.
-        /// </summary>
-        /// <param name="lastName">The last name.</param>
-        /// <param name="includeDeceased">if set to <c>true</c> [include deceased].</param>
-        /// <param name="includeBusinesses">if set to <c>true</c> [include businesses].</param>
-        /// <returns></returns>
-        public IQueryable<Person> GetByLastName( string lastName, bool includeDeceased, bool includeBusinesses )
-        {
-            lastName = lastName.Trim();
-
-            var lastNameQry = Queryable( includeDeceased, includeBusinesses )
-                                    .Where( p => p.LastName.StartsWith( lastName ) );
-
-            return lastNameQry;
-        }
-
-        /// <summary>
-        /// Gets the by full name ordered.
-        /// </summary>
-        /// <param name="fullName">The full name.</param>
-        /// <param name="includeDeceased">if set to <c>true</c> [include deceased].</param>
-        /// <param name="includeBusinesses">if set to <c>true</c> [include businesses].</param>
-        /// <param name="allowFirstNameOnly">if set to true, a single value in fullName will also search for matching first names.</param>
-        /// <param name="reversed">if set to <c>true</c> [reversed].</param>
-        /// <returns></returns>
-        public IOrderedQueryable<Person> GetByFullNameOrdered( string fullName, bool includeDeceased, bool includeBusinesses, bool allowFirstNameOnly, out bool reversed )
-        {
-            var qry = GetByFullName( fullName, includeDeceased, includeBusinesses, allowFirstNameOnly, out reversed );
-            if ( reversed )
-            {
-                return qry.OrderBy( p => p.LastName ).ThenBy( p => p.NickName );
-            }
-            else
-            {
-                return qry.OrderBy( p => p.NickName ).ThenBy( p => p.LastName );
-            }
-        }
-
-        /// <summary>
-        /// Gets the similar sounding names.
-        /// </summary>
-        /// <param name="fullName">The full name.</param>
-        /// <param name="excludeIds">The exclude ids.</param>
-        /// <param name="includeDeceased">if set to <c>true</c> [include deceased].</param>
-        /// <param name="includeBusinesses">if set to <c>true</c> [include businesses].</param>
-        /// <returns></returns>
-        public List<string> GetSimilarNames( string fullName, List<int> excludeIds, bool includeDeceased = false, bool includeBusinesses = false )
-        {
-            var names = fullName.SplitDelimitedValues();
-
-            string firstName = string.Empty;
-            string lastName = string.Empty;
-
-            bool reversed = false;
-
-            if ( fullName.Contains( ',' ) )
-            {
-                reversed = true;
-                lastName = names.Length >= 1 ? names[0].Trim() : string.Empty;
-                firstName = names.Length >= 2 ? names[1].Trim() : string.Empty;
-            }
-            else if ( fullName.Contains( ' ' ) )
-            {
-                firstName = names.Length >= 1 ? names[0].Trim() : string.Empty;
-                lastName = names.Length >= 2 ? names[1].Trim() : string.Empty;
-            }
-            else
-            {
-                reversed = true;
-                lastName = fullName.Trim();
-            }
-
-            return GetSimilarNames( firstName, lastName, reversed, excludeIds, includeDeceased, includeBusinesses );
-        }
-
-        /// <summary>
-        /// Gets the similar names.
-        /// </summary>
-        /// <param name="firstName">The first name.</param>
-        /// <param name="lastName">The last name.</param>
-        /// <param name="reversed">if set to <c>true</c> [reversed].</param>
-        /// <param name="excludeIds">The exclude ids.</param>
-        /// <param name="includeDeceased">if set to <c>true</c> [include deceased].</param>
-        /// <param name="includeBusinesses">if set to <c>true</c> [include businesses].</param>
-        /// <returns></returns>
-        public List<string> GetSimilarNames( string firstName, string lastName, bool reversed, List<int> excludeIds, bool includeDeceased = false, bool includeBusinesses = false )
-        {
-            var similarNames = new List<string>();
-
-            if ( !string.IsNullOrWhiteSpace( firstName ) && !string.IsNullOrWhiteSpace( lastName ) )
-            {
-                var metaphones = ( ( RockContext ) this.Context ).Metaphones;
-
-                string ln1 = string.Empty;
-                string ln2 = string.Empty;
-                Rock.Utility.DoubleMetaphone.doubleMetaphone( lastName, ref ln1, ref ln2 );
-                ln1 = ln1 ?? string.Empty;
-                ln2 = ln2 ?? string.Empty;
-
-                var lastNames = metaphones
-                    .Where( m =>
-                        ( ln1 != "" && ( m.Metaphone1 == ln1 || m.Metaphone2 == ln1 ) ) ||
-                        ( ln2 != "" && ( m.Metaphone1 == ln2 || m.Metaphone2 == ln2 ) ) )
-                    .Select( m => m.Name )
-                    .Distinct()
-                    .ToList();
-
-                if ( lastNames.Any() )
-                {
-                    string fn1 = string.Empty;
-                    string fn2 = string.Empty;
-                    Rock.Utility.DoubleMetaphone.doubleMetaphone( firstName, ref fn1, ref fn2 );
-                    fn1 = fn1 ?? string.Empty;
-                    fn2 = fn2 ?? string.Empty;
-
-                    var firstNames = metaphones
-                        .Where( m =>
-                            ( fn1 != "" && ( m.Metaphone1 == fn1 || m.Metaphone2 == fn1 ) ) ||
-                            ( fn2 != "" && ( m.Metaphone1 == fn2 || m.Metaphone2 == fn2 ) ) )
-                        .Select( m => m.Name )
-                        .Distinct()
-                        .ToList();
-
-                    if ( firstNames.Any() )
-                    {
-                        similarNames = Queryable( includeDeceased, includeBusinesses )
-                        .Where( p => !excludeIds.Contains( p.Id ) &&
-                            lastNames.Contains( p.LastName ) &&
-                            ( firstNames.Contains( p.FirstName ) || firstNames.Contains( p.NickName ) ) )
-                        .Select( p => ( reversed ? p.LastName + ", " + p.NickName : p.NickName + " " + p.LastName ) )
-                        .Distinct()
-                        .ToList();
-                    }
-                }
-            }
-
-            return similarNames;
-        }
-
-        /// <summary>
-        /// Gets the businesses sorted by name
-        /// </summary>
-        /// <param name="personId">The person identifier.</param>
-        /// <returns></returns>
-        public IQueryable<Person> GetBusinesses( int personId )
-        {
-            Guid businessGuid = Rock.SystemGuid.GroupRole.GROUPROLE_KNOWN_RELATIONSHIPS_BUSINESS.AsGuid();
-            Guid ownerGuid = Rock.SystemGuid.GroupRole.GROUPROLE_KNOWN_RELATIONSHIPS_OWNER.AsGuid();
-
-            var rockContext = ( RockContext ) this.Context;
-            return new GroupMemberService( rockContext )
-                .Queryable().AsNoTracking()
-                .Where( m =>
-                        m.GroupRole.Guid.Equals( businessGuid ) &&
-                        m.Group.Members.Any( o =>
-                            o.PersonId == personId &&
-                            o.GroupRole.Guid.Equals( ownerGuid ) ) )
-                .Select( m => m.Person )
-                .OrderBy( b => b.LastName );
-        }
-
-        /// <summary>
-        /// Gets an queryable collection of <see cref="Rock.Model.Person"/> entities where their phone number partially matches the provided value.
-        /// </summary>
-        /// <param name="partialPhoneNumber">A <see cref="System.String"/> containing a partial phone number to match.</param>
-        /// <param name="includeDeceased">A <see cref="System.Boolean"/> flag indicating if deceased individuals should be included in search results, if <c>true</c> then they will be
-        /// included, otherwise <c>false</c>.</param>
-        /// <param name="includeBusinesses">if set to <c>true</c> [include businesses].</param>
-        /// <returns>
-        /// An queryable collection of <see cref="Rock.Model.Person"/> entities that match the search criteria.
-        /// </returns>
-        public IQueryable<Person> GetByPhonePartial( string partialPhoneNumber, bool includeDeceased = false, bool includeBusinesses = false )
-        {
-            string numericPhone = partialPhoneNumber.AsNumeric();
-
-            return Queryable( includeDeceased, includeBusinesses )
-                .Where( p =>
-                    p.PhoneNumbers.Any( n => n.Number.Contains( numericPhone ) ) );
-        }
-
-        /// <summary>
-        /// Gets the families sorted by the person's GroupOrder (GroupMember.GroupOrder)
-        /// </summary>
-        /// <param name="personId">The person identifier.</param>
-        /// <returns></returns>
-        public IQueryable<Group> GetFamilies( int personId )
-        {
-            var familyGroupTypeId = CacheGroupType.Get( Rock.SystemGuid.GroupType.GROUPTYPE_FAMILY ).Id;
-
-            return new GroupMemberService( ( RockContext ) this.Context ).Queryable( true )
-                .Where( m => m.PersonId == personId && m.Group.GroupTypeId == familyGroupTypeId )
-                .OrderBy( m => m.GroupOrder ?? int.MaxValue )
-                .Select( m => m.Group );
-        }
-
-        /// <summary>
-        /// Gets the adults.
-        /// </summary>
-        /// <returns></returns>
-        public IQueryable<Person> GetAllAdults()
-        {
-            int familyGroupTypeId = 0;
-            int adultRoleId = 0;
-
-            var familyGroupType = CacheGroupType.Get( Rock.SystemGuid.GroupType.GROUPTYPE_FAMILY );
-            if ( familyGroupType != null )
-            {
-                familyGroupTypeId = familyGroupType.Id;
-                adultRoleId = familyGroupType.Roles
-                    .Where( r =>
-                        r.Guid.Equals( Rock.SystemGuid.GroupRole.GROUPROLE_FAMILY_MEMBER_ADULT.AsGuid() ) )
-                    .Select( r => r.Id )
-                    .FirstOrDefault();
-            }
-
-            var groupMemberService = new GroupMemberService( ( RockContext ) this.Context );
-            return groupMemberService
-                .Queryable()
-                .Where( m =>
-                    m.Group.GroupTypeId == familyGroupTypeId &&
-                    m.GroupRoleId == adultRoleId )
-                .Select( m => m.Person );
-        }
-
-        /// <summary>
-        /// 
-        /// </summary>
-        public class PersonFamilyGivingXref
-        {
-            /// <summary>
-            /// Gets or sets the person identifier.
-            /// </summary>
-            /// <value>
-            /// The person identifier.
-            /// </value>
-            public int PersonId { get; set; }
-
-            /// <summary>
-            /// Gets or sets the giving identifier.
-            /// </summary>
-            /// <value>
-            /// The giving identifier.
-            /// </value>
-            public string GivingId { get; set; }
-
-            /// <summary>
-            /// Gets or sets the family group identifier.
-            /// </summary>
-            /// <value>
-            /// The family group identifier.
-            /// </value>
-            public int FamilyGroupId { get; set; }
-
-            /// <summary>
-            /// Gets or sets the family role identifier.
-            /// </summary>
-            /// <value>
-            /// The family role identifier.
-            /// </value>
-            public int FamilyRoleId { get; set; }
-        }
-
-        /// <summary>
-        /// Gets all person family giving xref.
-        /// </summary>
-        /// <returns></returns>
-        public IQueryable<PersonFamilyGivingXref> GetAllPersonFamilyGivingXref()
-        {
-            int familyGroupTypeId = 0;
-            var familyGroupType = CacheGroupType.Get( Rock.SystemGuid.GroupType.GROUPTYPE_FAMILY );
-            if ( familyGroupType != null )
-            {
-                familyGroupTypeId = familyGroupType.Id;
-            }
-
-            var groupMemberService = new GroupMemberService( ( RockContext ) this.Context );
-            return groupMemberService
-                .Queryable()
-                .Where( m => m.Group.GroupTypeId == familyGroupTypeId )
-                .Select( m => new PersonFamilyGivingXref
-                {
-                    PersonId = m.PersonId,
-                    GivingId = m.Person.GivingId,
-                    FamilyGroupId = m.GroupId,
-                    FamilyRoleId = m.GroupRoleId
-                } );
-        }
-
-        /// <summary>
-        /// Gets the children.
-        /// </summary>
-        /// <returns></returns>
-        public IQueryable<Person> GetAllChildren()
-        {
-            int familyGroupTypeId = 0;
-            int childRoleId = 0;
-
-            var familyGroupType = CacheGroupType.Get( Rock.SystemGuid.GroupType.GROUPTYPE_FAMILY );
-            if ( familyGroupType != null )
-            {
-                familyGroupTypeId = familyGroupType.Id;
-                childRoleId = familyGroupType.Roles
-                    .Where( r =>
-                        r.Guid.Equals( Rock.SystemGuid.GroupRole.GROUPROLE_FAMILY_MEMBER_CHILD.AsGuid() ) )
-                    .Select( r => r.Id )
-                    .FirstOrDefault();
-            }
-
-            var groupMemberService = new GroupMemberService( ( RockContext ) this.Context );
-            return groupMemberService
-                .Queryable()
-                .Where( m =>
-                    m.Group.GroupTypeId == familyGroupTypeId &&
-                    m.GroupRoleId == childRoleId )
-                .Select( m => m.Person );
-        }
-
-        /// <summary>
-        /// Gets the head of households.
-        /// </summary>
-        /// <returns></returns>
-        public IQueryable<Person> GetAllHeadOfHouseholds()
-        {
-            int groupTypeFamilyId = CacheGroupType.Get( Rock.SystemGuid.GroupType.GROUPTYPE_FAMILY ).Id;
-            var groupMemberService = new GroupMemberService( ( RockContext ) this.Context );
-            return groupMemberService
-                .Queryable()
-                .Where( m => m.Group.GroupTypeId == groupTypeFamilyId )
-                .GroupBy(
-                    m => m.GroupId,
-                    ( key, g ) => g
-                        .OrderBy( m => m.GroupRole.Order )
-                        .ThenBy( m => m.Person.Gender )
-                        .ThenBy( m => m.Person.BirthYear )
-                        .ThenBy( m => m.Person.BirthMonth )
-                        .ThenBy( m => m.Person.BirthDay )
-                        .FirstOrDefault() )
-                .Select( m => m.Person );
-        }
-
-        /// <summary>
-        /// Gets the giving leaders.
-        /// </summary>
-        /// <returns></returns>
-        public IQueryable<Person> GetAllGivingLeaders()
-        {
-            return Queryable()
-                .Where( p => p.Id == p.GivingLeaderId );
-        }
-
-        /// <summary>
-        /// Returns a collection of <see cref="Rock.Model.GroupMember" /> entities containing the family members of the provided person sorted by the Person's GroupOrder (GroupMember.GroupOrder)
-        /// </summary>
-        /// <param name="personId">The person identifier.</param>
-        /// <param name="includeSelf">if set to <c>true</c> [include self].</param>
-        /// <returns>
-        /// An enumerable collection of <see cref="Rock.Model.GroupMember" /> entities containing the family members of the provided person.
-        /// </returns>
-        public IQueryable<GroupMember> GetFamilyMembers( int personId, bool includeSelf = false )
-        {
-            int groupTypeFamilyId = CacheGroupType.Get( Rock.SystemGuid.GroupType.GROUPTYPE_FAMILY ).Id;
-            return GetGroupMembers( groupTypeFamilyId, personId, includeSelf );
-        }
-
-        /// <summary>
-        /// Gets the group members 
-        /// </summary>
-        /// <param name="groupTypeId">The group type identifier.</param>
-        /// <param name="personId">The person identifier.</param>
-        /// <param name="includeSelf">if set to <c>true</c> [include self].</param>
-        /// <returns></returns>
-        public IQueryable<GroupMember> GetGroupMembers( int groupTypeId, int personId, bool includeSelf = false )
-        {
-            var groupMemberService = new GroupMemberService( ( RockContext ) this.Context );
-
-            // construct the linq in a way that will return the group members sorted by the GroupOrder setting of the person
-            var groupMembers = groupMemberService.Queryable( true )
-                .Where( m =>
-                    m.PersonId == personId &&
-                    m.Group.GroupTypeId == groupTypeId )
-                .Select( m => new
-                {
-                    SortedMembers = m.Group.Members.Select( x => new
-                    {
-                        GroupMember = x,
-                        PersonGroupOrder = m.GroupOrder
-                    } )
-                } )
-                .SelectMany( x => x.SortedMembers )
-                .OrderBy( a => a.PersonGroupOrder ?? int.MaxValue )
-                .Select( a => a.GroupMember )
-                .Where( m => includeSelf || ( m.PersonId != personId && !m.Person.IsDeceased ) );
-
-            return groupMembers.Include( a => a.Person ).Include( a => a.GroupRole );
-        }
-
-        /// <summary>
-        /// Returns a collection of <see cref="Rock.Model.GroupMember" /> entities containing the family members of the provided person.
-        /// </summary>
-        /// <param name="family">The family.</param>
-        /// <param name="personId">The person identifier.</param>
-        /// <param name="includeSelf">if set to <c>true</c> [include self].</param>
-        /// <returns>
-        /// An enumerable collection of <see cref="Rock.Model.GroupMember" /> entities containing the family members of the provided person.
-        /// </returns>
-        public IQueryable<GroupMember> GetFamilyMembers( Group family, int personId, bool includeSelf = false )
-        {
-            return new GroupMemberService( ( RockContext ) this.Context ).Queryable( "GroupRole, Person", true )
-                .Where( m =>
-                    m.GroupId == family.Id &&
-                    ( includeSelf || ( m.PersonId != personId && !m.Person.IsDeceased ) ) )
-                .OrderBy( m => m.GroupRole.Order )
-                .ThenBy( m => m.Person.BirthDate ?? DateTime.MinValue )
-                .ThenByDescending( m => m.Person.Gender )
-                .Distinct();
-        }
-
-        /// <summary>
-        /// Special class that holds the result of a GetChildWithParents query
-        /// </summary>
-        public class ChildWithParents
-        {
-            /// <summary>
-            /// Gets or sets the child.
-            /// </summary>
-            /// <value>
-            /// The child.
-            /// </value>
-            public Person Child { get; set; }
-
-            /// <summary>
-            /// Gets or sets the parents.
-            /// </summary>
-            /// <value>
-            /// The parents.
-            /// </value>
-            public IEnumerable<Person> Parents { get; set; }
-        }
-
-        /// <summary>
-        /// Gets a Queryable of Children with their Parents
-        /// </summary>
-        /// <param name="includeChildrenWithoutParents">if set to <c>true</c> [include children without parents].</param>
-        /// <returns></returns>
-        public IQueryable<ChildWithParents> GetChildWithParents( bool includeChildrenWithoutParents )
-        {
-            var groupTypeFamily = CacheGroupType.Get( Rock.SystemGuid.GroupType.GROUPTYPE_FAMILY );
-            int adultRoleId = groupTypeFamily.Roles.First( a => a.Guid == Rock.SystemGuid.GroupRole.GROUPROLE_FAMILY_MEMBER_ADULT.AsGuid() ).Id;
-            int childRoleId = groupTypeFamily.Roles.First( a => a.Guid == Rock.SystemGuid.GroupRole.GROUPROLE_FAMILY_MEMBER_CHILD.AsGuid() ).Id;
-            int groupTypeFamilyId = groupTypeFamily.Id;
-
-            var qryFamilyGroups = new GroupService( this.Context as RockContext ).Queryable().Where( g => g.GroupTypeId == groupTypeFamilyId && g.Members.Any( a => a.GroupRoleId == childRoleId ) )
-                .Select( g => new
-                {
-                    KidsWithAdults = g.Members.Where( a => a.GroupRoleId == childRoleId ).Select( a => new
-                    {
-                        Child = a.Person,
-                        Parents = g.Members.Where( aa => aa.GroupRoleId == adultRoleId ).Select( b => b.Person )
-                    } )
-                } )
-                .SelectMany( x => x.KidsWithAdults.Select( xx => new { xx.Child, xx.Parents } ) );
-
-            var qryKids = this.Queryable();
-
-            var qryChildrenWithParents = qryKids.Join(
-                qryFamilyGroups,
-                k => k.Id,
-                k2 => k2.Child.Id,
-                ( k, f ) => new ChildWithParents
-                {
-                    Child = f.Child,
-                    Parents = f.Parents
-                } );
-
-            if ( !includeChildrenWithoutParents )
-            {
-                qryChildrenWithParents = qryChildrenWithParents.Where( a => a.Parents.Any() );
-            }
-
-            return qryChildrenWithParents;
-        }
-
-        /// <summary>
-        /// Special class that holds the result of a ChildWithParent query
-        /// </summary>
-        public class ChildWithParent
-        {
-            /// <summary>
-            /// Gets or sets the child.
-            /// </summary>
-            /// <value>
-            /// The child.
-            /// </value>
-            public Person Child { get; set; }
-
-            /// <summary>
-            /// Gets or sets the parent.
-            /// </summary>
-            /// <value>
-            /// The parent.
-            /// </value>
-            public Person Parent { get; set; }
-        }
-
-        /// <summary>
-        /// Gets a Queryable of Children with their Parents flattened out so each record is a child with a parent (a kid with 2 parents would return two records)
-        /// </summary>
-        /// <returns></returns>
-        public IQueryable<ChildWithParent> GetChildWithParent()
-        {
-            var qryChildrenWithParents = this.GetChildWithParents( false );
-
-            var qryChildWithParent = qryChildrenWithParents.Select( a => new
-            {
-                ParentKid = a.Parents.Select( aa => new
-                {
-                    Parent = aa,
-                    Child = a.Child
-                } )
-            } ).SelectMany( sm => sm.ParentKid ).Select( s => new ChildWithParent
-            {
-                Child = s.Child,
-                Parent = s.Parent
-            } );
-
-            return qryChildWithParent;
-        }
-
-        /// <summary>
-        /// Special class that holds the result of a GetChildWithParents query
-        /// </summary>
-        public class ParentWithChildren
-        {
-            /// <summary>
-            /// Gets or sets the child.
-            /// </summary>
-            /// <value>
-            /// The child.
-            /// </value>
-            public Person Parent { get; set; }
-
-            /// <summary>
-            /// Gets or sets the parents.
-            /// </summary>
-            /// <value>
-            /// The parents.
-            /// </value>
-            public IEnumerable<Person> Children { get; set; }
-        }
-
-        /// <summary>
-        /// Gets a Queryable of Parents with their Children
-        /// </summary>
-        /// <param name="includeParentsWithoutChildren">if set to <c>true</c> [include parents without children].</param>
-        /// <returns></returns>
-        public IQueryable<ParentWithChildren> GetParentWithChildren( bool includeParentsWithoutChildren )
-        {
-            var groupTypeFamily = CacheGroupType.Get( Rock.SystemGuid.GroupType.GROUPTYPE_FAMILY );
-            int childRoleId = groupTypeFamily.Roles.First( a => a.Guid == Rock.SystemGuid.GroupRole.GROUPROLE_FAMILY_MEMBER_CHILD.AsGuid() ).Id;
-            int parentRoleId = groupTypeFamily.Roles.First( a => a.Guid == Rock.SystemGuid.GroupRole.GROUPROLE_FAMILY_MEMBER_ADULT.AsGuid() ).Id;
-            int groupTypeFamilyId = groupTypeFamily.Id;
-
-            var qryFamilyGroups = new GroupService( this.Context as RockContext ).Queryable().Where( g => g.GroupTypeId == groupTypeFamilyId && g.Members.Any( a => a.GroupRoleId == parentRoleId ) )
-                .Select( g => new
-                {
-                    AdultsWithKids = g.Members.Where( a => a.GroupRoleId == parentRoleId ).Select( a => new
-                    {
-                        Parent = a.Person,
-                        Children = g.Members.Where( aa => aa.GroupRoleId == childRoleId ).Select( b => b.Person )
-                    } )
-                } )
-                .SelectMany( x => x.AdultsWithKids.Select( xx => new { xx.Parent, xx.Children } ) );
-
-            var qryAdults = this.Queryable();
-
-            var qryParentsWithChildren = qryAdults.Join(
-                qryFamilyGroups,
-                k => k.Id,
-                k2 => k2.Parent.Id,
-                ( k, f ) => new ParentWithChildren
-                {
-                    Parent = f.Parent,
-                    Children = f.Children
-                } );
-
-            if ( !includeParentsWithoutChildren )
-            {
-                qryParentsWithChildren = qryParentsWithChildren.Where( a => a.Children.Any() );
-            }
-
-            return qryParentsWithChildren;
-        }
-
-        /// <summary>
-        /// Special class that holds the result of a ParentWithChild query
-        /// </summary>
-        public class ParentWithChild
-        {
-            /// <summary>
-            /// Gets or sets the parent.
-            /// </summary>
-            /// <value>
-            /// The parent.
-            /// </value>
-            public Person Parent { get; set; }
-
-            /// <summary>
-            /// Gets or sets the child.
-            /// </summary>
-            /// <value>
-            /// The child.
-            /// </value>
-            public Person Child { get; set; }
-        }
-
-        /// <summary>
-        /// Gets a Queryable of Parents with their Children flattened out so each record is a parent with a child (an adult with 2 children would return two records)
-        /// </summary>
-        /// <returns></returns>
-        public IQueryable<ParentWithChild> GetParentWithChild()
-        {
-            var qryParentsWithChildren = this.GetParentWithChildren( false );
-
-            var qryParentWithChild = qryParentsWithChildren.Select( a => new
-            {
-                ChildAdult = a.Children.Select( aa => new
-                {
-                    Child = aa,
-                    Parent = a.Parent
-                } )
-            } ).SelectMany( sm => sm.ChildAdult ).Select( s => new ParentWithChild
-            {
-                Parent = s.Parent,
-                Child = s.Child
-            } );
-
-            return qryParentWithChild;
-        }
-
-        /// <summary>
-        /// Gets the family names.
-        /// </summary>
-        /// <param name="personId">The person identifier.</param>
-        /// <param name="includeMemberNames">if set to <c>true</c> [include member names].</param>
-        /// <param name="includeSelf">if set to <c>true</c> [include self].</param>
-        /// <returns></returns>
-        public List<string> GetFamilyNames( int personId, bool includeMemberNames = true, bool includeSelf = true )
-        {
-            var familyNames = new List<string>();
-
-            foreach ( var family in GetFamilies( personId ) )
-            {
-                string familyName = family.Name;
-
-                if ( includeMemberNames )
-                {
-                    var nickNames = GetFamilyMembers( family, personId, includeSelf )
-                        .Select( m => m.Person.NickName ).ToList();
-                    if ( nickNames.Any() )
-                    {
-                        familyName = string.Format( "{0} ({1})", familyName, nickNames.AsDelimited( ", " ) );
-                    }
-                }
-
-                familyNames.Add( familyName );
-            }
-
-            return familyNames;
-        }
-
-        /// <summary>
-        /// Gets any previous last names for this person sorted alphabetically by LastName
-        /// </summary>
-        /// <param name="personId">The person identifier.</param>
-        /// <returns></returns>
-        public IOrderedQueryable<PersonPreviousName> GetPreviousNames( int personId )
-        {
-            return new PersonPreviousNameService( ( RockContext ) this.Context ).Queryable()
-                .Where( m => m.PersonAlias.PersonId == personId ).OrderBy( a => a.LastName );
-        }
-
-        /// <summary>
-		/// Gets any search keys for this person
-		/// </summary>
-		/// <param name="personId">The person identifier.</param>
-		/// <returns></returns>
-		public IQueryable<PersonSearchKey> GetPersonSearchKeys( int personId )
-        {
-            return new PersonSearchKeyService( ( RockContext ) this.Context ).Queryable()
-                .Where( m => m.PersonAlias.PersonId == personId );
-        }
-
-        /// <summary>
-        /// Splits a full name into a separate first and last name. If only one name is found it defaults to first name.
-        /// </summary>
-        /// <param name="fullName">The full name</param>
-        /// <param name="firstName">The first name.</param>
-        /// <param name="lastName">The last name.</param>
-        public void SplitName( string fullName, out string firstName, out string lastName )
-        {
-            //Uses logic from IQueryable<Person> GetByFullName
-            firstName = string.Empty;
-            lastName = string.Empty;
-
-            if ( fullName.Contains( ',' ) )
-            {
-                // only split by comma if there is a comma present (for example if 'Smith Jones, Sally' is the search, last name would be 'Smith Jones')
-                var nameParts = fullName.Split( ',' );
-                lastName = nameParts.Length >= 1 ? nameParts[0].Trim() : string.Empty;
-                firstName = nameParts.Length >= 2 ? nameParts[1].Trim() : string.Empty;
-            }
-            else if ( fullName.Trim().Contains( ' ' ) )
-            {
-                // if no comma, assume the search is in 'firstname lastname' format (note: 'firstname lastname1 lastname2' isn't supported yet)
-                var names = fullName.Split( ' ' );
-                firstName = names.Length >= 1 ? names[0].Trim() : string.Empty;
-                lastName = names.Length >= 2 ? names[1].Trim() : string.Empty;
-            }
-            else
-            {
-                // no spaces, no commas
-                firstName = fullName.Trim();
-            }
-        }
-
-
-        /// <summary>
-        /// Gets the first group location.
-        /// </summary>
-        /// <param name="personId">The person identifier.</param>
-        /// <param name="locationTypeValueId">The location type value id.</param>
-        /// <returns></returns>
-        public GroupLocation GetFirstLocation( int personId, int locationTypeValueId )
-        {
-            int groupTypeFamilyId = CacheGroupType.Get( Rock.SystemGuid.GroupType.GROUPTYPE_FAMILY ).Id;
-
-            return new GroupMemberService( ( RockContext ) this.Context ).Queryable( "GroupLocations.Location", true )
-                .Where( m =>
-                    m.PersonId == personId &&
-                    m.Group.GroupTypeId == groupTypeFamilyId )
-                .OrderBy( m => m.GroupOrder ?? int.MaxValue )
-                .SelectMany( m => m.Group.GroupLocations )
-                .Where( gl => gl.GroupLocationTypeValueId == locationTypeValueId )
-                .FirstOrDefault();
-        }
-
-        /// <summary>
-        /// Gets a phone number
-        /// </summary>
-        /// <param name="person">The person.</param>
-        /// <param name="phoneType">Type of the phone.</param>
-        /// <returns></returns>
-        [Obsolete]
-        public PhoneNumber GetPhoneNumber( Person person, Web.Cache.DefinedValueCache phoneType )
-        {
-            if ( person != null && phoneType != null )
-            {
-                return GetPhoneNumber( person, CacheDefinedValue.Get( phoneType.Id ) );
-            }
-            return null;
-        }
-
-        /// <summary>
-        /// Gets a phone number
-        /// </summary>
-        /// <param name="person">The person.</param>
-        /// <param name="phoneType">Type of the phone.</param>
-        /// <returns></returns>
-        public PhoneNumber GetPhoneNumber( Person person, CacheDefinedValue phoneType )
-        {
-            if ( person != null )
-            {
-                return new PhoneNumberService( ( RockContext ) this.Context ).Queryable()
-                    .Where( n => n.PersonId == person.Id && n.NumberTypeValueId == phoneType.Id )
-                    .FirstOrDefault();
-            }
-            return null;
         }
 
         #endregion
 
-        #region Get Person
-
-        /// <summary>
-        /// Returns a <see cref="Rock.Model.Person"/> by their PersonId
-        /// </summary>
-        /// <param name="id">The <see cref="System.Int32"/> representing the Id of the <see cref="Rock.Model.Person"/> to search for.</param>
-        /// <param name="followMerges">A <see cref="System.Boolean"/> flag indicating that the provided PersonId should be checked against the <see cref="Rock.Model.PersonAlias"/> list.
-        /// When <c>true</c> the <see cref="Rock.Model.PersonAlias"/> log will be checked for the PersonId, otherwise <c>false</c>.</param>
-        /// <returns>The <see cref="Rock.Model.Person"/> associated with the provided Id, otherwise null.</returns>
-        public Person Get( int id, bool followMerges )
-        {
-            var person = Get( id );
-            if ( person != null )
-            {
-                return person;
-            }
-
-            if ( followMerges )
-            {
-                var personAlias = new PersonAliasService( ( RockContext ) this.Context ).GetByAliasId( id );
-                if ( personAlias != null )
-                {
-                    return personAlias.Person;
-                }
-            }
-
-            return null;
-        }
-
-        /// <summary>
-        /// Returns a <see cref="Rock.Model.Person"/> by their Guid.
-        /// </summary>
-        /// <param name="guid">A <see cref="System.Guid"/> representing the <see cref="Rock.Model.Person">Person's</see> Guid identifier.</param>
-        /// <param name="followMerges">A <see cref="System.Boolean"/> flag indicating that the provided Guid should be checked against the <see cref="Rock.Model.PersonAlias"/> list.
-        /// When <c>true</c> the <see cref="Rock.Model.PersonAlias"/> log will be checked for the Guid, otherwise <c>false</c>.</param>
-        /// <returns>The <see cref="Rock.Model.Person"/> associated with the provided Guid, otherwise null.</returns>
-        public Person Get( Guid guid, bool followMerges )
-        {
-            var person = Get( guid );
-            if ( person != null )
-            {
-                return person;
-            }
-
-            if ( followMerges )
-            {
-                var personAlias = new PersonAliasService( ( RockContext ) this.Context ).GetByAliasGuid( guid );
-                if ( personAlias != null )
-                {
-                    return personAlias.Person;
-                }
-            }
-
-            return null;
-        }
-
-        /// <summary>
-        /// Special override of Entity.GetByUrlEncodedKey for Person. Gets the Person by impersonation token (rckipid) and validates it against a Rock.Model.PersonToken
-        /// NOTE: You might want to use GetByImpersonationToken instead to prevent a token from being used that was limited to a specific page
-        /// </summary>
-        /// <param name="encodedKey">The encoded key.</param>
-        /// <returns></returns>
-        public override Person GetByUrlEncodedKey( string encodedKey )
-        {
-            return GetByImpersonationToken( encodedKey, false, null );
-        }
-
-        /// <summary>
-        /// Gets the Person by impersonation token (rckipid) and validates it against a Rock.Model.PersonToken
-        /// </summary>
-        /// <param name="impersonationToken">The impersonation token.</param>
-        /// <param name="incrementUsage">if set to <c>true</c> [increment usage].</param>
-        /// <param name="pageId">The page identifier.</param>
-        /// <returns></returns>
-        public Person GetByImpersonationToken( string impersonationToken, bool incrementUsage, int? pageId )
-        {
-            return GetByEncryptedKey( impersonationToken, true, incrementUsage, pageId );
-        }
-
-        /// <summary>
-        /// Special override of Entity.GetByEncryptedKey for Person. Gets the Person by impersonation token (rckipid) and validates it against a Rock.Model.PersonToken
-        /// </summary>
-        /// <param name="encryptedKey">The encrypted key.</param>
-        /// <returns></returns>
-        public override Person GetByEncryptedKey( string encryptedKey )
-        {
-            return GetByEncryptedKey( encryptedKey, true, true, null );
-        }
-
-        /// <summary>
-        /// Returns a <see cref="Rock.Model.Person" /> by their encrypted key value.
-        /// </summary>
-        /// <param name="encryptedKey">A <see cref="System.String" /> containing an encrypted key value.</param>
-        /// <param name="followMerges">if set to <c>true</c> [follow merges].</param>
-        /// <returns>
-        /// The <see cref="Rock.Model.Person" /> associated with the provided Key, otherwise null.
-        /// </returns>
-        [Obsolete( "Use GetByEncryptedKey( string encryptedKey, bool followMerges, int? pageId ) instead" )]
-        public Person GetByEncryptedKey( string encryptedKey, bool followMerges )
-        {
-            return GetByEncryptedKey( encryptedKey, true, true, null );
-        }
-
-        /// <summary>
-        /// Special override of Entity.GetByEncryptedKey for Person. Gets the Person by impersonation token (rckipid) and validates it against a Rock.Model.PersonToken
-        /// </summary>
-        /// <param name="encryptedKey">A <see cref="System.String" /> containing an encrypted key value.</param>
-        /// <param name="followMerges">if set to <c>true</c> [follow merges]. (only applies if using PersonTokenLegacyFallback)</param>
-        /// <param name="incrementUsage">if set to <c>true</c> [increment usage].</param>
-        /// <param name="pageId">The page identifier.</param>
-        /// <returns>
-        /// The <see cref="Rock.Model.Person" /> associated with the provided Key, otherwise null.
-        /// </returns>
-        public Person GetByEncryptedKey( string encryptedKey, bool followMerges, bool incrementUsage, int? pageId )
-        {
-            // first, see if it exists as a PersonToken
-            using ( var personTokenRockContext = new RockContext() )
-            {
-                var personToken = new PersonTokenService( personTokenRockContext ).GetByImpersonationToken( encryptedKey );
-                if ( personToken != null )
-                {
-                    if ( incrementUsage )
-                    {
-                        personToken.TimesUsed++;
-                        personToken.LastUsedDateTime = RockDateTime.Now;
-                        personTokenRockContext.SaveChanges();
-                    }
-                    if ( personToken.UsageLimit.HasValue )
-                    {
-                        if ( personToken.TimesUsed > personToken.UsageLimit.Value )
-                        {
-                            // over usagelimit, so return null;
-                            return null;
-                        }
-                    }
-
-                    if ( personToken.ExpireDateTime.HasValue )
-                    {
-                        if ( personToken.ExpireDateTime.Value < RockDateTime.Now )
-                        {
-                            // expired, so return null
-                            return null;
-                        }
-                    }
-
-                    if ( personToken.PageId.HasValue && pageId.HasValue )
-                    {
-                        if ( personToken.PageId.Value != pageId.Value )
-                        {
-                            // personkey was for a specific page and this is not that page, so return null
-                            return null;
-                        }
-                    }
-
-                    if ( personToken.PersonAlias != null )
-                    {
-                        // refetch using PersonService using rockContext instead of personTokenRockContext which was used to save the changes to personKey
-                        return this.Get( personToken.PersonAlias.PersonId );
-                    }
-                }
-            }
-
-            bool tokenUseLegacyFallback = CacheGlobalAttributes.Get().GetValue( "core.PersonTokenUseLegacyFallback" ).AsBoolean();
-            if ( tokenUseLegacyFallback )
-            {
-                return GetByLegacyEncryptedKey( encryptedKey, followMerges );
-            }
-
-            return null;
-        }
-
-        /// <summary>
-        /// Gets the person from the user login identifier.
-        /// </summary>
-        /// <param name="userLoginId">The user login identifier.</param>
-        /// <returns></returns>
-        public Person GetByUserLoginId( int userLoginId )
-        {
-            UserLogin userLogin = new UserLoginService( new RockContext() ).Get( userLoginId );
-            return Get( userLogin.PersonId.Value );
-        }
-
-        /// <summary>
-        /// Looks up a person using a Pre-V7 PersonToken. 
-        /// </summary>
-        /// <param name="encryptedKey">The encrypted key.</param>
-        /// <param name="followMerges">if set to <c>true</c> [follow merges].</param>
-        /// <returns></returns>
-        internal Person GetByLegacyEncryptedKey( string encryptedKey, bool followMerges )
-        {
-            // it may have been urlencoded, but first try without urldecoding, just in case
-            var person = base.GetByEncryptedKey( encryptedKey );
-            if ( person == null )
-            {
-                string key = encryptedKey.Replace( '!', '%' );
-                key = System.Web.HttpUtility.UrlDecode( key );
-                person = base.GetByEncryptedKey( key );
-            }
-
-            if ( person != null )
-            {
-                return person;
-            }
-
-            // NOTE: we only need the followMerges when using PersonTokenUseLegacyFallback since the PersonToken method would already take care of PersonMerge since it is keyed off of PersonAliasId
-            if ( followMerges )
-            {
-                var personAlias = new PersonAliasService( this.Context as RockContext ).GetByAliasEncryptedKey( encryptedKey );
-                if ( personAlias != null )
-                {
-                    return personAlias.Person;
-                }
-            }
-
-            return null;
-        }
-
-        /// <summary>
-        /// Gets the family role (adult or child).
-        /// </summary>
-        /// <param name="person">The person.</param>
-        /// <param name="rockContext">The rock context.</param>
-        /// <returns></returns>
-        public GroupTypeRole GetFamilyRole( Person person, RockContext rockContext = null )
-        {
-            var familyGroupRoles = CacheGroupType.GetFamilyGroupType().Roles;
-            int? groupTypeRoleId = null;
-            if ( person.AgeClassification == AgeClassification.Adult )
-            {
-                groupTypeRoleId = familyGroupRoles.Where( a => a.Guid == Rock.SystemGuid.GroupRole.GROUPROLE_FAMILY_MEMBER_ADULT.AsGuid() ).FirstOrDefault()?.Id;
-            }
-            else if ( person.AgeClassification == AgeClassification.Child )
-            {
-                groupTypeRoleId = familyGroupRoles.Where( a => a.Guid == Rock.SystemGuid.GroupRole.GROUPROLE_FAMILY_MEMBER_CHILD.AsGuid() ).FirstOrDefault()?.Id;
-            }
-
-            rockContext = rockContext ?? new RockContext();
-
-            if ( groupTypeRoleId.HasValue )
-            {
-                return new GroupTypeRoleService( rockContext ).Get( groupTypeRoleId.Value );
-            }
-            else
-            {
-                // just in case the AgeClassification method didn't work...
-                var primaryFamilyId = person.GetFamily( rockContext )?.Id;
-                if ( primaryFamilyId.HasValue )
-                {
-                    rockContext = rockContext ?? new RockContext();
-
-                    return new GroupMemberService( rockContext ).Queryable()
-                                            .Where( gm => gm.PersonId == person.Id && gm.GroupId == primaryFamilyId )
-                                            .OrderBy( gm => gm.GroupOrder ?? int.MaxValue )
-                                            .ThenBy( gm => gm.GroupRole.Order )
-                                            .Select( gm => gm.GroupRole )
-                                            .FirstOrDefault();
-                }
-                else
-                {
-                    return null;
-                }
-            }
-        }
-
-        /// <summary>
-        /// Gets the <see cref="Rock.Model.Person"/> entity of the provided Person's spouse.
-        /// </summary>
-        /// <param name="person">The <see cref="Rock.Model.Person"/> entity of the Person to retrieve the spouse of.</param>
-        /// <returns>The <see cref="Rock.Model.Person"/> entity containing the provided Person's spouse. If the provided Person's spouse is not found, this value will be null.</returns>
-        public Person GetSpouse( Person person )
-        {
-            return GetSpouse( person, a => a.Person );
-        }
-
-        /// <summary>
-        /// Gets a Person's spouse with a selector that lets you only fetch the properties that you need
-        /// </summary>
-        /// <typeparam name="TResult">The type of the result.</typeparam>
-        /// <param name="person">The <see cref="Rock.Model.Person" /> entity of the Person to retrieve the spouse of.</param>
-        /// <param name="selector">The selector.</param>
-        /// <returns>
-        /// The <see cref="Rock.Model.Person" /> entity containing the provided Person's spouse. If the provided Person's spouse is not found, this value will be null.
-        /// </returns>
-        public TResult GetSpouse<TResult>( Person person, System.Linq.Expressions.Expression<Func<GroupMember, TResult>> selector )
-        {
-            //// Spouse is determined if all these conditions are met
-            //// 1) Both Persons are adults in the same family (GroupType = Family, GroupRole = Adult, and in same Group)
-            //// 2) Opposite Gender as Person, if Gender of both Persons is known
-            //// 3) Both Persons are Married
-            int marriedDefinedValueId = CacheDefinedValue.Get( Rock.SystemGuid.DefinedValue.PERSON_MARITAL_STATUS_MARRIED.AsGuid() ).Id;
-
-            if ( person.MaritalStatusValueId != marriedDefinedValueId )
-            {
-                return default( TResult );
-            }
-
-            Guid adultGuid = new Guid( Rock.SystemGuid.GroupRole.GROUPROLE_FAMILY_MEMBER_ADULT );
-            int adultRoleId = CacheGroupType.Get( Rock.SystemGuid.GroupType.GROUPTYPE_FAMILY ).Roles.First( a => a.Guid == adultGuid ).Id;
-
-            // Businesses don't have a family role, so check for null before trying to get the Id.
-            var familyRole = GetFamilyRole( person );
-            if ( person.MaritalStatusValueId != marriedDefinedValueId || familyRole == null || familyRole.Id != adultRoleId )
-            {
-                return default( TResult );
-            }
-
-            var groupOrderQuery = new GroupMemberService( this.Context as RockContext ).Queryable();
-
-            return GetFamilyMembers( person.Id )
-                .Where( m => m.GroupRoleId == adultRoleId )
-                // In the future, we may need to implement and check a GLOBAL Attribute "BibleStrict" with this logic: 
-                .Where( m => m.Person.Gender != person.Gender || m.Person.Gender == Gender.Unknown || person.Gender == Gender.Unknown )
-                .Where( m => m.Person.MaritalStatusValueId == marriedDefinedValueId )
-                .OrderBy( m => groupOrderQuery.FirstOrDefault( x => x.GroupId == m.GroupId && x.PersonId == person.Id ).GroupOrder ?? int.MaxValue )
-                .ThenBy( m => DbFunctions.DiffDays( m.Person.BirthDate ?? new DateTime( 1, 1, 1 ), person.BirthDate ?? new DateTime( 1, 1, 1 ) ) )
-                .ThenBy( m => m.PersonId )
-                .Select( selector )
-                .FirstOrDefault();
-        }
-
-        /// <summary>
-        /// Gets the <see cref="Rock.Model.Person"/> entity of the provided Person's head of household.
-        /// </summary>
-        /// <param name="person">The <see cref="Rock.Model.Person"/> entity of the Person to retrieve the head of household of.</param>
-        /// <returns>The <see cref="Rock.Model.Person"/> entity containing the provided Person's head of household. If the provided Person's family head of household is not found, this value will be null.</returns>
-        public Person GetHeadOfHousehold( Person person )
-        {
-            var family = person.GetFamily( this.Context as RockContext );
-            if ( family == null )
-            {
-                return null;
-            }
-            return GetFamilyMembers( family, person.Id, true )
-                .OrderBy( m => m.GroupRole.Order )
-                .ThenBy( m => m.Person.Gender )
-                .Select( a => a.Person )
-                .FirstOrDefault();
-        }
-
-        /// <summary>
-        /// Gets the <see cref="Rock.Model.Person"/> entity of the provided Person's head of household.
-        /// </summary>
-        /// <param name="person">The <see cref="Rock.Model.Person"/> entity of the Person to retrieve the head of household of.</param>
-        /// <param name="family">The <see cref="Rock.Model.Group"/> entity of the Group to retrieve the head of household of.</param>
-        /// <returns>The <see cref="Rock.Model.Person"/> entity containing the provided Person's head of household. If the provided Person's family head of household is not found, this value will be null.</returns>
-        public Person GetHeadOfHousehold( Person person, Group family )
-        {
-            if ( family == null )
-            {
-                family = person.GetFamily( this.Context as RockContext );
-            }
-
-            if ( family == null )
-            {
-                return null;
-            }
-            return GetFamilyMembers( family, person.Id, true )
-                .OrderBy( m => m.GroupRole.Order )
-                .ThenBy( m => m.Person.Gender )
-                .Select( a => a.Person )
-                .FirstOrDefault();
-        }
-
-        /// <summary>
-        /// Gets the related people.
-        /// </summary>
-        /// <param name="personIds">The person ids.</param>
-        /// <param name="roleIds">The role ids.</param>
-        /// <returns></returns>
-        public IEnumerable<GroupMember> GetRelatedPeople( List<int> personIds, List<int> roleIds )
-        {
-            var rockContext = ( RockContext ) this.Context;
-            var groupMemberService = new GroupMemberService( rockContext );
-
-            Guid groupTypeGuid = Rock.SystemGuid.GroupType.GROUPTYPE_KNOWN_RELATIONSHIPS.AsGuid();
-            Guid ownerRoleGuid = Rock.SystemGuid.GroupRole.GROUPROLE_KNOWN_RELATIONSHIPS_OWNER.AsGuid();
-
-            var knownRelationshipGroups = groupMemberService
-                .Queryable().AsNoTracking()
-                .Where( m =>
-                    m.Group.GroupType.Guid == groupTypeGuid &&
-                    m.GroupRole.Guid == ownerRoleGuid &&
-                    personIds.Contains( m.PersonId ) )
-                .Select( m => m.GroupId );
-
-            var related = groupMemberService
-                .Queryable().AsNoTracking()
-                .Where( g =>
-                    knownRelationshipGroups.Contains( g.GroupId ) &&
-                    roleIds.Contains( g.GroupRoleId ) &&
-                    !personIds.Contains( g.PersonId ) )
-                .ToList();
-
-            return related;
-        }
-
-        #endregion
-
         #region Update Person
 
         /// <summary>
-=======
->>>>>>> 5304ce9f
         /// Inactivates a person.
         /// </summary>
         /// <param name="person">The person.</param>
         /// <param name="reason">The reason.</param>
         /// <param name="reasonNote">The reason note.</param>
         /// <returns></returns>
-<<<<<<< HEAD
-        /// 
         [Obsolete]
         public List<string> InactivatePerson( Person person, Web.Cache.DefinedValueCache reason, string reasonNote )
         {
-            History.HistoryChangeList historyChangeList;
-            InactivatePerson( person, CacheDefinedValue.Get(reason.Id), reasonNote, out historyChangeList );
-
-            return historyChangeList.Select( a => a.Summary ).ToList();
+            var changes = new List<string>();
+
+            if ( reason != null )
+            {
+                changes = InactivatePerson( person, CacheDefinedValue.Get( reason.Id ), reasonNote );
+            }
+
+            return changes;
         }
 
         /// <summary>
@@ -3421,38 +1790,24 @@
         /// <param name="person">The person.</param>
         /// <param name="reason">The reason.</param>
         /// <param name="reasonNote">The reason note.</param>
-        /// <param name="historyChangeList">The history change list.</param>
-        public void InactivatePerson( Person person, CacheDefinedValue reason, string reasonNote, out History.HistoryChangeList historyChangeList )
-        {
-            historyChangeList = new History.HistoryChangeList();
-=======
+        /// <returns></returns>
         public List<string> InactivatePerson( Person person, CacheDefinedValue reason, string reasonNote )
         {
             var changes = new List<string>();
->>>>>>> 5304ce9f
 
             var inactiveStatus = CacheDefinedValue.Get( Rock.SystemGuid.DefinedValue.PERSON_RECORD_STATUS_INACTIVE.AsGuid() );
             if ( inactiveStatus != null && reason != null )
             {
-<<<<<<< HEAD
                 History.EvaluateChange( historyChangeList, "Record Status", person.RecordStatusValue?.Value, inactiveStatus.Value );
                 History.EvaluateChange( historyChangeList, "Record Status Reason", person.RecordStatusReasonValue?.Value, reason.Value );
                 History.EvaluateChange( historyChangeList, "Inactive Reason Note", person.InactiveReasonNote, reasonNote );
-=======
-                History.EvaluateChange( changes, "Record Status", person.RecordStatusValue?.Value, inactiveStatus.Value );
-                History.EvaluateChange( changes, "Record Status Reason", person.RecordStatusReasonValue?.Value, reason.Value );
-                History.EvaluateChange( changes, "Inactive Reason Note", person.InactiveReasonNote, reasonNote );
->>>>>>> 5304ce9f
 
                 person.RecordStatusValueId = inactiveStatus.Id;
                 person.RecordStatusReasonValueId = reason.Id;
                 person.InactiveReasonNote = reasonNote;
             }
-<<<<<<< HEAD
-=======
 
             return changes;
->>>>>>> 5304ce9f
         }
 
         #endregion
@@ -3611,13 +1966,8 @@
         {
             var familyGroupType = CacheGroupType.GetFamilyGroupType();
 
-<<<<<<< HEAD
             var demographicChanges = new History.HistoryChangeList();
             var memberChanges = new History.HistoryChangeList();
-=======
-            var demographicChanges = new List<string>();
-            var memberChanges = new List<string>();
->>>>>>> 5304ce9f
             var groupService = new GroupService( rockContext );
 
             var group = groupService.Get( groupId );
@@ -3650,11 +2000,7 @@
                 person.LastName = person.LastName.FixCase();
 
                 // new person that hasn't be saved to database yet
-<<<<<<< HEAD
                 demographicChanges.AddChange( History.HistoryVerb.Add, History.HistoryChangeType.Record, person.FullName );
-=======
-                demographicChanges.Add( "Created" );
->>>>>>> 5304ce9f
                 History.EvaluateChange( demographicChanges, "Title", string.Empty, CacheDefinedValue.GetName( person.TitleValueId ) );
                 History.EvaluateChange( demographicChanges, "First Name", string.Empty, person.FirstName );
                 History.EvaluateChange( demographicChanges, "Last Name", string.Empty, person.LastName );
@@ -3772,11 +2118,7 @@
                 {
                     var person = fm.Person;
 
-<<<<<<< HEAD
                     var demographicChanges = new History.HistoryChangeList();
-=======
-                    var demographicChanges = new List<string>();
->>>>>>> 5304ce9f
                     History.EvaluateChange( demographicChanges, "Giving Group", person.GivingGroup.Name, group.Name );
                     HistoryService.SaveChanges(
                         rockContext,
@@ -3791,11 +2133,7 @@
 
                 if ( group.GroupType.Guid.Equals( Rock.SystemGuid.GroupType.GROUPTYPE_FAMILY.AsGuid() ) )
                 {
-<<<<<<< HEAD
                     var oldMemberChanges = new History.HistoryChangeList();
-=======
-                    var oldMemberChanges = new List<string>();
->>>>>>> 5304ce9f
                     History.EvaluateChange( oldMemberChanges, "Role", fm.GroupRole.Name, string.Empty );
                     History.EvaluateChange( oldMemberChanges, "Family", fm.Group.Name, string.Empty );
                     HistoryService.SaveChanges(
@@ -3849,11 +2187,7 @@
         /// <param name="value">The value.</param>
         public static void SaveUserPreference( Person person, string key, string value )
         {
-<<<<<<< HEAD
-            int? personEntityTypeId = CacheEntityType.Get( Person.USER_VALUE_ENTITY )?.Id;
-=======
             int? personEntityTypeId = Rock.Cache.CacheEntityType.Get( Person.USER_VALUE_ENTITY ).Id;
->>>>>>> 5304ce9f
 
             using ( var rockContext = new RockContext() )
             {
@@ -3921,21 +2255,13 @@
         {
             if ( preferences != null )
             {
-<<<<<<< HEAD
-                int? personEntityTypeId = CacheEntityType.Get( Person.USER_VALUE_ENTITY ).Id;
-=======
                 int? personEntityTypeId = Rock.Cache.CacheEntityType.Get( Person.USER_VALUE_ENTITY ).Id;
->>>>>>> 5304ce9f
 
                 using ( var rockContext = new RockContext() )
                 {
                     var attributeService = new Model.AttributeService( rockContext );
                     var attributes = attributeService
-<<<<<<< HEAD
                         .GetByEntityTypeQualifier( personEntityTypeId, string.Empty, string.Empty, true )
-=======
-                        .Get( personEntityTypeId, string.Empty, string.Empty )
->>>>>>> 5304ce9f
                         .Where( a => preferences.Keys.Contains( a.Key ) )
                         .ToList();
 
@@ -3977,11 +2303,7 @@
 
                         // Requery attributes ( so they all have ids )
                         attributes = attributeService
-<<<<<<< HEAD
                             .GetByEntityTypeQualifier( personEntityTypeId, string.Empty, string.Empty, true )
-=======
-                            .Get( personEntityTypeId, string.Empty, string.Empty )
->>>>>>> 5304ce9f
                             .Where( a => preferences.Keys.Contains( a.Key ) )
                             .ToList();
                     }
@@ -4055,11 +2377,7 @@
         /// <returns>A list of <see cref="System.String"/> containing the values associated with the user's preference setting.</returns>
         public static string GetUserPreference( Person person, string key )
         {
-<<<<<<< HEAD
-            int? personEntityTypeId = CacheEntityType.Get( Person.USER_VALUE_ENTITY )?.Id;
-=======
             int? personEntityTypeId = Rock.Cache.CacheEntityType.Get( Person.USER_VALUE_ENTITY ).Id;
->>>>>>> 5304ce9f
 
             using ( var rockContext = new Rock.Data.RockContext() )
             {
@@ -4087,11 +2405,7 @@
         /// <param name="key">A <see cref="System.String"/> representing the key (name) of the preference setting.</param>
         public static void DeleteUserPreference( Person person, string key )
         {
-<<<<<<< HEAD
-            int? personEntityTypeId = CacheEntityType.Get( Person.USER_VALUE_ENTITY )?.Id;
-=======
             int? personEntityTypeId = Rock.Cache.CacheEntityType.Get( Person.USER_VALUE_ENTITY ).Id;
->>>>>>> 5304ce9f
 
             using ( var rockContext = new RockContext() )
             {
@@ -4120,11 +2434,7 @@
         /// <returns>A dictionary containing all of the <see cref="Rock.Model.Person">Person's</see> user preference settings.</returns>
         public static Dictionary<string, string> GetUserPreferences( Person person )
         {
-<<<<<<< HEAD
-            int? personEntityTypeId = CacheEntityType.Get( Person.USER_VALUE_ENTITY )?.Id;
-=======
             int? personEntityTypeId = Rock.Cache.CacheEntityType.Get( Person.USER_VALUE_ENTITY ).Id;
->>>>>>> 5304ce9f
 
             var values = new Dictionary<string, string>();
 
