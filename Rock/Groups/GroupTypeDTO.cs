--- conflicted
+++ resolved
@@ -22,25 +22,12 @@
     {
 
 #pragma warning disable 1591
-<<<<<<< HEAD
 		public bool IsSystem { get; set; }
 		public string Name { get; set; }
 		public string Description { get; set; }
 		public int? DefaultGroupRoleId { get; set; }
 		public int Id { get; set; }
 		public Guid Guid { get; set; }
-=======
-        public bool IsSystem { get; set; }
-        public string Name { get; set; }
-        public string Description { get; set; }
-        public int? DefaultGroupRoleId { get; set; }
-        public DateTime? CreatedDateTime { get; set; }
-        public DateTime? ModifiedDateTime { get; set; }
-        public int? CreatedByPersonId { get; set; }
-        public int? ModifiedByPersonId { get; set; }
-        public int Id { get; set; }
-        public Guid Guid { get; set; }
->>>>>>> 32540396
 #pragma warning restore 1591
 
         /// <summary>
@@ -50,7 +37,6 @@
         {
         }
 
-<<<<<<< HEAD
 		/// <summary>
 		/// Instantiates a new DTO object from the entity
 		/// </summary>
@@ -96,59 +82,4 @@
 			}
 		}
 	}
-=======
-        /// <summary>
-        /// Instantiates a new DTO object from the model
-        /// </summary>
-        /// <param name="groupType"></param>
-        public GroupTypeDto ( GroupType groupType )
-        {
-            CopyFromModel( groupType );
-        }
-
-        /// <summary>
-        /// Copies the model property values to the DTO properties
-        /// </summary>
-        /// <param name="model">The model.</param>
-        public void CopyFromModel( IModel model )
-        {
-            if ( model is GroupType )
-            {
-                var groupType = (GroupType)model;
-                this.IsSystem = groupType.IsSystem;
-                this.Name = groupType.Name;
-                this.Description = groupType.Description;
-                this.DefaultGroupRoleId = groupType.DefaultGroupRoleId;
-                this.CreatedDateTime = groupType.CreatedDateTime;
-                this.ModifiedDateTime = groupType.ModifiedDateTime;
-                this.CreatedByPersonId = groupType.CreatedByPersonId;
-                this.ModifiedByPersonId = groupType.ModifiedByPersonId;
-                this.Id = groupType.Id;
-                this.Guid = groupType.Guid;
-            }
-        }
-
-        /// <summary>
-        /// Copies the DTO property values to the model properties
-        /// </summary>
-        /// <param name="model">The model.</param>
-        public void CopyToModel ( IModel model )
-        {
-            if ( model is GroupType )
-            {
-                var groupType = (GroupType)model;
-                groupType.IsSystem = this.IsSystem;
-                groupType.Name = this.Name;
-                groupType.Description = this.Description;
-                groupType.DefaultGroupRoleId = this.DefaultGroupRoleId;
-                groupType.CreatedDateTime = this.CreatedDateTime;
-                groupType.ModifiedDateTime = this.ModifiedDateTime;
-                groupType.CreatedByPersonId = this.CreatedByPersonId;
-                groupType.ModifiedByPersonId = this.ModifiedByPersonId;
-                groupType.Id = this.Id;
-                groupType.Guid = this.Guid;
-            }
-        }
-    }
->>>>>>> 32540396
 }