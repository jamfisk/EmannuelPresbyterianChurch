--- conflicted
+++ resolved
@@ -22,25 +22,12 @@
     {
 
 #pragma warning disable 1591
-<<<<<<< HEAD
 		public bool IsSystem { get; set; }
 		public int AttributeId { get; set; }
 		public string Key { get; set; }
 		public string Value { get; set; }
 		public int Id { get; set; }
 		public Guid Guid { get; set; }
-=======
-        public bool IsSystem { get; set; }
-        public int AttributeId { get; set; }
-        public string Key { get; set; }
-        public string Value { get; set; }
-        public DateTime? CreatedDateTime { get; set; }
-        public DateTime? ModifiedDateTime { get; set; }
-        public int? CreatedByPersonId { get; set; }
-        public int? ModifiedByPersonId { get; set; }
-        public int Id { get; set; }
-        public Guid Guid { get; set; }
->>>>>>> 32540396
 #pragma warning restore 1591
 
         /// <summary>
@@ -50,7 +37,6 @@
         {
         }
 
-<<<<<<< HEAD
 		/// <summary>
 		/// Instantiates a new DTO object from the entity
 		/// </summary>
@@ -96,59 +82,4 @@
 			}
 		}
 	}
-=======
-        /// <summary>
-        /// Instantiates a new DTO object from the model
-        /// </summary>
-        /// <param name="attributeQualifier"></param>
-        public AttributeQualifierDto ( AttributeQualifier attributeQualifier )
-        {
-            CopyFromModel( attributeQualifier );
-        }
-
-        /// <summary>
-        /// Copies the model property values to the DTO properties
-        /// </summary>
-        /// <param name="model">The model.</param>
-        public void CopyFromModel( IModel model )
-        {
-            if ( model is AttributeQualifier )
-            {
-                var attributeQualifier = (AttributeQualifier)model;
-                this.IsSystem = attributeQualifier.IsSystem;
-                this.AttributeId = attributeQualifier.AttributeId;
-                this.Key = attributeQualifier.Key;
-                this.Value = attributeQualifier.Value;
-                this.CreatedDateTime = attributeQualifier.CreatedDateTime;
-                this.ModifiedDateTime = attributeQualifier.ModifiedDateTime;
-                this.CreatedByPersonId = attributeQualifier.CreatedByPersonId;
-                this.ModifiedByPersonId = attributeQualifier.ModifiedByPersonId;
-                this.Id = attributeQualifier.Id;
-                this.Guid = attributeQualifier.Guid;
-            }
-        }
-
-        /// <summary>
-        /// Copies the DTO property values to the model properties
-        /// </summary>
-        /// <param name="model">The model.</param>
-        public void CopyToModel ( IModel model )
-        {
-            if ( model is AttributeQualifier )
-            {
-                var attributeQualifier = (AttributeQualifier)model;
-                attributeQualifier.IsSystem = this.IsSystem;
-                attributeQualifier.AttributeId = this.AttributeId;
-                attributeQualifier.Key = this.Key;
-                attributeQualifier.Value = this.Value;
-                attributeQualifier.CreatedDateTime = this.CreatedDateTime;
-                attributeQualifier.ModifiedDateTime = this.ModifiedDateTime;
-                attributeQualifier.CreatedByPersonId = this.CreatedByPersonId;
-                attributeQualifier.ModifiedByPersonId = this.ModifiedByPersonId;
-                attributeQualifier.Id = this.Id;
-                attributeQualifier.Guid = this.Guid;
-            }
-        }
-    }
->>>>>>> 32540396
 }