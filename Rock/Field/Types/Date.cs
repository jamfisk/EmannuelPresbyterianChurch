﻿//
// THIS WORK IS LICENSED UNDER A CREATIVE COMMONS ATTRIBUTION-NONCOMMERCIAL-
// SHAREALIKE 3.0 UNPORTED LICENSE:
// http://creativecommons.org/licenses/by-nc-sa/3.0/
//

using System;
using System.Collections.Generic;
using System.Web.UI;
using System.Web.UI.HtmlControls;
using System.Web.UI.WebControls;

using Rock;

namespace Rock.Field.Types
{
<<<<<<< HEAD
	/// <summary>
	/// Field used to save and dispaly a text value
	/// </summary>
	[Serializable]
	public class Date : FieldType
	{
		/// <summary>
		/// Formats date display
		/// </summary>
		/// <param name="parentControl"></param>
		/// <param name="value"></param>
		/// <param name="condensed"></param>
		/// <returns></returns>
		public override string FormatValue( System.Web.UI.Control parentControl, string value, Dictionary<string, ConfigurationValue> configurationValues, bool condensed )
		{
			string formattedValue = string.Empty;

			DateTimeOffset dateValue = DateTimeOffset.MinValue;
			if ( DateTimeOffset.TryParse( value, out dateValue ) )
			{
				formattedValue = dateValue.DateTime.ToShortDateString();

				if ( configurationValues != null &&
					configurationValues.ContainsKey( "format" ) &&
					!String.IsNullOrWhiteSpace( configurationValues["format"].Value ) )
				{
					try
					{
						formattedValue = dateValue.ToString( configurationValues["format"].Value );
					}
					catch
					{
						formattedValue = dateValue.DateTime.ToShortDateString();
					}
				}

				if ( !condensed )
				{
					if ( configurationValues != null &&
						configurationValues.ContainsKey( "displayDiff" ) )
					{
						bool displayDiff = false;
						if ( bool.TryParse( configurationValues["displayDiff"].Value, out displayDiff ) && displayDiff )
							formattedValue += " " + dateValue.ToElapsedString( true, false );
					}
				}
			}

			return formattedValue;
		}

		public override List<string> ConfigurationKeys()
		{
			var keys = base.ConfigurationKeys();
			keys.Add( "format" );
			keys.Add( "displayDiff" );
			return keys;
		}

		public override System.Collections.Generic.List<System.Web.UI.Control> ConfigurationControls()
		{
			var controls = base.ConfigurationControls();

			TextBox textbox = new TextBox();
			controls.Add( textbox );

			HtmlGenericControl lbl = new HtmlGenericControl( "label" );
			controls.Add( lbl );
			lbl.AddCssClass( "checkbox" );

			CheckBox cbDisplayDiff = new CheckBox();
			lbl.Controls.Add( cbDisplayDiff );

			return controls;
		}

		public override void SetConfigurationValues( List<Control> controls, Dictionary<string, ConfigurationValue> configurationValues )
		{
			base.SetConfigurationValues( controls, configurationValues );

			if ( controls != null && controls.Count >= 2 )
			{
				int i = controls.Count - 2;
				if ( controls[i] != null && controls[i] is TextBox &&
					configurationValues.ContainsKey( "format" ) )
					( (TextBox)controls[i] ).Text = configurationValues["format"].Value ?? string.Empty;
				i++;
				if ( controls[i] != null && controls[i] is HtmlGenericControl &&
					controls[i].Controls.Count > 0 && controls[i].Controls[0] is CheckBox &&
					configurationValues.ContainsKey( "displayDiff" ) )
				{
					bool displayDiff = false;
					if ( !bool.TryParse( configurationValues["displayDiff"].Value ?? "False", out displayDiff ) )
						displayDiff = false;

					( (CheckBox)controls[i].Controls[0] ).Checked = displayDiff;
				}
			}
		}

		public override Dictionary<string, ConfigurationValue> ConfigurationValues( List<Control> controls )
		{
			var values = base.ConfigurationValues( controls );
			values.Add( "format", new ConfigurationValue( "Date Format", "The format string to use for date (default is system short date)", "" ) );
			values.Add( "displayDiff", new ConfigurationValue( "Display Date Span", "Display the number of years between value and current date", "False" ) );

			if ( controls != null && controls.Count >= 2 )
			{
				int i = controls.Count - 2;
				if ( controls[i] != null && controls[i] is TextBox )
					values["format"].Value = ( (TextBox)controls[i] ).Text;
				i++;
				if ( controls[i] != null && controls[i] is HtmlGenericControl &&
					controls[i].Controls.Count > 0 && controls[i].Controls[0] is CheckBox )
					values["displayDiff"].Value = ( (CheckBox)controls[i].Controls[0] ).Checked.ToString();
			}

			return values;
		}
	}
=======
    /// <summary>
    /// Field used to save and dispaly a text value
    /// </summary>
    [Serializable]
    public class Date : FieldType
    {
        /// <summary>
        /// Formats date display
        /// </summary>
        /// <param name="parentControl">The parent control.</param>
        /// <param name="value">Information about the value</param>
        /// <param name="configurationValues">The configuration values.</param>
        /// <param name="condensed">Flag indicating if the value should be condensed (i.e. for use in a grid column)</param>
        /// <returns></returns>
        public override string FormatValue( System.Web.UI.Control parentControl, string value, Dictionary<string, ConfigurationValue> configurationValues, bool condensed )
        {
            string formattedValue = string.Empty;

            DateTime dateValue = DateTime.MinValue;
            if ( DateTime.TryParse( value, out dateValue ) )
            {
                formattedValue = dateValue.ToShortDateString();

                if ( configurationValues != null &&
                    configurationValues.ContainsKey( "format" ) &&
                    !String.IsNullOrWhiteSpace( configurationValues["format"].Value ) )
                {
                    try
                    {
                        formattedValue = dateValue.ToString( configurationValues["format"].Value );
                    }
                    catch
                    {
                        formattedValue = dateValue.ToShortDateString();
                    }
                }

                if ( !condensed )
                {
                    if ( configurationValues != null &&
                        configurationValues.ContainsKey( "displayDiff" ) )
                    {
                        bool displayDiff = false;
                        if ( bool.TryParse( configurationValues["displayDiff"].Value, out displayDiff ) && displayDiff )
                            formattedValue += " " + dateValue.ToElapsedString( true, false );
                    }
                }
            }

            return formattedValue;
        }

        /// <summary>
        /// Returns a list of the configuration keys
        /// </summary>
        /// <returns></returns>
        public override List<string> ConfigurationKeys()
        {
            var keys = base.ConfigurationKeys();
            keys.Add( "format" );
            keys.Add( "displayDiff" );
            return keys;
        }

        /// <summary>
        /// Creates the HTML controls required to configure this type of field
        /// </summary>
        /// <returns></returns>
        public override System.Collections.Generic.List<System.Web.UI.Control> ConfigurationControls()
        {
            var controls = base.ConfigurationControls();

            TextBox textbox = new TextBox();
            controls.Add( textbox );

            HtmlGenericControl lbl = new HtmlGenericControl( "label" );
            controls.Add( lbl );
            lbl.AddCssClass( "checkbox" );

            CheckBox cbDisplayDiff = new CheckBox();
            lbl.Controls.Add( cbDisplayDiff );

            return controls;
        }

        /// <summary>
        /// Sets the configuration value.
        /// </summary>
        /// <param name="controls">The controls.</param>
        /// <param name="configurationValues">The configuration values.</param>
        public override void SetConfigurationValues( List<Control> controls, Dictionary<string, ConfigurationValue> configurationValues )
        {
            base.SetConfigurationValues( controls, configurationValues );

            if ( controls != null && controls.Count >= 2 )
            {
                int i = controls.Count - 2;
                if ( controls[i] != null && controls[i] is TextBox &&
                    configurationValues.ContainsKey( "format" ) )
                    ( (TextBox)controls[i] ).Text = configurationValues["format"].Value ?? string.Empty;
                i++;
                if ( controls[i] != null && controls[i] is HtmlGenericControl &&
                    controls[i].Controls.Count > 0 && controls[i].Controls[0] is CheckBox &&
                    configurationValues.ContainsKey( "displayDiff" ) )
                {
                    bool displayDiff = false;
                    if ( !bool.TryParse( configurationValues["displayDiff"].Value ?? "False", out displayDiff ) )
                        displayDiff = false;

                    ( (CheckBox)controls[i].Controls[0] ).Checked = displayDiff;
                }
            }
        }

        /// <summary>
        /// Gets the configuration value.
        /// </summary>
        /// <param name="controls">The controls.</param>
        /// <returns></returns>
        public override Dictionary<string, ConfigurationValue> ConfigurationValues( List<Control> controls )
        {
            var values = base.ConfigurationValues( controls );
            values.Add( "format", new ConfigurationValue( "Date Format", "The format string to use for date (default is system short date)", "" ) );
            values.Add( "displayDiff", new ConfigurationValue( "Display Date Span", "Display the number of years between value and current date", "False" ) );

            if ( controls != null && controls.Count >= 2 )
            {
                int i = controls.Count - 2;
                if ( controls[i] != null && controls[i] is TextBox )
                    values["format"].Value = ( (TextBox)controls[i] ).Text;
                i++;
                if ( controls[i] != null && controls[i] is HtmlGenericControl &&
                    controls[i].Controls.Count > 0 && controls[i].Controls[0] is CheckBox)
                    values["displayDiff"].Value = ( (CheckBox)controls[i].Controls[0] ).Checked.ToString();
            }

            return values;
        }
    }
>>>>>>> 32540396
}<|MERGE_RESOLUTION|>--- conflicted
+++ resolved
@@ -14,23 +14,23 @@
 
 namespace Rock.Field.Types
 {
-<<<<<<< HEAD
-	/// <summary>
-	/// Field used to save and dispaly a text value
-	/// </summary>
-	[Serializable]
-	public class Date : FieldType
-	{
-		/// <summary>
-		/// Formats date display
-		/// </summary>
-		/// <param name="parentControl"></param>
-		/// <param name="value"></param>
-		/// <param name="condensed"></param>
-		/// <returns></returns>
-		public override string FormatValue( System.Web.UI.Control parentControl, string value, Dictionary<string, ConfigurationValue> configurationValues, bool condensed )
-		{
-			string formattedValue = string.Empty;
+    /// <summary>
+    /// Field used to save and dispaly a text value
+    /// </summary>
+    [Serializable]
+    public class Date : FieldType
+    {
+        /// <summary>
+        /// Formats date display
+        /// </summary>
+        /// <param name="parentControl">The parent control.</param>
+        /// <param name="value">Information about the value</param>
+        /// <param name="configurationValues">The configuration values.</param>
+        /// <param name="condensed">Flag indicating if the value should be condensed (i.e. for use in a grid column)</param>
+        /// <returns></returns>
+        public override string FormatValue( System.Web.UI.Control parentControl, string value, Dictionary<string, ConfigurationValue> configurationValues, bool condensed )
+        {
+            string formattedValue = string.Empty;
 
 			DateTimeOffset dateValue = DateTimeOffset.MinValue;
 			if ( DateTimeOffset.TryParse( value, out dateValue ) )
@@ -66,6 +66,10 @@
 			return formattedValue;
 		}
 
+        /// <summary>
+        /// Returns a list of the configuration keys
+        /// </summary>
+        /// <returns></returns>
 		public override List<string> ConfigurationKeys()
 		{
 			var keys = base.ConfigurationKeys();
@@ -74,6 +78,10 @@
 			return keys;
 		}
 
+        /// <summary>
+        /// Creates the HTML controls required to configure this type of field
+        /// </summary>
+        /// <returns></returns>
 		public override System.Collections.Generic.List<System.Web.UI.Control> ConfigurationControls()
 		{
 			var controls = base.ConfigurationControls();
@@ -91,6 +99,11 @@
 			return controls;
 		}
 
+        /// <summary>
+        /// Sets the configuration value.
+        /// </summary>
+        /// <param name="controls">The controls.</param>
+        /// <param name="configurationValues">The configuration values.</param>
 		public override void SetConfigurationValues( List<Control> controls, Dictionary<string, ConfigurationValue> configurationValues )
 		{
 			base.SetConfigurationValues( controls, configurationValues );
@@ -115,6 +128,11 @@
 			}
 		}
 
+        /// <summary>
+        /// Gets the configuration value.
+        /// </summary>
+        /// <param name="controls">The controls.</param>
+        /// <returns></returns>
 		public override Dictionary<string, ConfigurationValue> ConfigurationValues( List<Control> controls )
 		{
 			var values = base.ConfigurationValues( controls );
@@ -135,145 +153,4 @@
 			return values;
 		}
 	}
-=======
-    /// <summary>
-    /// Field used to save and dispaly a text value
-    /// </summary>
-    [Serializable]
-    public class Date : FieldType
-    {
-        /// <summary>
-        /// Formats date display
-        /// </summary>
-        /// <param name="parentControl">The parent control.</param>
-        /// <param name="value">Information about the value</param>
-        /// <param name="configurationValues">The configuration values.</param>
-        /// <param name="condensed">Flag indicating if the value should be condensed (i.e. for use in a grid column)</param>
-        /// <returns></returns>
-        public override string FormatValue( System.Web.UI.Control parentControl, string value, Dictionary<string, ConfigurationValue> configurationValues, bool condensed )
-        {
-            string formattedValue = string.Empty;
-
-            DateTime dateValue = DateTime.MinValue;
-            if ( DateTime.TryParse( value, out dateValue ) )
-            {
-                formattedValue = dateValue.ToShortDateString();
-
-                if ( configurationValues != null &&
-                    configurationValues.ContainsKey( "format" ) &&
-                    !String.IsNullOrWhiteSpace( configurationValues["format"].Value ) )
-                {
-                    try
-                    {
-                        formattedValue = dateValue.ToString( configurationValues["format"].Value );
-                    }
-                    catch
-                    {
-                        formattedValue = dateValue.ToShortDateString();
-                    }
-                }
-
-                if ( !condensed )
-                {
-                    if ( configurationValues != null &&
-                        configurationValues.ContainsKey( "displayDiff" ) )
-                    {
-                        bool displayDiff = false;
-                        if ( bool.TryParse( configurationValues["displayDiff"].Value, out displayDiff ) && displayDiff )
-                            formattedValue += " " + dateValue.ToElapsedString( true, false );
-                    }
-                }
-            }
-
-            return formattedValue;
-        }
-
-        /// <summary>
-        /// Returns a list of the configuration keys
-        /// </summary>
-        /// <returns></returns>
-        public override List<string> ConfigurationKeys()
-        {
-            var keys = base.ConfigurationKeys();
-            keys.Add( "format" );
-            keys.Add( "displayDiff" );
-            return keys;
-        }
-
-        /// <summary>
-        /// Creates the HTML controls required to configure this type of field
-        /// </summary>
-        /// <returns></returns>
-        public override System.Collections.Generic.List<System.Web.UI.Control> ConfigurationControls()
-        {
-            var controls = base.ConfigurationControls();
-
-            TextBox textbox = new TextBox();
-            controls.Add( textbox );
-
-            HtmlGenericControl lbl = new HtmlGenericControl( "label" );
-            controls.Add( lbl );
-            lbl.AddCssClass( "checkbox" );
-
-            CheckBox cbDisplayDiff = new CheckBox();
-            lbl.Controls.Add( cbDisplayDiff );
-
-            return controls;
-        }
-
-        /// <summary>
-        /// Sets the configuration value.
-        /// </summary>
-        /// <param name="controls">The controls.</param>
-        /// <param name="configurationValues">The configuration values.</param>
-        public override void SetConfigurationValues( List<Control> controls, Dictionary<string, ConfigurationValue> configurationValues )
-        {
-            base.SetConfigurationValues( controls, configurationValues );
-
-            if ( controls != null && controls.Count >= 2 )
-            {
-                int i = controls.Count - 2;
-                if ( controls[i] != null && controls[i] is TextBox &&
-                    configurationValues.ContainsKey( "format" ) )
-                    ( (TextBox)controls[i] ).Text = configurationValues["format"].Value ?? string.Empty;
-                i++;
-                if ( controls[i] != null && controls[i] is HtmlGenericControl &&
-                    controls[i].Controls.Count > 0 && controls[i].Controls[0] is CheckBox &&
-                    configurationValues.ContainsKey( "displayDiff" ) )
-                {
-                    bool displayDiff = false;
-                    if ( !bool.TryParse( configurationValues["displayDiff"].Value ?? "False", out displayDiff ) )
-                        displayDiff = false;
-
-                    ( (CheckBox)controls[i].Controls[0] ).Checked = displayDiff;
-                }
-            }
-        }
-
-        /// <summary>
-        /// Gets the configuration value.
-        /// </summary>
-        /// <param name="controls">The controls.</param>
-        /// <returns></returns>
-        public override Dictionary<string, ConfigurationValue> ConfigurationValues( List<Control> controls )
-        {
-            var values = base.ConfigurationValues( controls );
-            values.Add( "format", new ConfigurationValue( "Date Format", "The format string to use for date (default is system short date)", "" ) );
-            values.Add( "displayDiff", new ConfigurationValue( "Display Date Span", "Display the number of years between value and current date", "False" ) );
-
-            if ( controls != null && controls.Count >= 2 )
-            {
-                int i = controls.Count - 2;
-                if ( controls[i] != null && controls[i] is TextBox )
-                    values["format"].Value = ( (TextBox)controls[i] ).Text;
-                i++;
-                if ( controls[i] != null && controls[i] is HtmlGenericControl &&
-                    controls[i].Controls.Count > 0 && controls[i].Controls[0] is CheckBox)
-                    values["displayDiff"].Value = ( (CheckBox)controls[i].Controls[0] ).Checked.ToString();
-            }
-
-            return values;
-        }
-    }
->>>>>>> 32540396
 }