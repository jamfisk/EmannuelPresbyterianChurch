﻿//
// THIS WORK IS LICENSED UNDER A CREATIVE COMMONS ATTRIBUTION-NONCOMMERCIAL-
// SHAREALIKE 3.0 UNPORTED LICENSE:
// http://creativecommons.org/licenses/by-nc-sa/3.0/
//

using System;

namespace Rock.SystemGuid
{
    /// <summary>
    /// Static Guids used by the Rock ChMS application
    /// </summary>
    public class DefinedType
    {
        /// <summary>
        /// The types of communication supported (i.e. email, sms, twitter, app-push, etc)
        /// </summary>
        public const string COMMUNICATION_CHANNEL = "DC8A841C-E91D-4BD4-A6A7-0DE765308E8F";

        /// <summary>
        /// Guid for check-in search type
        /// </summary>
        public const string CHECKIN_SEARCH_TYPE = "1EBCDB30-A89A-4C14-8580-8289EC2C7742";

        /// <summary>
        /// Guid for Device Type
        /// </summary>
        public const string DEVICE_TYPE = "0368B637-327A-4F5E-80C2-832079E482EE";

        /// <summary>
        /// Guid for Financial Currency Type
        /// </summary>
        public const string FINANCIAL_ACCOUNT_TYPE = "752DA126-471F-4221-8503-5297593C99FF";
		
        /// <summary>
        /// Guid for Financial Currency Type
        /// </summary>
        public const string FINANCIAL_CURRENCY_TYPE =  "1D1304DE-E83A-44AF-B11D-0C66DD600B81"; 

        /// <summary>
        /// Guid for Financial Credit Card Type
        /// </summary>
        public const string FINANCIAL_CREDIT_CARD_TYPE =  "2BD4FFB0-6C7F-4890-8D08-00F0BB7B43E9";

        /// <summary>
        /// Guid for Financial Frequency 
        /// </summary>
        public const string FINANCIAL_FREQUENCY = "1F645CFB-5BBD-4465-B9CA-0D2104A1479B";

        /// <summary>
        /// Guid for Financial Source Type
        /// </summary>
        public const string FINANCIAL_SOURCE_TYPE =  "4F02B41E-AB7D-4345-8A97-3904DDD89B01";

        /// <summary>
        /// Guid for Financial Transaction Type
        /// </summary>
        public const string FINANCIAL_TRANSACTION_REFUND_REASON = "61FE3A58-9F4F-472F-A4E0-5116EB90A323";

        /// <summary>
        /// Guid for Financial transaction image type
        /// </summary>
        public const string FINANCIAL_TRANSACTION_IMAGE_TYPE = "0745D5DE-2D09-44B3-9017-40C1DA83CB39"; 

        /// <summary>
        /// Guid for Financial Transaction Type
        /// </summary>
        public const string FINANCIAL_TRANSACTION_TYPE = "FFF62A4B-5D88-4DEB-AF8F-8E6178E41FE5";

        /// <summary>
        /// Guid for GroupType Purpose
        /// </summary>
        public const string GROUPTYPE_PURPOSE = "B23F1E45-BC26-4E82-BEB3-9B191FE5CCC3";
        
        /// <summary>
        /// Guid for the types of Locations (such as Home, Main Office, etc)
        /// </summary>
        public const string LOCATION_LOCATION_TYPE =  "2E68D37C-FB7B-4AA5-9E09-3785D52156CB";

        /// <summary>
        /// Guid for the types of States that can be tied to a Location's address.
        /// </summary>
        public const string LOCATION_ADDRESS_STATE = "C3A20D2D-AEAF-4E2B-A1D9-2E072CEFC2BB";

        /// <summary>
        /// Guid for Marketing Campaign Audience Type
        /// </summary>
        public const string MARKETING_CAMPAIGN_AUDIENCE_TYPE =  "799301A3-2026-4977-994E-45DC68502559";

        /// <summary>
        /// Metric Collection Frequency
        /// </summary>
        public const string METRIC_COLLECTION_FREQUENCY =  "526CB333-2C64-4486-8469-7F7EA9366254";
        
        /// <summary>
        /// Guid for the types of Person Records (such as person, business, etc.)
        /// </summary>
        public const string PERSON_RECORD_TYPE =  "26be73a6-a9c5-4e94-ae00-3afdcf8c9275";

        /// <summary>
        /// Guid for the types of Person Record Statuses (such as active, inactive, pending, etc.)
        /// </summary>
        public const string PERSON_RECORD_STATUS =  "8522badd-2871-45a5-81dd-c76da07e2e7e";

        /// <summary>
        /// Guid for the types of Person Status Reasons (such as deceased, moved, etc.)
        /// </summary>
        public const string PERSON_RECORD_STATUS_REASON =  "e17d5988-0372-4792-82cf-9e37c79f7319";

        /// <summary>
        /// Guid for the person status (such as member, attendee, participant, etc.)
        /// </summary>
        public const string PERSON_STATUS =  "2e6540ea-63f0-40fe-be50-f2a84735e600";

        /// <summary>
        /// Guid for the types of Person Titles (such as Mr., Mrs., Dr., etc.)
        /// </summary>
        public const string PERSON_TITLE =  "4784cd23-518b-43ee-9b97-225bf6e07846";

        /// <summary>
        /// Guid for the types of Person Suffixes (such as Jr., Sr., etc.)
        /// </summary>
        public const string PERSON_SUFFIX =  "16f85b3c-b3e8-434c-9094-f3d41f87a740";

        /// <summary>
        /// Guid for the types of Person Marital Statuses (such as Married, Single, Divorced, Widowed, etc.)
        /// </summary>
        public const string PERSON_MARITAL_STATUS =  "b4b92c3f-a935-40e1-a00b-ba484ead613b";

        /// <summary>
        /// Guid for the types of Person phone numbers (such as Primary, Secondary, etc.)
        /// </summary>
        public const string PERSON_PHONE_TYPE =  "8345DD45-73C6-4F5E-BEBD-B77FC83F18FD";

<<<<<<< HEAD
=======
        /// <summary>
        /// Guid for the types of possible check-in system ability levels (such as Infant, Crawler, etc.)
        /// </summary>
        public const string PERSON_ABILITY_LEVEL_TYPE = "7BEEF4D4-0860-4913-9A3D-857634D1BF7C";

        /// <summary>
        /// Guid for the types of Batches (ACH, Visa, MasterCard, Discover, Amex, and PayPal)
        /// </summary>
        public static Guid FINANCIAL_BATCH_TYPE { get { return new Guid( "9e358fbe-2321-4c54-895f-c888e29298ae" ); } }
>>>>>>> e0bbdebe
    }
}<|MERGE_RESOLUTION|>--- conflicted
+++ resolved
@@ -133,17 +133,10 @@
         /// </summary>
         public const string PERSON_PHONE_TYPE =  "8345DD45-73C6-4F5E-BEBD-B77FC83F18FD";
 
-<<<<<<< HEAD
-=======
         /// <summary>
         /// Guid for the types of possible check-in system ability levels (such as Infant, Crawler, etc.)
         /// </summary>
         public const string PERSON_ABILITY_LEVEL_TYPE = "7BEEF4D4-0860-4913-9A3D-857634D1BF7C";
 
-        /// <summary>
-        /// Guid for the types of Batches (ACH, Visa, MasterCard, Discover, Amex, and PayPal)
-        /// </summary>
-        public static Guid FINANCIAL_BATCH_TYPE { get { return new Guid( "9e358fbe-2321-4c54-895f-c888e29298ae" ); } }
->>>>>>> e0bbdebe
     }
 }