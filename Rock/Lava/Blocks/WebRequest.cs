--- conflicted
+++ resolved
@@ -219,11 +219,7 @@
             parms.Add( "body", "" );
             parms.Add( "requesttype", "text/plain" );
 
-<<<<<<< HEAD
-            var markupItems = Regex.Matches( resolvedMarkup, "(.*?:'[^']*)" )
-=======
             var markupItems = Regex.Matches( resolvedMarkup, @"(\S*?:'[^']+')" )
->>>>>>> 915f02eb
                 .Cast<Match>()
                 .Select( m => m.Value )
                 .ToList();
