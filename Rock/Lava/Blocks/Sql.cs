--- conflicted
+++ resolved
@@ -131,11 +131,7 @@
             parms.Add( "return", "results" );
             parms.Add( "statement", "select" );
 
-<<<<<<< HEAD
-            var markupItems = Regex.Matches( markup, "(.*?:'[^']*')" )
-=======
             var markupItems = Regex.Matches( markup, @"(\S*?:'[^']+')" )
->>>>>>> 915f02eb
                 .Cast<Match>()
                 .Select( m => m.Value )
                 .ToList();
