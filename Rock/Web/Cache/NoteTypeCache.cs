﻿// <copyright>
// Copyright by the Spark Development Network
//
// Licensed under the Rock Community License (the "License");
// you may not use this file except in compliance with the License.
// You may obtain a copy of the License at
//
// http://www.rockrms.com/license
//
// Unless required by applicable law or agreed to in writing, software
// distributed under the License is distributed on an "AS IS" BASIS,
// WITHOUT WARRANTIES OR CONDITIONS OF ANY KIND, either express or implied.
// See the License for the specific language governing permissions and
// limitations under the License.
// </copyright>
//
using System;
using System.Collections.Generic;
using System.Runtime.Serialization;

using Rock.Cache;
using Rock.Data;
using Rock.Model;

namespace Rock.Web.Cache
{
    /// <summary>
    /// Information about a NoteType that is cached by Rock. 
    /// </summary>
    [Serializable]
    [Obsolete( "Use Rock.Cache.NoteTypeCache instead" )]
    public class NoteTypeCache : CachedModel<NoteType>
    {
        #region constructors

        private NoteTypeCache( CacheNoteType cacheNoteType )
        {
            CopyFromNewCache( cacheNoteType );
        }

        #endregion

        #region Properties

        /// <summary>
        /// Gets or sets a value indicating whether this instance is system.
        /// </summary>
        /// <value>
        ///   <c>true</c> if this instance is system; otherwise, <c>false</c>.
        /// </value>
        [DataMember]
        public bool IsSystem { get; set; }

        /// <summary>
        /// Gets or sets the entity type id.
        /// </summary>
        /// <value>
        /// The entity type id.
        /// </value>
        [DataMember]
        public int? EntityTypeId { get; set; }

        /// <summary>
        /// Gets or sets the entity type qualifier column.
        /// </summary>
        /// <value>
        /// The entity type qualifier column.
        /// </value>
        [DataMember]
        public string EntityTypeQualifierColumn { get; set; }

        /// <summary>
        /// Gets or sets the entity type qualifier value.
        /// </summary>
        /// <value>
        /// The entity type qualifier value.
        /// </value>
        [DataMember]
        public string EntityTypeQualifierValue { get; set; }

        /// <summary>
        /// Gets or sets the name.
        /// </summary>
        /// <value>
        /// The name.
        /// </value>
        [DataMember]
        public string Name { get; set; }

        /// <summary>
        /// Gets or sets a value indicating whether [user selectable].
        /// </summary>
        /// <value>
        ///   <c>true</c> if [user selectable]; otherwise, <c>false</c>.
        /// </value>
        [DataMember]
        public bool UserSelectable { get; set; }

        /// <summary>
        /// Gets or sets the description.
        /// </summary>
        /// <value>
        /// The description.
        /// </value>
        [DataMember]
        public string CssClass { get; set; }

        /// <summary>
        /// Gets or sets the icon CSS class.
        /// </summary>
        /// <value>
        /// The icon CSS class.
        /// </value>
        [DataMember]
        public string IconCssClass { get; set; }

        /// <summary>
        /// Gets or sets the order.
        /// </summary>
        /// <value>
        /// The order.
        /// </value>
        [DataMember]
        public int Order { get; set; }

        /// <summary>
        /// Gets or sets a value indicating whether [requires approvals].
        /// </summary>
        /// <value>
        ///   <c>true</c> if [requires approvals]; otherwise, <c>false</c>.
        /// </value>
        [DataMember]
        public bool RequiresApprovals { get; set; }

        /// <summary>
        /// Gets or sets a value indicating whether [allows watching].
        /// </summary>
        /// <value>
        ///   <c>true</c> if [allows watching]; otherwise, <c>false</c>.
        /// </value>
        [DataMember]
        public bool AllowsWatching { get; set; }

        /// <summary>
        /// Gets or sets a value indicating whether [allows replies].
        /// </summary>
        /// <value>
        ///   <c>true</c> if [allows replies]; otherwise, <c>false</c>.
        /// </value>
        [DataMember]
        public bool AllowsReplies { get; set; }

        /// <summary>
        /// Gets or sets the maximum reply depth.
        /// </summary>
        /// <value>
        /// The maximum reply depth.
        /// </value>
        [DataMember]
        public int? MaxReplyDepth { get; set; }

        /// <summary>
        /// Gets or sets the background color of each note
        /// </summary>
        /// <value>
        /// The color of the background.
        /// </value>
        [DataMember]
        public string BackgroundColor { get; set; }

        /// <summary>
        /// Gets or sets the font color of the note text
        /// </summary>
        /// <value>
        /// The color of the font.
        /// </value>
        [DataMember]
        public string FontColor { get; set; }

        /// <summary>
        /// Gets or sets the border color of each note
        /// </summary>
        /// <value>
        /// The color of the border.
        /// </value>
        [DataMember]
        public string BorderColor { get; set; }

        /// <summary>
        /// Gets or sets a value indicating whether [send approval notifications].
        /// </summary>
        /// <value>
        ///   <c>true</c> if [send approval notifications]; otherwise, <c>false</c>.
        /// </value>
        [DataMember]
        public bool SendApprovalNotifications { get; set; }

        /// <summary>
        /// Gets or sets a value indicating whether [automatic watch authors].
        /// </summary>
        /// <value>
        ///   <c>true</c> if [automatic watch authors]; otherwise, <c>false</c>.
        /// </value>
        [DataMember]
        public bool AutoWatchAuthors { get; set; }

        /// <summary>
        /// Gets or sets the approval URL template.
        /// </summary>
        /// <value>
        /// The approval URL template.
        /// </value>
        [DataMember]
        public string ApprovalUrlTemplate { get; set; }

        #endregion

        #region Methods

        /// <summary>
        /// A dictionary of actions that this class supports and the description of each.
        /// </summary>
        public override Dictionary<string, string> SupportedActions
        {
            get
            {
                var supportedActions = base.SupportedActions;
                supportedActions.AddOrReplace( Rock.Security.Authorization.APPROVE, "The roles and/or users that have access to approve notes." );
                return supportedActions;
            }
        }

        /// <summary>
        /// Copies from model.
        /// </summary>
        /// <param name="model">The model.</param>
        public override void CopyFromModel( IEntity model )
        {
            base.CopyFromModel( model );

<<<<<<< HEAD
            if ( model is NoteType )
            {
                var NoteType = (NoteType)model;
                this.IsSystem = NoteType.IsSystem;
                this.EntityTypeId = NoteType.EntityTypeId;
                this.EntityTypeQualifierColumn = NoteType.EntityTypeQualifierColumn;
                this.EntityTypeQualifierValue = NoteType.EntityTypeQualifierValue;
                this.Name = NoteType.Name;
                this.UserSelectable = NoteType.UserSelectable;
                this.CssClass = NoteType.CssClass;
                this.IconCssClass = NoteType.IconCssClass;
                this.Order = NoteType.Order;
                this.RequiresApprovals = NoteType.RequiresApprovals;
                this.AllowsWatching = NoteType.AllowsWatching;
                this.AllowsReplies = NoteType.AllowsReplies;
                this.MaxReplyDepth = NoteType.MaxReplyDepth;
                this.BackgroundColor = NoteType.BackgroundColor;
                this.FontColor = NoteType.FontColor;
                this.BorderColor = NoteType.BorderColor;
                this.SendApprovalNotifications = NoteType.SendApprovalNotifications;
                this.AutoWatchAuthors = NoteType.AutoWatchAuthors;
                this.ApprovalUrlTemplate = NoteType.ApprovalUrlTemplate;
            }
=======
            if ( !( model is NoteType ) ) return;

            var NoteType = (NoteType)model;
            IsSystem = NoteType.IsSystem;
            EntityTypeId = NoteType.EntityTypeId;
            EntityTypeQualifierColumn = NoteType.EntityTypeQualifierColumn;
            EntityTypeQualifierValue = NoteType.EntityTypeQualifierValue;
            Name = NoteType.Name;
            UserSelectable = NoteType.UserSelectable;
            CssClass = NoteType.CssClass;
            IconCssClass = NoteType.IconCssClass;
            Order = NoteType.Order;
        }

        /// <summary>
        /// Copies properties from a new cached entity
        /// </summary>
        /// <param name="cacheEntity">The cache entity.</param>
        protected sealed override void CopyFromNewCache( IEntityCache cacheEntity )
        {
            base.CopyFromNewCache( cacheEntity );

            if ( !( cacheEntity is CacheNoteType ) ) return;

            var NoteType = (CacheNoteType)cacheEntity;
            IsSystem = NoteType.IsSystem;
            EntityTypeId = NoteType.EntityTypeId;
            EntityTypeQualifierColumn = NoteType.EntityTypeQualifierColumn;
            EntityTypeQualifierValue = NoteType.EntityTypeQualifierValue;
            Name = NoteType.Name;
            UserSelectable = NoteType.UserSelectable;
            CssClass = NoteType.CssClass;
            IconCssClass = NoteType.IconCssClass;
            Order = NoteType.Order;
>>>>>>> 1237bfe2
        }

        /// <summary>
        /// Returns a <see cref="System.String" /> that represents this instance.
        /// </summary>
        /// <returns>
        /// A <see cref="System.String" /> that represents this instance.
        /// </returns>
        public override string ToString()
        {
            return Name;
        }

        #endregion

        #region Static Methods

        /// <summary>
        /// Returns NoteType object from cache.  If NoteType does not already exist in cache, it
        /// will be read and added to cache
        /// </summary>
        /// <param name="id">The id of the NoteType to read</param>
        /// <param name="rockContext">The rock context.</param>
        /// <returns></returns>
        public static NoteTypeCache Read( int id, RockContext rockContext = null )
        {
            return new NoteTypeCache( CacheNoteType.Get( id, rockContext ) );
        }

        /// <summary>
        /// Reads the specified GUID.
        /// </summary>
        /// <param name="guid">The GUID.</param>
        /// <param name="rockContext">The rock context.</param>
        /// <returns></returns>
        public static NoteTypeCache Read( Guid guid, RockContext rockContext = null )
        {
            return new NoteTypeCache( CacheNoteType.Get( guid, rockContext ) );
        }

        /// <summary>
        /// Adds NoteType model to cache, and returns cached object
        /// </summary>
        /// <param name="NoteTypeModel">The NoteTypeModel to cache</param>
        /// <returns></returns>
        public static NoteTypeCache Read( NoteType NoteTypeModel )
        {
            return new NoteTypeCache( CacheNoteType.Get( NoteTypeModel ) );
        }

        /// <summary>
        /// Removes NoteType from cache
        /// </summary>
        /// <param name="id">The id of the NoteType to remove from cache</param>
        public static void Flush( int id )
        {
            CacheNoteType.Remove( id );
        }

        #endregion

        #region Entity Note Types Cache

        /// <summary>
        /// Gets the by entity.
        /// </summary>
        /// <param name="entityTypeid">The entity typeid.</param>
        /// <param name="entityTypeQualifierColumn">The entity type qualifier column.</param>
        /// <param name="entityTypeQualifierValue">The entity type qualifier value.</param>
        /// <param name="includeNonSelectable">if set to <c>true</c> [include non selectable].</param>
        /// <returns></returns>
        public static List<NoteTypeCache> GetByEntity( int? entityTypeid, string entityTypeQualifierColumn, string entityTypeQualifierValue, bool includeNonSelectable = false )
        {
            var entityNoteTypes = new List<NoteTypeCache>();

            var cacheEntityNoteTypes = CacheNoteType.GetByEntity( entityTypeid, entityTypeQualifierColumn, entityTypeQualifierValue );
            if ( cacheEntityNoteTypes == null ) return entityNoteTypes;

            foreach ( var cacheEntityNoteType in cacheEntityNoteTypes )
            {
                entityNoteTypes.Add( new NoteTypeCache( cacheEntityNoteType ) );
            }

            return entityNoteTypes;
        }

        /// <summary>
        /// Flushes the entity noteTypes.
        /// </summary>
        public static void FlushEntityNoteTypes()
        {
            CacheNoteType.RemoveEntityNoteTypes();
        }

        #endregion
    }

    #region Helper class for entity note types

    /// <summary>
    /// 
    /// </summary>
    [Serializable]
    [Obsolete( "Use Rock.Cache.EntityNoteTypes instead" )]
    internal class EntityNoteTypes
    {
        /// <summary>
        /// Gets or sets the entity type id.
        /// </summary>
        /// <value>
        /// The entity type id.
        /// </value>
        public int? EntityTypeId { get; set; }

        /// <summary>
        /// Gets or sets the entity type qualifier column.
        /// </summary>
        /// <value>
        /// The entity type qualifier column.
        /// </value>
        public string EntityTypeQualifierColumn { get; set; }

        /// <summary>
        /// Gets or sets the entity type qualifier value.
        /// </summary>
        /// <value>
        /// The entity type qualifier value.
        /// </value>
        public string EntityTypeQualifierValue { get; set; }

        /// <summary>
        /// Gets or sets the note type ids.
        /// </summary>
        /// <value>
        /// The note type ids.
        /// </value>
        public List<int> NoteTypeIds { get; set; }
    }

    #endregion
}<|MERGE_RESOLUTION|>--- conflicted
+++ resolved
@@ -123,112 +123,9 @@
         [DataMember]
         public int Order { get; set; }
 
-        /// <summary>
-        /// Gets or sets a value indicating whether [requires approvals].
-        /// </summary>
-        /// <value>
-        ///   <c>true</c> if [requires approvals]; otherwise, <c>false</c>.
-        /// </value>
-        [DataMember]
-        public bool RequiresApprovals { get; set; }
-
-        /// <summary>
-        /// Gets or sets a value indicating whether [allows watching].
-        /// </summary>
-        /// <value>
-        ///   <c>true</c> if [allows watching]; otherwise, <c>false</c>.
-        /// </value>
-        [DataMember]
-        public bool AllowsWatching { get; set; }
-
-        /// <summary>
-        /// Gets or sets a value indicating whether [allows replies].
-        /// </summary>
-        /// <value>
-        ///   <c>true</c> if [allows replies]; otherwise, <c>false</c>.
-        /// </value>
-        [DataMember]
-        public bool AllowsReplies { get; set; }
-
-        /// <summary>
-        /// Gets or sets the maximum reply depth.
-        /// </summary>
-        /// <value>
-        /// The maximum reply depth.
-        /// </value>
-        [DataMember]
-        public int? MaxReplyDepth { get; set; }
-
-        /// <summary>
-        /// Gets or sets the background color of each note
-        /// </summary>
-        /// <value>
-        /// The color of the background.
-        /// </value>
-        [DataMember]
-        public string BackgroundColor { get; set; }
-
-        /// <summary>
-        /// Gets or sets the font color of the note text
-        /// </summary>
-        /// <value>
-        /// The color of the font.
-        /// </value>
-        [DataMember]
-        public string FontColor { get; set; }
-
-        /// <summary>
-        /// Gets or sets the border color of each note
-        /// </summary>
-        /// <value>
-        /// The color of the border.
-        /// </value>
-        [DataMember]
-        public string BorderColor { get; set; }
-
-        /// <summary>
-        /// Gets or sets a value indicating whether [send approval notifications].
-        /// </summary>
-        /// <value>
-        ///   <c>true</c> if [send approval notifications]; otherwise, <c>false</c>.
-        /// </value>
-        [DataMember]
-        public bool SendApprovalNotifications { get; set; }
-
-        /// <summary>
-        /// Gets or sets a value indicating whether [automatic watch authors].
-        /// </summary>
-        /// <value>
-        ///   <c>true</c> if [automatic watch authors]; otherwise, <c>false</c>.
-        /// </value>
-        [DataMember]
-        public bool AutoWatchAuthors { get; set; }
-
-        /// <summary>
-        /// Gets or sets the approval URL template.
-        /// </summary>
-        /// <value>
-        /// The approval URL template.
-        /// </value>
-        [DataMember]
-        public string ApprovalUrlTemplate { get; set; }
-
         #endregion
 
         #region Methods
-
-        /// <summary>
-        /// A dictionary of actions that this class supports and the description of each.
-        /// </summary>
-        public override Dictionary<string, string> SupportedActions
-        {
-            get
-            {
-                var supportedActions = base.SupportedActions;
-                supportedActions.AddOrReplace( Rock.Security.Authorization.APPROVE, "The roles and/or users that have access to approve notes." );
-                return supportedActions;
-            }
-        }
 
         /// <summary>
         /// Copies from model.
@@ -238,31 +135,6 @@
         {
             base.CopyFromModel( model );
 
-<<<<<<< HEAD
-            if ( model is NoteType )
-            {
-                var NoteType = (NoteType)model;
-                this.IsSystem = NoteType.IsSystem;
-                this.EntityTypeId = NoteType.EntityTypeId;
-                this.EntityTypeQualifierColumn = NoteType.EntityTypeQualifierColumn;
-                this.EntityTypeQualifierValue = NoteType.EntityTypeQualifierValue;
-                this.Name = NoteType.Name;
-                this.UserSelectable = NoteType.UserSelectable;
-                this.CssClass = NoteType.CssClass;
-                this.IconCssClass = NoteType.IconCssClass;
-                this.Order = NoteType.Order;
-                this.RequiresApprovals = NoteType.RequiresApprovals;
-                this.AllowsWatching = NoteType.AllowsWatching;
-                this.AllowsReplies = NoteType.AllowsReplies;
-                this.MaxReplyDepth = NoteType.MaxReplyDepth;
-                this.BackgroundColor = NoteType.BackgroundColor;
-                this.FontColor = NoteType.FontColor;
-                this.BorderColor = NoteType.BorderColor;
-                this.SendApprovalNotifications = NoteType.SendApprovalNotifications;
-                this.AutoWatchAuthors = NoteType.AutoWatchAuthors;
-                this.ApprovalUrlTemplate = NoteType.ApprovalUrlTemplate;
-            }
-=======
             if ( !( model is NoteType ) ) return;
 
             var NoteType = (NoteType)model;
@@ -297,7 +169,6 @@
             CssClass = NoteType.CssClass;
             IconCssClass = NoteType.IconCssClass;
             Order = NoteType.Order;
->>>>>>> 1237bfe2
         }
 
         /// <summary>
