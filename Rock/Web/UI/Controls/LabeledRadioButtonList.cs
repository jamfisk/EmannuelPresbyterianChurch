--- conflicted
+++ resolved
@@ -128,63 +128,32 @@
 
                 if ( renderControlGroupDiv )
                 {
-<<<<<<< HEAD
                     writer.AddAttribute( "for", this.ClientID );
                     writer.RenderBeginTag( HtmlTextWriterTag.Label );
-=======
-                    writer.AddAttribute( "class", "control-group " + this.CssClass );
-                    writer.RenderBeginTag( HtmlTextWriterTag.Div );
-
-                    writer.AddAttribute( "class", "control-label" );
-                    writer.RenderBeginTag( HtmlTextWriterTag.Div );
->>>>>>> ac22b515
                     label.RenderControl( writer );
                     helpBlock.RenderControl( writer );
+
                     writer.RenderEndTag();
+                }
 
-<<<<<<< HEAD
+                writer.AddAttribute( "class", "controls" );
+                writer.RenderBeginTag( HtmlTextWriterTag.Div );
+
                 base.RenderControl( writer );
 
                 if ( Tip.Trim() != string.Empty )
-=======
-                    writer.AddAttribute( "class", "controls checkbox" );
-                    writer.RenderBeginTag( HtmlTextWriterTag.Div );
-                }
-                else
                 {
-                    writer.AddAttribute( "class", "checkbox " + this.CssClass );
-                    writer.RenderBeginTag( HtmlTextWriterTag.Label );
-                }
-
-                base.RenderControl( writer );
-
-                if ( renderControlGroupDiv )
->>>>>>> ac22b515
-                {
-                    if ( Tip.Trim() != string.Empty )
-                    {
-                        writer.AddAttribute( "class", "help-tip" );
-                        writer.AddAttribute( "href", "#" );
-                        writer.RenderBeginTag( HtmlTextWriterTag.A );
-                        writer.RenderBeginTag( HtmlTextWriterTag.Span );
-                        writer.Write( Tip.Trim() );
-                        writer.RenderEndTag();
-                        writer.RenderEndTag();
-                    }
-
+                    writer.AddAttribute( "class", "help-tip" );
+                    writer.AddAttribute( "href", "#" );
+                    writer.RenderBeginTag( HtmlTextWriterTag.A );
+                    writer.RenderBeginTag( HtmlTextWriterTag.Span );
+                    writer.Write( Tip.Trim() );
                     writer.RenderEndTag();
                     writer.RenderEndTag();
                 }
-<<<<<<< HEAD
 
                 writer.RenderEndTag();
                 writer.RenderEndTag();
-=======
-                else
-                {
-                    writer.RenderEndTag();
-                }
->>>>>>> ac22b515
             }
         }
 
