﻿// <copyright>
// Copyright by the Spark Development Network
//
// Licensed under the Rock Community License (the "License");
// you may not use this file except in compliance with the License.
// You may obtain a copy of the License at
//
// http://www.rockrms.com/license
//
// Unless required by applicable law or agreed to in writing, software
// distributed under the License is distributed on an "AS IS" BASIS,
// WITHOUT WARRANTIES OR CONDITIONS OF ANY KIND, either express or implied.
// See the License for the specific language governing permissions and
// limitations under the License.
// </copyright>
//
using System;
using System.Collections;
using System.Collections.Generic;
using System.ComponentModel;
using System.Data;
using System.Data.Entity;
using System.Linq;
using System.Reflection;
using System.Text;
using System.Web.UI;
using System.Web.UI.HtmlControls;
using System.Web.UI.WebControls;
using OfficeOpenXml;
using Rock;
using Rock.Data;
using Rock.Utility;
using Rock.Web.Cache;

namespace Rock.Web.UI.Controls
{
    /// <summary>
    /// Rock Grid Control
    /// </summary>
    [ToolboxData( "<{0}:Grid runat=server></{0}:Grid>" )]
    public class Grid : System.Web.UI.WebControls.GridView, IPostBackEventHandler
    {
        #region Constants

        private const string DEFAULT_EMPTY_DATA_TEXT = "No Results Found";
        private const string PAGE_SIZE_KEY = "grid-page-size-preference";

        #endregion

        #region Fields

        private Table _table;
        private GridViewRow _actionRow;
        private GridActions _gridActions;
        private bool PreDataBound = true;

        private Dictionary<int, string> _columnDataPriorities;

        #endregion

        #region Properties

        /// <summary>
        /// Gets or sets a value indicating whether [delete enabled].
        /// </summary>
        /// <value>
        ///   <c>true</c> if [delete enabled]; otherwise, <c>false</c>.
        /// </value>
        [
        Category( "Appearance" ),
        DefaultValue( true ),
        Description( "Delete Enabled" )
        ]
        public virtual bool IsDeleteEnabled
        {
            get { return this.ViewState["IsDeleteEnabled"] as bool? ?? true; }
            set { ViewState["IsDeleteEnabled"] = value; }
        }

        /// <summary>
        /// Gets or sets a value indicating whether table is responsive.
        /// </summary>
        /// <value>
        ///   <c>true</c> if table is responsive, <c>false</c>.
        /// </value>
        [
        Category( "Appearance" ),
        DefaultValue( true ),
        Description( "Responsive Table Enabled" )
        ]
        public virtual bool EnableResponsiveTable
        {
            get { return this.ViewState["EnableResponsiveTable"] as bool? ?? true; }
            set { ViewState["EnableResponsiveTable"] = value; }
        }

        /// <summary>
        /// Gets or sets a value indicating whether [show confirm delete dialog].
        /// </summary>
        /// <value>
        /// <c>true</c> if [show confirm delete dialog]; otherwise, <c>false</c>.
        /// </value>
        [
        Category( "Appearance" ),
        DefaultValue( true ),
        Description( "Show Confirm Delete Dialog" )
        ]
        public virtual bool ShowConfirmDeleteDialog
        {
            get { return this.ViewState["ShowConfirmDeleteDialog"] as bool? ?? true; }
            set { ViewState["ShowConfirmDeleteDialog"] = value; }
        }

        /// <summary>
        /// Gets or sets the name of the row item.
        /// </summary>
        /// <value>
        /// The name of the row item.
        /// </value>
        [
        Category( "Appearance" ),
        Description( "Item Text" )
        ]
        public string RowItemText
        {
            get
            {
                string rowItemText = this.ViewState["RowItemText"] as string;
                if ( !string.IsNullOrWhiteSpace( rowItemText ) )
                {
                    return rowItemText;
                }

                if ( DataSource != null )
                {
                    Type dataSourceType = DataSource.GetType();

                    Type[] genericArgs = dataSourceType.GetGenericArguments();
                    if ( genericArgs.Length > 0 )
                    {
                        Type itemType = genericArgs[0];
                        if ( itemType != null )
                        {
                            return itemType.GetFriendlyTypeName();
                        }
                    }
                }

                return "Item";
            }

            set
            {
                this.ViewState["RowItemText"] = value;
            }
        }

        /// <summary>
        /// Gets or sets the text to display in the empty data row rendered when a <see cref="T:System.Web.UI.WebControls.GridView" /> control is bound to a data source that does not contain any records.
        /// </summary>
        /// <returns>The text to display in the empty data row. The default is an empty string (""), which indicates that this property is not set.</returns>
        public override string EmptyDataText
        {
            get
            {
                string result = base.EmptyDataText;
                if ( string.IsNullOrWhiteSpace( result ) || result.Equals( DEFAULT_EMPTY_DATA_TEXT ) )
                {
                    result = string.Format( "No {0} Found", RowItemText.Pluralize() );
                }

                return result;
            }

            set
            {
                base.EmptyDataText = value;
            }
        }

        /// <summary>
        /// Gets or sets the export source.
        /// </summary>
        /// <value>
        /// The export source.
        /// </value>
        public virtual ExcelExportSource ExportSource
        {
            get
            {
                object exportSource = this.ViewState["ExportSource"];
                return exportSource != null ? (ExcelExportSource)exportSource : ExcelExportSource.DataSource;
            }

            set
            {
                this.ViewState["ExportSource"] = value;
            }
        }

        /// <summary>
        /// Gets or sets the filename to use when exporting the grid contents. 
        /// The .xlsx extension will be appended if not given. Special characters are removed
        /// automatically to prevent problems saving the file. Default filename is RockExport.xlsx.
        /// </summary>
        /// <value>
        /// The value of a the export's filename.
        /// </value>
        public string ExportFilename
        {
            get
            {
                string exportFilename = ViewState["ExportFilename"] as string;
                if ( string.IsNullOrWhiteSpace( exportFilename ) )
                {
                    exportFilename = $"{( Page as RockPage )?.PageTitle}.xlsx";
                }
                if ( string.IsNullOrWhiteSpace( exportFilename ) )
                {
                    exportFilename = "RockExport.xlsx";
                }
                else if ( !exportFilename.EndsWith( ".xlsx" ) )
                {
                    exportFilename += ".xlsx";
                }

                return exportFilename.RemoveSpecialCharacters();
            }

            set
            {
                ViewState["ExportFilename"] = value;
            }
        }

        /// <summary>
        /// Gets or sets a value indicating whether [hide delete button for is system].
        /// </summary>
        /// <value>
        /// <c>true</c> if [hide delete button for is system]; otherwise, <c>false</c>.
        /// </value>
        [
        Category( "Appearance" ),
        DefaultValue( true ),
        Description( "Hide the Delete button for IsSystem items" )
        ]
        public virtual bool HideDeleteButtonForIsSystem
        {
            get { return this.ViewState["HideDeleteButtonForIsSystem"] as bool? ?? true; }
            set { ViewState["HideDeleteButtonForIsSystem"] = value; }
        }

        /// <summary>
        /// Gets or sets a value indicating whether [row click enabled].
        /// </summary>
        /// <value>
        ///   <c>true</c> if [row click enabled]; otherwise, <c>false</c>.
        /// </value>
        public virtual bool RowClickEnabled
        {
            get { return this.ViewState["RowClickEnabled"] as bool? ?? true; }
            set { ViewState["RowClickEnabled"] = value; }
        }

        /// <summary>
        /// Gets or sets the display type.
        /// </summary>
        /// <value>
        /// The display type.
        /// </value>
        [
        Category( "Appearance" ),
        DefaultValue( GridDisplayType.Full ),
        Description( "Display Type" )
        ]
        public virtual GridDisplayType DisplayType
        {
            get
            {
                object displayType = this.ViewState["DisplayType"];
                return displayType != null ? (GridDisplayType)displayType : GridDisplayType.Full;
            }

            set
            {
                this.ViewState["DisplayType"] = value;

                if ( DisplayType == GridDisplayType.Light )
                {
                    this.AllowPaging = false;
                    this.AllowSorting = false;
                    this.Actions.ShowExcelExport = false;
                    this.Actions.ShowMergeTemplate = false;
                }
            }
        }

        /// <summary>
        /// Gets the sort property.
        /// </summary>
        public SortProperty SortProperty
        {
            get { return ViewState["SortProperty"] as SortProperty; }
            set { ViewState["SortProperty"] = value; }
        }

        /// <summary>
        /// Gets or sets a list of datasource field/properties that can optionally be included as additional 
        /// merge fields when a new communication is created from the grid.  NOTE: A side affect of using 
        /// additional merge fields is that user will not be able to add additional recipients to the 
        /// communication after it is created from the grid. If the data element name is different than 
        /// the name of the merge field, seperate the two with a pipe (ex: "Data_NickName_3|NickName" )
        /// </summary>
        /// <value>
        /// The communicate merge fields.
        /// </value>
        public List<string> CommunicateMergeFields
        {
            get { return ViewState["CommunicateMergeFields"] as List<string> ?? new List<string>(); }
            set { ViewState["CommunicateMergeFields"] = value; }
        }

        /// <summary>
        /// Gets or sets the Person Id field.
        /// Default is NULL, which indicates that this grid does not reference Person records
        /// </summary>
        /// <value>
        /// The Person Id field.
        /// </value>
        public string PersonIdField
        {
            get
            {
                string personIdField = ViewState["PersonIdField"] as string;
                if ( string.IsNullOrWhiteSpace( personIdField ) )
                {
                    personIdField = null;
                }

                return personIdField;
            }

            set
            {
                ViewState["PersonIdField"] = value;
            }
        }

        /// <summary>
        /// Gets or sets the fields which contain the person ids that should be used when creating a new communication.
        /// </summary>
        /// <value>
        /// The person identifier fields.
        /// </value>
        public List<string> CommunicationRecipientPersonIdFields
        {
            get
            {
                var communicationRecipientPersonIdFields = ViewState["communicationRecipientPersonIdFields"] as List<string>;
                if ( communicationRecipientPersonIdFields == null )
                {
                    communicationRecipientPersonIdFields = new List<string>();
                    ViewState["communicationRecipientPersonIdFields"] = communicationRecipientPersonIdFields;
                }

                return communicationRecipientPersonIdFields;
            }

            set
            {
                ViewState["communicationRecipientPersonIdFields"] = value;
            }
        }

        /// <summary>
        /// The EntityTypeId in cases where the EntityType of the Dataset can't be determined from the DataSource (like DynamicData, .Select( new {..}), or Report Output)
        /// </summary>
        /// <value>
        /// The entity type identifier.
        /// </value>
        public int? EntityTypeId
        {
            get
            {
                return ViewState["EntityTypeId"] as int?;
            }

            set
            {
                ViewState["EntityTypeId"] = value;
            }
        }

        /// <summary>
        /// Gets or sets the description field.  If specified, the description will be 
        /// added as a tooltip (title) attribute on the row
        /// </summary>
        /// <value>
        /// The description field.
        /// </value>
        public string TooltipField
        {
            get
            {
                string tooltipField = ViewState["TooltipField"] as string;
                if ( string.IsNullOrWhiteSpace( tooltipField ) )
                {
                    tooltipField = null;
                }

                return tooltipField;
            }

            set
            {
                ViewState["TooltipField"] = value;
            }
        }

        /// <summary>
        /// Gets or sets the person merge page route.
        /// </summary>
        /// <value>
        /// The merge page route.
        /// </value>
        public virtual string PersonMergePageRoute
        {
            get { return ViewState["PersonMergePageRoute"] as string ?? "~/PersonMerge/{0}"; }
            set { ViewState["PersonMergePageRoute"] = value; }
        }

        /// <summary>
        /// Gets or sets the bulk update page route.
        /// </summary>
        /// <value>
        /// The bulk update page route.
        /// </value>
        public virtual string BulkUpdatePageRoute
        {
            get { return ViewState["BulkUpdatePageRoute"] as string ?? "~/BulkUpdate/{0}"; }
            set { ViewState["BulkUpdatePageRoute"] = value; }
        }

        /// <summary>
        /// Gets or sets the new communication page route.
        /// </summary>
        /// <value>
        /// The new communication page route.
        /// </value>
        public virtual string CommunicationPageRoute
        {
            get { return ViewState["CommunicationPageRoute"] as string; }
            set { ViewState["CommunicationPageRoute"] = value; }
        }

        /// <summary>
        /// Gets or sets the merge template page route.
        /// </summary>
        /// <value>
        /// The merge template page route.
        /// </value>
        public virtual string MergeTemplatePageRoute
        {
            get { return ViewState["MergeTemplatePageRoute"] as string ?? "~/MergeTemplate/{0}"; }
            set { ViewState["MergeTemplatePageRoute"] = value; }
        }

        /// <summary>
        /// Gets or sets the row selected columns.
        /// </summary>
        /// <value>
        /// The row selected columns.
        /// </value>
        private Dictionary<int, string> RowSelectedColumns
        {
            get
            {
                var rowSelectedColumns = ViewState["RowSelectedColumns"] as Dictionary<int, string>;
                if ( rowSelectedColumns == null )
                {
                    rowSelectedColumns = new Dictionary<int, string>();
                    ViewState["RowSelectedColumns"] = rowSelectedColumns;
                }

                return rowSelectedColumns;
            }

            set
            {
                ViewState["RowSelectedColumns"] = value;
            }
        }

        /// <summary>
        /// Gets the selected keys for the first multiple selection mode SelectField column
        /// </summary>
        /// <value>
        /// The selected keys.
        /// </value>
        public List<object> SelectedKeys
        {
            get
            {
                foreach ( var col in this.Columns.OfType<SelectField>() )
                {
                    if ( col.SelectionMode == SelectionMode.Multiple )
                    {
                        return col.SelectedKeys;
                    }
                }

                return new List<object>();
            }
        }

        /// <summary>
        /// Gets or sets the current page rows.
        /// </summary>
        /// <value>
        /// The current page rows.
        /// </value>
        private int CurrentPageRows
        {
            get { return ViewState["CurrentPageRows"] as int? ?? 0; }
            set { ViewState["CurrentPageRows"] = value; }
        }

        /// <summary>
        /// Gets or sets a dictionary of objects that can be used independently of the actual objects that grid
        /// is bound to. This is helpful when binding to an anonymous type, but an actual known type is needed
        /// during row processing (i.e. RowDataBound events, or GetValue methods of custom grid fields)
        /// </summary>
        /// <value>
        /// The object list
        /// </value>
        public Dictionary<string, object> ObjectList { get; set; }

        #region Action Row Properties

        /// <summary>
        /// Gets the action row.
        /// </summary>
        [DesignerSerializationVisibility( DesignerSerializationVisibility.Hidden ), Browsable( false )]
        public virtual GridViewRow ActionRow
        {
            get
            {
                if ( this._actionRow == null )
                {
                    this.EnsureChildControls();
                }

                return this._actionRow;
            }
        }

        /// <summary>
        /// Gets the actions control
        /// </summary>
        [DesignerSerializationVisibility( DesignerSerializationVisibility.Hidden ), Browsable( false )]
        public virtual GridActions Actions
        {
            get { return this._gridActions; }
        }

        /// <summary>
        /// Gets or sets a value indicating whether the action row should be displayed.
        /// </summary>
        /// <value>
        ///   <c>true</c> if action row should be displayed; otherwise, <c>false</c>.
        /// </value>
        [
        Category( "Appearance" ),
        DefaultValue( true ),
        Description( "Show Action Row" )
        ]
        public virtual bool ShowActionRow
        {
            get { return this.ViewState["ShowActionRow"] as bool? ?? true; }
            set { ViewState["ShowActionRow"] = value; }
        }

        #endregion

        #endregion

        #region Constructors

        /// <summary>
        /// Initializes a new instance of the <see cref="Grid"/> class.
        /// </summary>
        public Grid()
        {
            base.AutoGenerateColumns = false;
            base.RowStyle.HorizontalAlign = System.Web.UI.WebControls.HorizontalAlign.Left;
            base.HeaderStyle.HorizontalAlign = System.Web.UI.WebControls.HorizontalAlign.Left;
            base.SelectedRowStyle.HorizontalAlign = System.Web.UI.WebControls.HorizontalAlign.Left;

            this.ShowHeaderWhenEmpty = true;
            this.EmptyDataText = DEFAULT_EMPTY_DATA_TEXT;

            // hack to turn off style="border-collapse: collapse"
            base.GridLines = GridLines.None;
            base.CellSpacing = -1;

            base.AllowPaging = true;

            base.PageSize = 50;
            base.PageIndex = 0;

            _gridActions = new GridActions( this );
            _gridActions.ID = "gridActions";

            // set default DisplayType
            DisplayType = GridDisplayType.Full;
        }

        #endregion

        #region Base Control Methods

        /// <summary>
        /// Raises the <see cref="E:System.Web.UI.Control.Init"/> event.
        /// </summary>
        /// <param name="e">An <see cref="T:System.EventArgs"/> that contains event data.</param>
        protected override void OnInit( EventArgs e )
        {
            PagerTemplate pagerTemplate = new PagerTemplate();
            pagerTemplate.NavigateClick += pagerTemplate_NavigateClick;
            pagerTemplate.ItemsPerPageClick += pagerTemplate_ItemsPerPageClick;
            this.PagerTemplate = pagerTemplate;

            this.Sorting += Grid_Sorting;

            this.Actions.PersonMergeClick += Actions_PersonMergeClick;
            this.Actions.BulkUpdateClick += Actions_BulkUpdateClick;
            this.Actions.CommunicateClick += Actions_CommunicateClick;
            this.Actions.ExcelExportClick += Actions_ExcelExportClick;
            this.Actions.MergeTemplateClick += Actions_MergeTemplateClick;

            int pageSize = 50;

            var rockBlock = this.RockBlock();
            if ( rockBlock != null )
            {
                string preferenceKey = string.Format( "{0}_{1}", PAGE_SIZE_KEY, rockBlock.BlockCache.Id );
                pageSize = rockBlock.GetUserPreference( preferenceKey ).AsInteger();
                if ( pageSize != 50 && pageSize != 500 && pageSize != 5000 )
                {
                    pageSize = 50;
                }
            }

            base.PageSize = pageSize;

            base.OnInit( e );
        }

        /// <summary>
        /// Handles the <see cref="E:System.Web.UI.Control.Load" /> event.
        /// </summary>
        /// <param name="e">An <see cref="T:System.EventArgs" /> object that contains event data.</param>
        protected override void OnLoad( EventArgs e )
        {
            if ( Page.IsPostBack )
            {
                if ( this.DataKeys != null && this.DataKeys.Count > 0 )
                {
                    // For each SelectField evaluate the checkbox/radiobutton to see if the cell was selected.  
                    foreach ( var col in this.Columns.OfType<SelectField>() )
                    {
                        var colIndex = this.Columns.IndexOf( col ).ToString();

                        col.SelectedKeys = new List<object>();

                        foreach ( GridViewRow row in this.Rows )
                        {
                            CheckBox cb = row.FindControl( "cbSelect_" + colIndex ) as CheckBox;
                            if ( col.SelectionMode == SelectionMode.Multiple )
                            {
                                if ( cb != null && cb.Checked )
                                {
                                    col.SelectedKeys.Add( this.DataKeys[row.RowIndex].Value );
                                }
                            }
                            else
                            {
                                string value = Page.Request.Form[cb.UniqueID.Replace( cb.ID, ( (RockRadioButton)cb ).GroupName )];
                                if ( value == cb.ID )
                                {
                                    col.SelectedKeys.Add( this.DataKeys[row.RowIndex].Value );
                                }
                            }
                        }
                    }
                }
            }

            base.OnLoad( e );
        }

        /// <summary>
        /// Registers the java script.
        /// </summary>
        private void RegisterJavaScript()
        {
            if ( this.ShowConfirmDeleteDialog && this.Enabled && this.IsDeleteEnabled )
            {
                string deleteButtonScriptFormat = @"
   $('#{0} .grid-delete-button').not('.disabled').on( 'click', function (event) {{
  return Rock.dialogs.confirmDelete(event, '{1}');
}});";
                string deleteButtonScript = string.Format( deleteButtonScriptFormat, this.ClientID, this.RowItemText );
                ScriptManager.RegisterStartupScript( this, this.GetType(), "grid-delete-confirm-script-" + this.ClientID, deleteButtonScript, true );
            }

            string clickScript = string.Format( "__doPostBack('{0}', 'RowSelected$' + dataRowIndexValue);", this.UniqueID );

            string gridSelectCellScriptFormat = @"
   $('#{0} .grid-select-cell').on( 'click', function (event) {{
  if (!($(event.target).is('a') || $(event.target).parent().is('a'))) {{
    var dataRowIndexValue = $(this).closest('tr').attr('data-row-index');
    {1}
  }}
}});";
            string gridSelectCellScript = string.Format( gridSelectCellScriptFormat, this.ClientID, clickScript );
            ScriptManager.RegisterStartupScript( this, this.GetType(), "grid-select-cell-script-" + this.ClientID, gridSelectCellScript, true );

            // render script for popovers
            string popoverScript = @"
    $('.grid-table tr').tooltip({html: true, container: 'body', delay: { show: 500, hide: 100 }});
    $('.grid-table tr').click( function(){ $(this).tooltip('hide'); });;
";

            ScriptManager.RegisterStartupScript( this, this.GetType(), "grid-popover", popoverScript, true );
        }

        /// <summary>
        /// Raises the <see cref="E:System.Web.UI.Control.PreRender"/> event.
        /// </summary>
        /// <param name="e">An <see cref="T:System.EventArgs"/> that contains the event data.</param>
        protected override void OnPreRender( EventArgs e )
        {
            base.OnPreRender( e );

            UseAccessibleHeader = true;

            if ( HeaderRow != null )
            {
                HeaderRow.TableSection = TableRowSection.TableHeader;
            }

            if ( FooterRow != null )
            {
                FooterRow.TableSection = TableRowSection.TableFooter;
            }

            if ( TopPagerRow != null )
            {
                TopPagerRow.TableSection = TableRowSection.TableHeader;
            }

            if ( BottomPagerRow != null )
            {
                BottomPagerRow.TableSection = TableRowSection.TableFooter;
            }

            if ( ActionRow != null )
            {
                ActionRow.TableSection = TableRowSection.TableFooter;
            }
        }

        /// <summary>
        /// Outputs server control content to a provided <see cref="T:System.Web.UI.HtmlTextWriter" /> object and stores tracing information about the control if tracing is enabled.
        /// </summary>
        /// <param name="writer">The <see cref="T:System.Web.UI.HtmlTextWriter" /> object that receives the control content.</param>
        public override void RenderControl( HtmlTextWriter writer )
        {
            var divClasses = new List<string>();
            if ( this.EnableResponsiveTable )
            {
                divClasses.Add( "table-responsive" );
            }

            if ( DisplayType == GridDisplayType.Light )
            {
                divClasses.Add( "table-no-border" );
            }

            if ( divClasses.Any() )
            {
                writer.AddAttribute( HtmlTextWriterAttribute.Class, divClasses.AsDelimited( " " ) );
            }

            writer.RenderBeginTag( HtmlTextWriterTag.Div );


            this.AddCssClass( "grid-table" );
            this.AddCssClass( "table" );

            if ( DisplayType == GridDisplayType.Light )
            {
                this.RemoveCssClass( "table-bordered" );
                this.RemoveCssClass( "table-striped" );
                this.RemoveCssClass( "table-hover" );
                this.AddCssClass( "table-condensed" );
                this.AddCssClass( "table-light" );
            }
            else
            {
                this.RemoveCssClass( "table-condensed" );
                this.RemoveCssClass( "table-light" );
                this.AddCssClass( "table-bordered" );
                this.AddCssClass( "table-striped" );
                this.AddCssClass( "table-hover" );
            }

            base.RenderControl( writer );

            writer.RenderEndTag();
        }

        /// <summary>
        /// TODO: Added this override to prevent the default behavior of rending a grid with a table inside
        /// and div element.  The div may be needed for paging when grid is not used in an update panel
        /// so if wierd errors start happening, this could be the culprit.
        /// </summary>
        /// <param name="writer">The <see cref="T:System.Web.UI.HtmlTextWriter" /> used to render the server control content on the client's browser.</param>
        protected override void Render( HtmlTextWriter writer )
        {
            bool renderPanel = !base.DesignMode;

            if ( this.Page != null )
            {
                this.Page.VerifyRenderingInServerForm( this );
            }

            this.PrepareControlHierarchy();

            RegisterJavaScript();

            this.RenderContents( writer );
        }

        /// <summary>
        /// Creates a new child table.
        /// </summary>
        /// <returns>
        /// Always returns a new <see cref="T:System.Web.UI.WebControls.Table" /> that represents the child table.
        /// </returns>
        protected override Table CreateChildTable()
        {
            _table = base.CreateChildTable();
            return _table;
        }

        /// <summary>
        /// Creates the control hierarchy used to render the <see cref="T:System.Web.UI.WebControls.GridView" /> control using the specified data source.
        /// </summary>
        /// <param name="dataSource">An <see cref="T:System.Collections.IEnumerable" /> that contains the data source for the <see cref="T:System.Web.UI.WebControls.GridView" /> control.</param>
        /// <param name="dataBinding">true to indicate that the child controls are bound to data; otherwise, false.</param>
        /// <returns>
        /// The number of rows created.
        /// </returns>
        /// <exception cref="T:System.Web.HttpException"><paramref name="dataSource" /> returns a null <see cref="T:System.Web.UI.DataSourceView" />.-or-<paramref name="dataSource" /> does not implement the <see cref="T:System.Collections.ICollection" /> interface and cannot return a <see cref="P:System.Web.UI.DataSourceSelectArguments.TotalRowCount" />. -or-<see cref="P:System.Web.UI.WebControls.GridView.AllowPaging" /> is true and <paramref name="dataSource" /> does not implement the <see cref="T:System.Collections.ICollection" /> interface and cannot perform data source paging.-or-<paramref name="dataSource" /> does not implement the <see cref="T:System.Collections.ICollection" /> interface and <paramref name="dataBinding" /> is set to false.</exception>
        protected override int CreateChildControls( System.Collections.IEnumerable dataSource, bool dataBinding )
        {
            if ( !dataBinding && AllowCustomPaging && PreDataBound && CurrentPageRows < PageSize )
            {
                // When using a LinqDataSource (custom paging) and doing a postback from the last page of a grid that
                // has fewer rows, the default dummy data source used by Asp.Net to rebuild controls does not reflect the 
                // correct number of rows. Because we add custom paging and action rows to the end of the table, this results in 
                // header/body/footer ordering errors and/or viewstate errors. As a work-around a custom dummy data source
                // is used instead that has the correct number of rows.
                dataSource = new RockDummyDataSource( CurrentPageRows );
            }

            int result = base.CreateChildControls( dataSource, dataBinding );

            if ( _table != null && _table.Parent != null )
            {
                if ( this.AllowPaging && this.BottomPagerRow != null )
                {
                    this.BottomPagerRow.ID = "pagerRow";
                    this.BottomPagerRow.Visible = true;

                    // add paging style
                    if ( this.BottomPagerRow.Cells.Count > 0 )
                    {
                        this.BottomPagerRow.Cells[0].CssClass = "grid-paging";
                    }
                }

                bool testpreload = PreDataBound;
                int testrows = CurrentPageRows;

                _actionRow = base.CreateRow( -1, -1, DataControlRowType.Footer, DataControlRowState.Normal );
                _actionRow.ID = "actionRow";
                _table.Rows.Add( _actionRow );

                TableCell cell = new TableCell();
                cell.ColumnSpan = this.Columns.Count;
                cell.CssClass = "grid-actions";
                _actionRow.Cells.Add( cell );

                cell.Controls.Add( _gridActions );

                if ( !this.ShowActionRow )
                {
                    _actionRow.Visible = false;
                }
            }

            return result;
        }

        #endregion

        #region Events

        #region Grid Events

        /// <summary>
        /// Raises the <see cref="E:System.Web.UI.Control.DataBinding" /> event.
        /// </summary>
        /// <param name="e">An <see cref="T:System.EventArgs" /> object that contains the event data.</param>
        protected override void OnDataBinding( EventArgs e )
        {
            // Get the css class for any column that does not implement the INotRowSelectedField
            RowSelectedColumns = new Dictionary<int, string>();
            _columnDataPriorities = new Dictionary<int, string>();

            for ( int i = 0; i < this.Columns.Count; i++ )
            {
                var column = this.Columns[i];
                if ( !( column is INotRowSelectedField ) && !( column is HyperLinkField ) )
                {
                    RowSelectedColumns.Add( i, this.Columns[i].ItemStyle.CssClass );
                }

                // get data priority from column
                if ( column is IPriorityColumn )
                {
                    _columnDataPriorities.Add( i, ( (IPriorityColumn)column ).ColumnPriority.ConvertToInt().ToString() );
                }
                else
                {
                    _columnDataPriorities.Add( i, "1" );
                }
            }

            base.OnDataBinding( e );
        }

        /// <summary>
        /// Gets the datasource SQL (if the Datasource is an IQueryable)
        /// </summary>
        /// <value>
        /// The datasource SQL.
        /// </value>
        public string DatasourceSQL { get; private set; }

        /// <summary>
        /// Sets the linq data source 
        /// The grid will use it to load only the records it needs based on the current page and page size
        /// NOTE: Make sure that your query is sorted/ordered
        /// </summary>
        /// <typeparam name="T"></typeparam>
        /// <param name="qry">The qry.</param>
        public void SetLinqDataSource<T>( IQueryable<T> qry )
        {
            if ( this.AllowPaging )
            {
                this.AllowCustomPaging = true;
                var currentPageData = qry.Skip( this.PageIndex * this.PageSize ).Take( this.PageSize ).ToList();
                this.DataSource = currentPageData;
                if ( currentPageData.Count < this.PageSize )
                {
                    // if the current page has fewer records than the page.size, we are on the last page of records, so we can figure out how many records there are without requerying the database
                    this.VirtualItemCount = ( this.PageIndex * this.PageSize ) + currentPageData.Count;
                }
                else
                {
                    this.VirtualItemCount = qry.Count();
                }

                PreDataBound = false;
                CurrentPageRows = currentPageData.Count();
            }
            else
            {
                this.DataSource = qry.ToList();
            }

            DatasourceSQL = qry.ToString();
        }

        /// <summary>
        /// Raises the <see cref="E:System.Web.UI.WebControls.BaseDataBoundControl.DataBound"/> event.
        /// </summary>
        /// <param name="e">An <see cref="T:System.EventArgs"/> object that contains the event data.</param>
        protected override void OnDataBound( EventArgs e )
        {
            base.OnDataBound( e );

            // Get ItemCount
            int itemCount = 0;
            if ( this.AllowCustomPaging )
            {
                itemCount = this.VirtualItemCount;
            }
            else if ( this.DataSourceAsDataTable != null )
            {
                itemCount = this.DataSourceAsDataTable.DefaultView.Count;
            }
            else if ( this.DataSourceAsList != null )
            {
                itemCount = DataSourceAsList.Count;
            }
            else
            {
                itemCount = 0;
            }

            PagerTemplate pagerTemplate = this.PagerTemplate as PagerTemplate;
            if ( PagerTemplate != null )
            {
                pagerTemplate.SetNavigation( this.PageCount, this.PageIndex, this.PageSize, itemCount, this.RowItemText );
            }
        }

        /// <summary>
        /// Handles the Sorting event of the Grid control.
        /// </summary>
        /// <param name="sender">The source of the event.</param>
        /// <param name="e">The <see cref="System.Web.UI.WebControls.GridViewSortEventArgs"/> instance containing the event data.</param>
        protected void Grid_Sorting( object sender, GridViewSortEventArgs e )
        {
            SortProperty sortProperty = this.SortProperty;
            if ( sortProperty != null && sortProperty.Property == e.SortExpression )
            {
                if ( sortProperty.Direction == SortDirection.Ascending )
                {
                    sortProperty.Direction = SortDirection.Descending;
                }
                else
                {
                    sortProperty.Direction = SortDirection.Ascending;
                }

                this.SortProperty = sortProperty;
            }
            else
            {
                this.SortProperty = new SortProperty( e );
            }

            RebindGrid( e, false, false, false );
        }

        #endregion

        #region Row Events

        /// <summary>
        /// Raises the <see cref="E:System.Web.UI.WebControls.GridView.RowCreated" /> event.
        /// </summary>
        /// <param name="e">A <see cref="T:System.Web.UI.WebControls.GridViewRowEventArgs" /> that contains event data.</param>
        protected override void OnRowCreated( GridViewRowEventArgs e )
        {
            base.OnRowCreated( e );

            if ( e.Row.RowType == DataControlRowType.DataRow )
            {
                // For each select field that is not bound to a DataSelectedField set its checkbox/radiobox from
                // the previously posted back values in the columns SelectedKeys property
                foreach ( var col in this.Columns.OfType<SelectField>() )
                {
                    if ( string.IsNullOrWhiteSpace( col.DataSelectedField ) && col.SelectedKeys.Any() )
                    {
                        var colIndex = this.Columns.IndexOf( col ).ToString();
                        CheckBox cbSelect = e.Row.FindControl( "cbSelect_" + colIndex ) as CheckBox;
                        if ( cbSelect != null )
                        {
                            cbSelect.Checked = col.SelectedKeys.Contains( this.DataKeys[e.Row.RowIndex].Value );
                        }
                    }
                }

                if ( this.RowSelected != null )
                {
                    // For each column that supports the clicking to select add the css class to enable this functionality
                    foreach ( var col in RowSelectedColumns )
                    {
                        var cell = e.Row.Cells[col.Key];
                        cell.AddCssClass( col.Value );
                        cell.AddCssClass( "grid-select-cell" );
                    }
                }
            }
        }

        /// <summary>
        /// Raises the <see cref="E:System.Web.UI.WebControls.GridView.RowDataBound"/> event.
        /// </summary>
        /// <param name="e">A <see cref="T:System.Web.UI.WebControls.GridViewRowEventArgs"/> that contains event data.</param>
        protected override void OnRowDataBound( GridViewRowEventArgs e )
        {
            base.OnRowDataBound( e );

            if ( e.Row.RowType == DataControlRowType.Header )
            {
                //add data priority
                for ( int i = 0; i < e.Row.Cells.Count; i++ )
                {
                    var cell = e.Row.Cells[i];
                    cell.Attributes.Add( "data-priority", _columnDataPriorities[i] );
                }

                if ( this.AllowSorting )
                {

                    string asc = SortDirection.Ascending.ToString();
                    string desc = SortDirection.Descending.ToString();

                    // Remove the sort css classes
                    for ( int i = 0; i < e.Row.Cells.Count; i++ )
                    {
                        var cell = e.Row.Cells[i];
                        cell.RemoveCssClass( asc );
                        cell.RemoveCssClass( desc );
                    }


                    // Add the new sort css class
                    SortProperty sortProperty = this.SortProperty;
                    if ( sortProperty != null )
                    {
                        foreach ( var column in this.Columns )
                        {
                            var dcf = column as DataControlField;
                            if ( dcf != null && dcf.SortExpression == this.SortProperty.Property )
                            {
                                e.Row.Cells[this.Columns.IndexOf( dcf )].AddCssClass( sortProperty.Direction.ToString().ToLower() );
                                break;
                            }
                        }
                    }
                }
            }

            if ( e.Row.RowType == DataControlRowType.DataRow || e.Row.RowType == DataControlRowType.Footer )
            {
                // add the data priority
                for ( int i = 0; i < e.Row.Cells.Count; i++ )
                {
                    e.Row.Cells[i].Attributes.Add( "data-priority", _columnDataPriorities[i] );
                }
            }

            if ( e.Row.RowType == DataControlRowType.DataRow )
            {
                if ( e.Row.DataItem != null )
                {
                    e.Row.Attributes.Add( "data-row-index", e.Row.RowIndex.ToString() );

                    if ( this.DataKeys != null && this.DataKeys.Count > 0 )
                    {
                        object dataKey = this.DataKeys[e.Row.RowIndex].Value as object;
                        if ( dataKey != null )
                        {
                            string key = dataKey.ToString();
                            e.Row.Attributes.Add( "datakey", key );
                        }
                    }

                    if ( TooltipField != null )
                    {
                        PropertyInfo pi = e.Row.DataItem.GetType().GetProperty( TooltipField );
                        if ( pi != null )
                        {
                            var piv = pi.GetValue( e.Row.DataItem );
                            if ( piv != null )
                            {
                                string description = piv.ToString();
                                if ( !string.IsNullOrWhiteSpace( description ) )
                                {
                                    e.Row.ToolTip = description;
                                }
                            }
                        }
                    }
                }
            }
        }

        /// <summary>
        /// Raises the <see cref="E:System.Web.UI.WebControls.GridView.RowCommand" /> event.
        /// </summary>
        /// <param name="e">A <see cref="T:System.Web.UI.WebControls.GridViewCommandEventArgs" /> that contains event data.</param>
        protected override void OnRowCommand( GridViewCommandEventArgs e )
        {
            base.OnRowCommand( e );

            if ( e.CommandName == "RowSelected" )
            {
                int rowIndex = int.MinValue;
                if ( int.TryParse( e.CommandArgument.ToString(), out rowIndex ) )
                {
                    RowEventArgs a = new RowEventArgs( this.Rows[rowIndex] );
                    OnRowSelected( a );
                }
            }
        }

        #endregion

        #region Paging Events

        /// <summary>
        /// Handles the ItemsPerPageClick event of the pagerTemplate control.
        /// </summary>
        /// <param name="sender">The source of the event.</param>
        /// <param name="e">The <see cref="Rock.Web.UI.Controls.NumericalEventArgs"/> instance containing the event data.</param>
        internal void pagerTemplate_ItemsPerPageClick( object sender, NumericalEventArgs e )
        {
            var rockBlock = this.RockBlock();
            if ( rockBlock != null )
            {
                string preferenceKey = string.Format( "{0}_{1}", PAGE_SIZE_KEY, rockBlock.BlockCache.Id );
                rockBlock.SetUserPreference( preferenceKey, e.Number.ToString() );
            }

            this.PageSize = e.Number;
            this.PageIndex = 0;
            RebindGrid( e, false, false, false );
        }

        /// <summary>
        /// Handles the NavigateClick event of the pagerTemplate control.
        /// </summary>
        /// <param name="sender">The source of the event.</param>
        /// <param name="e">The <see cref="Rock.Web.UI.Controls.NumericalEventArgs"/> instance containing the event data.</param>
        public void pagerTemplate_NavigateClick( object sender, NumericalEventArgs e )
        {
            if ( e.Number < 0 )
            {
                this.PageIndex = 0;
            }
            else if ( e.Number > this.PageCount - 1 )
            {
                this.PageIndex = this.PageCount - 1;
            }
            else
            {
                this.PageIndex = e.Number;
            }

            RebindGrid( e, false, false, false );
        }

        #endregion

        #region Action Events

        /// <summary>
        /// Handles the MergeClick event of the Actions control.
        /// </summary>
        /// <param name="sender">The source of the event.</param>
        /// <param name="e">The <see cref="EventArgs"/> instance containing the event data.</param>
        public void Actions_PersonMergeClick( object sender, EventArgs e )
        {
            int? entitySetId = GetPersonEntitySet( e );
            if ( entitySetId.HasValue )
            {
                Page.Response.Redirect( string.Format( PersonMergePageRoute, entitySetId.Value ), false );
                Context.ApplicationInstance.CompleteRequest();
            }
            else
            {
                // empty entityset ( probably because the list has 0 items)
                this.ShowModalAlertMessage( "Grid has no " + this.RowItemText.Pluralize(), ModalAlertType.Warning );
            }
        }

        /// <summary>
        /// Handles the MergeClick event of the Actions control.
        /// </summary>
        /// <param name="sender">The source of the event.</param>
        /// <param name="e">The <see cref="EventArgs"/> instance containing the event data.</param>
        protected void Actions_BulkUpdateClick( object sender, EventArgs e )
        {
            int? entitySetId = GetPersonEntitySet( e );
            if ( entitySetId.HasValue )
            {
                Page.Response.Redirect( string.Format( BulkUpdatePageRoute, entitySetId.Value ), false );
                Context.ApplicationInstance.CompleteRequest();
            }
            else
            {
                // empty entityset ( probably because the list has 0 items)
                this.ShowModalAlertMessage( "Grid has no " + this.RowItemText.Pluralize(), ModalAlertType.Warning );
            }
        }

        /// <summary>
        /// Handles the CommunicateClick event of the Actions control.
        /// </summary>
        /// <param name="sender">The source of the event.</param>
        /// <param name="e">The <see cref="EventArgs" /> instance containing the event data.</param>
        protected void Actions_CommunicateClick( object sender, EventArgs e )
        {
            var rockPage = Page as RockPage;
            if ( rockPage != null )
            {
                // disable paging if no specific keys where selected
                bool selectAll = !SelectedKeys.Any();
                RebindGrid( e, selectAll, false, true );

                // Create a dictionary of the additional merge fields that were created for the communicatoin
                var communicationMergeFields = new Dictionary<string, string>();
                foreach ( string mergeField in this.CommunicateMergeFields )
                {
                    var parts = mergeField.Split( new char[] { '|' }, StringSplitOptions.RemoveEmptyEntries ).ToList();
                    if ( parts.Any() )
                    {
                        communicationMergeFields.AddOrIgnore( parts.First().Replace( '.', '_' ), parts.Last().Replace('.','_') );
                    }
                }

                // Get the data for the recipients
                var recipients = GetPersonData( true, communicationMergeFields );

                if ( recipients.Any() )
                {
                    // Create communication 
                    var communicationRockContext = new RockContext();
                    var communicationService = new Rock.Model.CommunicationService( communicationRockContext );
                    var communication = new Rock.Model.Communication();
                    communication.IsBulkCommunication = true;
                    communication.Status = Model.CommunicationStatus.Transient;

                    // Get a list of the mergefield names
                    List<string> mergeFields = communicationMergeFields.Select( f => f.Value ).Distinct().ToList();

                    if ( CommunicationRecipientPersonIdFields.Any() )
                    {
                        // If the grid has recipient person id fields, there could be multiple values(rows) for each merge fields.
                        // If this is the case save them as 'AdditionalMergeFields'. The communication block will add the neccessary
                        // Lava needed to access the multiple values.
                        communication.AdditionalMergeFields = new List<string>();
                        string mergeFieldList = mergeFields.AsDelimited( "^" );
                        communication.AdditionalMergeFields.Add( $"AdditionalMergeFields|{mergeFieldList}" );
                    }
                    else
                    {
                        // Otherwise just save the name
                        communication.AdditionalMergeFields = mergeFields;
                    }

                    if ( rockPage.CurrentPerson != null )
                    {
                        communication.SenderPersonAliasId = rockPage.CurrentPersonAliasId;
                    }

                    if ( rockPage.Request != null && rockPage.Request.Url != null )
                    {
                        communication.UrlReferrer = rockPage.Request.Url.AbsoluteUri;
                    }

                    communicationService.Add( communication );

                    // save communication to get Id
                    communicationRockContext.SaveChanges();

                    var personIds = recipients.Select( r => r.Key ).ToList();
                    var personAliasService = new Rock.Model.PersonAliasService( new Rock.Data.RockContext() );

                    // Get the primary aliases
                    List<Rock.Model.PersonAlias> primaryAliasList = new List<Model.PersonAlias>( personIds.Count );

                    // get the data in chunks just in case we have a large list of PersonIds (to avoid a SQL Expression limit error)
                    var chunkedPersonIds = personIds.Take( 1000 );
                    int skipCount = 0;
                    while ( chunkedPersonIds.Any() )
                    {
                        var chunkedPrimaryAliasList = personAliasService.Queryable()
                            .Where( p => p.PersonId == p.AliasPersonId && chunkedPersonIds.Contains( p.PersonId ) ).AsNoTracking().ToList();
                        primaryAliasList.AddRange( chunkedPrimaryAliasList );
                        skipCount += 1000;
                        chunkedPersonIds = personIds.Skip( skipCount ).Take( 1000 );
                    }

                    // NOTE: Set CreatedDateTime, ModifiedDateTime, etc manually set we are using BulkInsert
                    var currentDateTime = RockDateTime.Now;
                    var currentPersonAliasId = rockPage.CurrentPersonAliasId;

                    var communicationRecipientList = primaryAliasList.Select( a => new Rock.Model.CommunicationRecipient
                    {
                        CommunicationId = communication.Id,
                        PersonAliasId = a.Id,
                        AdditionalMergeValues = recipients[a.PersonId],
                        CreatedByPersonAliasId = currentPersonAliasId,
                        ModifiedByPersonAliasId = currentPersonAliasId,
                        CreatedDateTime = currentDateTime,
                        ModifiedDateTime = currentDateTime
                    } ).ToList();

                    // BulkInsert to quickly insert the CommunicationRecipient records. Note: This is much faster, but will bypass EF and Rock processing.
                    var communicationRecipientRockContext = new RockContext();
                    communicationRecipientRockContext.BulkInsert( communicationRecipientList );

                    // Get the URL to communication page
                    string url = CommunicationPageRoute;
                    if ( string.IsNullOrWhiteSpace( url ) )
                    {
                        var pageRef = rockPage.Site.CommunicationPageReference;
                        if ( pageRef.PageId > 0 )
                        {
                            pageRef.Parameters.AddOrReplace( "CommunicationId", communication.Id.ToString() );
                            url = pageRef.BuildUrl();
                        }
                        else
                        {
                            url = "~/Communication/{0}";
                        }
                    }

                    if ( url.Contains( "{0}" ) )
                    {
                        url = string.Format( url, communication.Id );
                    }

                    Page.Response.Redirect( url, false );
                    Context.ApplicationInstance.CompleteRequest();
                }
                else
                {
                    // nobody in list or nobody selected
                    RebindGrid( e, false, false, false );
                    this.ShowModalAlertMessage( "Grid has no recipients", ModalAlertType.Warning );
                }
            }
        }

        /// <summary>
        /// Handles the MergeTemplateClick event of the Actions control.
        /// </summary>
        /// <param name="sender">The source of the event.</param>
        /// <param name="e">The <see cref="EventArgs"/> instance containing the event data.</param>
        /// <exception cref="System.NotImplementedException"></exception>
        protected void Actions_MergeTemplateClick( object sender, EventArgs e )
        {
            // disable paging if no specific keys where selected (or if no select option is shown)
            bool selectAll = !SelectedKeys.Any();
            RebindGrid( e, selectAll, true, false );
            int? entitySetId = GetEntitySetFromGrid( e );
            if ( entitySetId.HasValue )
            {
                Page.Response.Redirect( string.Format( MergeTemplatePageRoute, entitySetId.Value ), false );
                Context.ApplicationInstance.CompleteRequest();
            }
            else
            {
                // empty entityset ( probably because the list has 0 items)
                this.ShowModalAlertMessage( "Grid has no " + this.RowItemText.Pluralize(), ModalAlertType.Warning );
            }
        }

        /// <summary>
        /// Shows the modal alert message.
        /// </summary>
        /// <param name="message">The message.</param>
        /// <param name="modalAlertType">Type of the modal alert.</param>
        public void ShowModalAlertMessage( string message, ModalAlertType modalAlertType )
        {
            var modalAlert = new ModalAlert();
            modalAlert.ID = this.ID + "_mdlGridAlert";
            this.Controls.Add( modalAlert );
            modalAlert.Show( message, modalAlertType );
        }

        /// <summary>
        /// Handles the ExcelExportClick event of the Actions control.
        /// </summary>
        /// <param name="sender">The source of the event.</param>
        /// <param name="e">The <see cref="EventArgs" /> instance containing the event data.</param>
        protected void Actions_ExcelExportClick( object sender, EventArgs e )
        {
            // disable paging if no specific keys where selected (or if no select option is shown)
            bool selectAll = !SelectedKeys.Any();
            RebindGrid( e, selectAll, true, false );

            // create default settings
            string filename = ExportFilename;
            string workSheetName = "Export";
            string title = "Rock Export";

            ExcelPackage excel = new ExcelPackage();

            // if the grid has a caption customize on it
            if ( !string.IsNullOrEmpty( this.Caption ) )
            {
                workSheetName = this.Caption;
                title = this.Caption;
            }
            // otherwise use the page title
            else
            {
                var pageTitle = ( Page as RockPage )?.PageTitle;

                if ( !string.IsNullOrEmpty( pageTitle ) )
                {
                    workSheetName = pageTitle;
                    title = pageTitle;
                }
            }
            excel.Workbook.Properties.Title = title;

            // add author info
            Rock.Model.UserLogin userLogin = Rock.Model.UserLoginService.GetCurrentUser();
            if ( userLogin != null )
            {
                excel.Workbook.Properties.Author = userLogin.Person.FullName;
            }
            else
            {
                excel.Workbook.Properties.Author = "Rock";
            }

            // add the page that created this
            excel.Workbook.Properties.SetCustomPropertyValue( "Source", this.Page.Request.Url.OriginalString );

            ExcelWorksheet worksheet = excel.Workbook.Worksheets.Add( workSheetName );

            //// write data to worksheet there are three supported data sources
            //// DataTables, DataViews and ILists

            var headerRows = 3;
            int rowCounter = headerRows;
            int columnCounter = 1;

            if ( this.ExportSource == ExcelExportSource.ColumnOutput )
            {
                // Columns to export with their column index as the key
                var gridColumns = new Dictionary<int, IRockGridField>();

                for ( int i = 0; i < this.Columns.Count; i++ )
                {
                    var rockField = this.Columns[i] as IRockGridField;
                    if ( rockField != null &&
                        (
                            rockField.ExcelExportBehavior == ExcelExportBehavior.AlwaysInclude ||
                            ( rockField.ExcelExportBehavior == ExcelExportBehavior.IncludeIfVisible && rockField.Visible )
                        ) )
                    {
                        gridColumns.Add( i, rockField );
                    }
                }

                columnCounter = 1;
                foreach ( var col in gridColumns )
                {
                    worksheet.Cells[rowCounter, columnCounter].Value = col.Value.HeaderText;
                    columnCounter++;
                }

                var dataItems = this.DataSourceAsList;
                var gridViewRows = this.Rows.OfType<GridViewRow>().ToList();
                if ( gridViewRows.Count != dataItems.Count )
                {
                    return;
                }

                var selectedKeys = SelectedKeys.ToList();
                for ( int i = 0; i < dataItems.Count; i++ )
                {
                    rowCounter++;
                    var dataItem = dataItems[i];
                    var gridViewRow = gridViewRows[i];

                    if ( selectedKeys.Any() && this.DataKeyNames.Count() == 1 )
                    {
                        var dataKeyValue = dataItem.GetPropertyValue( this.DataKeyNames[0] );
                        if ( !selectedKeys.Contains( dataKeyValue ) )
                        {
                            // if there are specific rows selected, skip over rows that aren't selected
                            continue;
                        }
                    }

                    var args = new RockGridViewRowEventArgs( gridViewRow, true );
                    gridViewRow.DataItem = dataItem;
                    this.OnRowDataBound( args );
                    columnCounter = 0;
                    foreach ( var col in gridColumns )
                    {
                        columnCounter++;
                        var fieldCell = gridViewRow.Cells[col.Key] as DataControlFieldCell;

                        object exportValue = null;
                        if ( col.Value is RockBoundField )
                        {
                            exportValue = ( col.Value as RockBoundField ).GetExportValue( gridViewRow );
                        }
                        else if ( col.Value is RockTemplateField )
                        {
                            var textControls = fieldCell.ControlsOfTypeRecursive<Control>().OfType<ITextControl>();
                            if ( textControls.Any() )
                            {
                                exportValue = textControls.Select( a => a.Text ).Where( t => !string.IsNullOrWhiteSpace( t ) ).ToList().AsDelimited( string.Empty ).ReverseCurrencyFormatting();
                            }
                        }

                        ExcelHelper.SetExcelValue( worksheet.Cells[rowCounter, columnCounter], exportValue );

                        // Set the initial column format when processing the first row of data
                        // This is done here because a value is needed to determine the data types
                        if ( rowCounter == headerRows + 1 )
                        {
                            worksheet.Column( columnCounter ).Style.Numberformat.Format = ExcelHelper.DefaultColumnFormat( col.Value, exportValue );
                        }
                    }
                }
            }
            else if ( this.DataSourceAsDataTable != null )
            {
                var gridDataFields = this.Columns.OfType<BoundField>().ToList();
                DataTable data = this.DataSourceAsDataTable;
                columnCounter = 0;

                // Set up the columns
                foreach ( DataColumn column in data.Columns )
                {
                    columnCounter++;

                    // Print column headings
                    var gridField = gridDataFields.FirstOrDefault( a => a.DataField == column.ColumnName );
                    worksheet.Cells[rowCounter, columnCounter].Value = gridField != null ? gridField.HeaderText : column.ColumnName.SplitCase();

                    // Set the initial column format
                    worksheet.Column( columnCounter ).Style.Numberformat.Format = ExcelHelper.DefaultColumnFormat( column.DataType );
                }

                // print data
                foreach ( DataRowView rowView in data.DefaultView )
                {
                    rowCounter++;

                    for ( int i = 0; i < data.Columns.Count; i++ )
                    {
                        var value = rowView.Row[i].ReverseCurrencyFormatting();
                        int columnIndex = i + 1;
                        ExcelHelper.SetExcelValue( worksheet.Cells[rowCounter, columnIndex], value );

                        // Update column formatting based on data
                        ExcelHelper.FinalizeColumnFormat( worksheet, columnIndex, value );
                    }
                }
            }
            else
            {
                var definedValueFields = this.Columns.OfType<DefinedValueField>().ToList();
                Dictionary<PropertyInfo, bool> propIsDefinedValueLookup = new Dictionary<PropertyInfo, bool>();
                Dictionary<BoundField, PropertyInfo> boundFieldPropLookup = new Dictionary<BoundField, PropertyInfo>();
                var attributeFields = this.Columns.OfType<AttributeField>().ToList();
                var lavaFields = new List<LavaField>();
                var visibleFields = new Dictionary<int, DataControlField>();

                int fieldOrder = 0;
                foreach ( DataControlField dataField in this.Columns )
                {
                    if ( dataField is LavaField )
                    {
                        var lavaField = dataField as LavaField;
                        lavaFields.Add( lavaField );
                        visibleFields.Add( fieldOrder++, lavaField );
                    }
                    if ( dataField is BoundField )
                    {
                        var boundField = dataField as BoundField;
                        visibleFields.Add( fieldOrder++, boundField );
                    }
                }

                var oType = GetDataSourceObjectType();

                // get all properties of the objects in the grid
                IList<PropertyInfo> allprops = new List<PropertyInfo>( oType.GetProperties() );

                // Inspect the collection of Fields that appear in the Grid and add the corresponding data item properties to the set of fields to be exported.
                // The fields are exported in the same order as they appear in the Grid.
                var props = new List<PropertyInfo>();
                foreach ( PropertyInfo prop in allprops )
                {
                    // skip over virtual properties that aren't shown in the grid since they are probably lazy loaded and it is too late to get them
                    var getMethod = prop.GetGetMethod();
                    if ( getMethod.IsVirtual && !getMethod.IsFinal && prop.GetCustomAttributes( typeof( Rock.Data.PreviewableAttribute ) ).Count() == 0 )
                    {
                        continue;
                    }

                    // Skip the lava property (is added through columns)
                    if ( prop.Name.StartsWith( "Data_Lava_" ) )
                    {
                        continue;
                    }

                    props.Add( prop );
                }

                var lavaDataFields = new Dictionary<string, LavaFieldTemplate.DataFieldInfo>();

                // Grid column headings
                var boundPropNames = new List<string>();
                foreach ( DataControlField dataField in visibleFields.OrderBy( f => f.Key ).Select( f => f.Value ) )
                {
                    worksheet.Cells[rowCounter, columnCounter].Value = dataField.HeaderText;

                    var boundField = dataField as BoundField;
                    if ( boundField != null )
                    {
                        var prop = GetPropertyFromBoundField( props, boundFieldPropLookup, boundField );
                        if ( prop != null )
                        {
                            if ( lavaFields.Any() )
                            {
                                var mergeFieldName = boundField.HeaderText.Replace( " ", string.Empty ).RemoveSpecialCharacters();
                                lavaDataFields.AddOrIgnore( mergeFieldName, new LavaFieldTemplate.DataFieldInfo { PropertyInfo = prop, GridField = boundField } );
                            }

                            boundPropNames.Add( prop.Name );

                            // Set the initial column format
                            worksheet.Column( columnCounter ).Style.Numberformat.Format = ExcelHelper.DefaultColumnFormat( prop.PropertyType );
                        }
                    }

                    columnCounter++;
                }

                // headings for data not associated with a bound field
                foreach ( var prop in props.Where( p => !boundPropNames.Contains( p.Name ) ) )
                {
                    if ( lavaFields.Any() )
                    {
                        var mergeFieldName = prop.Name;
                        lavaDataFields.AddOrIgnore( mergeFieldName, new LavaFieldTemplate.DataFieldInfo { PropertyInfo = prop, GridField = null } );
                    }

                    worksheet.Cells[rowCounter, columnCounter].Value = prop.Name.SplitCase();
                    worksheet.Column( columnCounter ).Style.Numberformat.Format = ExcelHelper.DefaultColumnFormat( prop.PropertyType );

                    columnCounter++;
                }

                string appRoot = ( (RockPage)Page ).ResolveRockUrl( "~/" );
                string themeRoot = ( (RockPage)Page ).ResolveRockUrl( "~~/" );

                // print data
                int dataIndex = 0;

                IList data = this.DataSourceAsList;

                var selectedKeys = SelectedKeys.ToList();
                foreach ( var item in data )
                {
                    if ( selectedKeys.Any() && this.DataKeyNames.Count() == 1 )
                    {
                        var dataKeyValue = item.GetPropertyValue( this.DataKeyNames[0] );
                        if ( !selectedKeys.Contains( dataKeyValue ) )
                        {
                            // if there are specific rows selected, skip over rows that aren't selected
                            dataIndex++;
                            continue;
                        }
                    }

                    Rock.Attribute.IHasAttributes dataItemWithAttributes = null;
                    if ( attributeFields.Any() )
                    {
                        // First check to see if there is an object list
                        if ( ObjectList != null )
                        {
                            // If an object list exists, check to see if the associated object has attributes
                            string key = DataKeys[dataIndex].Value.ToString();
                            if ( !string.IsNullOrWhiteSpace( key ) && ObjectList.ContainsKey( key ) )
                            {
                                dataItemWithAttributes = ObjectList[key] as Rock.Attribute.IHasAttributes;
                            }
                        }

                        // Then check if DataItem has attributes
                        if ( dataItemWithAttributes == null )
                        {
                            dataItemWithAttributes = item as Rock.Attribute.IHasAttributes;
                        }

                        if ( dataItemWithAttributes != null )
                        {
                            if ( dataItemWithAttributes.Attributes == null )
                            {
                                dataItemWithAttributes.LoadAttributes();
                            }
                        }
                    }

                    columnCounter = 0;
                    rowCounter++;

                    foreach ( var dataField in visibleFields.OrderBy( f => f.Key ).Select( f => f.Value ) )
                    {
                        columnCounter++;

                        var attributeField = dataField as AttributeField;
                        if ( attributeField != null )
                        {
                            bool exists = dataItemWithAttributes.Attributes.ContainsKey( attributeField.DataField );
                            if ( exists )
                            {
                                var attrib = dataItemWithAttributes.Attributes[attributeField.DataField];
                                string rawValue = dataItemWithAttributes.GetAttributeValue( attributeField.DataField );
                                string resultHtml = attrib.FieldType.Field.FormatValue( null, attrib.EntityTypeId, dataItemWithAttributes.Id, rawValue, attrib.QualifierValues, false ).ReverseCurrencyFormatting().ToString();
                                if ( !string.IsNullOrEmpty( resultHtml ) )
                                {
                                    worksheet.Cells[rowCounter, columnCounter].Value = resultHtml;

                                    // Update column formatting based on data
                                    ExcelHelper.FinalizeColumnFormat( worksheet, columnCounter, resultHtml );
                                }
                            }
                            continue;
                        }

                        var boundField = dataField as BoundField;
                        if ( boundField != null )
                        {
                            var cell = worksheet.Cells[rowCounter, columnCounter];
                            var prop = GetPropertyFromBoundField( props, boundFieldPropLookup, boundField );
                            object exportValue = null;
                            if ( prop != null )
                            {
                                object propValue = prop.GetValue( item, null );

                                if ( dataField is CallbackField )
                                {
                                    propValue = ( dataField as CallbackField ).GetFormattedDataValue( propValue );
                                }

                                if ( dataField is LavaBoundField )
                                {
                                    propValue = ( dataField as LavaBoundField ).GetFormattedDataValue( propValue );
                                }

                                if ( propValue != null )
                                {
                                    exportValue = GetExportValue( prop, propValue, IsDefinedValue( definedValueFields, propIsDefinedValueLookup, prop ), cell ).ReverseCurrencyFormatting();
                                }
                            }
                            else if ( boundField is PersonField )
                            {
                                exportValue = item.GetPropertyValue( boundField.DataField );
                            }

                            if ( exportValue != null )
                            {
                                ExcelHelper.SetExcelValue( cell, exportValue );

                                // Update column formatting based on data
                                ExcelHelper.FinalizeColumnFormat( worksheet, columnCounter, exportValue );
                            }

                            continue;
                        }

                        var lavaField = dataField as LavaField;
                        if ( lavaField != null )
                        {
                            var mergeValues = new Dictionary<string, object>();
                            foreach ( var dataFieldItem in lavaDataFields )
                            {
                                var dataFieldValue = dataFieldItem.Value.PropertyInfo.GetValue( item, null );
                                if ( dataFieldItem.Value.GridField is DefinedValueField )
                                {
                                    var definedValue = ( dataFieldItem.Value.GridField as DefinedValueField ).GetDefinedValue( dataFieldValue );
                                    dataFieldValue = definedValue != null ? definedValue.Value : null;
                                }
                                mergeValues.Add( dataFieldItem.Key, dataFieldValue );
                            }

<<<<<<< HEAD
                            string resolvedValue = lavaField.LiquidTemplate.ResolveMergeFields( mergeValues );
=======
                            string resolvedValue = lavaField.LavaTemplate.ResolveMergeFields( mergeValues );
>>>>>>> 64954d48
                            resolvedValue = resolvedValue.Replace( "~~/", themeRoot ).Replace( "~/", appRoot ).ReverseCurrencyFormatting().ToString();

                            if ( !string.IsNullOrEmpty( resolvedValue ) )
                            {
                                worksheet.Cells[rowCounter, columnCounter].Value = resolvedValue;

                                // Update column formatting based on data
                                ExcelHelper.FinalizeColumnFormat( worksheet, columnCounter, resolvedValue );
                            }

                            continue;
                        }
                    }

                    foreach ( var prop in props.Where( p => !boundPropNames.Contains( p.Name ) ) )
                    {
                        columnCounter++;
                        object propValue = prop.GetValue( item, null );
                        if ( propValue != null )
                        {
                            var cell = worksheet.Cells[rowCounter, columnCounter];
                            var exportValue = GetExportValue( prop, propValue, IsDefinedValue( definedValueFields, propIsDefinedValueLookup, prop ), cell ).ReverseCurrencyFormatting();
                            ExcelHelper.SetExcelValue( cell, exportValue );

                            // Update column formatting based on data
                            ExcelHelper.FinalizeColumnFormat( worksheet, columnCounter, exportValue );
                        }
                    }

                    dataIndex++;
                }
            }

            worksheet.FormatWorksheet( title, headerRows, rowCounter, columnCounter );

            // send the spreadsheet to the browser
            excel.SendToBrowser( this.Page, filename );
        }

        /// <summary>
        /// Determines whether [is defined value] [the specified defined value fields].
        /// </summary>
        /// <param name="definedValueFields">The defined value fields.</param>
        /// <param name="propIsDefinedValueLookup">The property is defined value lookup.</param>
        /// <param name="prop">The property.</param>
        /// <returns>
        ///   <c>true</c> if [is defined value] [the specified defined value fields]; otherwise, <c>false</c>.
        /// </returns>
        private static bool IsDefinedValue( List<DefinedValueField> definedValueFields, Dictionary<PropertyInfo, bool> propIsDefinedValueLookup, PropertyInfo prop )
        {
            if ( !propIsDefinedValueLookup.ContainsKey( prop ) )
            {
                var definedValueAttribute = prop.GetCustomAttributes( typeof( DefinedValueAttribute ), true ).FirstOrDefault();
                bool isDefinedValue = ( definedValueAttribute != null || definedValueFields.Any( f => f.DataField == prop.Name ) );

                propIsDefinedValueLookup.Add( prop, isDefinedValue );
            }

            return propIsDefinedValueLookup[prop];
        }

        /// <summary>
        /// Gets the property from bound field.
        /// </summary>
        /// <param name="props">The props.</param>
        /// <param name="boundFieldPropLookup">The bound field property lookup.</param>
        /// <param name="boundField">The bound field.</param>
        /// <returns></returns>
        private static PropertyInfo GetPropertyFromBoundField( List<PropertyInfo> props, Dictionary<BoundField, PropertyInfo> boundFieldPropLookup, BoundField boundField )
        {
            if ( !boundFieldPropLookup.ContainsKey( boundField ) )
            {
                var prop = props.FirstOrDefault( p => boundField.DataField == p.Name || boundField.DataField.StartsWith( p.Name + "." ) );
                boundFieldPropLookup.Add( boundField, prop );
            }

            return boundFieldPropLookup[boundField];
        }

        /// <summary>
        /// Calls OnGridRebind with an option to disable paging so the entire datasource is loaded vs just what is needed for the current page
        /// </summary>
        /// <param name="e">The <see cref="EventArgs" /> instance containing the event data.</param>
        /// <param name="disablePaging">if set to <c>true</c> [disable paging].</param>
        /// <param name="isExporting">if set to <c>true</c> [is exporting].</param>
        private void RebindGrid( EventArgs e, bool disablePaging, bool isExporting = false )
        {
            RebindGrid( e, disablePaging, isExporting, false );
        }

        /// <summary>
        /// Calls OnGridRebind with an option to disable paging so the entire datasource is loaded vs just what is needed for the current page
        /// </summary>
        /// <param name="e">The <see cref="EventArgs" /> instance containing the event data.</param>
        /// <param name="disablePaging">if set to <c>true</c> [disable paging].</param>
        /// <param name="isExporting">if set to <c>true</c> [is exporting].</param>
        /// <param name="isCommunication">if set to <c>true</c> [is communication].</param>
        private void RebindGrid( EventArgs e, bool disablePaging, bool isExporting, bool isCommunication )
        {
            var origPaging = this.AllowPaging;
            if ( disablePaging )
            {
                this.AllowPaging = false;
            }

            var eventArg = new GridRebindEventArgs( isExporting, isCommunication );
            OnGridRebind( eventArg );

            this.AllowPaging = origPaging;
        }

        /// <summary>
        /// Formats a raw value from the Grid DataSource so that it is suitable for export to an Excel Worksheet.
        /// </summary>
        /// <param name="prop">The property.</param>
        /// <param name="propValue">The property value.</param>
        /// <param name="isDefinedValueField">if set to <c>true</c> [is defined value field].</param>
        /// <param name="cell">The cell.</param>
        /// <returns></returns>
        private object GetExportValue( PropertyInfo prop, object propValue, bool isDefinedValueField, ExcelRange cell )
        {
            if ( propValue != null )
            {
                if ( isDefinedValueField )
                {
                    if ( prop.PropertyType == typeof( int? ) || prop.PropertyType == typeof( int ) )
                    {
                        // Attempt to parse the value as a single Defined Value Id.
                        int definedValueId;

                        if ( prop.PropertyType == typeof( int ) )
                        {
                            definedValueId = (int)propValue;
                        }
                        else
                        {
                            definedValueId = (int?)propValue ?? 0;
                        }

                        if ( definedValueId > 0 )
                        {
                            var definedValue = DefinedValueCache.Read( definedValueId );
                            if ( definedValue != null )
                            {
                                return definedValue.Value;
                            }

                            return definedValueId;
                        }
                    }
                    else if ( prop.PropertyType == typeof( string ) )
                    {
                        // Attempt to parse the value as a list of Defined Value Guids.
                        // If a value is not a Guid or cannot be matched to a Defined Value, the raw value will be shown.
                        var guids = propValue.ToString().Split( ',' );
                        var definedValues = new List<string>();

                        foreach ( var guidString in guids )
                        {
                            Guid definedValueGuid;

                            bool isGuid = Guid.TryParse( guidString, out definedValueGuid );
                            bool addRaw = true;

                            if ( isGuid )
                            {
                                var definedValue = DefinedValueCache.Read( definedValueGuid );

                                if ( definedValue != null )
                                {
                                    definedValues.Add( definedValue.Value );
                                    addRaw = false;
                                }
                            }

                            if ( addRaw )
                            {
                                definedValues.Add( guidString );
                            }
                        }

                        return definedValues.AsDelimited( ", " );
                    }
                }
                else if ( propValue is IEnumerable<object> )
                {
                    return ( propValue as IEnumerable<object> ).ToList().AsDelimited( ", " );
                }
                else
                {
                    // Is the value a single link field? (such as a PersonLinkSelect field)
                    if ( propValue.ToString().Split( new string[] { "<a href=" }, StringSplitOptions.None ).Length - 1 == 1 )
                    {
                        try
                        {
                            var aNode = HtmlAgilityPack.HtmlNode.CreateNode( propValue.ToString() );
                            if ( aNode != null && aNode.NodeType != HtmlAgilityPack.HtmlNodeType.Element )
                            {
                                aNode = aNode.NextSibling;
                            }

                            // Select the hyperlink tag
                            if ( aNode.Attributes["href"] != null )
                            {
                                string url = string.Format( "{0}{1}", this.RockBlock().RootPath, aNode.Attributes["href"].Value );
                                cell.Hyperlink = new ExcelHyperLink( url ) { Display = aNode.InnerText, ToolTip = url };
                                return aNode.InnerText;
                            }
                        }
                        catch
                        {
                            // ignore
                        }
                    }
                }
            }

            return propValue;
        }

        /// <summary>
        /// Gets the Type of the data source entity when the DataSource is a List (not a DataTable)
        /// </summary>
        /// <returns></returns>
        private Type GetDataSourceObjectType()
        {
            if ( this.DataSourceAsDataTable != null )
            {
                return null;
            }
            else
            {
                var data = this.DataSourceAsList;

                Type oType = data.GetType().GetProperty( "Item" ).PropertyType;

                // if the list is just List<object>, try to find out what the properties of specific type of object are by examining the first item in the list
                if ( oType == typeof( object ) || oType.IsInterface )
                {
                    if ( data.Count > 0 )
                    {
                        oType = data[0].GetType();
                    }
                }

                return oType;
            }
        }

        #endregion

        #endregion

        #region Methods

        /// <summary>
        /// Creates grid columns by reflecting on the properties of a type.  If any of the properties
        /// have the [Previewable] attribute, columns will only be created for those properties
        /// </summary>
        /// <param name="modelType">Type of the model.</param>
        public void CreatePreviewColumns( Type modelType )
        {
            // if there is a selectField, keep it to preserve which items are checked
            var selectField = this.Columns.OfType<SelectField>().FirstOrDefault();
            this.Columns.Clear();

            var previewColumns = GetPreviewColumns( modelType );
            foreach ( var column in previewColumns )
            {
                if ( column is SelectField )
                {
                    // if we already had a selectField, use it (to preserve checkbox state)
                    this.Columns.Add( selectField ?? column );
                }
                else
                {
                    this.Columns.Add( column );
                }
            }
        }

        /// <summary>
        /// Gets the preview columns.
        /// </summary>
        /// <param name="modelType">Type of the model.</param>
        /// <returns></returns>
        public List<DataControlField> GetPreviewColumns( Type modelType )
        {
            var displayColumns = new List<DataControlField>();
            var allColumns = new List<DataControlField>();

            // If displaying people, add select field (for merging & communication)
            if ( CommunicationRecipientPersonIdFields.Any() || PersonIdField.IsNotNullOrWhitespace() )
            {
                var selectField = new SelectField();
                displayColumns.Add( selectField );
                allColumns.Add( selectField );
            }

            if ( modelType != null )
            {
                foreach ( var property in modelType.GetProperties() )
                {
                    // limit to non-virtual methods to prevent lazy loading issues
                    var getMethod = property.GetGetMethod();
                    if ( !getMethod.IsVirtual || getMethod.IsFinal || ( property.GetCustomAttribute<PreviewableAttribute>() != null ) )
                    {
                        if ( property.Name != "Id" )
                        {
                            BoundField boundField = GetGridField( property );
                            boundField.DataField = property.Name;
                            boundField.SortExpression = property.Name;
                            boundField.HeaderText = property.Name.SplitCase();

                            if ( property.GetCustomAttributes( typeof( Rock.Data.PreviewableAttribute ) ).Count() > 0 )
                            {
                                displayColumns.Add( boundField );
                            }
                            else if ( displayColumns.Count == 0
                                && property.GetCustomAttributes( typeof( System.Runtime.Serialization.DataMemberAttribute ) ).Count() > 0
                                && !property.GetCustomAttributes( typeof( HideFromReportingAttribute ), true ).Any() )
                            {
                                allColumns.Add( boundField );
                            }
                        }
                    }
                }
            }

            var columns = new List<DataControlField>();

            // Always add hidden id column
            var idCol = new BoundField();
            idCol.DataField = "Id";
            idCol.Visible = false;
            columns.Add( idCol );
            idCol.HeaderText = "Id";
            columns.AddRange( displayColumns.Count > 0 ? displayColumns : allColumns );

            if ( columns.Count == 1 )
            {
                // if the only column is the Id column, show it
                idCol.Visible = true;
            }

            return columns;
        }

        private Dictionary<int, Dictionary<string, object>> GetPersonData( bool isForCommunication, Dictionary<string, string> communicationMergeFields )
        {
            var personData = new Dictionary<int, Dictionary<string, object>>();

            var personIdFields = new List<string>();

            if ( isForCommunication )
            {
                // If the data is being queried for a communication, the person id fields can be configured to come from a different column or even 
                // multiple columns rather than the primary id column
                if ( this.CommunicationRecipientPersonIdFields.Any() )
                {
                    personIdFields = new List<string>( this.CommunicationRecipientPersonIdFields );
                }
                else
                {
                    // If there were not any special columns for the communication, just use the column that was configured for the person id
                    if ( this.PersonIdField.IsNotNullOrWhitespace() )
                    {
                        personIdFields.Add( this.PersonIdField );
                    }
                }
            }
            else
            {
                if ( this.PersonIdField.IsNotNullOrWhitespace() )
                {
                    personIdFields.Add( this.PersonIdField );
                }
            }

            if ( personIdFields.Any() )
            {
                // The ToList() is potentially needed for Linq cases.
                var keysSelected = SelectedKeys.ToList();
                string dataKeyColumn = this.DataKeyNames.FirstOrDefault() ?? "Id";

                if ( !string.IsNullOrWhiteSpace( dataKeyColumn ) && this.DataSourceAsDataTable != null )
                {
                    DataTable data = this.DataSourceAsDataTable;

                    foreach ( DataRowView rowView in data.DefaultView )
                    {
                        DataRow row = rowView.Row;
                        object dataKey = row[dataKeyColumn];
                        if ( !keysSelected.Any() || keysSelected.Contains( dataKey ) )
                        {
                            // Distinct list of person ids
                            List<int> personIds = new List<int>();

                            // Merge values
                            var mergeValues = new Dictionary<string, object>();

                            for ( int i = 0; i < data.Columns.Count; i++ )
                            {
                                // Add any new person id values from the selected person (or recipient) column(s)
                                if ( personIdFields.Contains( data.Columns[i].ColumnName, StringComparer.OrdinalIgnoreCase ) )
                                {
                                    int? personId = row[i] as int?;
                                    if ( personId.HasValue && !personIds.Contains( personId.Value ) )
                                    {
                                        personIds.Add( personId.Value );
                                    }
                                    else
                                    {
                                        foreach ( int id in row[i].ToString().SplitDelimitedValues().AsIntegerList() )
                                        {
                                            if ( !personIds.Contains( id ) )
                                            {
                                                personIds.Add( id );
                                            }
                                        }
                                    }
                                }

                                // If this is a communication, add any merge values
                                if ( isForCommunication )
                                {
                                    var mergeField = communicationMergeFields.Where( f => f.Key.Equals( data.Columns[i].ColumnName, StringComparison.OrdinalIgnoreCase ) ).Select( f => f.Value ).FirstOrDefault();
                                    if ( mergeField.IsNotNullOrWhitespace() )
                                    {
                                        var boundField = this.ColumnsOfType<RockBoundField>().Where( c => c.DataField == mergeField ).FirstOrDefault();
                                        if ( boundField != null )
                                        {
                                            mergeValues.AddOrIgnore( mergeField, boundField.FormatDataValue( row[i] ) );
                                        }
                                        else
                                        {
                                            mergeValues.AddOrIgnore( mergeField, row[i] );
                                        }
                                    }
                                }
                            }

                            // Add the personId if none are selected or if it's one of the selected items.
                            foreach ( var personId in personIds )
                            {
                                // Allow calling block to add additional merge fields
                                if ( isForCommunication )
                                {
                                    var eventArg = new GetRecipientMergeFieldsEventArgs( dataKey, personId, row );
                                    OnGetRecipientMergeFields( eventArg );
                                    {
                                        if ( eventArg.MergeValues != null )
                                        {
                                            foreach ( var mergeValue in eventArg.MergeValues )
                                            {
                                                if ( !communicationMergeFields.ContainsKey( mergeValue.Key ) )
                                                {
                                                    communicationMergeFields.Add( mergeValue.Key, mergeValue.Key );
                                                }
                                                mergeValues.Add( mergeValue.Key, mergeValue.Value );
                                            }
                                        }
                                    }
                                }

                                if ( !personData.ContainsKey( personId ) )
                                {
                                    personData.Add( personId, new Dictionary<string, object>( mergeValues ) );
                                    if ( isForCommunication )
                                    {
                                        personData[personId].Add( "AdditionalFields", new List<Dictionary<string, object>>() );
                                    }
                                }

                                if ( isForCommunication )
                                {
                                    var rows = personData[personId]["AdditionalFields"] as List<Dictionary<string, object>>;
                                    if ( rows != null )
                                    {
                                        rows.Add( new Dictionary<string, object>( mergeValues ) );
                                    }
                                }
                            }
                        }
                    }
                }
                else
                {
                    // get access to the List<> and its properties
                    IList data = this.DataSourceAsList;
                    if ( data != null )
                    {
                        Type oType = data.GetType().GetProperty( "Item" ).PropertyType;

                        PropertyInfo idProp = !string.IsNullOrEmpty( dataKeyColumn ) ? oType.GetProperty( dataKeyColumn ) : null;

                        foreach ( string personIdField in personIdFields )
                        {
                            var personIdProp = new List<PropertyInfo>();
                            var propPath = personIdField.Split( new char[] { '.' }, StringSplitOptions.RemoveEmptyEntries ).ToList<string>();
                            while ( propPath.Any() )
                            {
                                var property = oType.GetProperty( propPath.First() );
                                if ( property != null )
                                {
                                    personIdProp.Add( property );
                                    oType = property.PropertyType;
                                }
                                propPath = propPath.Skip( 1 ).ToList();
                            }

                            foreach ( var item in data )
                            {
                                if ( !personIdProp.Any() )
                                {
                                    while ( propPath.Any() )
                                    {
                                        var property = item.GetType().GetProperty( propPath.First() );
                                        if ( property != null )
                                        {
                                            personIdProp.Add( property );
                                        }
                                        propPath = propPath.Skip( 1 ).ToList();
                                    }
                                }

                                if ( idProp == null )
                                {
                                    idProp = item.GetType().GetProperty( dataKeyColumn );
                                }

                                if ( personIdProp.Any() && idProp != null )
                                {
                                    var personIdObjTree = new List<object>();
                                    personIdObjTree.Add( item );
                                    bool propFound = true;
                                    foreach ( var prop in personIdProp )
                                    {
                                        object obj = prop.GetValue( personIdObjTree.Last(), null );
                                        if ( obj != null )
                                        {
                                            personIdObjTree.Add( obj );
                                        }
                                        else
                                        {
                                            propFound = false;
                                            break;
                                        }
                                    }

                                    List<int> personIds = new List<int>();
                                    if ( propFound )
                                    {
                                        if ( personIdObjTree.Last() is int )
                                        {
                                            int personId = (int)personIdObjTree.Last();
                                            if ( !personIds.Contains( personId ) )
                                            {
                                                personIds.Add( personId );
                                            }
                                        }
                                        if ( personIdObjTree.Last() is IEnumerable<int> )
                                        {
                                            foreach ( int id in ( (IEnumerable<int>)personIdObjTree.Last() ) )
                                            {
                                                if ( !personIds.Contains( id ) )
                                                {
                                                    personIds.Add( id );
                                                }
                                            }
                                        }
                                    }

                                    foreach( int personId in personIds )
                                    { 
                                        int id = (int)idProp.GetValue( item, null );

                                        // Add the personId if none are selected or if it's one of the selected items.
                                        if ( !keysSelected.Any() || keysSelected.Contains( id ) )
                                        {
                                            var mergeValues = new Dictionary<string, object>();
                                            if ( isForCommunication )
                                            {
                                                foreach ( var keyVal in communicationMergeFields )
                                                {
                                                    object obj = item.GetPropertyValue( keyVal.Key );
                                                    if ( obj != null )
                                                    {
                                                        var boundField = this.ColumnsOfType<RockBoundField>().Where( c => c.DataField == keyVal.Key ).FirstOrDefault();
                                                        if ( boundField != null )
                                                        {
                                                            mergeValues.AddOrIgnore( keyVal.Value, boundField.FormatDataValue( obj ) );
                                                        }
                                                        else
                                                        {
                                                            mergeValues.AddOrIgnore( keyVal.Value, obj );
                                                        }
                                                    }
                                                }

                                                // Allow calling block to add additional merge fields
                                                var eventArg = new GetRecipientMergeFieldsEventArgs( id, personId, item );
                                                OnGetRecipientMergeFields( eventArg );
                                                {
                                                    if ( eventArg.MergeValues != null )
                                                    {
                                                        foreach ( var mergeValue in eventArg.MergeValues )
                                                        {
                                                            if ( !communicationMergeFields.ContainsKey( mergeValue.Key ) )
                                                            {
                                                                communicationMergeFields.Add( mergeValue.Key, mergeValue.Key );
                                                            }
                                                            if ( !mergeValues.ContainsKey( mergeValue.Key ) )
                                                            {
                                                                mergeValues.Add( mergeValue.Key, mergeValue.Value );
                                                            }
                                                        }
                                                    }
                                                }
                                            }

                                            if ( !personData.ContainsKey( personId ) )
                                            {
                                                personData.Add( personId, new Dictionary<string, object>( mergeValues ) );
                                                if ( isForCommunication )
                                                {
                                                    personData[personId].Add( "AdditionalFields", new List<Dictionary<string, object>>() );
                                                }
                                            }

                                            if ( isForCommunication )
                                            {
                                                var rows = personData[personId]["AdditionalFields"] as List<Dictionary<string, object>>;
                                                if ( rows != null )
                                                {
                                                    rows.Add( new Dictionary<string, object>( mergeValues ) );
                                                }
                                            }

                                        }
                                    }
                                }
                            }
                        }
                    }
                }
            }


            return personData;
        }

        private int? GetPersonEntitySet( EventArgs e )
        {
            // disable paging if no specific keys where selected (or if no select option is shown)
            bool selectAll = !SelectedKeys.Any();
            RebindGrid( e, selectAll );

            var keys = GetPersonData( false, null );
            if ( keys.Any() )
            {
                var entitySet = new Rock.Model.EntitySet();
                entitySet.EntityTypeId = Rock.Web.Cache.EntityTypeCache.Read<Rock.Model.Person>().Id;
                entitySet.ExpireDateTime = RockDateTime.Now.AddMinutes( 5 );
                List<Rock.Model.EntitySetItem> entitySetItems = new List<Rock.Model.EntitySetItem>();

                foreach ( var key in keys )
                {
                    try
                    {
                        var item = new Rock.Model.EntitySetItem();
                        item.EntityId = ( int ) key.Key;
                        entitySetItems.Add( item );
                    }
                    catch
                    {
                        // ignore
                    }
                }

                if ( entitySetItems.Any() )
                {
                    var rockContext = new RockContext();
                    var service = new Rock.Model.EntitySetService( rockContext );
                    service.Add( entitySet );
                    rockContext.SaveChanges();
                    entitySetItems.ForEach( a =>
                    {
                        a.EntitySetId = entitySet.Id;
                    } );

                    rockContext.BulkInsert( entitySetItems );

                    return entitySet.Id;
                }
            }

            return null;
        }

        /// <summary>
        /// Gets the data source as List when the DataSource is a List (not a DataTable)
        /// </summary>
        /// <value>
        /// The data source as List.
        /// </value>
        public IList DataSourceAsList
        {
            get
            {
                if ( DataSource is IList )
                {
                    return DataSource as IList;
                }
                else
                {
                    return null;
                }
            }
        }

        /// <summary>
        /// Gets the data source as a DataTable.
        /// </summary>
        /// <value>
        /// The data source as data table.
        /// </value>
        public DataTable DataSourceAsDataTable
        {
            get
            {
                if ( this.DataSource is DataTable )
                {
                    return ( DataTable ) this.DataSource;
                }
                else if ( this.DataSource is DataView )
                {
                    return ( ( DataView ) this.DataSource ).Table;
                }

                return null;
            }
        }

        /// <summary>
        /// Gets the entity set from grid.
        /// </summary>
        /// <param name="e">The <see cref="EventArgs"/> instance containing the event data.</param>
        /// <returns></returns>
        private int? GetEntitySetFromGrid( EventArgs e )
        {
            if ( this.DataSourceAsDataTable != null )
            {
                return GetEntitySetFromGridSourceDataTable();
            }
            else if ( this.DataSourceAsList != null )
            {
                return GetEntitySetFromGridSourceList();
            }

            return null;
        }

        /// <summary>
        /// Gets the entity set from grid if its datasource is a data table.
        /// </summary>
        /// <returns></returns>
        private int? GetEntitySetFromGridSourceDataTable()
        {
            var entitySet = new Rock.Model.EntitySet();

            // if the EntityTypeId was set for the Grid, use that, otherwise, we don't know since this is a DataTable
            if ( this.EntityTypeId.HasValue )
            {
                entitySet.EntityTypeId = this.EntityTypeId;
            }
            else
            {
                entitySet.EntityTypeId = null;
            }

            bool isPersonEntitySet = this.EntityTypeId == EntityTypeCache.GetId<Rock.Model.Person>();
            string dataKeyField = this.DataKeyNames.FirstOrDefault() ?? "Id";
            if ( isPersonEntitySet && !string.IsNullOrEmpty( this.PersonIdField ) )
            {
                dataKeyField = this.PersonIdField;
            }

            DataColumn dataKeyColumn = this.DataSourceAsDataTable.Columns.OfType<DataColumn>().FirstOrDefault( a => a.ColumnName == dataKeyField );

            entitySet.ExpireDateTime = RockDateTime.Now.AddMinutes( 5 );
            List<Rock.Model.EntitySetItem> entitySetItems = new List<Rock.Model.EntitySetItem>();

            int itemOrder = 0;
            foreach ( DataRowView row in this.DataSourceAsDataTable.DefaultView )
            {
                try
                {
                    var item = new Rock.Model.EntitySetItem();

                    if ( entitySet.EntityTypeId.HasValue && dataKeyColumn != null )
                    {
                        // we know the EntityTypeId, so set the EntityId to the dataKeyColumn value
                        item.EntityId = ( row[dataKeyColumn.ColumnName] as int? ) ?? 0;
                    }
                    else
                    {
                        // the datasource is a DataTable (not an Entity), so just set it to zero.  The entire datarow will be put into AdditionalMergeValues
                        item.EntityId = 0;
                    }

                    item.Order = itemOrder++;
                    item.AdditionalMergeValues = new Dictionary<string, object>();
                    foreach ( var col in this.DataSourceAsDataTable.Columns.OfType<DataColumn>() )
                    {
                        item.AdditionalMergeValues.Add( col.ColumnName, row[col.ColumnName] );
                    }

                    entitySetItems.Add( item );
                }
                catch
                {
                    // ignore
                }
            }

            if ( entitySetItems.Any() )
            {
                var rockContext = new RockContext();
                var service = new Rock.Model.EntitySetService( rockContext );
                service.Add( entitySet );
                rockContext.SaveChanges();

                entitySetItems.ForEach( a =>
                {
                    a.EntitySetId = entitySet.Id;
                } );

                rockContext.BulkInsert( entitySetItems );

                return entitySet.Id;
            }

            return null;
        }

        /// <summary>
        /// Gets the entity set from grid when the DataSource is a List (Grid datasource is not a DataTable)
        /// </summary>
        /// <returns></returns>
        private int? GetEntitySetFromGridSourceList()
        {
            var dataSourceObjectType = this.GetDataSourceObjectType();
            if ( dataSourceObjectType == null )
            {
                // Not an IList datasource
                return null;
            }

            int? entityTypeId = null;
            string dataKeyColumn = this.DataKeyNames.FirstOrDefault() ?? "Id";
            PropertyInfo idProp = dataSourceObjectType.GetProperty( dataKeyColumn );

            if ( this.EntityTypeId.HasValue )
            {
                entityTypeId = this.EntityTypeId.Value;
            }
            else
            {
                Type entityType = null;
                if ( typeof( IEntity ).IsAssignableFrom( dataSourceObjectType ) )
                {
                    if ( dataSourceObjectType.Assembly.IsDynamic )
                    {
                        // if the grid datasource is Dynamic (for example, DynamicProxy)
                        entityType = dataSourceObjectType.BaseType;
                    }
                    else
                    {
                        entityType = dataSourceObjectType;
                    }

                    var entityTypeCache = Rock.Web.Cache.EntityTypeCache.Read( entityType, false );
                    if ( entityTypeCache != null )
                    {
                        entityTypeId = entityTypeCache.Id;
                    }
                }
            }

            // first try to get the SelectedKeys from the SelectField (if there is one)
            HashSet<int> selectedKeys = new HashSet<int>( this.SelectedKeys.Select( a => a as int? ).Where( a => a.HasValue ).Select( a => a.Value ).Distinct().ToList() );
            if ( selectedKeys == null || !selectedKeys.Any() )
            {
                if ( entityTypeId.HasValue && dataSourceObjectType is IEntity )
                {
                    // we know this is an IEntity Type so the datakey is Id
                    selectedKeys = new HashSet<int>( this.DataSourceAsList.OfType<IEntity>().Select( a => a.Id ).Distinct().ToList() );
                }
                else
                {
                    // this is something else, so try to figure it out from dataKeyColumn
                    selectedKeys = new HashSet<int>();

                    foreach ( var item in this.DataSourceAsList )
                    {
                        int? idValue = null;
                        if ( idProp != null )
                        {
                            idValue = idProp.GetValue( item ) as int?;
                        }

                        if ( idValue.HasValue )
                        {
                            selectedKeys.Add( idValue.Value );
                        }
                    }
                }
            }

            List<PropertyInfo> additionalMergeProperties = null;

            if ( entityTypeId.HasValue )
            {
                var dataSourceObjectTypeEntityType = EntityTypeCache.Read( dataSourceObjectType, false );
                if ( dataSourceObjectTypeEntityType != null && dataSourceObjectTypeEntityType.Id == entityTypeId )
                {
                    // the entityType and the Datasource type are the same, so no additional merge fields 
                }
                else
                {
                    // the entityType and the Datasource type are different, so figure out the extra properties and put them into AdditionalMergeFields
                    var entityType = EntityTypeCache.Read( entityTypeId.Value ).GetEntityType();
                    var entityTypePropertyNames = entityType.GetProperties().Select( a => a.Name ).ToList();

                    additionalMergeProperties = new List<PropertyInfo>();
                    foreach ( var objProp in dataSourceObjectType.GetProperties().Where( a => !entityTypePropertyNames.Contains( a.Name ) ) )
                    {
                        additionalMergeProperties.Add( objProp );
                    }
                }
            }
            else
            {
                // we don't know the EntityType, so throw all the data into the AdditionalMergeFields
                additionalMergeProperties = dataSourceObjectType.GetProperties().ToList();
            }

            var gridDataFields = this.Columns.OfType<BoundField>().ToList();

            Dictionary<int, Dictionary<string, object>> itemMergeFieldsList = new Dictionary<int, Dictionary<string, object>>( this.DataSourceAsList.Count );
            bool? useHeaderNamesIfAvailable = null;
            if ( additionalMergeProperties != null && additionalMergeProperties.Any() && idProp != null )
            {
                foreach ( var item in this.DataSourceAsList )
                {
                    // since Reporting fieldnames are dynamic and can have special internal names, use the header text instead of the datafield name
                    useHeaderNamesIfAvailable = useHeaderNamesIfAvailable ?? item.GetType().Assembly.IsDynamic;

                    var idVal = idProp.GetValue( item ) as int?;
                    if ( idVal.HasValue && selectedKeys.Contains( idVal.Value ) && !itemMergeFieldsList.ContainsKey( idVal.Value ) )
                    {
                        var mergeFields = new Dictionary<string, object>();
                        foreach ( var mergeProperty in additionalMergeProperties )
                        {
                            var objValue = mergeProperty.GetValue( item );

                            BoundField boundField = null;
                            if ( useHeaderNamesIfAvailable.Value )
                            {
                                boundField = gridDataFields.FirstOrDefault( a => a.DataField == mergeProperty.Name );
                            }

                            string mergeFieldKey;
                            if ( useHeaderNamesIfAvailable.Value && boundField != null && !string.IsNullOrWhiteSpace( boundField.HeaderText ) )
                            {
                                mergeFieldKey = boundField.HeaderText.RemoveSpecialCharacters().Replace( " ", "_" );
                            }
                            else
                            {
                                mergeFieldKey = mergeProperty.Name;
                            }

                            mergeFields.AddOrIgnore( mergeFieldKey, objValue );
                        }

                        itemMergeFieldsList.AddOrIgnore( idVal.Value, mergeFields );
                    }
                }
            }

            var entitySet = new Rock.Model.EntitySet();
            if ( entityTypeId.HasValue )
            {
                entitySet.EntityTypeId = entityTypeId.Value;
            }
            else
            {
                // unable to determine EntityTypeId, create the EntitySet has a list of "Anonymous" objects, putting everything in AdditionalMergeFieldsJson    
                entitySet.EntityTypeId = null;
            }

            entitySet.ExpireDateTime = RockDateTime.Now.AddMinutes( 5 );
            List<Rock.Model.EntitySetItem> entitySetItems = new List<Rock.Model.EntitySetItem>();

            int itemOrder = 0;
            foreach ( var key in selectedKeys )
            {
                try
                {
                    var item = new Rock.Model.EntitySetItem();
                    item.EntityId = key;
                    item.Order = itemOrder++;
                    if ( itemMergeFieldsList.ContainsKey( key ) )
                    {
                        item.AdditionalMergeValues = itemMergeFieldsList[key];
                    }

                    entitySetItems.Add( item );
                }
                catch
                {
                    // ignore
                }
            }

            if ( entitySetItems.Any() )
            {
                var rockContext = new RockContext();
                var service = new Rock.Model.EntitySetService( rockContext );
                service.Add( entitySet );
                rockContext.SaveChanges();
                entitySetItems.ForEach( a =>
                 {
                     a.EntitySetId = entitySet.Id;
                 } );

                rockContext.BulkInsert( entitySetItems );

                return entitySet.Id;
            }

            return null;
        }

        /// <summary>
        /// Determines whether this instance [can view target page] the specified route.
        /// </summary>
        /// <param name="route">The route.</param>
        /// <returns></returns>
        public bool CanViewTargetPage( string route )
        {
            try
            {
                // cast the page as a Rock Page
                var rockPage = Page as RockPage;
                if ( rockPage != null )
                {
                    // If the route contains a parameter
                    if ( route.Contains( "{0}" ) )
                    {
                        // replace it with a fake param
                        route = string.Format( route, 1 );
                    }

                    // Get a uri
                    Uri uri = new Uri( rockPage.ResolveRockUrlIncludeRoot( route ) );
                    if ( uri != null )
                    {
                        // Find a page ref based on the uri
                        var pageRef = new Rock.Web.PageReference( uri, Page.Request.ApplicationPath );
                        if ( pageRef.IsValid )
                        {
                            // if a valid pageref was found, check the security of the page
                            var page = PageCache.Read( pageRef.PageId );
                            if ( page != null )
                            {
                                return page.IsAuthorized( Rock.Security.Authorization.VIEW, rockPage.CurrentPerson );
                            }
                        }
                    }
                }
            }
            catch
            {
                // ignore
            }

            return false;
        }

        #endregion

        #region Callback Methods/Events

        /// <summary>
        /// Raises the appropriate events for the <see cref="T:System.Web.UI.WebControls.GridView"/> control when it posts back to the server.
        /// </summary>
        /// <param name="eventArgument">The event argument from which to create a <see cref="T:System.Web.UI.WebControls.CommandEventArgs"/> for the event or events that are raised.</param>
        void IPostBackEventHandler.RaisePostBackEvent( string eventArgument )
        {
            if ( eventArgument.StartsWith( "re-order:" ) )
            {
                string[] parms = eventArgument.Substring( 9 ).Split( ';' );

                string dataKey = parms[0];

                int oldIndex = 0;
                if ( !int.TryParse( parms[1], out oldIndex ) )
                {
                    oldIndex = 0;
                }

                int newIndex = 0;
                if ( !int.TryParse( parms[2], out newIndex ) )
                {
                    newIndex = 0;
                }

                int pageFactor = this.PageIndex * this.PageSize;
                oldIndex += pageFactor;
                newIndex += pageFactor;

                GridReorderEventArgs args = new GridReorderEventArgs( dataKey, oldIndex, newIndex );
                OnGridReorder( args );
            }
            else
            {
                base.RaisePostBackEvent( eventArgument );
            }
        }

        #endregion

        #region Event Handlers

        /// <summary>
        /// Occurs when [grid reorder].
        /// </summary>
        public event GridReorderEventHandler GridReorder;

        /// <summary>
        /// Raises the <see cref="E:GridReorder"/> event.
        /// </summary>
        /// <param name="e">The <see cref="GridReorderEventArgs"/> instance containing the event data.</param>
        protected virtual void OnGridReorder( GridReorderEventArgs e )
        {
            if ( GridReorder != null )
            {
                GridReorder( this, e );
            }
        }

        /// <summary>
        /// Occurs when [grid rebind].
        /// </summary>
        public event GridRebindEventHandler GridRebind;

        /// <summary>
        /// Raises the <see cref="E:GridRebind" /> event.
        /// </summary>
        /// <param name="e">The <see cref="GridRebindEventArgs"/> instance containing the event data.</param>
        protected virtual void OnGridRebind( GridRebindEventArgs e )
        {
            if ( GridRebind != null )
            {
                GridRebind( this, e );
            }
        }

        /// <summary>
        /// Occurs when [row click].
        /// </summary>
        public event EventHandler<RowEventArgs> RowSelected;

        /// <summary>
        /// Raises the <see cref="E:RowSelected" /> event.
        /// </summary>
        /// <param name="e">The <see cref="RowEventArgs" /> instance containing the event data.</param>
        protected virtual void OnRowSelected( RowEventArgs e )
        {
            if ( RowSelected != null )
            {
                RowSelected( this, e );
            }
        }

        /// <summary>
        /// Occurs when grid gets recipient merge fields.
        /// </summary>
        public event EventHandler<GetRecipientMergeFieldsEventArgs> GetRecipientMergeFields;

        /// <summary>
        /// Raises the <see cref="E:GetRecipientMergeFields" /> event.
        /// </summary>
        /// <param name="e">The <see cref="GetRecipientMergeFieldsEventArgs"/> instance containing the event data.</param>
        protected virtual void OnGetRecipientMergeFields( GetRecipientMergeFieldsEventArgs e )
        {
            if ( GetRecipientMergeFields != null )
            {
                GetRecipientMergeFields( this, e );
            }
        }

        #endregion

        #region Static Methods

        /// <summary>
        /// Gets the most appropriate grid field for the model property
        /// </summary>
        /// <param name="propertyInfo">The property information.</param>
        /// <returns></returns>
        public static BoundField GetGridField( PropertyInfo propertyInfo )
        {
            var specifiedBoundFieldType = propertyInfo.GetCustomAttribute<BoundFieldTypeAttribute>();
            if ( specifiedBoundFieldType != null )
            {
                return Activator.CreateInstance( specifiedBoundFieldType.BoundFieldType ) as BoundField;
            }
            else
            {
                return GetGridField( propertyInfo.PropertyType );
            }
        }

        /// <summary>
        /// Gets the most appropriate grid field for the propertyType (int, bool, etc)
        /// </summary>
        /// <param name="propertyType">Type of the property.</param>
        /// <returns></returns>
        public static BoundField GetGridField( Type propertyType )
        {
            BoundField bf = new BoundField();
            Type baseType = propertyType;

            if ( baseType == typeof( bool ) || baseType == typeof( bool? ) )
            {
                bf = new BoolField();
            }
            else if ( baseType == typeof( DateTime ) || baseType == typeof( DateTime? ) )
            {
                bf = new DateField();
            }
            else if ( baseType.IsEnum )
            {
                bf = new EnumField();
            }
            else if ( baseType == typeof( decimal ) || baseType == typeof( decimal? ) ||
                baseType == typeof( int ) || baseType == typeof( int? ) )
            {
                bf = new BoundField();
                bf.HeaderStyle.HorizontalAlign = HorizontalAlign.Right;
                bf.ItemStyle.HorizontalAlign = HorizontalAlign.Right;
            }
            else if ( baseType == typeof( IEnumerable<object> ) )
            {
                bf = new ListDelimitedField();
            }

            return bf;
        }

        /// <summary>
        /// Returns a list of Columns of the specified type
        /// </summary>
        /// <typeparam name="T"></typeparam>
        /// <returns></returns>
        public IEnumerable<T> ColumnsOfType<T>() where T : DataControlField
        {
            var result = new List<T>();
            foreach ( var col in Columns )
            {
                if ( col is T )
                {
                    result.Add( col as T );
                }
            }

            return result;
        }

        /// <summary>
        /// Returns a list of Columns matching the specified DataField name
        /// </summary>
        /// <param name="dataField">The data field.</param>
        /// <returns></returns>
        public IEnumerable<BoundField> ColumnsWithDataField( string dataField )
        {
            return ColumnsOfType<BoundField>().Where( a => a.DataField == dataField );
        }

        #endregion
    }

    #region Delegates

    /// <summary>
    /// Delegate used for raising the grid reorder event
    /// </summary>
    /// <param name="sender">The sender.</param>
    /// <param name="e">The <see cref="GridReorderEventArgs"/> instance containing the event data.</param>
    public delegate void GridReorderEventHandler( object sender, GridReorderEventArgs e );

    /// <summary>
    /// Delegate used for raising the grid rebind event
    /// </summary>
    /// <param name="sender">The sender.</param>
    /// <param name="e">The <see cref="GridRebindEventArgs"/> instance containing the event data.</param>
    public delegate void GridRebindEventHandler( object sender, GridRebindEventArgs e );

    /// <summary>
    /// Delegate used for raising the grid items per page changed event
    /// </summary>
    /// <param name="sender">The sender.</param>
    /// <param name="e">The <see cref="Rock.Web.UI.Controls.NumericalEventArgs"/> instance containing the event data.</param>
    internal delegate void PageNavigationEventHandler( object sender, NumericalEventArgs e );

    #endregion

    #region Event Arguments

    /// <summary>
    /// Items Per RockPage Event Argument
    /// </summary>
    public class NumericalEventArgs : EventArgs
    {
        /// <summary>
        /// Gets the items per page.
        /// </summary>
        public int Number { get; private set; }

        /// <summary>
        /// Initializes a new instance of the <see cref="NumericalEventArgs"/> class.
        /// </summary>
        /// <param name="number">The number.</param>
        public NumericalEventArgs( int number )
        {
            Number = number;
        }
    }

    /// <summary>
    /// Event argument for rebind
    /// </summary>
    /// <seealso cref="System.EventArgs" />
    public class GridRebindEventArgs : EventArgs
    {
        /// <summary>
        /// Gets a value indicating whether this instance is exporting.
        /// </summary>
        /// <value>
        /// <c>true</c> if this instance is exporting; otherwise, <c>false</c>.
        /// </value>
        public bool IsExporting { get; private set; }

        /// <summary>
        /// Gets a value indicating whether this instance is communication.
        /// </summary>
        /// <value>
        ///   <c>true</c> if this instance is communication; otherwise, <c>false</c>.
        /// </value>
        public bool IsCommunication { get; private set; }

        /// <summary>
        /// Initializes a new instance of the <see cref="GridRebindEventArgs"/> class.
        /// </summary>
        public GridRebindEventArgs() : base()
        {
            IsExporting = false;
            IsCommunication = false;
        }

        /// <summary>
        /// Initializes a new instance of the <see cref="GridRebindEventArgs"/> class.
        /// </summary>
        /// <param name="isExporting">if set to <c>true</c> [is exporting].</param>
        public GridRebindEventArgs( bool isExporting ) : base()
        {
            IsExporting = isExporting;
        }

        /// <summary>
        /// Initializes a new instance of the <see cref="GridRebindEventArgs"/> class.
        /// </summary>
        /// <param name="isExporting">if set to <c>true</c> [is exporting].</param>
        /// <param name="isCommunication">if set to <c>true</c> [is communication].</param>
        public GridRebindEventArgs( bool isExporting, bool isCommunication ) : base()
        {
            IsExporting = isExporting;
            IsCommunication = isCommunication;
        }
    }

    /// <summary>
    /// 
    /// </summary>
    /// <seealso cref="System.Web.UI.WebControls.GridViewRowEventArgs" />
    public class RockGridViewRowEventArgs : GridViewRowEventArgs
    {

        /// <summary>
        /// Gets a value indicating whether this instance is exporting.
        /// </summary>
        /// <value>
        /// <c>true</c> if this instance is exporting; otherwise, <c>false</c>.
        /// </value>
        public bool IsExporting { get; private set; }

        /// <summary>
        /// Initializes a new instance of the <see cref="RockGridViewRowEventArgs"/> class.
        /// </summary>
        /// <param name="row">A <see cref="T:System.Web.UI.WebControls.GridViewRow" /> object that represents the row being created or data-bound.</param>
        public RockGridViewRowEventArgs( GridViewRow row ) : base( row )
        {
            IsExporting = false;
        }

        /// <summary>
        /// Initializes a new instance of the <see cref="RockGridViewRowEventArgs"/> class.
        /// </summary>
        /// <param name="row">The row.</param>
        /// <param name="isExporting">if set to <c>true</c> [is exporting].</param>
        public RockGridViewRowEventArgs( GridViewRow row, bool isExporting ) : base( row )
        {
            IsExporting = isExporting;
        }
    }

    /// <summary>
    /// Grid Reorder Event Argument
    /// </summary>
    public class GridReorderEventArgs : EventArgs
    {
        /// <summary>
        /// Gets the data key.
        /// </summary>
        public string DataKey { get; private set; }

        /// <summary>
        /// Gets the old index.
        /// </summary>
        public int OldIndex { get; private set; }

        /// <summary>
        /// Gets the new index.
        /// </summary>
        public int NewIndex { get; private set; }

        /// <summary>
        /// 
        /// </summary>
        private bool _cancel = false;

        /// <summary>
        /// Gets or sets a value indicating whether the reorder event should be cancelled
        /// </summary>
        /// <value>
        ///   <c>true</c> if cancelled; otherwise, <c>false</c>.
        /// </value>
        public bool Cancel
        {
            get { return _cancel; }
            set { _cancel = value; }
        }

        /// <summary>
        /// Initializes a new instance of the <see cref="GridReorderEventArgs"/> class.
        /// </summary>
        /// <param name="dataKey">The data key.</param>
        /// <param name="oldIndex">The old index.</param>
        /// <param name="newIndex">The new index.</param>
        public GridReorderEventArgs( string dataKey, int oldIndex, int newIndex )
        {
            DataKey = dataKey;
            OldIndex = oldIndex;
            NewIndex = newIndex;
        }
    }

    /// <summary>
    /// Event handler used when getting recipient merge fields for new communication
    /// </summary>
    public class GetRecipientMergeFieldsEventArgs : EventArgs
    {
        /// <summary>
        /// Gets the data key.
        /// </summary>
        public object DataKey { get; private set; }

        /// <summary>
        /// Gets the person identifier.
        /// </summary>
        /// <value>
        /// The person identifier.
        /// </value>
        public int? PersonId { get; private set; }

        /// <summary>
        /// Gets the data item.
        /// </summary>
        /// <value>
        /// The data item.
        /// </value>
        public object DataItem { get; private set; }

        /// <summary>
        /// Gets or sets the merge values.
        /// </summary>
        /// <value>
        /// The merge values.
        /// </value>
        public Dictionary<string, object> MergeValues { get; set; }

        /// <summary>
        /// Initializes a new instance of the <see cref="GetRecipientMergeFieldsEventArgs" /> class.
        /// </summary>
        /// <param name="dataKey">The data key.</param>
        /// <param name="personId">The person identifier.</param>
        /// <param name="dataItem">The data item.</param>
        public GetRecipientMergeFieldsEventArgs( object dataKey, int? personId, object dataItem )
        {
            DataKey = dataKey;
            PersonId = personId;
            DataItem = dataItem;
            MergeValues = new Dictionary<string, object>();
        }
    }

    #endregion

    #region Helper Classes

    /// <summary>
    /// JSON Result  
    /// </summary>
    internal class JsonResult
    {
        /// <summary>
        /// Gets or sets the action.
        /// </summary>
        /// <value>
        /// The action.
        /// </value>
        public string Action { get; set; }

        /// <summary>
        /// Gets or sets a value indicating whether this <see cref="JsonResult"/> is cancel.
        /// </summary>
        /// <value>
        ///   <c>true</c> if cancel; otherwise, <c>false</c>.
        /// </value>
        public bool Cancel { get; set; }

        /// <summary>
        /// Gets or sets the result.
        /// </summary>
        /// <value>
        /// The result.
        /// </value>
        public object Result { get; set; }

        /// <summary>
        /// Initializes a new instance of the <see cref="JsonResult" /> class.
        /// </summary>
        /// <param name="action">The action.</param>
        /// <param name="cancel">if set to <c>true</c> [cancel].</param>
        public JsonResult( string action, bool cancel )
        {
            Action = action;
            Cancel = cancel;
            Result = null;
        }

        /// <summary>
        /// Initializes a new instance of the <see cref="JsonResult" /> class.
        /// </summary>
        /// <param name="action">The action.</param>
        /// <param name="cancel">if set to <c>true</c> [cancel].</param>
        /// <param name="result">The result.</param>
        public JsonResult( string action, bool cancel, object result )
        {
            Action = action;
            Cancel = cancel;
            Result = result;
        }

        /// <summary>
        /// Serializes this instance.
        /// </summary>
        /// <returns></returns>
        public string Serialize()
        {
            System.Web.Script.Serialization.JavaScriptSerializer serializer =
                new System.Web.Script.Serialization.JavaScriptSerializer();

            StringBuilder sb = new StringBuilder();

            serializer.Serialize( this, sb );

            return sb.ToString();
        }
    }

    /// <summary>
    /// Class for saving sort expression
    /// </summary>
    [Serializable]
    public class SortProperty
    {
        /// <summary>
        /// Gets or sets the direction.
        /// </summary>
        /// <value>
        /// The direction.
        /// </value>
        public System.Web.UI.WebControls.SortDirection Direction { get; set; }

        /// <summary>
        /// Gets the direction as an ASC or DESC string.
        /// </summary>
        /// <value>
        /// The direction string.
        /// </value>
        public string DirectionString
        {
            get
            {
                if ( Direction == SortDirection.Descending )
                {
                    return "DESC";
                }
                else
                {
                    return "ASC";
                }
            }
        }

        /// <summary>
        /// Gets or sets the Column(s) specification for Sorting.
        /// Specify multiple columns as "column1, column2, column3".
        /// To sort DESC append column(s) with a " desc", for example: "column1 desc, column2, column3 desc"
        /// </summary>
        /// <value>
        /// The property.
        /// </value>
        public string Property { get; set; }

        /// <summary>
        /// Initializes a new instance of the <see cref="SortProperty"/> class.
        /// </summary>
        public SortProperty()
        {
        }

        /// <summary>
        /// Initializes a new instance of the <see cref="SortProperty"/> class.
        /// </summary>
        /// <param name="e">The <see cref="System.Web.UI.WebControls.GridViewSortEventArgs"/> instance containing the event data.</param>
        public SortProperty( GridViewSortEventArgs e )
        {
            Direction = e.SortDirection;
            Property = e.SortExpression;
        }

        /// <summary>
        /// Returns a <see cref="System.String" /> that represents this instance.
        /// </summary>
        /// <returns>
        /// A <see cref="System.String" /> that represents this instance.
        /// </returns>
        public override string ToString()
        {
            return string.Format( "{0} [{1}]", this.Property, this.Direction );
        }
    }

    #endregion

    #region Templates

    /// <summary>
    /// Template used for the pager row in the <see cref="Grid"/> control
    /// </summary>
    internal class PagerTemplate : ITemplate, IDisposable
    {
        /// <summary>
        /// Gets or sets a value indicating whether this instance is disposed.
        /// </summary>
        /// <value>
        /// <c>true</c> if this instance is disposed; otherwise, <c>false</c>.
        /// </value>
        internal bool IsDisposed { get; set; }

        /// <summary>
        /// Gets or sets the navigation panel.
        /// </summary>
        /// <value>
        /// The navigation panel.
        /// </value>
        internal HtmlGenericControl NavigationPanel { get; set; }

        /// <summary>
        /// Gets or sets the page link list item.
        /// </summary>
        /// <value>
        /// The page link list item.
        /// </value>
        internal HtmlGenericControl[] PageLinkListItem
        {
            get { return _pageLinkListItem; }
            set { _pageLinkListItem = value; }
        }

        private HtmlGenericControl[] _pageLinkListItem = new HtmlGenericControl[12];

        /// <summary>
        /// Gets or sets the page link.
        /// </summary>
        /// <value>
        /// The page link.
        /// </value>
        internal LinkButton[] PageLink
        {
            get { return _pageLink; }
            set { _pageLink = value; }
        }

        private LinkButton[] _pageLink = new LinkButton[12];

        /// <summary>
        /// Gets or sets the item count display.
        /// </summary>
        /// <value>
        /// The item count display.
        /// </value>
        internal Literal itemCountDisplay { get; set; }

        /// <summary>
        /// Gets or sets the item link list item.
        /// </summary>
        /// <value>
        /// The item link list item.
        /// </value>
        internal HtmlGenericControl[] ItemLinkListItem
        {
            get { return _itemLinkListItem; }
            set { _itemLinkListItem = value; }
        }

        private HtmlGenericControl[] _itemLinkListItem = new HtmlGenericControl[3];

        /// <summary>
        /// Gets or sets the item link.
        /// </summary>
        /// <value>
        /// The item link.
        /// </value>
        internal LinkButton[] ItemLink
        {
            get { return _itemLink; }
            set { _itemLink = value; }
        }

        private LinkButton[] _itemLink = new LinkButton[3];

        /// <summary>
        /// Initializes a new instance of the <see cref="PagerTemplate"/> class.
        /// </summary>
        public PagerTemplate()
        {
            IsDisposed = false;
        }

        /// <summary>
        /// When implemented by a class, defines the <see cref="T:System.Web.UI.Control"/> object that child controls and templates belong to. These child controls are in turn defined within an inline template.
        /// </summary>
        /// <param name="container">The <see cref="T:System.Web.UI.Control"/> object to contain the instances of controls from the inline template.</param>
        public void InstantiateIn( Control container )
        {
            HtmlGenericControl ulSizeOptions = new HtmlGenericControl( "ul" );
            ulSizeOptions.AddCssClass( "grid-pagesize pagination pagination-sm" );
            container.Controls.Add( ulSizeOptions );

            for ( int i = 0; i < ItemLinkListItem.Length; i++ )
            {
                ItemLinkListItem[i] = new HtmlGenericControl( "li" );
                ulSizeOptions.Controls.Add( ItemLinkListItem[i] );

                ItemLink[i] = new LinkButton();
                ItemLinkListItem[i].Controls.Add( ItemLink[i] );
                ItemLink[i].ID = string.Format( "ItemLink{0}", i );
                ItemLink[i].Text = ( 5 * Math.Pow( 10, i + 1 ) ).ToString( "N0" );
                ItemLink[i].CausesValidation = false;
                ItemLink[i].Click += new EventHandler( lbItems_Click );
            }

            // itemCount
            HtmlGenericControl divItemCount = new HtmlGenericControl( "div" );
            divItemCount.Attributes.Add( "class", "grid-itemcount" );
            container.Controls.Add( divItemCount );

            itemCountDisplay = new Literal();
            divItemCount.Controls.Add( itemCountDisplay );

            // Pagination
            NavigationPanel = new HtmlGenericControl( "ul" );
            NavigationPanel.AddCssClass( "grid-pager pagination pagination-sm" );
            container.Controls.Add( NavigationPanel );

            for ( var i = 0; i < PageLinkListItem.Length; i++ )
            {
                PageLinkListItem[i] = new HtmlGenericControl( "li" );
                NavigationPanel.Controls.Add( PageLinkListItem[i] );

                PageLink[i] = new LinkButton();
                PageLinkListItem[i].Controls.Add( PageLink[i] );
                PageLink[i].ID = string.Format( "pageLink{0}", i );
                PageLink[i].Command += lbPage_Command;
            }

            PageLink[0].Text = "&laquo;";
            PageLink[PageLinkListItem.Length - 1].Text = "&raquo;";
        }

        /// <summary>
        /// Set the RockPage Navigation Display
        /// </summary>
        /// <param name="pageCount">The number of total pages</param>
        /// <param name="pageIndex">The current page index</param>
        /// <param name="pageSize">The number of items on each page</param>
        /// <param name="itemCount">The item count.</param>
        /// <param name="rowItemText">The row item text.</param>
        public void SetNavigation( int pageCount, int pageIndex, int pageSize, int itemCount, string rowItemText )
        {
            // Set navigation controls
            if ( NavigationPanel != null )
            {
                if ( pageCount > 1 )
                {
                    int totalGroups = ( int ) ( ( pageCount - 1 ) / 10 ) + 1;
                    int currentGroupIndex = ( int ) ( pageIndex / 10 );

                    int prevPageIndex = ( ( currentGroupIndex - 1 ) * 10 ) + 9;
                    if ( prevPageIndex < 0 )
                    {
                        prevPageIndex = 0;
                        PageLinkListItem[0].Attributes["class"] = "prev disabled";
                        PageLink[0].Enabled = false;
                    }
                    else
                    {
                        PageLinkListItem[0].Attributes["class"] = "prev";
                        PageLink[0].Enabled = true;
                    }
                    PageLink[0].CommandName = prevPageIndex.ToString();

                    int nextPageIndex = ( currentGroupIndex + 1 ) * 10;
                    if ( nextPageIndex >= pageCount - 1 )
                    {
                        nextPageIndex = pageCount - 1;
                        PageLinkListItem[PageLinkListItem.Length - 1].Attributes["class"] = "next disabled";
                        PageLink[PageLinkListItem.Length - 1].Enabled = false;
                    }
                    else
                    {
                        PageLinkListItem[PageLinkListItem.Length - 1].Attributes["class"] = "next";
                        PageLink[PageLinkListItem.Length - 1].Enabled = true;
                    }
                    PageLink[PageLinkListItem.Length - 1].CommandName = nextPageIndex.ToString();

                    NavigationPanel.Visible = true;
                    for ( int i = 1; i < PageLink.Length - 1; i++ )
                    {
                        int buttonPageIndex = ( currentGroupIndex * 10 ) + ( i - 1 );

                        HtmlGenericControl li = PageLinkListItem[i];
                        LinkButton lb = PageLink[i];

                        if ( buttonPageIndex < pageCount )
                        {
                            li.Attributes["class"] = buttonPageIndex == pageIndex ? "active" : string.Empty;
                            li.Visible = true;
                            lb.Text = ( buttonPageIndex + 1 ).ToString( "N0" );
                            lb.Visible = true;
                            lb.CommandName = buttonPageIndex.ToString();
                        }
                        else
                        {
                            li.Visible = false;
                            lb.Visible = false;
                        }
                    }
                }
                else
                {
                    NavigationPanel.Visible = false;
                }
            }

            // Set Item Count
            if ( itemCountDisplay != null )
            {
                itemCountDisplay.Text = string.Format( "{0:N0} {1}", itemCount, itemCount == 1 ? rowItemText : rowItemText.Pluralize() );
            }

            // Set page size controls
            if ( ItemLinkListItem[0] != null )
            {
                string pageSizeValue = pageSize.ToString( "N0" );
                for ( int i = 0; i < ItemLinkListItem.Length; i++ )
                {
                    ItemLinkListItem[i].Attributes["class"] = ItemLink[i].Text == pageSizeValue ? "active" : string.Empty;
                }
            }
        }

        /// <summary>
        /// Handles the Command event of the lbPage control.
        /// </summary>
        /// <param name="sender">The source of the event.</param>
        /// <param name="e">The <see cref="CommandEventArgs"/> instance containing the event data.</param>
        void lbPage_Command( object sender, CommandEventArgs e )
        {
            if ( NavigateClick != null )
            {
                LinkButton lbPage = sender as LinkButton;
                if ( lbPage != null )
                {
                    int? pageIndex = lbPage.CommandName.AsIntegerOrNull();
                    if ( pageIndex.HasValue )
                    {
                        NumericalEventArgs eventArgs = new NumericalEventArgs( pageIndex.Value );
                        NavigateClick( sender, eventArgs );
                    }
                }
            }
        }

        /// <summary>
        /// Handles the Click event of the lbPageSize control.
        /// </summary>
        /// <param name="sender">The source of the event.</param>
        /// <param name="e">The <see cref="System.EventArgs"/> instance containing the event data.</param>
        protected void lbItems_Click( object sender, EventArgs e )
        {
            LinkButton lbItems = sender as LinkButton;
            if ( lbItems != null && ItemsPerPageClick != null )
            {
                int itemsPerPage = 50;

                switch ( lbItems.Text )
                {
                    case "50":
                        itemsPerPage = 50;
                        break;
                    case "500":
                        itemsPerPage = 500;
                        break;
                    case "5,000":
                        itemsPerPage = 5000;
                        break;
                }

                NumericalEventArgs eventArgs = new NumericalEventArgs( itemsPerPage );

                ItemsPerPageClick( sender, eventArgs );
            }
        }

        /// <summary>
        /// Occurs when [navigate click].
        /// </summary>
        internal event PageNavigationEventHandler NavigateClick;

        /// <summary>
        /// Occurs when [page click].
        /// </summary>
        internal event PageNavigationEventHandler ItemsPerPageClick;

        /// <summary>
        /// Dispose object
        /// </summary>
        public void Dispose()
        {
            Dispose( true );
            GC.SuppressFinalize( this );
        }

        /// <summary>
        /// Dispose
        /// </summary>
        /// <param name="disposing"></param>
        protected virtual void Dispose( bool disposing )
        {
            if ( !IsDisposed )
            {
                if ( disposing )
                {
                    if ( NavigationPanel != null )
                    {
                        NavigationPanel.Dispose();
                    }
                }

                NavigationPanel = null;
                IsDisposed = true;
            }
        }
    }

    /// <summary>
    /// 
    /// </summary>
    public enum GridDisplayType
    {
        /// <summary>
        /// The full
        /// </summary>
        Full,

        /// <summary>
        /// The light
        /// </summary>
        Light
    }

    /// <summary>
    /// The data to export when Excel Export is selected
    /// </summary>
    public enum ExcelExportSource
    {
        /// <summary>
        /// Use the columns and formatting from the grid's data source
        /// </summary>
        DataSource,

        /// <summary>
        /// The the columns and formatting that is displayed in output 
        /// </summary>
        ColumnOutput
    }

    /// <summary>
    /// Column Prioritiy Values
    /// </summary>
    public enum ColumnPriority
    {
        /// <summary>
        /// Always Visible
        /// </summary>
        AlwaysVisible = 1,

        /// <summary>
        /// Devices Devices with screensize > 480px
        /// </summary>
        TabletSmall = 2,

        /// <summary>
        /// Devices with screensize > 640px
        /// </summary>
        Tablet = 3,

        /// <summary>
        /// Devices with screensize > 800px
        /// </summary>
        DesktopSmall = 4,

        /// <summary>
        /// Devices with screensize > 960px
        /// </summary>
        Desktop = 5,

        /// <summary>
        /// Devices with screensize > 1120px
        /// </summary>
        DesktopLarge = 6
    }

    /// <summary>
    /// 
    /// </summary>
    internal class RockDummyDataSource : ICollection, IEnumerable
    {
        private int dataItemCount;

        /// <summary>
        /// Copies the elements of the <see cref="T:System.Collections.ICollection" /> to an <see cref="T:System.Array" />, starting at a particular <see cref="T:System.Array" /> index.
        /// </summary>
        /// <param name="array">The one-dimensional <see cref="T:System.Array" /> that is the destination of the elements copied from <see cref="T:System.Collections.ICollection" />. The <see cref="T:System.Array" /> must have zero-based indexing.</param>
        /// <param name="index">The zero-based index in <paramref name="array" /> at which copying begins.</param>
        public void CopyTo( Array array, int index )
        {
            IEnumerator enumerator = this.GetEnumerator();
            while ( enumerator.MoveNext() )
            {
                int num = index;
                index = num + 1;
                array.SetValue( enumerator.Current, num );
            }
        }

        /// <summary>
        /// Gets the number of elements contained in the <see cref="T:System.Collections.ICollection" />.
        /// </summary>
        public int Count
        {
            get { return dataItemCount; }
            set { dataItemCount = value; }
        }

        /// <summary>
        /// Gets a value indicating whether access to the <see cref="T:System.Collections.ICollection" /> is synchronized (thread safe).
        /// </summary>
        public bool IsSynchronized
        {
            get
            {
                return false;
            }
        }

        /// <summary>
        /// Gets an object that can be used to synchronize access to the <see cref="T:System.Collections.ICollection" />.
        /// </summary>
        public object SyncRoot
        {
            get
            {
                return this;
            }
        }

        /// <summary>
        /// Returns an enumerator that iterates through a collection.
        /// </summary>
        /// <returns>
        /// An <see cref="T:System.Collections.IEnumerator" /> object that can be used to iterate through the collection.
        /// </returns>
        /// <exception cref="System.NotImplementedException"></exception>
        public IEnumerator GetEnumerator()
        {
            throw new NotImplementedException();
        }

        /// <summary>
        /// Returns an enumerator that iterates through a collection.
        /// </summary>
        /// <returns>
        /// An <see cref="T:System.Collections.IEnumerator" /> object that can be used to iterate through the collection.
        /// </returns>
        IEnumerator IEnumerable.GetEnumerator()
        {
            return new RockDummyDataSource.RockDummyDataSourceEnumerator( this.dataItemCount );
        }

        /// <summary>
        /// 
        /// </summary>
        private class RockDummyDataSourceEnumerator : IEnumerator
        {
            private int count;

            private int index;

            /// <summary>
            /// Gets the current element in the collection.
            /// </summary>
            public object Current
            {
                get
                {
                    return null;
                }
            }

            /// <summary>
            /// Initializes a new instance of the <see cref="RockDummyDataSourceEnumerator"/> class.
            /// </summary>
            /// <param name="count">The count.</param>
            public RockDummyDataSourceEnumerator( int count )
            {
                this.count = count;
                this.index = -1;
            }

            /// <summary>
            /// Advances the enumerator to the next element of the collection.
            /// </summary>
            /// <returns>
            /// true if the enumerator was successfully advanced to the next element; false if the enumerator has passed the end of the collection.
            /// </returns>
            public bool MoveNext()
            {
                RockDummyDataSource.RockDummyDataSourceEnumerator dummyDataSourceEnumerator = this;
                dummyDataSourceEnumerator.index = dummyDataSourceEnumerator.index + 1;
                return this.index < this.count;
            }

            /// <summary>
            /// Sets the enumerator to its initial position, which is before the first element in the collection.
            /// </summary>
            public void Reset()
            {
                this.index = -1;
            }
        }

        /// <summary>
        /// Initializes a new instance of the <see cref="RockDummyDataSource"/> class.
        /// </summary>
        /// <param name="dataItemCount">The data item count.</param>
        internal RockDummyDataSource( int dataItemCount )
        {
            this.dataItemCount = dataItemCount;
        }
    }

    #endregion
}<|MERGE_RESOLUTION|>--- conflicted
+++ resolved
@@ -1889,11 +1889,7 @@
                                 mergeValues.Add( dataFieldItem.Key, dataFieldValue );
                             }
 
-<<<<<<< HEAD
-                            string resolvedValue = lavaField.LiquidTemplate.ResolveMergeFields( mergeValues );
-=======
                             string resolvedValue = lavaField.LavaTemplate.ResolveMergeFields( mergeValues );
->>>>>>> 64954d48
                             resolvedValue = resolvedValue.Replace( "~~/", themeRoot ).Replace( "~/", appRoot ).ReverseCurrencyFormatting().ToString();
 
                             if ( !string.IsNullOrEmpty( resolvedValue ) )
