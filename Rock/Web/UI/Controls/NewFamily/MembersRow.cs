﻿// <copyright>
// Copyright by the Spark Development Network
//
// Licensed under the Rock Community License (the "License");
// you may not use this file except in compliance with the License.
// You may obtain a copy of the License at
//
// http://www.rockrms.com/license
//
// Unless required by applicable law or agreed to in writing, software
// distributed under the License is distributed on an "AS IS" BASIS,
// WITHOUT WARRANTIES OR CONDITIONS OF ANY KIND, either express or implied.
// See the License for the specific language governing permissions and
// limitations under the License.
// </copyright>
//
using System;
using System.Collections.Generic;
using System.ComponentModel;
using System.Linq;
using System.Web;
using System.Web.UI;
using System.Web.UI.HtmlControls;
using System.Web.UI.WebControls;

using Rock.Model;
using Rock.Web.Cache;

namespace Rock.Web.UI.Controls
{
    /// <summary>
    /// Displays a bootstrap badge
    /// </summary>
    public class NewGroupMembersRow : CompositeControl
    {
        private RockRadioButtonList _rblRole;
        private DefinedValuePicker _dvpTitle;
        private RockTextBox _tbFirstName;
        private RockTextBox _tbNickName;
        private RockTextBox _tbMiddleName;
        private RockTextBox _tbLastName;
<<<<<<< HEAD
        private DefinedValuePicker _dvpSuffix;
        private DefinedValuePicker _dvpConnectionStatus;
=======
        private DropDownList _ddlSuffix;
        private RockDropDownList _ddlConnectionStatus;
>>>>>>> a1bf4677
        private RockRadioButtonList _rblGender;
        private DatePicker _dpBirthdate;
        private GradePicker _ddlGradePicker;

        private LinkButton _lbDelete;

        /// <summary>
        /// Gets or sets the group type identifier.
        /// </summary>
        /// <value>
        /// The group type identifier.
        /// </value>
        public int? GroupTypeId
        {
            get { return ViewState["GroupTypeId"] as int?; }
            set { ViewState["GroupTypeId"] = value; }
        }

        /// <summary>
        /// Gets or sets the person GUID.
        /// </summary>
        /// <value>
        /// The person GUID.
        /// </value>
        public Guid? PersonGuid
        {
            get
            {
                if ( ViewState["PersonGuid"] != null )
                {
                    return ( Guid ) ViewState["PersonGuid"];
                }
                else
                {
                    return Guid.Empty;
                }
            }
            set { ViewState["PersonGuid"] = value; }
        }

        /// <summary>
        /// Gets or sets the role id.
        /// </summary>
        /// <value>
        /// The role id.
        /// </value>
        public int? RoleId
        {
            get { return _rblRole.SelectedValueAsInt(); }
            set { SetListValue( _rblRole, value ); }
        }

        /// <summary>
        /// Gets or sets a value indicating whether [show title].
        /// </summary>
        /// <value>
        ///   <c>true</c> if [show title]; otherwise, <c>false</c>.
        /// </value>
        public bool ShowTitle
        {
            get { return ViewState["ShowTitle"] as bool? ?? false; }
            set { ViewState["ShowTitle"] = value; }
        }

        /// <summary>
        /// Gets or sets a value indicating whether [show suffix].
        /// </summary>
        /// <value>
        ///   <c>true</c> if [show suffix]; otherwise, <c>false</c>.
        /// </value>
        public bool ShowSuffix
        {
            get { return ViewState["ShowSuffix"] as bool? ?? false; }
            set { ViewState["ShowSuffix"] = value; }
        }

        /// <summary>
        /// Gets or sets the title value id.
        /// </summary>
        /// <value>
        /// The title value id.
        /// </value>
        public int? TitleValueId
        {
            get { return _dvpTitle.SelectedValueAsInt(); }
            set { SetListValue( _dvpTitle, value ); }
        }

        /// <summary>
        /// Gets or sets the first name.
        /// </summary>
        /// <value>
        /// The first name.
        /// </value>
        public string FirstName
        {
            get { return _tbFirstName.Text; }
            set { _tbFirstName.Text = value; }
        }

        /// <summary>
        /// Gets or sets the name of the nick.
        /// </summary>
        /// <value>
        /// The name of the nick.
        /// </value>
        public string NickName
        {
            get { return _tbNickName.Text; }
            set { _tbNickName.Text = value; }
        }

        /// <summary>
        /// Gets or sets a value indicating whether [show nick name].
        /// </summary>
        /// <value>
        ///   <c>true</c> if [show nick name]; otherwise, <c>false</c>.
        /// </value>
        public bool ShowNickName { get; set; }

        /// <summary>
        /// Gets or sets the middle name
        /// </summary>
        /// <value>
        /// The name of the middle.
        /// </value>
        public string MiddleName
        {
            get { return _tbMiddleName.Text; }
            set { _tbMiddleName.Text = value; }
        }

        /// <summary>
        /// Gets or sets the last name.
        /// </summary>
        /// <value>
        /// The last name.
        /// </value>
        public string LastName
        {
            get { return _tbLastName.Text; }
            set { _tbLastName.Text = value; }
        }

        /// <summary>
        /// Gets or sets the suffix value id.
        /// </summary>
        /// <value>
        /// The suffix value id.
        /// </value>
        public int? SuffixValueId
        {
            get { return _dvpSuffix.SelectedValueAsInt(); }
            set { SetListValue( _dvpSuffix, value ); }
        }

        /// <summary>
        /// Gets or sets the connection status value id.
        /// </summary>
        /// <value>
        /// The connection status value id.
        /// </value>
        public int? ConnectionStatusValueId
        {
            get { return _dvpConnectionStatus.SelectedValueAsInt(); }
            set { SetListValue( _dvpConnectionStatus, value ); }
        }

        /// <summary>
        /// Gets or sets the gender.
        /// </summary>
        /// <value>
        /// The gender.
        /// </value>
        public Gender Gender
        {
            get
            {
                return _rblGender.SelectedValueAsEnum<Gender>( Gender.Unknown );
            }
            set
            {
                SetListValue( _rblGender, value.ConvertToInt().ToString() );
            }
        }

        /// <summary>
        /// Gets or sets the birth date.
        /// </summary>
        /// <value>
        /// The birth date.
        /// </value>
        public DateTime? BirthDate
        {
            get { return _dpBirthdate.SelectedDate; }
            set { _dpBirthdate.SelectedDate = value; }
        }

        /// <summary>
        /// Gets or sets the grade offset.
        /// </summary>
        /// <value>
        /// The grade offset.
        /// </value>
        public int? GradeOffset
        {
            get { return _ddlGradePicker.SelectedValueAsInt( noneAsNull: false ); }
            set { SetListValue( _ddlGradePicker, value ); }
        }

        /// <summary>
        /// Gets the group roles.
        /// </summary>
        /// <value>
        /// The group roles.
        /// </value>
        public List<GroupTypeRoleCache> GroupRoles
        {
            get
            {
                if ( GroupTypeId.HasValue )
                {
                    var groupGroupType = GroupTypeCache.Get( GroupTypeId.Value );
                    if ( groupGroupType != null )
                    {
                        return groupGroupType.Roles;
                    }
                }
                return new List<GroupTypeRoleCache>();
            }
        }

        /// <summary>
        /// Gets or sets a value indicating whether [require gender].
        /// </summary>
        /// <value>
        ///   <c>true</c> if [require gender]; otherwise, <c>false</c>.
        /// </value>
        public bool RequireGender
        {
            get
            {
                return _rblGender.Required;
            }
            set
            {
                _rblGender.Required = value;
                BindGender();
            }
        }

        /// <summary>
        /// Gets or sets a value indicating whether [require birthdate].
        /// </summary>
        /// <value>
        ///   <c>true</c> if [require birthdate]; otherwise, <c>false</c>.
        /// </value>
        public bool RequireBirthdate
        {
            get
            {
                return _dpBirthdate.Required;
            }
            set
            {
                _dpBirthdate.Required = value;
            }
        }

        /// <summary>
        /// Gets or sets a value indicating whether [show grade column].
        /// </summary>
        /// <value>
        ///   <c>true</c> if [show grade column]; otherwise, <c>false</c>.
        /// </value>
        public bool ShowGradeColumn
        {
            get { return ViewState["ShowGradeColumn"] as bool? ?? false; }
            set { ViewState["ShowGradeColumn"] = value; }
        }

        /// <summary>
        /// Gets or sets a value indicating whether [show grade].
        /// </summary>
        /// <value>
        ///   <c>true</c> if [show grade]; otherwise, <c>false</c>.
        /// </value>
        public bool ShowGradePicker
        {
            get { return ViewState["ShowGradePicker"] as bool? ?? false; }
            set { ViewState["ShowGradePicker"] = value; }
        }

        /// <summary>
        /// Gets or sets a value indicating whether [show middle name].
        /// </summary>
        /// <value>
        ///   <c>true</c> if [show middle name]; otherwise, <c>false</c>.
        /// </value>
        public bool ShowMiddleName
        {
            get { return ViewState["ShowMiddleName"] as bool? ?? false; }
            set { ViewState["ShowMiddleName"] = value; }
        }

        /// <summary>
        /// Gets or sets a value indicating whether [require grade].
        /// </summary>
        /// <value>
        /// <c>true</c> if [require grade]; otherwise, <c>false</c>.
        /// </value>
        public bool RequireGrade
        {
            get
            {
                EnsureChildControls();
                return _ddlGradePicker.Required;
            }
            set
            {
                EnsureChildControls();
                _ddlGradePicker.Required = value;
            }
        }

        /// <summary>
        /// Gets or sets the validation group.
        /// </summary>
        /// <value>
        /// The validation group.
        /// </value>
        public string ValidationGroup
        {
            get
            {
                return _tbFirstName.ValidationGroup;
            }
            set
            {
                EnsureChildControls();
                _rblRole.ValidationGroup = value;
                _dvpTitle.ValidationGroup = value;
                _tbFirstName.ValidationGroup = value;
                _tbNickName.ValidationGroup = value;
                _tbMiddleName.ValidationGroup = value;
                _tbLastName.ValidationGroup = value;
                _dvpSuffix.ValidationGroup = value;
                _dvpConnectionStatus.ValidationGroup = value;
                _rblGender.ValidationGroup = value;
                _dpBirthdate.ValidationGroup = value;
                _ddlGradePicker.ValidationGroup = value;
            }
        }

        /// <summary>
        /// Initializes a new instance of the <see cref="NewGroupMembersRow" /> class.
        /// </summary>
        public NewGroupMembersRow()
            : base()
        {
            _rblRole = new RockRadioButtonList();
            _dvpTitle = new DefinedValuePicker();
            _tbFirstName = new RockTextBox();
            _tbNickName = new RockTextBox();
            _tbMiddleName = new RockTextBox();
            _tbLastName = new RockTextBox();
<<<<<<< HEAD
            _dvpSuffix = new DefinedValuePicker();
            _dvpConnectionStatus = new DefinedValuePicker();
=======
            _ddlSuffix = new DropDownList();
            _ddlConnectionStatus = new RockDropDownList();
>>>>>>> a1bf4677
            _rblGender = new RockRadioButtonList();
            _dpBirthdate = new DatePicker();
            _ddlGradePicker = new GradePicker { UseAbbreviation = true, UseGradeOffsetAsValue = true };
            _ddlGradePicker.Label = string.Empty;
            _lbDelete = new LinkButton();
        }

        /// <summary>
        /// Called by the ASP.NET page framework to notify server controls that use composition-based implementation to create any child controls they contain in preparation for posting back or rendering.
        /// </summary>
        protected override void CreateChildControls()
        {
            base.CreateChildControls();
            Controls.Clear();

            _rblRole.ID = "_rblRole";
            _dvpTitle.ID = "_ddlTitle";
            _tbFirstName.ID = "_tbFirstName";
            _tbNickName.ID = "_tbNickName";
            _tbMiddleName.ID = "_tbMiddleName";
            _tbLastName.ID = "_tbLastName";
            _dvpSuffix.ID = "_ddlSuffix";
            _dvpConnectionStatus.ID = "_ddlConnectionStatus";
            _rblGender.ID = "_rblGender";
            _dpBirthdate.ID = "_dtBirthdate";
            _ddlGradePicker.ID = "_ddlGrade";
            _lbDelete.ID = "_lbDelete";

            Controls.Add( _rblRole );
            Controls.Add( _dvpTitle );
            Controls.Add( _tbFirstName );
            Controls.Add( _tbNickName );
            Controls.Add( _tbMiddleName );
            Controls.Add( _tbLastName );
            Controls.Add( _dvpSuffix );
            Controls.Add( _dvpConnectionStatus );
            Controls.Add( _rblGender );
            Controls.Add( _dpBirthdate );
            Controls.Add( _ddlGradePicker );
            Controls.Add( _lbDelete );

            _rblRole.RepeatDirection = RepeatDirection.Vertical;
            _rblRole.AutoPostBack = true;
            _rblRole.SelectedIndexChanged += rblRole_SelectedIndexChanged;
            _rblRole.Required = true;
            _rblRole.RequiredErrorMessage = "Role is required for all members";
            _rblRole.DataTextField = "Name";
            _rblRole.DataValueField = "Id";
            _rblRole.DataSource = GroupRoles;
            _rblRole.DataBind();

            _dvpTitle.CssClass = "form-control";
            _dvpTitle.DefinedTypeId = DefinedTypeCache.Get( new Guid( Rock.SystemGuid.DefinedType.PERSON_TITLE ) ).Id;

            _tbFirstName.CssClass = "form-control";
            _tbFirstName.Placeholder = "First Name";
            _tbFirstName.Required = true;
            _tbFirstName.RequiredErrorMessage = "First Name is required for all group members";

            _tbNickName.CssClass = "form-control";
            _tbNickName.Placeholder = "Nick Name";

            _tbMiddleName.CssClass = "form-control";
            _tbMiddleName.Placeholder = "Middle Name";
            _tbMiddleName.Required = false;

            _tbLastName.CssClass = "form-control";
            _tbLastName.Placeholder = "Last Name";
            _tbLastName.Required = true;
            _tbLastName.RequiredErrorMessage = "Last Name is required for all group members";

            _dvpSuffix.CssClass = "form-control";
            _dvpSuffix.DefinedTypeId = DefinedTypeCache.Get( new Guid( Rock.SystemGuid.DefinedType.PERSON_SUFFIX ) ).Id;

<<<<<<< HEAD
            _dvpConnectionStatus.CssClass = "form-control";
            _dvpConnectionStatus.DefinedTypeId = DefinedTypeCache.Get( new Guid( Rock.SystemGuid.DefinedType.PERSON_CONNECTION_STATUS ) ).Id;
=======
            _ddlConnectionStatus.CssClass = "form-control";
            BindListToDefinedType( _ddlConnectionStatus, Rock.SystemGuid.DefinedType.PERSON_CONNECTION_STATUS, true );
            _ddlConnectionStatus.Required = true;
            _ddlConnectionStatus.RequiredErrorMessage = "Connection Status is required for all group members";
>>>>>>> a1bf4677

            _rblGender.RepeatDirection = RepeatDirection.Vertical;
            _rblGender.RequiredErrorMessage = "Gender is required for all group members";
            BindGender();

            _dpBirthdate.StartView = DatePicker.StartViewOption.decade;
            _dpBirthdate.ForceParse = false;
            _dpBirthdate.AllowFutureDateSelection = false;
            _dpBirthdate.RequiredErrorMessage = "Birthdate is required for all group members";
            _dpBirthdate.Required = false;

            _ddlGradePicker.CssClass = "form-control";
            _ddlGradePicker.RequiredErrorMessage = _ddlGradePicker.Label + " is required for all children";

            var iDelete = new HtmlGenericControl( "i" );
            _lbDelete.Controls.Add( iDelete );
            iDelete.AddCssClass( "fa fa-times" );

            _lbDelete.CssClass = "btn btn-square btn-danger pull-right";
            _lbDelete.Click += lbDelete_Click;
            _lbDelete.CausesValidation = false;
        }

        /// <summary>
        /// Outputs server control content to a provided <see cref="T:System.Web.UI.HtmlTextWriter" /> object and stores tracing information about the control if tracing is enabled.
        /// </summary>
        /// <param name="writer">The <see cref="T:System.Web.UI.HtmlTextWriter" /> object that receives the control content.</param>
        public override void RenderControl( HtmlTextWriter writer )
        {
            if ( this.Visible )
            {
                writer.AddAttribute( "rowid", ID );
                writer.RenderBeginTag( HtmlTextWriterTag.Tr );

                writer.RenderBeginTag( HtmlTextWriterTag.Td );
                writer.AddAttribute( HtmlTextWriterAttribute.Class, "form-group" + ( _rblRole.IsValid ? "" : " has-error" ) );
                writer.RenderBeginTag( HtmlTextWriterTag.Div );
                _rblRole.RenderControl( writer );
                writer.RenderEndTag();
                writer.RenderEndTag();

                if ( this.ShowTitle )
                {
                    writer.RenderBeginTag( HtmlTextWriterTag.Td );
                    _dvpTitle.RenderControl( writer );
                    writer.RenderEndTag();
                }

                writer.RenderBeginTag( HtmlTextWriterTag.Td );

                writer.AddAttribute( HtmlTextWriterAttribute.Class, "form-group" + ( _tbFirstName.IsValid ? "" : " has-error" ) );
                writer.RenderBeginTag( HtmlTextWriterTag.Div );
                _tbFirstName.RenderControl( writer );
                writer.RenderEndTag();

                if ( this.ShowNickName )
                {
                    writer.AddAttribute( HtmlTextWriterAttribute.Class, "form-group" + ( _tbNickName.IsValid ? "" : " has-error" ) );
                    writer.RenderBeginTag( HtmlTextWriterTag.Div );
                    _tbNickName.RenderControl( writer );
                    writer.RenderEndTag();
                }

                if ( this.ShowMiddleName )
                {
                    writer.AddAttribute( HtmlTextWriterAttribute.Class, "form-group" + ( _tbMiddleName.IsValid ? "" : " has-error" ) );
                    writer.RenderBeginTag( HtmlTextWriterTag.Div );
                    _tbMiddleName.RenderControl( writer );
                    writer.RenderEndTag();
                }

                writer.AddAttribute( HtmlTextWriterAttribute.Class, "form-group" + ( _tbLastName.IsValid ? "" : " has-error" ) );
                writer.RenderBeginTag( HtmlTextWriterTag.Div );
                _tbLastName.RenderControl( writer );
                writer.RenderEndTag();

                writer.RenderEndTag();

                if ( this.ShowSuffix )
                {
                    writer.RenderBeginTag( HtmlTextWriterTag.Td );
                    _dvpSuffix.RenderControl( writer );
                    writer.RenderEndTag();
                }

                writer.RenderBeginTag( HtmlTextWriterTag.Td );
                _dvpConnectionStatus.RenderControl( writer );
                writer.RenderEndTag();

                writer.RenderBeginTag( HtmlTextWriterTag.Td );
                writer.AddAttribute( HtmlTextWriterAttribute.Class, "form-group" + ( _rblGender.IsValid ? "" : " has-error" ) );
                writer.RenderBeginTag( HtmlTextWriterTag.Div );
                _rblGender.RenderControl( writer );
                writer.RenderEndTag();
                writer.RenderEndTag();

                writer.RenderBeginTag( HtmlTextWriterTag.Td );
                writer.AddAttribute( HtmlTextWriterAttribute.Class, "form-group" + ( _dpBirthdate.IsValid ? "" : " has-error" ) );
                writer.RenderBeginTag( HtmlTextWriterTag.Div );
                _dpBirthdate.RenderControl( writer );
                writer.RenderEndTag();
                writer.RenderEndTag();

                if ( ShowGradeColumn )
                {
                    writer.RenderBeginTag( HtmlTextWriterTag.Td );
                    if ( ShowGradePicker )
                    {
                        _ddlGradePicker.RenderControl( writer );
                    }
                    writer.RenderEndTag();
                }

                writer.RenderBeginTag( HtmlTextWriterTag.Td );
                _lbDelete.RenderControl( writer );
                writer.RenderEndTag();

                writer.RenderEndTag();
            }
        }

        /// <summary>
        /// Binds the gender.
        /// </summary>
        private void BindGender()
        {
            string selectedValue = _rblGender.SelectedValue;

            _rblGender.Items.Clear();
            _rblGender.Items.Add( new ListItem( "M", "1" ) );
            _rblGender.Items.Add( new ListItem( "F", "2" ) );
            if ( !RequireGender )
            {
                _rblGender.Items.Add( new ListItem( "Unknown", "0" ) );
            }

            _rblGender.SelectedValue = selectedValue;
        }

        /// <summary>
        /// Sets the list value.
        /// </summary>
        /// <param name="listControl">The list control.</param>
        /// <param name="value">The value.</param>
        private void SetListValue( ListControl listControl, int? value )
        {
            foreach ( ListItem item in listControl.Items )
            {
                item.Selected = ( value.HasValue && item.Value == value.Value.ToString() );
            }
        }

        /// <summary>
        /// Sets the list value.
        /// </summary>
        /// <param name="listControl">The list control.</param>
        /// <param name="value">The value.</param>
        private void SetListValue( ListControl listControl, string value )
        {
            foreach ( ListItem item in listControl.Items )
            {
                item.Selected = ( item.Value == value );
            }
        }

        /// <summary>
        /// Handles the SelectedIndexChanged event of the rblRole control.
        /// </summary>
        /// <param name="sender">The source of the event.</param>
        /// <param name="e">The <see cref="EventArgs" /> instance containing the event data.</param>
        void rblRole_SelectedIndexChanged( object sender, EventArgs e )
        {
            if ( RoleUpdated != null )
            {
                RoleUpdated( this, e );
            }
        }


        /// <summary>
        /// Handles the Click event of the lbDelete control.
        /// </summary>
        /// <param name="sender">The source of the event.</param>
        /// <param name="e">The <see cref="EventArgs" /> instance containing the event data.</param>
        void lbDelete_Click( object sender, EventArgs e )
        {
            if ( DeleteClick != null )
            {
                DeleteClick( this, e );
            }
        }

        /// <summary>
        /// Occurs when [role updated].
        /// </summary>
        public event EventHandler RoleUpdated;

        /// <summary>
        /// Occurs when [delete click].
        /// </summary>
        public event EventHandler DeleteClick;

    }

}<|MERGE_RESOLUTION|>--- conflicted
+++ resolved
@@ -39,13 +39,8 @@
         private RockTextBox _tbNickName;
         private RockTextBox _tbMiddleName;
         private RockTextBox _tbLastName;
-<<<<<<< HEAD
         private DefinedValuePicker _dvpSuffix;
         private DefinedValuePicker _dvpConnectionStatus;
-=======
-        private DropDownList _ddlSuffix;
-        private RockDropDownList _ddlConnectionStatus;
->>>>>>> a1bf4677
         private RockRadioButtonList _rblGender;
         private DatePicker _dpBirthdate;
         private GradePicker _ddlGradePicker;
@@ -412,13 +407,8 @@
             _tbNickName = new RockTextBox();
             _tbMiddleName = new RockTextBox();
             _tbLastName = new RockTextBox();
-<<<<<<< HEAD
             _dvpSuffix = new DefinedValuePicker();
             _dvpConnectionStatus = new DefinedValuePicker();
-=======
-            _ddlSuffix = new DropDownList();
-            _ddlConnectionStatus = new RockDropDownList();
->>>>>>> a1bf4677
             _rblGender = new RockRadioButtonList();
             _dpBirthdate = new DatePicker();
             _ddlGradePicker = new GradePicker { UseAbbreviation = true, UseGradeOffsetAsValue = true };
@@ -493,15 +483,10 @@
             _dvpSuffix.CssClass = "form-control";
             _dvpSuffix.DefinedTypeId = DefinedTypeCache.Get( new Guid( Rock.SystemGuid.DefinedType.PERSON_SUFFIX ) ).Id;
 
-<<<<<<< HEAD
             _dvpConnectionStatus.CssClass = "form-control";
             _dvpConnectionStatus.DefinedTypeId = DefinedTypeCache.Get( new Guid( Rock.SystemGuid.DefinedType.PERSON_CONNECTION_STATUS ) ).Id;
-=======
-            _ddlConnectionStatus.CssClass = "form-control";
-            BindListToDefinedType( _ddlConnectionStatus, Rock.SystemGuid.DefinedType.PERSON_CONNECTION_STATUS, true );
-            _ddlConnectionStatus.Required = true;
-            _ddlConnectionStatus.RequiredErrorMessage = "Connection Status is required for all group members";
->>>>>>> a1bf4677
+            _dvpConnectionStatus.Required = true;
+            _dvpConnectionStatus.RequiredErrorMessage = "Connection Status is required for all group members";
 
             _rblGender.RepeatDirection = RepeatDirection.Vertical;
             _rblGender.RequiredErrorMessage = "Gender is required for all group members";
