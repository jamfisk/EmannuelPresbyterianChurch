--- conflicted
+++ resolved
@@ -247,11 +247,6 @@
 
                 // Clean up unused PageViewSession data in chunks
                 // delete the indexes so they don't have to be updated as the rows are deleted
-<<<<<<< HEAD
-                rockContext.Database.ExecuteSqlCommand( "DROP INDEX IF EXISTS [IX_Guid] ON [dbo].[PageViewSession]" );
-                rockContext.Database.ExecuteSqlCommand( "DROP INDEX IF EXISTS [IX_PageViewUserAgentId] ON [dbo].[PageViewSession]" );
-                rockContext.Database.ExecuteSqlCommand( "DROP INDEX IF EXISTS [IX_SessionId] ON [dbo].[PageViewSession]" );
-=======
                 rockContext.Database.ExecuteSqlCommand( @"
 IF EXISTS (
 		SELECT *
@@ -282,7 +277,6 @@
 BEGIN
 	DROP INDEX [IX_SessionId] ON [dbo].[PageViewSession]
 END" );
->>>>>>> 64954d48
 
                 int unUsedSessionsTotal = rockContext.Database.SqlQuery<int>( @"SELECT COUNT(*) FROM PageViewSession where Id not in ( select distinct PageViewSessionId from PageView )" ).First();
                 int unUsedSessionsDeleted = 0;
@@ -345,13 +339,6 @@
                 // move PageView data in chunks (see http://dba.stackexchange.com/questions/1750/methods-of-speeding-up-a-huge-delete-from-table-with-no-clauses)
 
                 // delete the indexes so they don't have to be updated as the rows are deleted
-<<<<<<< HEAD
-                rockContext.Database.ExecuteSqlCommand( "DROP INDEX IF EXISTS [IX_DateTimeViewed] ON [dbo].[PageView]" );
-                rockContext.Database.ExecuteSqlCommand( "DROP INDEX IF EXISTS [IX_PageId] ON [dbo].[PageView]" );
-                rockContext.Database.ExecuteSqlCommand( "DROP INDEX IF EXISTS [IX_PageViewSessionId] ON [dbo].[PageView]" );
-                rockContext.Database.ExecuteSqlCommand( "DROP INDEX IF EXISTS [IX_PersonAliasId] ON [dbo].[PageView]" );
-                rockContext.Database.ExecuteSqlCommand( "DROP INDEX IF EXISTS [IX_SiteId] ON [dbo].[PageView]" );
-=======
                 rockContext.Database.ExecuteSqlCommand( @"
 IF EXISTS (
 		SELECT *
@@ -403,7 +390,6 @@
 	DROP INDEX IX_SiteId ON [dbo].[PageView]
 END
 " );
->>>>>>> 64954d48
 
                 keepMoving = true;
 
