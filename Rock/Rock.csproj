﻿<?xml version="1.0" encoding="utf-8"?>
<Project ToolsVersion="14.0" DefaultTargets="Build" xmlns="http://schemas.microsoft.com/developer/msbuild/2003">
  <Import Project="$(MSBuildExtensionsPath)\$(MSBuildToolsVersion)\Microsoft.Common.props" Condition="Exists('$(MSBuildExtensionsPath)\$(MSBuildToolsVersion)\Microsoft.Common.props')" />
  <PropertyGroup>
    <Configuration Condition=" '$(Configuration)' == '' ">Debug</Configuration>
    <Platform Condition=" '$(Platform)' == '' ">AnyCPU</Platform>
    <ProjectGuid>{185A31D7-3037-4DAE-8797-0459849A84BD}</ProjectGuid>
    <OutputType>Library</OutputType>
    <AppDesignerFolder>Properties</AppDesignerFolder>
    <RootNamespace>Rock</RootNamespace>
    <AssemblyName>Rock</AssemblyName>
    <TargetFrameworkVersion>v4.5.2</TargetFrameworkVersion>
    <FileAlignment>512</FileAlignment>
    <TargetFrameworkProfile />
    <WebGreaseLibPath>..\packages\WebGrease.1.5.2\lib</WebGreaseLibPath>
    <NuGetPackageImportStamp>
    </NuGetPackageImportStamp>
  </PropertyGroup>
  <PropertyGroup Condition=" '$(Configuration)|$(Platform)' == 'Debug|AnyCPU' ">
    <DebugSymbols>true</DebugSymbols>
    <DebugType>full</DebugType>
    <Optimize>false</Optimize>
    <OutputPath>bin\Debug\</OutputPath>
    <DefineConstants>DEBUG;TRACE</DefineConstants>
    <ErrorReport>prompt</ErrorReport>
    <WarningLevel>4</WarningLevel>
    <LangVersion>6</LangVersion>
  </PropertyGroup>
  <PropertyGroup Condition=" '$(Configuration)|$(Platform)' == 'Release|AnyCPU' ">
    <DebugType>pdbonly</DebugType>
    <Optimize>true</Optimize>
    <OutputPath>bin\Release\</OutputPath>
    <DefineConstants>TRACE</DefineConstants>
    <ErrorReport>prompt</ErrorReport>
    <WarningLevel>4</WarningLevel>
    <DocumentationFile>bin\Release\Rock.XML</DocumentationFile>
  </PropertyGroup>
  <ItemGroup>
    <Reference Include="AngleSharp, Version=0.9.9.0, Culture=neutral, PublicKeyToken=e83494dcdc6d31ea, processorArchitecture=MSIL">
      <HintPath>..\packages\AngleSharp.0.9.9\lib\net45\AngleSharp.dll</HintPath>
    </Reference>
    <Reference Include="Antlr3.Runtime, Version=3.4.1.9004, Culture=neutral, PublicKeyToken=eb42632606e9261f, processorArchitecture=MSIL">
      <HintPath>..\packages\Antlr.3.4.1.9004\lib\Antlr3.Runtime.dll</HintPath>
      <Private>True</Private>
    </Reference>
    <Reference Include="BCrypt.Net, Version=0.1.5073.29922, Culture=neutral, PublicKeyToken=6bcd409ee6bc9292, processorArchitecture=MSIL">
      <HintPath>..\packages\BCrypt-Official.0.1.109\lib\BCrypt.Net.dll</HintPath>
      <Private>True</Private>
    </Reference>
    <Reference Include="ClearScript, Version=5.4.8.0, Culture=neutral, PublicKeyToken=935d0c957da47c73, processorArchitecture=MSIL">
      <HintPath>..\packages\JavaScriptEngineSwitcher.V8.2.2.0\lib\net45\ClearScript.dll</HintPath>
      <Private>True</Private>
    </Reference>
    <Reference Include="CommonMark, Version=0.1.0.0, Culture=neutral, PublicKeyToken=001ef8810438905d, processorArchitecture=MSIL">
      <HintPath>..\packages\CommonMark.NET.0.13.2\lib\net45\CommonMark.dll</HintPath>
      <Private>True</Private>
    </Reference>
    <Reference Include="CronExpressionDescriptor, Version=1.19.0.0, Culture=neutral, PublicKeyToken=a2ab0e0f73f9b037, processorArchitecture=MSIL">
      <HintPath>..\packages\CronExpressionDescriptor.1.19.0\lib\net45\CronExpressionDescriptor.dll</HintPath>
      <Private>True</Private>
    </Reference>
    <Reference Include="CSScriptLibrary, Version=3.13.2.0, Culture=neutral, PublicKeyToken=70fcc3d18c749033, processorArchitecture=MSIL">
      <HintPath>..\packages\CS-Script.bin.3.13.2.0\lib\net45\CSScriptLibrary.dll</HintPath>
      <Private>True</Private>
    </Reference>
    <Reference Include="DDay.iCal, Version=1.0.2.575, Culture=neutral, processorArchitecture=MSIL">
      <HintPath>..\packages\DDay.iCal.1.0.2.575\lib\DDay.iCal.dll</HintPath>
      <Private>True</Private>
    </Reference>
    <Reference Include="DocumentFormat.OpenXml, Version=2.6.0.0, Culture=neutral, processorArchitecture=MSIL">
      <HintPath>..\packages\OpenXMLSDK-MOT.2.6.0.0\lib\DocumentFormat.OpenXml.dll</HintPath>
      <Private>True</Private>
    </Reference>
    <Reference Include="dotless.Core, Version=1.5.2.0, Culture=neutral, PublicKeyToken=96b446c9e63eae34, processorArchitecture=MSIL">
      <HintPath>..\packages\dotless.1.5.2\lib\dotless.Core.dll</HintPath>
      <Private>True</Private>
    </Reference>
    <Reference Include="Elasticsearch.Net, Version=2.0.0.0, Culture=neutral, PublicKeyToken=96c599bbe3e70f5d, processorArchitecture=MSIL">
      <HintPath>..\packages\Elasticsearch.Net.2.4.6\lib\net45\Elasticsearch.Net.dll</HintPath>
      <Private>True</Private>
    </Reference>
    <Reference Include="EntityFramework, Version=6.0.0.0, Culture=neutral, PublicKeyToken=b77a5c561934e089, processorArchitecture=MSIL">
      <HintPath>..\packages\EntityFramework.6.1.3\lib\net45\EntityFramework.dll</HintPath>
      <Private>True</Private>
    </Reference>
    <Reference Include="EntityFramework.SqlServer, Version=6.0.0.0, Culture=neutral, PublicKeyToken=b77a5c561934e089, processorArchitecture=MSIL">
      <HintPath>..\packages\EntityFramework.6.1.3\lib\net45\EntityFramework.SqlServer.dll</HintPath>
      <Private>True</Private>
    </Reference>
    <Reference Include="EntityFramework.Utilities">
      <HintPath>..\libs\EFUtilities\EntityFramework.Utilities.dll</HintPath>
    </Reference>
    <Reference Include="EPPlus">
      <HintPath>..\libs\EPPlus\EPPlus.dll</HintPath>
    </Reference>
    <Reference Include="EXIFextractor">
      <HintPath>..\libs\Goheer EXIFExtractor\EXIFextractor.dll</HintPath>
    </Reference>
    <Reference Include="FCM.Net, Version=1.0.0.0, Culture=neutral, processorArchitecture=MSIL">
      <SpecificVersion>False</SpecificVersion>
      <HintPath>..\libs\FCM\FCM.Net.dll</HintPath>
    </Reference>
    <Reference Include="HtmlAgilityPack, Version=1.4.9.4, Culture=neutral, PublicKeyToken=bd319b19eaf3b43a, processorArchitecture=MSIL">
      <HintPath>..\packages\HtmlAgilityPack.1.4.9.4\lib\Net45\HtmlAgilityPack.dll</HintPath>
      <Private>True</Private>
    </Reference>
    <Reference Include="Humanizer">
      <HintPath>..\libs\Humanizer.2.1.0\Humanizer.dll</HintPath>
    </Reference>
    <Reference Include="ImageResizer, Version=4.0.0.0, Culture=neutral, processorArchitecture=MSIL">
      <HintPath>..\packages\ImageResizer.4.0.5\lib\net45\ImageResizer.dll</HintPath>
      <Private>True</Private>
    </Reference>
    <Reference Include="InteractivePreGeneratedViews, Version=1.0.0.0, Culture=neutral, PublicKeyToken=46c4868af4307d2c, processorArchitecture=MSIL">
      <HintPath>..\packages\EFInteractiveViews.1.0.1\lib\net45\InteractivePreGeneratedViews.dll</HintPath>
      <Private>True</Private>
    </Reference>
    <Reference Include="JavaScriptEngineSwitcher.Core, Version=2.2.0.0, Culture=neutral, PublicKeyToken=c608b2a8cc9e4472, processorArchitecture=MSIL">
      <HintPath>..\packages\JavaScriptEngineSwitcher.Core.2.2.0\lib\net45\JavaScriptEngineSwitcher.Core.dll</HintPath>
      <Private>True</Private>
    </Reference>
    <Reference Include="JavaScriptEngineSwitcher.Msie, Version=2.2.0.0, Culture=neutral, PublicKeyToken=c608b2a8cc9e4472, processorArchitecture=MSIL">
      <HintPath>..\packages\JavaScriptEngineSwitcher.Msie.2.2.0\lib\net45\JavaScriptEngineSwitcher.Msie.dll</HintPath>
      <Private>True</Private>
    </Reference>
    <Reference Include="JavaScriptEngineSwitcher.V8, Version=2.2.0.0, Culture=neutral, PublicKeyToken=c608b2a8cc9e4472, processorArchitecture=MSIL">
      <HintPath>..\packages\JavaScriptEngineSwitcher.V8.2.2.0\lib\net45\JavaScriptEngineSwitcher.V8.dll</HintPath>
      <Private>True</Private>
    </Reference>
    <Reference Include="JSPool, Version=2.0.0.0, Culture=neutral, PublicKeyToken=2fc7775f73072640, processorArchitecture=MSIL">
      <HintPath>..\packages\JSPool.2.0.0\lib\net451\JSPool.dll</HintPath>
      <Private>True</Private>
    </Reference>
    <Reference Include="Microsoft.AspNet.SignalR.Core, Version=2.2.0.0, Culture=neutral, PublicKeyToken=31bf3856ad364e35, processorArchitecture=MSIL">
      <HintPath>..\packages\Microsoft.AspNet.SignalR.Core.2.2.0\lib\net45\Microsoft.AspNet.SignalR.Core.dll</HintPath>
      <Private>True</Private>
    </Reference>
    <Reference Include="Microsoft.AspNet.SignalR.SystemWeb, Version=2.2.0.0, Culture=neutral, PublicKeyToken=31bf3856ad364e35, processorArchitecture=MSIL">
      <HintPath>..\packages\Microsoft.AspNet.SignalR.SystemWeb.2.2.0\lib\net45\Microsoft.AspNet.SignalR.SystemWeb.dll</HintPath>
      <Private>True</Private>
    </Reference>
    <Reference Include="Microsoft.IdentityModel.Clients.ActiveDirectory, Version=2.21.0.0, Culture=neutral, PublicKeyToken=31bf3856ad364e35, processorArchitecture=MSIL">
      <HintPath>..\packages\Microsoft.IdentityModel.Clients.ActiveDirectory.2.21.301221612\lib\net45\Microsoft.IdentityModel.Clients.ActiveDirectory.dll</HintPath>
    </Reference>
    <Reference Include="Microsoft.IdentityModel.Clients.ActiveDirectory.WindowsForms, Version=2.21.0.0, Culture=neutral, PublicKeyToken=31bf3856ad364e35, processorArchitecture=MSIL">
      <HintPath>..\packages\Microsoft.IdentityModel.Clients.ActiveDirectory.2.21.301221612\lib\net45\Microsoft.IdentityModel.Clients.ActiveDirectory.WindowsForms.dll</HintPath>
    </Reference>
    <Reference Include="Microsoft.IdentityModel.Logging, Version=1.1.2.0, Culture=neutral, PublicKeyToken=31bf3856ad364e35, processorArchitecture=MSIL">
      <HintPath>..\packages\Microsoft.IdentityModel.Logging.1.1.2\lib\net451\Microsoft.IdentityModel.Logging.dll</HintPath>
      <Private>True</Private>
    </Reference>
    <Reference Include="Microsoft.IdentityModel.Tokens, Version=5.1.2.0, Culture=neutral, PublicKeyToken=31bf3856ad364e35, processorArchitecture=MSIL">
      <HintPath>..\packages\Microsoft.IdentityModel.Tokens.5.1.2\lib\net451\Microsoft.IdentityModel.Tokens.dll</HintPath>
      <Private>True</Private>
    </Reference>
    <Reference Include="Microsoft.Owin, Version=2.1.0.0, Culture=neutral, PublicKeyToken=31bf3856ad364e35, processorArchitecture=MSIL">
      <HintPath>..\packages\Microsoft.Owin.2.1.0\lib\net45\Microsoft.Owin.dll</HintPath>
      <Private>True</Private>
    </Reference>
    <Reference Include="Microsoft.Owin.Host.SystemWeb, Version=2.1.0.0, Culture=neutral, PublicKeyToken=31bf3856ad364e35, processorArchitecture=MSIL">
      <HintPath>..\packages\Microsoft.Owin.Host.SystemWeb.2.1.0\lib\net45\Microsoft.Owin.Host.SystemWeb.dll</HintPath>
      <Private>True</Private>
    </Reference>
    <Reference Include="Microsoft.Owin.Security, Version=2.1.0.0, Culture=neutral, PublicKeyToken=31bf3856ad364e35, processorArchitecture=MSIL">
      <HintPath>..\packages\Microsoft.Owin.Security.2.1.0\lib\net45\Microsoft.Owin.Security.dll</HintPath>
      <Private>True</Private>
    </Reference>
    <Reference Include="Microsoft.SqlServer.Types, Version=11.0.0.0, Culture=neutral, PublicKeyToken=89845dcd8080cc91, processorArchitecture=MSIL">
      <HintPath>..\packages\Microsoft.SqlServer.Types.11.0.2\lib\net20\Microsoft.SqlServer.Types.dll</HintPath>
      <Private>True</Private>
    </Reference>
    <Reference Include="Microsoft.Web.Infrastructure, Version=1.0.0.0, Culture=neutral, PublicKeyToken=31bf3856ad364e35, processorArchitecture=MSIL">
      <HintPath>..\packages\Microsoft.Web.Infrastructure.1.0.0.0\lib\net40\Microsoft.Web.Infrastructure.dll</HintPath>
      <Private>True</Private>
    </Reference>
    <Reference Include="Microsoft.Web.XmlTransform, Version=2.1.0.0, Culture=neutral, PublicKeyToken=b03f5f7f11d50a3a, processorArchitecture=MSIL">
      <HintPath>..\packages\Microsoft.Web.Xdt.2.1.1\lib\net40\Microsoft.Web.XmlTransform.dll</HintPath>
      <Private>True</Private>
    </Reference>
    <Reference Include="Mono.CSharp, Version=4.0.0.0, Culture=neutral, PublicKeyToken=0738eb9f132ed756, processorArchitecture=MSIL">
      <HintPath>..\packages\CS-Script.bin.3.13.2.0\lib\net45\Mono.CSharp.dll</HintPath>
      <Private>True</Private>
    </Reference>
    <Reference Include="MsieJavaScriptEngine, Version=2.1.0.0, Culture=neutral, PublicKeyToken=a3a2846a37ac0d3e, processorArchitecture=MSIL">
      <HintPath>..\packages\MsieJavaScriptEngine.2.1.0\lib\net45\MsieJavaScriptEngine.dll</HintPath>
      <Private>True</Private>
    </Reference>
    <Reference Include="Nest">
      <HintPath>..\packages\NEST.2.4.3\lib\net45\Nest.dll</HintPath>
      <Private>True</Private>
    </Reference>
    <Reference Include="Newtonsoft.Json, Version=9.0.0.0, Culture=neutral, PublicKeyToken=30ad4fe6b2a6aeed, processorArchitecture=MSIL">
      <HintPath>..\packages\Newtonsoft.Json.9.0.1\lib\net45\Newtonsoft.Json.dll</HintPath>
      <Private>True</Private>
    </Reference>
    <Reference Include="NuGet.Core, Version=2.11.1.812, Culture=neutral, PublicKeyToken=31bf3856ad364e35, processorArchitecture=MSIL">
      <HintPath>..\packages\NuGet.Core.2.11.1\lib\net40-Client\NuGet.Core.dll</HintPath>
      <Private>True</Private>
    </Reference>
    <Reference Include="OpenXmlPowerTools, Version=4.2.0.0, Culture=neutral, processorArchitecture=MSIL">
      <HintPath>..\packages\OpenXmlPowerTools.4.2\lib\OpenXmlPowerTools.dll</HintPath>
      <Private>True</Private>
    </Reference>
    <Reference Include="Owin, Version=1.0.0.0, Culture=neutral, PublicKeyToken=f0ebd12fd5e55cc5, processorArchitecture=MSIL">
      <HintPath>..\packages\Owin.1.0\lib\net40\Owin.dll</HintPath>
      <Private>True</Private>
    </Reference>
    <Reference Include="PreMailer.Net, Version=1.5.5.0, Culture=neutral, processorArchitecture=MSIL">
      <HintPath>..\packages\PreMailer.Net.1.5.5\lib\net45\PreMailer.Net.dll</HintPath>
    </Reference>
    <Reference Include="Quartz">
      <HintPath>..\libs\Quartz\Quartz.dll</HintPath>
    </Reference>
    <Reference Include="React.Core, Version=3.0.0.0, Culture=neutral, PublicKeyToken=9aed67b161f7db78, processorArchitecture=MSIL">
      <HintPath>..\packages\React.Core.3.0.0\lib\net40\React.Core.dll</HintPath>
      <Private>True</Private>
    </Reference>
    <Reference Include="React.Web, Version=3.0.0.0, Culture=neutral, PublicKeyToken=9aed67b161f7db78, processorArchitecture=MSIL">
      <HintPath>..\packages\React.Web.3.0.0\lib\net40\React.Web.dll</HintPath>
      <Private>True</Private>
    </Reference>
    <Reference Include="React.Web.Mvc4, Version=3.0.0.0, Culture=neutral, PublicKeyToken=9aed67b161f7db78, processorArchitecture=MSIL">
      <HintPath>..\packages\React.Web.Mvc4.3.0.0\lib\net40\React.Web.Mvc4.dll</HintPath>
      <Private>True</Private>
    </Reference>
    <Reference Include="RestSharp, Version=105.2.3.0, Culture=neutral, processorArchitecture=MSIL">
      <HintPath>..\packages\RestSharp.105.2.3\lib\net452\RestSharp.dll</HintPath>
      <Private>True</Private>
    </Reference>
    <Reference Include="StackExchange.Redis, Version=1.1.0.0, Culture=neutral, processorArchitecture=MSIL">
      <HintPath>..\packages\StackExchange.Redis.1.1.603\lib\net45\StackExchange.Redis.dll</HintPath>
      <Private>True</Private>
    </Reference>
    <Reference Include="System" />
    <Reference Include="System.ComponentModel.Composition" />
    <Reference Include="System.ComponentModel.DataAnnotations" />
    <Reference Include="System.configuration" />
    <Reference Include="System.Core" />
    <Reference Include="System.Data.Entity" />
    <Reference Include="System.Data.Entity.Design" />
    <Reference Include="System.Data.Services" />
    <Reference Include="System.DirectoryServices" />
    <Reference Include="System.DirectoryServices.AccountManagement" />
    <Reference Include="System.Drawing" />
    <Reference Include="System.IdentityModel.Tokens.Jwt, Version=5.1.2.0, Culture=neutral, PublicKeyToken=31bf3856ad364e35, processorArchitecture=MSIL">
      <HintPath>..\packages\System.IdentityModel.Tokens.Jwt.5.1.2\lib\net451\System.IdentityModel.Tokens.Jwt.dll</HintPath>
      <Private>True</Private>
    </Reference>
    <Reference Include="System.IO.Compression" />
    <Reference Include="System.IO.Compression.FileSystem" />
    <Reference Include="System.IO.Packaging, Version=1.0.0.0, Culture=neutral, processorArchitecture=MSIL">
      <HintPath>..\packages\OpenXMLSDK-MOT.2.6.0.0\lib\System.IO.Packaging.dll</HintPath>
      <Private>True</Private>
    </Reference>
    <Reference Include="System.Linq.Dynamic, Version=1.0.5840.25917, Culture=neutral, processorArchitecture=MSIL">
      <HintPath>..\packages\System.Linq.Dynamic.1.0.6\lib\net40\System.Linq.Dynamic.dll</HintPath>
      <Private>True</Private>
    </Reference>
    <Reference Include="System.Management.Automation, Version=1.0.0.0, Culture=neutral, PublicKeyToken=31bf3856ad364e35, processorArchitecture=MSIL">
      <HintPath>..\packages\System.Management.Automation.6.1.7601.17515\lib\net45\System.Management.Automation.dll</HintPath>
      <Private>True</Private>
    </Reference>
    <Reference Include="System.Net.Http.Formatting, Version=5.2.3.0, Culture=neutral, PublicKeyToken=31bf3856ad364e35, processorArchitecture=MSIL">
      <HintPath>..\packages\Microsoft.AspNet.WebApi.Client.5.2.3\lib\net45\System.Net.Http.Formatting.dll</HintPath>
      <Private>True</Private>
    </Reference>
    <Reference Include="System.Net.Http.WebRequest" />
    <Reference Include="System.Runtime.Caching" />
    <Reference Include="System.Runtime.Serialization" />
    <Reference Include="System.ServiceModel" />
    <Reference Include="System.ServiceModel.Web" />
    <Reference Include="System.Web" />
    <Reference Include="System.Web.Extensions" />
    <Reference Include="System.Web.Helpers, Version=2.0.0.0, Culture=neutral, PublicKeyToken=31bf3856ad364e35, processorArchitecture=MSIL">
      <HintPath>..\packages\Microsoft.AspNet.WebPages.2.0.20710.0\lib\net40\System.Web.Helpers.dll</HintPath>
      <Private>True</Private>
    </Reference>
    <Reference Include="System.Web.Http, Version=5.2.3.0, Culture=neutral, PublicKeyToken=31bf3856ad364e35, processorArchitecture=MSIL">
      <HintPath>..\packages\Microsoft.AspNet.WebApi.Core.5.2.3\lib\net45\System.Web.Http.dll</HintPath>
      <Private>True</Private>
    </Reference>
    <Reference Include="System.Web.Http.WebHost, Version=5.2.3.0, Culture=neutral, PublicKeyToken=31bf3856ad364e35, processorArchitecture=MSIL">
      <HintPath>..\packages\Microsoft.AspNet.WebApi.WebHost.5.2.3\lib\net45\System.Web.Http.WebHost.dll</HintPath>
      <Private>True</Private>
    </Reference>
    <Reference Include="System.Web.Mvc, Version=4.0.0.0, Culture=neutral, PublicKeyToken=31bf3856ad364e35, processorArchitecture=MSIL">
      <HintPath>..\packages\Microsoft.AspNet.Mvc.4.0.20710.0\lib\net40\System.Web.Mvc.dll</HintPath>
      <Private>True</Private>
    </Reference>
    <Reference Include="System.Web.Optimization, Version=1.1.0.0, Culture=neutral, PublicKeyToken=31bf3856ad364e35, processorArchitecture=MSIL">
      <HintPath>..\packages\Microsoft.AspNet.Web.Optimization.1.1.3\lib\net40\System.Web.Optimization.dll</HintPath>
      <Private>True</Private>
    </Reference>
    <Reference Include="System.Web.Razor, Version=2.0.0.0, Culture=neutral, PublicKeyToken=31bf3856ad364e35, processorArchitecture=MSIL">
      <HintPath>..\packages\Microsoft.AspNet.Razor.2.0.20710.0\lib\net40\System.Web.Razor.dll</HintPath>
      <Private>True</Private>
    </Reference>
    <Reference Include="System.Web.WebPages, Version=2.0.0.0, Culture=neutral, PublicKeyToken=31bf3856ad364e35, processorArchitecture=MSIL">
      <HintPath>..\packages\Microsoft.AspNet.WebPages.2.0.20710.0\lib\net40\System.Web.WebPages.dll</HintPath>
      <Private>True</Private>
    </Reference>
    <Reference Include="System.Web.WebPages.Deployment, Version=2.0.0.0, Culture=neutral, PublicKeyToken=31bf3856ad364e35, processorArchitecture=MSIL">
      <HintPath>..\packages\Microsoft.AspNet.WebPages.2.0.20710.0\lib\net40\System.Web.WebPages.Deployment.dll</HintPath>
      <Private>True</Private>
    </Reference>
    <Reference Include="System.Web.WebPages.Razor, Version=2.0.0.0, Culture=neutral, PublicKeyToken=31bf3856ad364e35, processorArchitecture=MSIL">
      <HintPath>..\packages\Microsoft.AspNet.WebPages.2.0.20710.0\lib\net40\System.Web.WebPages.Razor.dll</HintPath>
      <Private>True</Private>
    </Reference>
    <Reference Include="System.Xml.Linq" />
    <Reference Include="System.Data.DataSetExtensions" />
    <Reference Include="Microsoft.CSharp" />
    <Reference Include="System.Data" />
    <Reference Include="System.Net.Http" />
    <Reference Include="System.Xml" />
    <Reference Include="Twilio, Version=0.0.0.0, Culture=neutral, processorArchitecture=MSIL">
      <HintPath>..\packages\Twilio.5.1.0\lib\net451\Twilio.dll</HintPath>
      <Private>True</Private>
    </Reference>
    <Reference Include="UAParser, Version=2.1.0.0, Culture=neutral, PublicKeyToken=f7377bf021646069, processorArchitecture=MSIL">
      <HintPath>..\packages\UAParser.2.1.0.0\lib\net40-Client\UAParser.dll</HintPath>
      <Private>True</Private>
    </Reference>
    <Reference Include="VroomJs, Version=1.2.3.0, Culture=neutral, PublicKeyToken=e7c52e67fcb0044f, processorArchitecture=MSIL">
      <HintPath>..\packages\VroomJs.1.2.3\lib\net45\VroomJs.dll</HintPath>
      <Private>True</Private>
    </Reference>
    <Reference Include="WebActivatorEx, Version=2.0.0.0, Culture=neutral, PublicKeyToken=7b26dc2a43f6a0d4, processorArchitecture=MSIL">
      <HintPath>..\packages\WebActivatorEx.2.1.0\lib\net40\WebActivatorEx.dll</HintPath>
      <Private>True</Private>
    </Reference>
    <Reference Include="WebGrease, Version=1.5.2.14234, Culture=neutral, PublicKeyToken=31bf3856ad364e35, processorArchitecture=MSIL">
      <HintPath>..\packages\WebGrease.1.5.2\lib\WebGrease.dll</HintPath>
      <Private>True</Private>
    </Reference>
    <Reference Include="WindowsBase" />
    <Reference Include="Z.EntityFramework.Plus.EF6, Version=1.7.11.0, Culture=neutral, PublicKeyToken=59b66d028979105b, processorArchitecture=MSIL">
      <HintPath>..\packages\Z.EntityFramework.Plus.EF6.1.7.11\lib\net45\Z.EntityFramework.Plus.EF6.dll</HintPath>
    </Reference>
  </ItemGroup>
  <ItemGroup>
    <Compile Include="..\Rock.Version\AssemblySharedInfo.cs">
      <Link>AssemblySharedInfo.cs</Link>
    </Compile>
    <Compile Include="Address\Bing.cs" />
    <Compile Include="Address\MelissaData.cs" />
    <Compile Include="Address\ServiceObjects.cs" />
    <Compile Include="Address\SmartyStreets.cs" />
    <Compile Include="Address\VerificationComponent.cs" />
    <Compile Include="Address\VerificationContainer.cs" />
    <Compile Include="Attribute\AccountFieldAttribute.cs" />
    <Compile Include="Attribute\AccountsFieldAttribute.cs" />
    <Compile Include="Attribute\AddressFieldAttribute.cs" />
    <Compile Include="Attribute\AttributeCategoryFieldAttribute.cs" />
    <Compile Include="Attribute\AttributeFieldAttribute.cs" />
    <Compile Include="Attribute\CheckListFieldAttribute.cs" />
    <Compile Include="Attribute\ComparisonFieldAttribute.cs" />
    <Compile Include="Attribute\ContentChannelItemFieldAttribute.cs" />
    <Compile Include="Attribute\LabelFieldAttribute.cs" />
    <Compile Include="Attribute\LavaFieldAttribute.cs" />
    <Compile Include="Attribute\TimeZoneFieldAttribute.cs" />
    <Compile Include="Attribute\FileFieldAttribute.cs" />
    <Compile Include="Attribute\BinaryFileFieldAttribute.cs" />
    <Compile Include="Attribute\BinaryFileTypeFieldAttribute.cs" />
    <Compile Include="Attribute\BinaryFileTypesFieldAttribute.cs" />
    <Compile Include="Attribute\BooleanFieldAttribute.cs" />
    <Compile Include="Attribute\CampusesFieldAttribute.cs" />
    <Compile Include="Attribute\CampusFieldAttribute.cs" />
    <Compile Include="Attribute\GroupCategoryFieldAttribute.cs" />
    <Compile Include="Attribute\CategoryFieldAttribute.cs" />
    <Compile Include="Attribute\CodeEditorFieldAttribute.cs" />
    <Compile Include="Attribute\CommunicationTemplateFieldAttribute .cs" />
    <Compile Include="Attribute\ComponentFieldAttribute.cs" />
    <Compile Include="Attribute\ComponentsFieldAttribute.cs" />
    <Compile Include="Attribute\ConnectionActivityTypeFieldAttribute.cs" />
    <Compile Include="Attribute\ConnectionOpportunityFieldAttribute.cs" />
    <Compile Include="Attribute\ConnectionRequestFieldAttribute.cs" />
    <Compile Include="Attribute\ConnectionStateFieldAttribute.cs" />
    <Compile Include="Attribute\ConnectionStatusFieldAttribute.cs" />
    <Compile Include="Attribute\ConnectionTypeFieldAttribute.cs" />
    <Compile Include="Attribute\ConnectionTypesFieldAttribute.cs" />
    <Compile Include="Attribute\ContentChannelFieldAttribute.cs" />
    <Compile Include="Attribute\ContentChannelTypesFieldAttribute.cs" />
    <Compile Include="Attribute\CurrencyFieldAttribute.cs" />
    <Compile Include="Attribute\CustomEnhancedListFieldAttribute.cs" />
    <Compile Include="Attribute\CustomCheckboxListFieldAttribute.cs" />
    <Compile Include="Attribute\CustomDropdownListFieldAttribute.cs" />
    <Compile Include="Attribute\CustomRadioListFieldAttribute.cs" />
    <Compile Include="Attribute\DataViewFieldAttribute.cs" />
    <Compile Include="Attribute\DataViewsFieldAttribute.cs" />
    <Compile Include="Attribute\DateFieldAttribute.cs" />
    <Compile Include="Attribute\DateRangeFieldAttribute.cs" />
    <Compile Include="Attribute\DateTimeFieldAttribute.cs" />
    <Compile Include="Attribute\DayOfWeekFieldAttribute.cs" />
    <Compile Include="Attribute\DaysOfWeekFieldAttribute.cs" />
    <Compile Include="Attribute\DecimalFieldAttribute.cs" />
    <Compile Include="Attribute\DecimalRangeFieldAttribute.cs" />
    <Compile Include="Attribute\DefinedTypeFieldAttribute.cs" />
    <Compile Include="Attribute\DefinedValueFieldAttribute.cs" />
    <Compile Include="Attribute\DefinedValueRangeFieldAttribute.cs" />
    <Compile Include="Attribute\EmailFieldAttribute.cs" />
    <Compile Include="Attribute\GroupMemberFieldAttribute.cs" />
    <Compile Include="Attribute\IHasInheritedAttributes.cs" />
    <Compile Include="Attribute\MatrixFieldAttribute.cs" />
    <Compile Include="Attribute\SocialMediaAccountFieldAttribute.cs" />
    <Compile Include="Attribute\SSNFieldAttribute.cs" />
    <Compile Include="Attribute\WorkflowFieldAttribute.cs" />
    <Compile Include="Attribute\EncryptedTextFieldAttribute.cs" />
    <Compile Include="Attribute\EntityFieldAttribute.cs" />
    <Compile Include="Attribute\EntityTypeFieldAttribute.cs" />
    <Compile Include="Attribute\EnumFieldAttribute.cs" />
    <Compile Include="Attribute\EnumsFieldAttribute.cs" />
    <Compile Include="Attribute\EventCalendarFieldAttribute.cs" />
    <Compile Include="Attribute\EventItemFieldAttribute.cs" />
    <Compile Include="Attribute\FieldAttribute.cs" />
    <Compile Include="Attribute\FinancialGatewayFieldAttribute.cs" />
    <Compile Include="Attribute\GroupAndRoleFieldAttribute.cs" />
    <Compile Include="Attribute\GroupFieldAttribute.cs" />
    <Compile Include="Attribute\GroupLocationTypeFieldAttribute.cs" />
    <Compile Include="Attribute\GroupRoleFieldAttribute.cs" />
    <Compile Include="Attribute\GroupTypeFieldAttribute.cs" />
    <Compile Include="Attribute\GroupTypeGroupFieldAttribute.cs" />
    <Compile Include="Attribute\GroupTypesFieldAttribute.cs" />
    <Compile Include="Attribute\Helper.cs" />
    <Compile Include="Attribute\IHasAttributes.cs" />
    <Compile Include="Attribute\IHasAttributesWrapper.cs" />
    <Compile Include="Attribute\InheritedAttribute.cs" />
    <Compile Include="Attribute\IntegerFieldAttribute.cs" />
    <Compile Include="Attribute\IntegerRangeFieldAttribute.cs" />
    <Compile Include="Attribute\KeyValueListFieldAttribute.cs" />
    <Compile Include="Attribute\LavaCommandsFieldAttribute.cs" />
    <Compile Include="Attribute\LinkedPageAttribute.cs" />
    <Compile Include="Attribute\LocationFieldAttribute.cs" />
    <Compile Include="Attribute\MarkdownFieldAttribute.cs" />
    <Compile Include="Attribute\MemoFieldAttribute.cs" />
    <Compile Include="Attribute\MergeTemplateFieldAttribute.cs" />
    <Compile Include="Attribute\MetricCategoriesFieldAttribute.cs" />
    <Compile Include="Attribute\NoteTypeFieldAttribute.cs" />
    <Compile Include="Attribute\PersonBadgesAttribute.cs" />
    <Compile Include="Attribute\PersonFieldAttribute.cs" />
    <Compile Include="Attribute\PhoneNumberFieldAttribute.cs" />
    <Compile Include="Attribute\RemoteAuthsFieldAttribute.cs" />
    <Compile Include="Attribute\ScheduleFieldAttribute.cs" />
    <Compile Include="Attribute\SchedulesFieldAttribute.cs" />
    <Compile Include="Attribute\SecurityRoleFieldAttribute.cs" />
    <Compile Include="Attribute\SiteFieldAttribute.cs" />
    <Compile Include="Attribute\SlidingDateRangeFieldAttribute.cs" />
    <Compile Include="Attribute\SystemEmailFieldAttribute.cs" />
    <Compile Include="Attribute\TextFieldAttribute.cs" />
    <Compile Include="Attribute\TimeFieldAttribute.cs" />
    <Compile Include="Attribute\UrlLinkFieldAttribute.cs" />
    <Compile Include="Attribute\ValueListFieldAttribute.cs" />
    <Compile Include="Attribute\WorkflowActivityTypeAttribute.cs" />
    <Compile Include="Attribute\WorkflowAttributeAttribute.cs" />
    <Compile Include="Attribute\WorkflowTextOrAttributeAttribute.cs" />
    <Compile Include="Attribute\WorkflowTypeFieldAttribute.cs" />
    <Compile Include="Chart\ChartGroupBy.cs" />
    <Compile Include="Chart\IChartData.cs" />
    <Compile Include="Chart\SummaryData.cs" />
    <Compile Include="CheckIn\CheckInBlockMultiPerson.cs">
      <SubType>ASPXCodeBehind</SubType>
    </Compile>
    <Compile Include="CheckIn\CheckInBlock.cs">
      <SubType>ASPXCodeBehind</SubType>
    </Compile>
    <Compile Include="CheckIn\CheckInFamily.cs" />
    <Compile Include="CheckIn\CheckInGroup.cs" />
    <Compile Include="CheckIn\CheckInGroupType.cs" />
    <Compile Include="CheckIn\CheckInLabel.cs" />
    <Compile Include="CheckIn\CheckInLocation.cs" />
    <Compile Include="CheckIn\CheckOutPerson.cs" />
    <Compile Include="CheckIn\CheckInPerson.cs" />
    <Compile Include="CheckIn\CheckInSchedule.cs" />
    <Compile Include="CheckIn\CheckInState.cs" />
    <Compile Include="CheckIn\CheckInStatus.cs" />
    <Compile Include="CheckIn\CheckinType.cs" />
    <Compile Include="CheckIn\KioskDevice.cs" />
    <Compile Include="CheckIn\KioskGroup.cs" />
    <Compile Include="CheckIn\KioskGroupAttendance.cs" />
    <Compile Include="CheckIn\KioskGroupType.cs" />
    <Compile Include="CheckIn\KioskLabel.cs" />
    <Compile Include="CheckIn\KioskLocation.cs" />
    <Compile Include="CheckIn\KioskLocationAttendance.cs" />
    <Compile Include="CheckIn\KioskSchedule.cs" />
    <Compile Include="CheckIn\KioskScheduleAttendance.cs" />
    <Compile Include="Communication\BouncedEmail.cs" />
    <Compile Include="Communication\Email.cs" />
    <Compile Include="Communication\CommunicationDetails.cs" />
    <Compile Include="Communication\IEmailProvider.cs" />
    <Compile Include="Communication\ICommunicationDetails.cs" />
    <Compile Include="Communication\MediumComponent.cs" />
    <Compile Include="Communication\MediumContainer.cs" />
    <Compile Include="Communication\Medium\Email.cs" />
    <Compile Include="Communication\Medium\PushNotification.cs" />
    <Compile Include="Communication\Medium\Sms.cs" />
    <Compile Include="Communication\RecipientData.cs" />
    <Compile Include="Communication\RockEmailMessage.cs" />
    <Compile Include="Communication\RockMessage.cs" />
    <Compile Include="Communication\RockPushMessage.cs" />
    <Compile Include="Communication\RockSMSMessage.cs" />
    <Compile Include="Communication\SMTPComponent.cs" />
    <Compile Include="Communication\TransportComponent.cs" />
    <Compile Include="Communication\TransportContainer.cs" />
    <Compile Include="Communication\Transport\Firebase.cs" />
    <Compile Include="Communication\Transport\SMTP.cs" />
    <Compile Include="Communication\Transport\Twilio.cs" />
    <Compile Include="Configuration\AttributeValueConfig.cs" />
    <Compile Include="Configuration\AttributeValuesConfig.cs" />
    <Compile Include="Configuration\RockConfig.cs" />
    <Compile Include="Constants\DisplayStrings.cs" />
    <Compile Include="Constants\SystemSettingKeys.cs" />
    <Compile Include="Data\BoundFieldTypeAttribute.cs" />
    <Compile Include="Data\DbContext.cs" />
    <Compile Include="Data\DbService.cs" />
    <Compile Include="Data\DefinedValueAttribute.cs" />
    <Compile Include="Data\Entity.cs" />
    <Compile Include="Data\FieldTypeAttribute.cs" />
    <Compile Include="Data\AnalyticHistoryFieldAttribute.cs" />
    <Compile Include="Data\HideFromReportingAttribute.cs" />
    <Compile Include="Data\AnalyticsAttribute.cs" />
    <Compile Include="Data\IAnalyticHistorical.cs" />
    <Compile Include="Data\IAnalytic.cs" />
    <Compile Include="Data\ICategorized.cs" />
    <Compile Include="Data\IEntity.cs" />
    <Compile Include="Data\IFeed.cs" />
    <Compile Include="Data\IgnoreCanDelete.cs" />
    <Compile Include="Data\IgnoreModelErrorsAttribute.cs" />
    <Compile Include="Data\IMigration.cs" />
    <Compile Include="Data\IModel.cs" />
    <Compile Include="Data\IncludeForReportingAttribute.cs" />
    <Compile Include="Data\Interception\QueryHintDbCommandInterceptor.cs" />
    <Compile Include="Data\Interception\QueryHintScope.cs" />
    <Compile Include="Data\IHasActiveFlag.cs" />
    <Compile Include="Data\IOrdered.cs" />
    <Compile Include="Data\IRockEntity.cs" />
    <Compile Include="Data\IService.cs" />
    <Compile Include="Data\LavaIgnoreAttribute.cs" />
    <Compile Include="Data\LavaIncludeAttribute.cs" />
    <Compile Include="Data\LinqRuntimeTypeBuilder.cs" />
    <Compile Include="Data\MigrationHelper.cs" />
    <Compile Include="Data\Model.cs" />
    <Compile Include="Data\NotAuditedAttribute.cs" />
    <Compile Include="Data\NotEmptyGuidAttribute.cs" />
    <Compile Include="Data\NotExportable.cs" />
    <Compile Include="Data\PreviewableAttribute.cs" />
    <Compile Include="Data\RockBulkUpdateExpressionVisitor.cs" />
    <Compile Include="Data\RockClientIncludeAttribute.cs" />
    <Compile Include="Data\RockContext.cs" />
    <Compile Include="Data\RockContextConfig.cs" />
    <Compile Include="Data\RockDomainAttribute.cs" />
    <Compile Include="Data\RockPluginDBInitializer.cs" />
    <Compile Include="Data\RouteAttribute.cs" />
    <Compile Include="Data\Service.cs" />
    <Compile Include="Data\Udf\DbMetadataExtensions.cs" />
    <Compile Include="Data\Udf\GetSpousePersonIdFromPersonIdStoreFunctionInjectionConvention.cs" />
    <Compile Include="Data\Udf\GetAddressStoreFunctionInjectionConvention.cs" />
    <Compile Include="Data\Udf\GetGeofencedGroupNamesStoreFunctionInjectionConvention.cs" />
    <Compile Include="Data\Udf\RockUdfHelper.cs" />
    <Compile Include="Extension\Component.cs" />
    <Compile Include="Extension\ComponentDescription.cs" />
    <Compile Include="Extension\Container.cs" />
    <Compile Include="Extension\IComponentData.cs" />
    <Compile Include="Extension\IContainer.cs" />
    <Compile Include="Extension\SafeDirectoryCatalog.cs" />
    <Compile Include="Field\ConfigurationValue.cs" />
    <Compile Include="Field\FieldType.cs" />
    <Compile Include="Field\Helper.cs" />
    <Compile Include="Field\IEntityFieldType.cs" />
    <Compile Include="Field\IEntityQualifierFieldType.cs" />
    <Compile Include="Field\IFieldType.cs" />
    <Compile Include="Field\ILinkableFieldType.cs" />
    <Compile Include="Field\SelectFromListFieldType.cs" />
    <Compile Include="Field\Types\CheckListFieldType.cs" />
    <Compile Include="Field\Types\ContentChannelItemFieldType.cs" />
    <Compile Include="Field\Types\MonthDayFieldType.cs" />
    <Compile Include="Field\Types\LabelFieldType.cs" />
    <Compile Include="Field\Types\TimeZoneFieldType.cs" />
    <Compile Include="Field\Types\GroupMemberFieldType.cs" />
    <Compile Include="Field\Types\InteractionChannelFieldType.cs" />
    <Compile Include="Field\Types\CommunicationPreferenceFieldType.cs" />
    <Compile Include="Field\Types\DataViewsFieldType.cs" />
    <Compile Include="Field\Types\LavaFieldType.cs" />
    <Compile Include="Field\Types\AccountFieldType.cs" />
    <Compile Include="Field\Types\AccountsFieldType.cs" />
    <Compile Include="Field\Types\AddressFieldType.cs" />
    <Compile Include="Field\Types\AttributeFieldType.cs" />
    <Compile Include="Field\Types\AudioFileFieldType.cs" />
    <Compile Include="Field\Types\AudioUrlFieldType.cs" />
    <Compile Include="Field\Types\BinaryFileFieldType.cs" />
    <Compile Include="Field\Types\BinaryFileTypeFieldType.cs" />
    <Compile Include="Field\Types\BinaryFileTypesFieldType.cs" />
    <Compile Include="Field\Types\BooleanFieldType.cs" />
    <Compile Include="Field\Types\CampusesFieldType.cs" />
    <Compile Include="Field\Types\CampusFieldType.cs" />
    <Compile Include="Field\Types\CategoriesFieldType.cs" />
    <Compile Include="Field\Types\CategoryFieldType.cs" />
    <Compile Include="Field\Types\CodeEditorFieldType.cs" />
    <Compile Include="Field\Types\ColorFieldType.cs" />
    <Compile Include="Field\Types\CommunicationTemplateFieldType.cs" />
    <Compile Include="Field\Types\ComparisonFieldType.cs" />
    <Compile Include="Field\Types\ComponentFieldType.cs" />
    <Compile Include="Field\Types\ComponentsFieldType.cs" />
    <Compile Include="Field\Types\ConnectionActivityTypeFieldType.cs" />
    <Compile Include="Field\Types\ConnectionOpportunityFieldType.cs" />
    <Compile Include="Field\Types\BenevolenceRequestFieldType.cs" />
    <Compile Include="Field\Types\ConnectionRequestFieldType.cs" />
    <Compile Include="Field\Types\ConnectionStateFieldType.cs" />
    <Compile Include="Field\Types\ConnectionStatusFieldType.cs" />
    <Compile Include="Field\Types\ConnectionTypeFieldType.cs" />
    <Compile Include="Field\Types\ConnectionTypesFieldType.cs" />
    <Compile Include="Field\Types\ContentChannelFieldType.cs" />
    <Compile Include="Field\Types\ContentChannelTypesFieldType.cs" />
    <Compile Include="Field\Types\CurrencyFieldType.cs" />
    <Compile Include="Field\Types\DataViewFieldType.cs" />
    <Compile Include="Field\Types\DateFieldType.cs" />
    <Compile Include="Field\Types\DateRangeFieldType.cs" />
    <Compile Include="Field\Types\DateTimeFieldType.cs" />
    <Compile Include="Field\Types\DayOfWeekFieldType.cs" />
    <Compile Include="Field\Types\DaysOfWeekFieldType.cs" />
    <Compile Include="Field\Types\DecimalFieldType.cs" />
    <Compile Include="Field\Types\DecimalRangeFieldType.cs" />
    <Compile Include="Field\Types\DefinedTypeFieldType.cs" />
    <Compile Include="Field\Types\DefinedValueFieldType.cs" />
    <Compile Include="Field\Types\DefinedValueRangeFieldType.cs" />
    <Compile Include="Field\Types\EmailFieldType.cs" />
    <Compile Include="Field\Types\MatrixFieldType.cs" />
    <Compile Include="Field\Types\SocialMediaAccountFieldType.cs" />
    <Compile Include="Field\Types\SSNFieldType.cs" />
    <Compile Include="Field\Types\WorkflowFieldType.cs" />
    <Compile Include="Field\Types\EncryptedTextFieldType.cs" />
    <Compile Include="Field\Types\EntityFieldType.cs" />
    <Compile Include="Field\Types\EntityTypeFieldType.cs" />
    <Compile Include="Field\Types\EnumFieldType.cs" />
    <Compile Include="Field\Types\EventCalendarFieldType.cs" />
    <Compile Include="Field\Types\EventItemFieldType.cs" />
    <Compile Include="Field\Types\FileFieldType.cs" />
    <Compile Include="Field\Types\FinancialGatewayFieldType.cs" />
    <Compile Include="Field\Types\GroupAndRoleFieldType.cs" />
    <Compile Include="Field\Types\GroupFieldType.cs" />
    <Compile Include="Field\Types\GroupLocationTypeFieldType.cs" />
    <Compile Include="Field\Types\GroupRoleFieldType.cs" />
    <Compile Include="Field\Types\GroupTypeFieldType.cs" />
    <Compile Include="Field\Types\GroupTypeGroupFieldType.cs" />
    <Compile Include="Field\Types\GroupTypesFieldType.cs" />
    <Compile Include="Field\Types\HtmlFieldType.cs" />
    <Compile Include="Field\Types\ImageFieldType.cs" />
    <Compile Include="Field\Types\IntegerFieldType.cs" />
    <Compile Include="Field\Types\IntegerRangeFieldType.cs" />
    <Compile Include="Field\Types\KeyValueListFieldType.cs" />
    <Compile Include="Field\Types\LavaCommandsFieldType.cs" />
    <Compile Include="Field\Types\LocationFieldType.cs" />
    <Compile Include="Field\Types\MarkdownFieldType.cs" />
    <Compile Include="Field\Types\MemoFieldType.cs" />
    <Compile Include="Field\Types\MergeTemplateFieldType.cs" />
    <Compile Include="Field\Types\MetricCategoriesFieldType.cs" />
    <Compile Include="Field\Types\NoteTypeFieldType.cs" />
    <Compile Include="Field\Types\NoteTypesFieldType.cs" />
    <Compile Include="Field\Types\PageReferenceFieldType.cs" />
    <Compile Include="Field\Types\PersonBadgesFieldType.cs" />
    <Compile Include="Field\Types\PersonFieldType.cs" />
    <Compile Include="Field\Types\PhoneNumberFieldType.cs" />
    <Compile Include="Field\Types\RangeSliderFieldType.cs" />
    <Compile Include="Field\Types\RatingFieldType.cs" />
    <Compile Include="Field\Types\RemoteAuthsFieldType.cs" />
    <Compile Include="Field\Types\ScheduleFieldType.cs" />
    <Compile Include="Field\Types\SchedulesFieldType.cs" />
    <Compile Include="Field\Types\SecurityRoleFieldType.cs" />
    <Compile Include="Field\Types\SelectMultiFieldType.cs" />
    <Compile Include="Field\Types\SelectSingleFieldType.cs" />
    <Compile Include="Field\Types\SiteFieldType.cs" />
    <Compile Include="Field\Types\SlidingDateRangeFieldType.cs" />
    <Compile Include="Field\Types\SystemEmailFieldType.cs" />
    <Compile Include="Field\Types\TextFieldType.cs" />
    <Compile Include="Field\Types\TimeFieldType.cs" />
    <Compile Include="Field\Types\UrlLinkFieldType.cs" />
    <Compile Include="Field\Types\ValueListFieldType.cs" />
    <Compile Include="Field\Types\VideoFileFieldType.cs" />
    <Compile Include="Field\Types\VideoUrlFieldType.cs" />
    <Compile Include="Field\Types\WorkflowActivityTypeFieldType.cs" />
    <Compile Include="Field\Types\WorkflowAttributeFieldType.cs" />
    <Compile Include="Field\Types\WorkflowTextOrAttributeFieldType.cs" />
    <Compile Include="Field\Types\WorkflowTypeFieldType.cs" />
    <Compile Include="Field\Types\WorkflowTypesFieldType.cs" />
    <Compile Include="Financial\ACHPaymentInfo.cs" />
    <Compile Include="Financial\CreditCardPaymentInfo.cs" />
    <Compile Include="Financial\GatewayComponent.cs" />
    <Compile Include="Financial\GatewayContainer.cs" />
    <Compile Include="Financial\ITransactionDetail.cs" />
    <Compile Include="Financial\Payment.cs" />
    <Compile Include="Financial\PaymentInfo.cs" />
    <Compile Include="Financial\PaymentSchedule.cs" />
    <Compile Include="Financial\ReferencePaymentInfo.cs" />
    <Compile Include="Financial\SwipePaymentInfo.cs" />
    <Compile Include="Financial\TestGateway.cs" />
    <Compile Include="Financial\ThreeStepGatewayComponent.cs" />
    <Compile Include="Follow\EventComponent.cs" />
    <Compile Include="Follow\EventContainer.cs" />
    <Compile Include="Follow\Event\PersonAnniversary.cs" />
    <Compile Include="Follow\Event\PersonPrayerRequest.cs" />
    <Compile Include="Follow\Event\PersonBaptized.cs" />
    <Compile Include="Follow\Event\PersonBirthday.cs" />
    <Compile Include="Follow\Event\PersonFirstAttendedGroupType.cs" />
    <Compile Include="Follow\Event\PersonFirstJoinedGroupType.cs" />
    <Compile Include="Follow\Event\PersonHistory.cs" />
    <Compile Include="Follow\SuggestionComponent.cs" />
    <Compile Include="Follow\SuggestionContainer.cs" />
    <Compile Include="Follow\Suggestion\InFollowedGroup.cs" />
    <Compile Include="Follow\Suggestion\InGroupTogether.cs" />
    <Compile Include="Jobs\CalculateFamilyAnalytics.cs" />
    <Compile Include="Jobs\CalculatePersonSignals.cs" />
    <Compile Include="Jobs\CommunicationQueueAlert.cs" />
    <Compile Include="Jobs\DatabaseMaintenance.cs" />
    <Compile Include="Jobs\IndexRockSite.cs" />
    <Compile Include="Jobs\ProcessNcoaResults.cs">
      <SubType>ASPXCodeBehind</SubType>
    </Compile>
    <Compile Include="Jobs\MigrateCommunicationMediumData.cs" />
    <Compile Include="Jobs\MigrateInteractionsData.cs" />
    <Compile Include="Jobs\DataAutomation\AdultChildren.cs" />
    <Compile Include="Jobs\ProcessBIAnalytics.cs" />
    <Compile Include="Jobs\RunDataAutomation.cs" />
    <Compile Include="Jobs\PbxCdrDownload.cs" />
    <Compile Include="Jobs\SendCreditCardExpirationNotices.cs" />
    <Compile Include="Jobs\IndexEntities.cs" />
    <Compile Include="Jobs\SendDataViewEmail.cs" />
    <Compile Include="Jobs\CalculateGroupRequirements.cs" />
    <Compile Include="Jobs\CalculateMetrics.cs" />
    <Compile Include="Jobs\GetScheduledPayments.cs" />
    <Compile Include="Jobs\GroupLeaderPendingNotifications.cs" />
    <Compile Include="Jobs\GroupSync.cs" />
    <Compile Include="Jobs\JobLoadFailedException.cs" />
    <Compile Include="Jobs\JobPulse.cs" />
    <Compile Include="Jobs\LaunchWorkflow.cs">
      <SubType>ASPXCodeBehind</SubType>
    </Compile>
    <Compile Include="Jobs\LocationServicesVerify.cs" />
    <Compile Include="Jobs\ProcessSignatureDocuments.cs" />
    <Compile Include="Jobs\ProcessWorkflows.cs" />
    <Compile Include="Jobs\RockCleanup.cs" />
    <Compile Include="Jobs\RockJobListener.cs" />
    <Compile Include="Jobs\CompleteWorkflows.cs" />
    <Compile Include="Jobs\RunSQL.cs" />
    <Compile Include="Jobs\SendAttendanceReminders.cs" />
    <Compile Include="Jobs\SendBirthdayEmail.cs" />
    <Compile Include="Jobs\SendCommunications.cs" />
    <Compile Include="Jobs\SendFollowingEvents.cs" />
    <Compile Include="Jobs\SendFollowingSuggestions.cs" />
    <Compile Include="Jobs\SendGroupEmail.cs" />
    <Compile Include="Jobs\SendGroupRequirementsNotification.cs" />
    <Compile Include="Jobs\SendRegistrationPaymentReminders.cs" />
    <Compile Include="Jobs\SparkLink.cs" />
    <Compile Include="Jobs\SendRegistrationReminders.cs" />
    <Compile Include="Jobs\UpdatePersistedDataviews.cs" />
    <Compile Include="Lava\Blocks\Execute.cs" />
    <Compile Include="Lava\Blocks\RockEntity.cs" />
    <Compile Include="Lava\Blocks\RockLavaBlockBase.cs" />
    <Compile Include="Lava\Blocks\Search.cs" />
    <Compile Include="Lava\Blocks\Javascript.cs" />
    <Compile Include="Lava\Blocks\Stylesheet.cs" />
    <Compile Include="Lava\Blocks\WebRequest.cs" />
    <Compile Include="Lava\Blocks\Sql.cs" />
    <Compile Include="Lava\Blocks\WorkflowActivate.cs" />
    <Compile Include="Lava\CommonMergeFieldsOptions.cs" />
    <Compile Include="Lava\ILiquidizable.cs" />
    <Compile Include="Lava\LavaHelper.cs" />
    <Compile Include="Lava\LavaSupportLevel.cs" />
    <Compile Include="Lava\LegacyLavaSyntaxDetectedException.cs" />
    <Compile Include="Lava\RockFilters.cs" />
    <Compile Include="Lava\Shortcodes\DynamicShortcodeBlock.cs" />
    <Compile Include="Lava\Shortcodes\DynamicShortcodeInline.cs" />
    <Compile Include="Lava\Shortcodes\IRockShortcode.cs" />
    <Compile Include="Lava\Shortcodes\RockLavaShortcodeBlockBase.cs" />
    <Compile Include="Lava\Shortcodes\RockLavaShortcodeBase.cs" />
    <Compile Include="Lava\Shortcodes\BootstrapAlert.cs" />
    <Compile Include="MergeTemplates\HtmlMergeTemplateType.cs" />
    <Compile Include="MergeTemplates\MergeTemplateType.cs" />
    <Compile Include="MergeTemplates\MergeTemplateTypeContainer.cs" />
    <Compile Include="MergeTemplates\WordDocumentMergeTemplateType.cs" />
    <Compile Include="Model\AnalyticsDimAttendanceLocation.cs" />
    <Compile Include="Model\AnalyticsDimCampus.cs" />
    <Compile Include="Model\AnalyticsSourceCampus.cs" />
    <Compile Include="Model\AnalyticsDimFinancialAccount.cs" />
    <Compile Include="Model\AnalyticsDimFinancialBatch.cs" />
    <Compile Include="Model\AnalyticsDimFamilyHistorical.cs" />
    <Compile Include="Model\AnalyticsDimFamilyCurrent.cs" />
    <Compile Include="Model\AnalyticsDimFamilyHeadOfHousehold.cs" />
    <Compile Include="Model\AnalyticsDimPersonHistorical.cs" />
    <Compile Include="Model\AnalyticsDimPersonCurrent.cs" />
    <Compile Include="Model\AnalyticsSourceDate.cs" />
    <Compile Include="Model\AnalyticsFactAttendance.cs" />
    <Compile Include="Model\AnalyticsSourceAttendance.cs" />
    <Compile Include="Model\AnalyticsSourceFamilyHistorical.cs" />
    <Compile Include="Model\AnalyticsSourcePersonHistorical.cs" />
    <Compile Include="Model\AnalyticsFactFinancialTransaction.cs" />
    <Compile Include="Model\AnalyticsSourceFinancialTransaction.cs" />
    <Compile Include="Model\Attendance.cs" />
    <Compile Include="Model\AttendanceCode.cs" />
    <Compile Include="Model\AttributeMatrix.cs" />
    <Compile Include="Model\AttributeMatrixItem.cs" />
    <Compile Include="Model\AttributeMatrixTemplate.cs" />
    <Compile Include="Model\CodeGenerated\AnalyticsDimCampusService.cs" />
    <Compile Include="Model\CodeGenerated\AnalyticsDimFamilyCurrentService.cs" />
    <Compile Include="Model\CodeGenerated\AnalyticsDimFamilyHeadOfHouseholdService.cs" />
    <Compile Include="Model\CodeGenerated\AnalyticsDimFamilyHistoricalService.cs" />
    <Compile Include="Model\CodeGenerated\AnalyticsFactAttendanceService.cs" />
    <Compile Include="Model\CodeGenerated\AnalyticsSourceAttendanceService.cs" />
    <Compile Include="Model\CodeGenerated\AnalyticsSourceCampusService.cs" />
    <Compile Include="Model\CodeGenerated\AnalyticsSourceFamilyHistoricalService.cs" />
    <Compile Include="Model\AttributeMatrixTemplateService.partial.cs" />
    <Compile Include="Model\CodeGenerated\CommunicationAttachmentService.cs" />
    <Compile Include="Model\CodeGenerated\CommunicationTemplateAttachmentService.cs" />
    <Compile Include="Model\CodeGenerated\GroupSyncService.cs" />
    <Compile Include="Model\CodeGenerated\LavaShortcodeService.cs" />
    <Compile Include="Model\CodeGenerated\MetaFirstNameGenderLookupService.cs" />
    <Compile Include="Model\CodeGenerated\MetaLastNameLookupService.cs" />
    <Compile Include="Model\CodeGenerated\MetaNickNameLookupService.cs" />
    <Compile Include="Model\CodeGenerated\MetaPersonicxLifestageClusterService.cs" />
    <Compile Include="Model\CodeGenerated\MetaPersonicxLifestageGroupService.cs" />
    <Compile Include="Model\CodeGenerated\NcoaHistoryService.cs" />
    <Compile Include="Model\CodeGenerated\PersonalDeviceService.cs" />
    <Compile Include="Model\CodeGenerated\AttributeMatrixItemService.cs" />
    <Compile Include="Model\CodeGenerated\AttributeMatrixService.cs" />
    <Compile Include="Model\CodeGenerated\AttributeMatrixTemplateService.cs" />
    <Compile Include="Model\CodeGenerated\PersonSignalService.cs" />
    <Compile Include="Model\CodeGenerated\SignalTypeService.cs" />
    <Compile Include="Model\CommunicationTemplateAttachment.cs" />
    <Compile Include="Model\CommunicationAttachment.cs" />
    <Compile Include="Model\CodeGenerated\PageShortLinkService.cs" />
    <Compile Include="Model\CodeGenerated\PersonTokenService.cs" />
<<<<<<< HEAD
    <Compile Include="Model\DataViewPersistedValue.cs" />
=======
    <Compile Include="Model\ContentChannelItemService.Partial.cs" />
>>>>>>> 85cf8b73
    <Compile Include="Model\FinancialAccountService.Partial.cs" />
    <Compile Include="Data\IAnalyticsAddresses.cs" />
    <Compile Include="Model\GroupSync.cs" />
    <Compile Include="Model\InteractionComponent.Partial.cs" />
    <Compile Include="Model\InteractionService.Partial.cs" />
    <Compile Include="Model\MetaFirstNameGenderLookup.cs" />
    <Compile Include="Model\MetaLastNameLookup.cs" />
    <Compile Include="Model\MetaNickNameLookup.cs" />
    <Compile Include="Model\MetaPersonicxLifestageCluster.cs" />
    <Compile Include="Model\MetaPersonicxLifestageGroup.cs" />
    <Compile Include="Model\MetricService.Partial.cs" />
    <Compile Include="Model\AttendanceCodeService.Partial.cs" />
    <Compile Include="Model\AttendanceService.Partial.cs" />
    <Compile Include="Model\Attribute.cs" />
    <Compile Include="Model\AttributeQualifier.cs" />
    <Compile Include="Model\AttributeQualifierService.Partial.cs" />
    <Compile Include="Model\AttributeService.Partial.cs" />
    <Compile Include="Model\AttributeValue.cs" />
    <Compile Include="Model\AttributeValueService.Partial.cs" />
    <Compile Include="Model\Audit.cs" />
    <Compile Include="Model\AuditDetail.cs" />
    <Compile Include="Model\Auth.cs" />
    <Compile Include="Model\AuthService.Partial.cs" />
    <Compile Include="Model\BackgroundCheck.cs" />
    <Compile Include="Model\BenevolenceRequestDocument.cs" />
    <Compile Include="Model\BenevolenceRequest.cs" />
    <Compile Include="Model\BenevolenceResult.cs" />
    <Compile Include="Model\BinaryFile.cs" />
    <Compile Include="Model\BinaryFileData.cs" />
    <Compile Include="Model\BinaryFileService.Partial.cs" />
    <Compile Include="Model\BinaryFileType.cs" />
    <Compile Include="Model\Block.cs" />
    <Compile Include="Model\BlockService.Partial.cs" />
    <Compile Include="Model\BlockType.cs" />
    <Compile Include="Model\BlockTypeService.Partial.cs" />
    <Compile Include="Model\Campus.cs" />
    <Compile Include="Model\CampusService.partial.cs" />
    <Compile Include="Model\Category.cs" />
    <Compile Include="Model\CategoryService.Partial.cs" />
    <Compile Include="Model\CodeGenerated\AnalyticsDimFinancialAccountService.cs" />
    <Compile Include="Model\CodeGenerated\AnalyticsDimFinancialBatchService.cs" />
    <Compile Include="Model\CodeGenerated\AnalyticsDimPersonCurrentService.cs" />
    <Compile Include="Model\CodeGenerated\AnalyticsDimPersonHistoricalService.cs" />
    <Compile Include="Model\CodeGenerated\AnalyticsFactFinancialTransactionService.cs" />
    <Compile Include="Model\CodeGenerated\AnalyticsSourceFinancialTransactionService.cs" />
    <Compile Include="Model\CodeGenerated\AnalyticsSourcePersonHistoricalService.cs" />
    <Compile Include="Model\CodeGenerated\AttendanceCodeService.cs" />
    <Compile Include="Model\CodeGenerated\AttendanceService.cs" />
    <Compile Include="Model\CodeGenerated\AttributeQualifierService.cs" />
    <Compile Include="Model\CodeGenerated\AttributeService.cs" />
    <Compile Include="Model\CodeGenerated\AttributeValueService.cs" />
    <Compile Include="Model\CodeGenerated\AuditDetailService.cs" />
    <Compile Include="Model\CodeGenerated\AuditService.cs" />
    <Compile Include="Model\CodeGenerated\AuthService.cs" />
    <Compile Include="Model\CodeGenerated\BackgroundCheckService.cs" />
    <Compile Include="Model\CodeGenerated\BenevolenceRequestDocumentService.cs" />
    <Compile Include="Model\CodeGenerated\BenevolenceRequestService.cs" />
    <Compile Include="Model\CodeGenerated\BenevolenceResultService.cs" />
    <Compile Include="Model\CodeGenerated\BinaryFileDataService.cs" />
    <Compile Include="Model\CodeGenerated\BinaryFileService.cs" />
    <Compile Include="Model\CodeGenerated\BinaryFileTypeService.cs" />
    <Compile Include="Model\CodeGenerated\BlockService.cs" />
    <Compile Include="Model\CodeGenerated\BlockTypeService.cs" />
    <Compile Include="Model\CodeGenerated\CampusService.cs" />
    <Compile Include="Model\CodeGenerated\CategoryService.cs" />
    <Compile Include="Model\CodeGenerated\CommunicationRecipientService.cs" />
    <Compile Include="Model\CodeGenerated\CommunicationService.cs" />
    <Compile Include="Model\CodeGenerated\CommunicationTemplateService.cs" />
    <Compile Include="Model\CodeGenerated\ConnectionActivityTypeService.cs" />
    <Compile Include="Model\CodeGenerated\ConnectionOpportunityCampusService.cs" />
    <Compile Include="Model\CodeGenerated\ConnectionOpportunityConnectorGroupService.cs" />
    <Compile Include="Model\CodeGenerated\ConnectionOpportunityGroupConfigService.cs" />
    <Compile Include="Model\CodeGenerated\ConnectionOpportunityGroupService.cs" />
    <Compile Include="Model\CodeGenerated\ConnectionOpportunityService.cs" />
    <Compile Include="Model\CodeGenerated\ConnectionRequestActivityService.cs" />
    <Compile Include="Model\CodeGenerated\ConnectionRequestService.cs" />
    <Compile Include="Model\CodeGenerated\ConnectionRequestWorkflowService.cs" />
    <Compile Include="Model\CodeGenerated\ConnectionStatusService.cs" />
    <Compile Include="Model\CodeGenerated\ConnectionTypeService.cs" />
    <Compile Include="Model\CodeGenerated\ConnectionWorkflowService.cs" />
    <Compile Include="Model\CodeGenerated\ContentChannelItemAssociationService.cs" />
    <Compile Include="Model\CodeGenerated\ContentChannelItemService.cs" />
    <Compile Include="Model\CodeGenerated\ContentChannelService.cs" />
    <Compile Include="Model\CodeGenerated\ContentChannelTypeService.cs" />
    <Compile Include="Model\CodeGenerated\DataViewFilterService.cs" />
    <Compile Include="Model\CodeGenerated\DataViewService.cs" />
    <Compile Include="Model\CodeGenerated\DefinedTypeService.cs" />
    <Compile Include="Model\CodeGenerated\DefinedValueService.cs" />
    <Compile Include="Model\CodeGenerated\DeviceService.cs" />
    <Compile Include="Model\CodeGenerated\EntitySetItemService.cs" />
    <Compile Include="Model\CodeGenerated\EntitySetService.cs" />
    <Compile Include="Model\CodeGenerated\EntityTypeService.cs" />
    <Compile Include="Model\CodeGenerated\EventCalendarContentChannelService.cs" />
    <Compile Include="Model\CodeGenerated\EventCalendarItemService.cs" />
    <Compile Include="Model\CodeGenerated\EventCalendarService.cs" />
    <Compile Include="Model\CodeGenerated\EventItemAudienceService.cs" />
    <Compile Include="Model\CodeGenerated\EventItemOccurrenceChannelItemService.cs" />
    <Compile Include="Model\CodeGenerated\EventItemOccurrenceGroupMapService.cs" />
    <Compile Include="Model\CodeGenerated\EventItemOccurrenceService.cs" />
    <Compile Include="Model\CodeGenerated\EventItemService.cs" />
    <Compile Include="Model\CodeGenerated\ExceptionLogService.cs" />
    <Compile Include="Model\CodeGenerated\FieldTypeService.cs" />
    <Compile Include="Model\CodeGenerated\FinancialAccountService.cs" />
    <Compile Include="Model\CodeGenerated\FinancialBatchService.cs" />
    <Compile Include="Model\CodeGenerated\FinancialGatewayService.cs" />
    <Compile Include="Model\CodeGenerated\FinancialPaymentDetailService.cs" />
    <Compile Include="Model\CodeGenerated\FinancialPersonBankAccountService.cs" />
    <Compile Include="Model\CodeGenerated\FinancialPersonSavedAccountService.cs" />
    <Compile Include="Model\CodeGenerated\FinancialPledgeService.cs" />
    <Compile Include="Model\CodeGenerated\FinancialScheduledTransactionDetailService.cs" />
    <Compile Include="Model\CodeGenerated\FinancialScheduledTransactionService.cs" />
    <Compile Include="Model\CodeGenerated\FinancialTransactionDetailService.cs" />
    <Compile Include="Model\CodeGenerated\FinancialTransactionImageService.cs" />
    <Compile Include="Model\CodeGenerated\FinancialTransactionRefundService.cs" />
    <Compile Include="Model\CodeGenerated\FinancialTransactionService.cs" />
    <Compile Include="Model\CodeGenerated\FollowingEventNotificationService.cs" />
    <Compile Include="Model\CodeGenerated\FollowingEventSubscriptionService.cs" />
    <Compile Include="Model\CodeGenerated\FollowingEventTypeService.cs" />
    <Compile Include="Model\CodeGenerated\FollowingService.cs" />
    <Compile Include="Model\CodeGenerated\FollowingSuggestedService.cs" />
    <Compile Include="Model\CodeGenerated\FollowingSuggestionTypeService.cs" />
    <Compile Include="Model\CodeGenerated\GroupLocationService.cs" />
    <Compile Include="Model\CodeGenerated\GroupMemberRequirementService.cs" />
    <Compile Include="Model\CodeGenerated\GroupMemberService.cs" />
    <Compile Include="Model\CodeGenerated\GroupMemberWorkflowTriggerService.cs" />
    <Compile Include="Model\CodeGenerated\GroupRequirementService.cs" />
    <Compile Include="Model\CodeGenerated\GroupRequirementTypeService.cs" />
    <Compile Include="Model\CodeGenerated\GroupScheduleExclusionService.cs" />
    <Compile Include="Model\CodeGenerated\GroupService.cs" />
    <Compile Include="Model\CodeGenerated\GroupTypeRoleService.cs" />
    <Compile Include="Model\CodeGenerated\GroupTypeService.cs" />
    <Compile Include="Model\CodeGenerated\HistoryService.cs" />
    <Compile Include="Model\CodeGenerated\HtmlContentService.cs" />
    <Compile Include="Model\CodeGenerated\InteractionChannelService.cs" />
    <Compile Include="Model\CodeGenerated\InteractionComponentService.cs" />
    <Compile Include="Model\CodeGenerated\InteractionDeviceTypeService.cs" />
    <Compile Include="Model\CodeGenerated\InteractionService.cs" />
    <Compile Include="Model\CodeGenerated\InteractionSessionService.cs" />
    <Compile Include="Model\CodeGenerated\LayoutService.cs" />
    <Compile Include="Model\CodeGenerated\LocationService.cs" />
    <Compile Include="Model\CodeGenerated\MergeTemplateService.cs" />
    <Compile Include="Model\CodeGenerated\MetricCategoryService.cs" />
    <Compile Include="Model\CodeGenerated\MetricPartitionService.cs" />
    <Compile Include="Model\CodeGenerated\MetricService.cs" />
    <Compile Include="Model\CodeGenerated\MetricValuePartitionService.cs" />
    <Compile Include="Model\CodeGenerated\MetricValueService.cs" />
    <Compile Include="Model\CodeGenerated\NoteService.cs" />
    <Compile Include="Model\CodeGenerated\NoteTypeService.cs" />
    <Compile Include="Model\CodeGenerated\NotificationRecipientService.cs" />
    <Compile Include="Model\CodeGenerated\NotificationService.cs" />
    <Compile Include="Model\CodeGenerated\PageContextService.cs" />
    <Compile Include="Model\CodeGenerated\PageRouteService.cs" />
    <Compile Include="Model\CodeGenerated\PageService.cs" />
    <Compile Include="Model\CodeGenerated\PersonAliasService.cs" />
    <Compile Include="Model\CodeGenerated\PersonBadgeService.cs" />
    <Compile Include="Model\CodeGenerated\PersonDuplicateService.cs" />
    <Compile Include="Model\CodeGenerated\PersonPreviousNameService.cs" />
    <Compile Include="Model\CodeGenerated\PersonService.cs" />
    <Compile Include="Model\CodeGenerated\PersonViewedService.cs" />
    <Compile Include="Model\CodeGenerated\PhoneNumberService.cs" />
    <Compile Include="Model\CodeGenerated\PluginMigrationService.cs" />
    <Compile Include="Model\CodeGenerated\PrayerRequestService.cs" />
    <Compile Include="Model\CodeGenerated\RegistrationInstanceService.cs" />
    <Compile Include="Model\CodeGenerated\RegistrationRegistrantFeeService.cs" />
    <Compile Include="Model\CodeGenerated\RegistrationRegistrantService.cs" />
    <Compile Include="Model\CodeGenerated\RegistrationService.cs" />
    <Compile Include="Model\CodeGenerated\RegistrationTemplateDiscountService.cs" />
    <Compile Include="Model\CodeGenerated\RegistrationTemplateFeeService.cs" />
    <Compile Include="Model\CodeGenerated\RegistrationTemplateFormFieldService.cs" />
    <Compile Include="Model\CodeGenerated\RegistrationTemplateFormService.cs" />
    <Compile Include="Model\CodeGenerated\RegistrationTemplateService.cs" />
    <Compile Include="Model\CodeGenerated\ReportFieldService.cs" />
    <Compile Include="Model\CodeGenerated\ReportService.cs" />
    <Compile Include="Model\CodeGenerated\RestActionService.cs" />
    <Compile Include="Model\CodeGenerated\RestControllerService.cs" />
    <Compile Include="Model\CodeGenerated\ScheduleCategoryExclusionService.cs" />
    <Compile Include="Model\CodeGenerated\ScheduleService.cs" />
    <Compile Include="Model\CodeGenerated\ServiceJobService.cs" />
    <Compile Include="Model\CodeGenerated\ServiceLogService.cs" />
    <Compile Include="Model\CodeGenerated\SignatureDocumentService.cs" />
    <Compile Include="Model\CodeGenerated\SignatureDocumentTemplateService.cs" />
    <Compile Include="Model\CodeGenerated\SiteDomainService.cs" />
    <Compile Include="Model\CodeGenerated\SiteService.cs" />
    <Compile Include="Model\CodeGenerated\SystemEmailService.cs" />
    <Compile Include="Model\CodeGenerated\TaggedItemService.cs" />
    <Compile Include="Model\CodeGenerated\TagService.cs" />
    <Compile Include="Model\CodeGenerated\UserLoginService.cs" />
    <Compile Include="Model\CodeGenerated\WorkflowActionFormAttributeService.cs" />
    <Compile Include="Model\CodeGenerated\WorkflowActionFormService.cs" />
    <Compile Include="Model\CodeGenerated\WorkflowActionService.cs" />
    <Compile Include="Model\CodeGenerated\WorkflowActionTypeService.cs" />
    <Compile Include="Model\CodeGenerated\WorkflowActivityService.cs" />
    <Compile Include="Model\CodeGenerated\WorkflowActivityTypeService.cs" />
    <Compile Include="Model\CodeGenerated\WorkflowLogService.cs" />
    <Compile Include="Model\CodeGenerated\WorkflowService.cs" />
    <Compile Include="Model\CodeGenerated\WorkflowTriggerService.cs" />
    <Compile Include="Model\CodeGenerated\WorkflowTypeService.cs" />
    <Compile Include="Model\Communication.cs" />
    <Compile Include="Model\CommunicationRecipient.cs" />
    <Compile Include="Model\CommunicationRecipientService.Partial.cs" />
    <Compile Include="Model\CommunicationService.Partial.cs" />
    <Compile Include="Model\CommunicationTemplate.cs" />
    <Compile Include="Model\ConnectionActivityType.cs" />
    <Compile Include="Model\ConnectionOpportunityGroupConfig.cs" />
    <Compile Include="Model\ConnectionOpportunity.cs" />
    <Compile Include="Model\ConnectionOpportunityCampus.cs" />
    <Compile Include="Model\ConnectionOpportunityConnectorGroup.cs" />
    <Compile Include="Model\ConnectionOpportunityGroup.cs" />
    <Compile Include="Model\ConnectionRequest.cs" />
    <Compile Include="Model\ConnectionRequestActivity.cs" />
    <Compile Include="Model\ConnectionRequestWorkflow.cs" />
    <Compile Include="Model\ConnectionStatus.cs" />
    <Compile Include="Model\ConnectionType.cs" />
    <Compile Include="Model\ConnectionWorkflow.cs" />
    <Compile Include="Model\ConnectionWorkflowService.Partial.cs" />
    <Compile Include="Model\ContentChannel.cs" />
    <Compile Include="Model\ContentChannelItem.cs" />
    <Compile Include="Model\ContentChannelType.cs" />
    <Compile Include="Model\DataView.cs" />
    <Compile Include="Model\DataViewFilter.cs" />
    <Compile Include="Model\DataViewService.Partial.cs" />
    <Compile Include="Model\DbGeographyConverter.cs" />
    <Compile Include="Model\DefinedType.cs" />
    <Compile Include="Model\DefinedTypeService.Partial.cs" />
    <Compile Include="Model\DefinedValue.cs" />
    <Compile Include="Model\DefinedValueService.Partial.cs" />
    <Compile Include="Model\Device.cs" />
    <Compile Include="Model\DeviceService.Partial.cs" />
    <Compile Include="Model\DiscService.cs" />
    <Compile Include="Model\EntitySet.cs" />
    <Compile Include="Model\EntitySetItem.cs" />
    <Compile Include="Model\EntitySetItemService.Partial.cs" />
    <Compile Include="Model\EntitySetService.Partial.cs" />
    <Compile Include="Model\EntityType.cs" />
    <Compile Include="Model\EntityTypeService.Partial.cs" />
    <Compile Include="Model\EventCalendar.cs" />
    <Compile Include="Model\EventCalendarContentChannel.cs" />
    <Compile Include="Model\EventCalendarItem.cs" />
    <Compile Include="Model\EventItem.cs" />
    <Compile Include="Model\EventItemAudience.cs" />
    <Compile Include="Model\EventItemOccurrence.cs" />
    <Compile Include="Model\EventItemOccurrenceChannelItem.cs" />
    <Compile Include="Model\EventItemOccurrenceGroupMap.cs" />
    <Compile Include="Model\ExceptionLog.cs" />
    <Compile Include="Model\ExceptionLogService.Partial.cs" />
    <Compile Include="Model\FieldType.cs" />
    <Compile Include="Model\FieldTypeService.Partial.cs" />
    <Compile Include="Model\FinancialAccount.cs" />
    <Compile Include="Model\FinancialBatch.cs" />
    <Compile Include="Model\FinancialBatchService.Partial.cs" />
    <Compile Include="Model\FinancialGateway.cs" />
    <Compile Include="Model\FinancialPaymentDetail.cs" />
    <Compile Include="Model\FinancialPersonBankAccount.cs" />
    <Compile Include="Model\FinancialPersonBankAccountService.Partial.cs" />
    <Compile Include="Model\FinancialPersonSavedAccount.cs" />
    <Compile Include="Model\FinancialPersonSavedAccountService.Partial.cs" />
    <Compile Include="Model\FinancialPledge.cs" />
    <Compile Include="Model\FinancialPledgeService.Partial.cs" />
    <Compile Include="Model\FinancialScheduledTransaction.cs" />
    <Compile Include="Model\FinancialScheduledTransactionDetail.cs" />
    <Compile Include="Model\FinancialScheduledTransactionService.Partial.cs" />
    <Compile Include="Model\FinancialTransaction.cs" />
    <Compile Include="Model\FinancialTransactionDetail.cs" />
    <Compile Include="Model\FinancialTransactionDetailService.Partial.cs" />
    <Compile Include="Model\ContentChannelItemAssociation.cs" />
    <Compile Include="Model\FinancialTransactionImage.cs" />
    <Compile Include="Model\FinancialTransactionRefund.cs" />
    <Compile Include="Model\FinancialTransactionService.Partial.cs" />
    <Compile Include="Model\Following.cs" />
    <Compile Include="Model\FollowingEventNotification.cs" />
    <Compile Include="Model\FollowingEventSubscription.cs" />
    <Compile Include="Model\FollowingEventType.cs" />
    <Compile Include="Model\FollowingService.partial.cs" />
    <Compile Include="Model\FollowingSuggested.cs" />
    <Compile Include="Model\FollowingSuggestionType.cs" />
    <Compile Include="Model\Group.cs" />
    <Compile Include="Model\GroupLocation.cs" />
    <Compile Include="Model\GroupLocationService.Partial.cs" />
    <Compile Include="Model\GroupMember.cs" />
    <Compile Include="Model\GroupMemberRequirement.cs" />
    <Compile Include="Model\GroupMemberService.Partial.cs" />
    <Compile Include="Model\GroupMemberWorkflowTrigger.cs" />
    <Compile Include="Model\GroupMemberWorkflowTrigger.Partial.cs" />
    <Compile Include="Model\GroupRequirement.cs" />
    <Compile Include="Model\GroupRequirementType.cs" />
    <Compile Include="Model\GroupScheduleExclusion.cs" />
    <Compile Include="Model\GroupService.Partial.cs" />
    <Compile Include="Model\GroupType.cs" />
    <Compile Include="Model\GroupTypeLocationType.cs" />
    <Compile Include="Model\GroupTypeRole.cs" />
    <Compile Include="Model\GroupTypeRoleService.Partial.cs" />
    <Compile Include="Model\ContentChannelService.Partial.cs" />
    <Compile Include="Model\GroupTypeService.Partial.cs" />
    <Compile Include="Model\History.cs" />
    <Compile Include="Model\HistoryService.Partial.cs" />
    <Compile Include="Model\HtmlContent.cs" />
    <Compile Include="Model\HtmlContentService.Partial.cs" />
    <Compile Include="Model\Interaction.cs" />
    <Compile Include="Model\InteractionChannel.cs" />
    <Compile Include="Model\InteractionComponent.cs" />
    <Compile Include="Model\InteractionDeviceType.cs" />
    <Compile Include="Model\InteractionSession.cs" />
    <Compile Include="Model\Layout.cs" />
    <Compile Include="Model\LayoutService.Partial.cs" />
    <Compile Include="Model\Location.cs" />
    <Compile Include="Model\LocationService.Partial.cs" />
    <Compile Include="Model\MergeTemplate.cs" />
    <Compile Include="Model\Metaphone.cs" />
    <Compile Include="Model\Metric.cs" />
    <Compile Include="Model\MetricCategory.cs" />
    <Compile Include="Model\MetricPartition.cs" />
    <Compile Include="Model\MetricValue.cs" />
    <Compile Include="Model\MetricValuePartition.cs" />
    <Compile Include="Model\NcoaHistory.cs" />
    <Compile Include="Model\Note.cs" />
    <Compile Include="Model\NoteService.Partial.cs" />
    <Compile Include="Model\NoteType.cs" />
    <Compile Include="Model\NoteTypeService.Partial.cs" />
    <Compile Include="Model\Notification.cs" />
    <Compile Include="Model\NotificationRecipient.cs" />
    <Compile Include="Model\Page.cs" />
    <Compile Include="Model\PageContext.cs" />
    <Compile Include="Model\PageContextService.Partial.cs" />
    <Compile Include="Model\PageRoute.cs" />
    <Compile Include="Model\PageRouteService.Partial.cs" />
    <Compile Include="Model\PageService.Partial.cs" />
    <Compile Include="Model\Person.cs" />
    <Compile Include="Model\PersonalDevice.cs" />
    <Compile Include="Model\PersonAlias.cs" />
    <Compile Include="Model\PersonalDeviceService.Partial.cs" />
    <Compile Include="Model\PersonAliasService.Partial.cs" />
    <Compile Include="Model\PersonBadge.cs" />
    <Compile Include="Model\PersonBadgeService.partial.cs" />
    <Compile Include="Model\PersonDuplicate.cs" />
    <Compile Include="Model\PersonPreviousName.cs" />
    <Compile Include="Model\PersonService.Partial.cs" />
    <Compile Include="Model\PersonSignal.cs" />
    <Compile Include="Model\PersonToken.cs" />
    <Compile Include="Model\PersonTokenService.Partial.cs" />
    <Compile Include="Model\PersonViewed.cs" />
    <Compile Include="Model\PersonViewedService.Partial.cs" />
    <Compile Include="Model\PhoneNumber.cs" />
    <Compile Include="Model\PhoneNumberService.Partial.cs" />
    <Compile Include="Model\PluginMigration.cs" />
    <Compile Include="Model\PrayerRequest.cs" />
    <Compile Include="Model\PrayerRequestService.partial.cs" />
    <Compile Include="Model\RangeValue.cs" />
    <Compile Include="Model\Registration.cs" />
    <Compile Include="Model\RegistrationInstance.cs" />
    <Compile Include="Model\RegistrationRegistrant.cs" />
    <Compile Include="Model\RegistrationRegistrantFee.cs" />
    <Compile Include="Model\RegistrationService.partial.cs" />
    <Compile Include="Model\RegistrationTemplate.cs" />
    <Compile Include="Model\RegistrationTemplateDiscount.cs" />
    <Compile Include="Model\RegistrationTemplateFee.cs" />
    <Compile Include="Model\RegistrationTemplateForm.cs" />
    <Compile Include="Model\RegistrationTemplateFormField.cs" />
    <Compile Include="Model\Report.cs" />
    <Compile Include="Model\ScheduleCategoryExclusion.cs" />
    <Compile Include="Model\ReportField.cs" />
    <Compile Include="Model\ReportService.partial.cs" />
    <Compile Include="Model\RestAction.cs" />
    <Compile Include="Model\RestActionService.partial.cs" />
    <Compile Include="Model\RestController.cs" />
    <Compile Include="Model\RestControllerService.Partial.cs" />
    <Compile Include="Model\Schedule.cs" />
    <Compile Include="Model\ScheduleService.Partial.cs" />
    <Compile Include="Model\SignalType.cs" />
    <Compile Include="Model\SiteDomain.cs" />
    <Compile Include="Model\LavaShortCode.cs" />
    <Compile Include="Model\PageShortLinkService.Partial.cs" />
    <Compile Include="Model\WorkflowActionService.Partial.cs" />
    <Compile Include="Pbx\CdrRecord.cs" />
    <Compile Include="Pbx\PbxComponent.cs" />
    <Compile Include="Pbx\PbxContainer.cs" />
    <Compile Include="PersonProfile\Badge\Giving.cs" />
    <Compile Include="PersonProfile\Badge\GroupTypeAttendance.cs" />
    <Compile Include="PersonProfile\Badge\InDataView.cs" />
    <Compile Include="PersonProfile\Badge\TopPersonSignal.cs" />
    <Compile Include="PersonProfile\Badge\PersonalDevice.cs" />
    <Compile Include="Plugin\HotFixes\038_LabelFieldType.cs" />
    <Compile Include="Plugin\HotFixes\044_EnsureCommunicationMigration.cs" />
    <Compile Include="Plugin\HotFixes\043_MoreMigrationRollupsForV7_3.cs" />
    <Compile Include="Plugin\HotFixes\041_MigrationRollupsForV7_3.cs" />
    <Compile Include="Plugin\HotFixes\040_BusinessTransactionDetailLinks.cs" />
    <Compile Include="Plugin\HotFixes\039_MigrationRollupsForV7_2.cs" />
    <Compile Include="Plugin\HotFixes\042_FixShortLinkUrlInteractionChannel.cs" />
    <Compile Include="Plugin\HotFixes\HotFixMigrationResource.Designer.cs">
      <DependentUpon>HotFixMigrationResource.resx</DependentUpon>
      <AutoGen>True</AutoGen>
      <DesignTime>True</DesignTime>
    </Compile>
    <Compile Include="Reporting\DataFilter\Person\FinancialPledgeDataViewFilter.cs" />
    <Compile Include="Reporting\DataFilter\Person\FinancialTransactionDataViewFilter.cs" />
    <Compile Include="Reporting\DataFilter\Person\HasPhoneFilter.cs" />
    <Compile Include="Reporting\DataFilter\Person\HasSignalFilter.cs" />
    <Compile Include="Reporting\DataFilter\Person\InRegistrationInstanceRegistrationTemplateFilter.cs" />
    <Compile Include="Reporting\DataFilter\Person\InLocationGeofenceFilter.cs" />
    <Compile Include="Reporting\DataFilter\Person\LocationFilter.cs" />
    <Compile Include="Reporting\DataFilter\Person\PersonalDeviceDataViewFilter.cs" />
    <Compile Include="Reporting\DataFilter\Person\PostalCodeFilter.cs" />
    <Compile Include="Reporting\DataFilter\Person\HasNoteFilter.cs" />
    <Compile Include="Reporting\DataFilter\Person\UserLoginDataViewFilter.cs" />
    <Compile Include="Reporting\DataFilter\UserLogin\LoginTypeFilter.cs" />
    <Compile Include="Reporting\DataSelect\FormattedFieldSelect.cs" />
    <Compile Include="Reporting\DataSelect\GroupMember\GroupLinkSelect.cs" />
    <Compile Include="Reporting\DataSelect\GroupMember\GroupAttributeSelect.cs" />
    <Compile Include="Reporting\DataSelect\Group\GroupFormattedFieldSelect.cs" />
    <Compile Include="Reporting\DataSelect\Person\PersonFormattedFieldSelect.cs" />
    <Compile Include="Reporting\DataSelect\Person\SignalSelect.cs" />
    <Compile Include="Reporting\DataTransform\Person\FatherTransform.cs" />
    <Compile Include="Reporting\DataTransform\Person\GrandchildTransform.cs" />
    <Compile Include="Reporting\DataTransform\Person\GrandparentTransform.cs" />
    <Compile Include="Reporting\DataTransform\Person\MotherTransform.cs" />
    <Compile Include="Reporting\DataTransform\Person\SpouseTransform.cs" />
    <Compile Include="Reporting\IRecipientDataSelect.cs" />
    <Compile Include="Reporting\PowerBiUtilities.cs" />
    <Compile Include="Search\Other\Universal.cs" />
    <Compile Include="Reporting\DataFilter\Person\InRegistrationInstanceFilter.cs" />
    <Compile Include="SystemGuid\Communication.cs" />
    <Compile Include="SystemGuid\InteractionChannel.cs" />
    <Compile Include="SystemKey\SystemSetting.cs" />
    <Compile Include="SystemKey\UserPreference.cs" />
    <Compile Include="Transactions\DeleteIndexEntityTransaction.cs" />
    <Compile Include="Transactions\IndexEntityTransaction.cs" />
    <Compile Include="Transactions\BulkIndexEntityTypeTransaction.cs" />
    <Compile Include="Transactions\LaunchWorkflowsTransaction.cs" />
    <Compile Include="Transactions\ShortLinkTransaction.cs" />
    <Compile Include="Transactions\SendPaymentReceipts.cs" />
    <Compile Include="Transactions\SendPaymentReciepts.cs" />
    <Compile Include="Transactions\UpdatePersonsTopSignal.cs" />
    <Compile Include="UniversalSearch\Crawler\Crawler.cs" />
    <Compile Include="UniversalSearch\Crawler\CrawledPage.cs" />
    <Compile Include="UniversalSearch\Crawler\RobotsTxt\AccessRule.cs" />
    <Compile Include="UniversalSearch\Crawler\RobotsTxt\CrawlDelayRule.cs" />
    <Compile Include="UniversalSearch\Crawler\RobotsTxt\Enums\AllowRuleImplementation.cs" />
    <Compile Include="UniversalSearch\Crawler\RobotsTxt\Enums\LineType.cs" />
    <Compile Include="UniversalSearch\Crawler\RobotsTxt\Helpers\EnumHelper.cs" />
    <Compile Include="UniversalSearch\Crawler\RobotsTxt\Line.cs" />
    <Compile Include="UniversalSearch\Crawler\RobotsTxt\Robots.cs" />
    <Compile Include="UniversalSearch\Crawler\RobotsTxt\Rule.cs" />
    <Compile Include="UniversalSearch\Crawler\RobotsTxt\Sitemap.cs" />
    <Compile Include="Net\RockWebRequest.cs" />
    <Compile Include="PersonProfile\Badge\GeofencedByGroup.cs" />
    <Compile Include="Plugin\HotFixes\001_FixPhoneCountryCode.cs" />
    <Compile Include="Reporting\ComparisonHelper.cs" />
    <Compile Include="Reporting\DataFilter\NotInOtherDataViewFilter.cs" />
    <Compile Include="Reporting\DataFilter\GroupMembers\GroupMemberAttributesFilter.cs" />
    <Compile Include="Model\ServiceJob.cs" />
    <Compile Include="Model\ServiceJobService.Partial.cs" />
    <Compile Include="Model\ServiceLog.cs" />
    <Compile Include="Model\SignatureDocument.cs" />
    <Compile Include="Model\SignatureDocumentService.Partial.cs" />
    <Compile Include="Model\SignatureDocumentTemplate.cs" />
    <Compile Include="Model\SignatureDocumentTemplateService.Partial.cs" />
    <Compile Include="Model\Site.cs" />
    <Compile Include="Model\PageShortLink.cs" />
    <Compile Include="Model\SiteDomainService.Partial.cs" />
    <Compile Include="Model\SiteService.Partial.cs" />
    <Compile Include="Model\SystemEmail.cs" />
    <Compile Include="Model\Tag.cs" />
    <Compile Include="Model\TaggedItem.cs" />
    <Compile Include="Model\TaggedItemService.Partial.cs" />
    <Compile Include="Model\TagService.Partial.cs" />
    <Compile Include="Model\UserLogin.cs" />
    <Compile Include="Model\UserLoginService.Partial.cs" />
    <Compile Include="Model\Workflow.cs" />
    <Compile Include="Model\WorkflowAction.cs" />
    <Compile Include="Model\WorkflowActionForm.cs" />
    <Compile Include="Model\WorkflowActionFormAttribute.cs" />
    <Compile Include="Model\WorkflowActionType.cs" />
    <Compile Include="Model\WorkflowActivity.cs" />
    <Compile Include="Model\WorkflowActivityType.cs" />
    <Compile Include="Model\WorkflowLog.cs" />
    <Compile Include="Model\WorkflowService.Partial.cs" />
    <Compile Include="Model\WorkflowTrigger.cs" />
    <Compile Include="Model\WorkflowTriggerService.Partial.cs" />
    <Compile Include="Model\WorkflowType.cs" />
    <Compile Include="PersonProfile\BadgeComponent.cs" />
    <Compile Include="PersonProfile\BadgeContainer.cs" />
    <Compile Include="PersonProfile\Badge\AlertNote.cs" />
    <Compile Include="PersonProfile\Badge\AttendingDuration.cs" />
    <Compile Include="PersonProfile\Badge\Campus.cs" />
    <Compile Include="PersonProfile\Badge\DISC.cs" />
    <Compile Include="PersonProfile\Badge\FamilyAttendance.cs" />
    <Compile Include="PersonProfile\Badge\FamilyWeeksAttendedInDuration.cs" />
    <Compile Include="PersonProfile\Badge\InGroupOfType.cs" />
    <Compile Include="PersonProfile\Badge\InGroupWithPurpose.cs" />
    <Compile Include="PersonProfile\Badge\LastVisitOnSite.cs" />
    <Compile Include="PersonProfile\Badge\Liquid.cs" />
    <Compile Include="PersonProfile\HighlightLabelBadge.cs" />
    <Compile Include="PersonProfile\IconBadge.cs" />
    <Compile Include="Plugin\HotFixes\002_CheckinGradeRequired.cs" />
    <Compile Include="Plugin\HotFixes\003_FixSystemEmailQuote.cs" />
    <Compile Include="Plugin\HotFixes\004_FixGradeRequiredAttribute.cs" />
    <Compile Include="Plugin\HotFixes\005_FixCheckinAdminRoute.cs" />
    <Compile Include="Plugin\HotFixes\006_FixCheckinPrevPages.cs" />
    <Compile Include="Plugin\HotFixes\023_SecurityCodeLength.cs" />
    <Compile Include="Plugin\HotFixes\022_Fundraising.cs" />
    <Compile Include="Plugin\HotFixes\017_FixBackgroundCheckOptionalCampus.cs" />
    <Compile Include="Plugin\HotFixes\016_SetInactiveFamilies.cs" />
    <Compile Include="Plugin\HotFixes\015_CheckinByBirthdate.cs" />
    <Compile Include="Plugin\HotFixes\009_FixCheckinAttributes.cs" />
    <Compile Include="Plugin\HotFixes\008_FamilyAnalyticsUpdate.cs" />
    <Compile Include="Plugin\HotFixes\007_FixGroupAndBenevolenceSecurity.cs" />
    <Compile Include="Plugin\HotFixes\014_FixEraGiveAttribValues.cs" />
    <Compile Include="Plugin\HotFixes\013_FixSystemEmailTo_1828.cs" />
    <Compile Include="Plugin\HotFixes\012_FixAttendanceAnalyticsScript.cs" />
    <Compile Include="Plugin\HotFixes\011_FixNameProfileChangeRequest.cs" />
    <Compile Include="Plugin\HotFixes\010_FixGetSpouse.cs" />
    <Compile Include="Plugin\HotFixes\020_FixCommunicationTemplate.cs" />
    <Compile Include="Plugin\HotFixes\021_UpdateCheckInMergefieldDebugInfo.cs" />
    <Compile Include="Plugin\HotFixes\019_FixIpadClientPrinting.cs" />
    <Compile Include="Plugin\HotFixes\018_RestrictGroupRegistrationGroupTypes.cs" />
    <Compile Include="Plugin\HotFixes\024_PrayerRequestAttributes.cs" />
    <Compile Include="Plugin\HotFixes\030_MyConnectionOpportunitiesLava.cs" />
    <Compile Include="Plugin\HotFixes\031_AttendanceAnalyticsGivingId.cs" />
    <Compile Include="Plugin\HotFixes\032_MigrationRollupsForV6_9.cs" />
    <Compile Include="Plugin\HotFixes\029_BatchDetailReopenBatchSecurity.cs" />
    <Compile Include="Plugin\HotFixes\025_PersonGivingEnvelopeAttribute.cs" />
    <Compile Include="Plugin\HotFixes\026_PersonEditConnectionRecordStatus.cs" />
    <Compile Include="Plugin\HotFixes\027_AddCheckinFeatures.cs" />
    <Compile Include="Plugin\HotFixes\028_CheckinTextSettings.cs" />
    <Compile Include="Plugin\HotFixes\033_ConnectionOpportunityCounts.cs" />
    <Compile Include="Plugin\HotFixes\034_FinancialSecurityActions.cs" />
    <Compile Include="Plugin\HotFixes\035_TransactionListSummary.cs" />
    <Compile Include="Plugin\HotFixes\036_PrayerRequestFollowingEvent.cs" />
    <Compile Include="Plugin\HotFixes\037_MigrationRollupsForV6_10.cs" />
    <Compile Include="Plugin\Migration.cs" />
    <Compile Include="Plugin\VersionAttribute.cs" />
    <Compile Include="Properties\AssemblyInfo.cs" />
    <Compile Include="Reporting\Dashboard\DashboardWidget.cs">
      <SubType>ASPXCodeBehind</SubType>
    </Compile>
    <Compile Include="Reporting\Dashboard\LineBarPointsChartDashboardWidget.cs">
      <SubType>ASPXCodeBehind</SubType>
    </Compile>
    <Compile Include="Reporting\DataComponentSettingsHelper.cs" />
    <Compile Include="Reporting\DataFilterComponent.cs" />
    <Compile Include="Reporting\DataFilterContainer.cs" />
    <Compile Include="Reporting\DataFilter\BaseAccountFilter.cs" />
    <Compile Include="Reporting\DataFilter\ContentChannelItem\ContentChannel.cs" />
    <Compile Include="Reporting\DataFilter\ContentChannelItem\ContentChannelItemAttributesFilter.cs" />
    <Compile Include="Reporting\DataFilter\ContentChannelItem\ContentChannelType.cs" />
    <Compile Include="Reporting\DataFilter\EntityFieldFilter.cs" />
    <Compile Include="Reporting\DataFilter\FinancialPledge\AccountFilter.cs" />
    <Compile Include="Reporting\DataFilter\FinancialTransactionDetail\AccountFilter.cs" />
    <Compile Include="Reporting\DataFilter\FinancialTransaction\TotalAmountFilter.cs" />
    <Compile Include="Reporting\DataFilter\GroupMembers\ContainsPeopleFilter.cs" />
    <Compile Include="Reporting\DataFilter\GroupMembers\GroupDataViewFilter.cs" />
    <Compile Include="Reporting\DataFilter\Group\CampusFilter.cs" />
    <Compile Include="Reporting\DataFilter\Group\ContainsGroupMembersFilter.cs" />
    <Compile Include="Reporting\DataFilter\Group\ContainsPeopleFilter.cs" />
    <Compile Include="Reporting\DataFilter\Group\DistanceFromFilter.cs" />
    <Compile Include="Reporting\DataFilter\Group\GroupAttributesFilter.cs" />
    <Compile Include="Reporting\DataFilter\Group\GroupBranchFilter.cs" />
    <Compile Include="Reporting\DataFilter\Group\GroupTypeDataViewFilter.cs" />
    <Compile Include="Reporting\DataFilter\Group\GroupTypeFilter.cs" />
    <Compile Include="Reporting\DataFilter\Group\MemberCountFilter.cs" />
    <Compile Include="Reporting\DataFilter\Group\SimpleMemberCountFilter.cs" />
    <Compile Include="Reporting\DataFilter\IUpdateSelectionFromPageParameters.cs" />
    <Compile Include="Reporting\DataFilter\OtherDataViewFilter.cs" />
    <Compile Include="Reporting\DataFilter\Person\AgeFilter.cs" />
    <Compile Include="Reporting\DataFilter\Person\CampusesActiveFilter.cs" />
    <Compile Include="Reporting\DataFilter\Person\CampusesFilter.cs" />
    <Compile Include="Reporting\DataFilter\Person\CampusActiveFilter.cs" />
    <Compile Include="Reporting\DataFilter\Person\CampusFilter.cs" />
    <Compile Include="Reporting\DataFilter\Person\DistanceFromFilter.cs" />
    <Compile Include="Reporting\DataFilter\Person\FirstContributionDateFilter.cs" />
    <Compile Include="Reporting\DataFilter\Person\GivingAmountFilter.cs" />
    <Compile Include="Reporting\DataFilter\Person\GradeFilter.cs" />
    <Compile Include="Reporting\DataFilter\Person\GroupAttendanceFilter.cs" />
    <Compile Include="Reporting\DataFilter\Person\GroupDataViewFilter.cs" />
    <Compile Include="Reporting\DataFilter\Person\GroupMemberDataViewFilter.cs" />
    <Compile Include="Reporting\DataFilter\Person\GroupTypeAttendanceFilter.cs" />
    <Compile Include="Reporting\DataFilter\Person\HasPictureFilter.cs" />
    <Compile Include="Reporting\DataFilter\Person\HistoryDataViewFilter.cs" />
    <Compile Include="Reporting\DataFilter\Person\InGroupFilter.cs" />
    <Compile Include="Reporting\DataFilter\Person\InGroupGeofenceFilter.cs" />
    <Compile Include="Reporting\DataFilter\Person\InGroupGroupTypeFilter.cs" />
    <Compile Include="Reporting\DataFilter\Person\InGroupSimpleFilter.cs" />
    <Compile Include="Reporting\DataFilter\Person\LocationDataViewFilter.cs" />
    <Compile Include="Reporting\DataFilter\Person\NotInGroupFilter.cs" />
    <Compile Include="Reporting\DataFilter\Person\NotInGroupGroupTypeFilter.cs" />
    <Compile Include="Reporting\DataFilter\Person\TagFilter.cs" />
    <Compile Include="Reporting\DataFilter\PropertyFilter.cs" />
    <Compile Include="Reporting\DataFilter\Workflow\WorkflowAttributesFilter.cs" />
    <Compile Include="Reporting\DataFilter\Workflow\WorkflowTypeFilter.cs" />
    <Compile Include="Reporting\DataSelectComponent.cs" />
    <Compile Include="Reporting\DataSelectContainer.cs" />
    <Compile Include="Reporting\DataSelect\FinancialTransaction\TotalAmountSelect.cs" />
    <Compile Include="Reporting\DataSelect\GroupMember\GroupCampus.cs" />
    <Compile Include="Reporting\DataSelect\GroupMember\GroupMemberAttributeSelect.cs" />
    <Compile Include="Reporting\DataSelect\GroupMember\GroupRoleSelect.cs" />
    <Compile Include="Reporting\DataSelect\GroupMember\GroupStatusSelect.cs" />
    <Compile Include="Reporting\DataSelect\GroupMember\PersonLinkSelect.cs" />
    <Compile Include="Reporting\DataSelect\Group\CampusSelect.cs" />
    <Compile Include="Reporting\DataSelect\Group\DistanceFromSelect.cs" />
    <Compile Include="Reporting\DataSelect\Group\GroupLinkSelect.cs" />
    <Compile Include="Reporting\DataSelect\Group\GroupTypeSelect.cs" />
    <Compile Include="Reporting\DataSelect\Group\LocationSelect.cs" />
    <Compile Include="Reporting\DataSelect\Group\MemberCountSelect.cs" />
    <Compile Include="Reporting\DataSelect\Group\MemberListSelect.cs" />
    <Compile Include="Reporting\DataSelect\Group\ParentGroupMemberListSelect.cs" />
    <Compile Include="Reporting\DataSelect\Group\ParentGroupSelect.cs" />
    <Compile Include="Reporting\DataSelect\Group\ParticipationRateSelect.cs" />
    <Compile Include="Reporting\DataSelect\LiquidSelect.cs" />
    <Compile Include="Reporting\DataSelect\Person\AddressSelect.cs" />
    <Compile Include="Reporting\DataSelect\Person\AgeSelect.cs" />
    <Compile Include="Reporting\DataSelect\Person\CampusSelect.cs" />
    <Compile Include="Reporting\DataSelect\Person\ChildNamesSelect.cs" />
    <Compile Include="Reporting\DataSelect\Person\DistanceFromSelect.cs" />
    <Compile Include="Reporting\DataSelect\Person\FamilyNameSelect.cs" />
    <Compile Include="Reporting\DataSelect\Person\FirstLastContributionSelect.cs" />
    <Compile Include="Reporting\DataSelect\Person\GradeSelect.cs" />
    <Compile Include="Reporting\DataSelect\Person\GroupParticipationSelect.cs" />
    <Compile Include="Reporting\DataSelect\Person\InGroupGeofenceGroupTypeSelect.cs" />
    <Compile Include="Reporting\DataSelect\Person\InGroupGroupTypeSelect.cs" />
    <Compile Include="Reporting\DataSelect\Person\LastAttendedGroupOfType.cs" />
    <Compile Include="Reporting\DataSelect\Person\LastLoginSelect.cs" />
    <Compile Include="Reporting\DataSelect\Person\LastNoteSelect.cs" />
    <Compile Include="Reporting\DataSelect\Person\ParentEmailSelect.cs" />
    <Compile Include="Reporting\DataSelect\Person\ParentPhoneNumberSelect.cs" />
    <Compile Include="Reporting\DataSelect\Person\ParentsNamesSelect.cs" />
    <Compile Include="Reporting\DataSelect\Person\PersonLinkSelect.cs" />
    <Compile Include="Reporting\DataSelect\Person\PhoneNumberSelect.cs" />
    <Compile Include="Reporting\DataSelect\Person\PhotoSelect.cs" />
    <Compile Include="Reporting\DataSelect\Person\RelatedPeopleSelect.cs" />
    <Compile Include="Reporting\DataSelect\Person\SpouseNameSelect.cs" />
    <Compile Include="Reporting\DataSelect\Person\TotalGivingAmountSelect.cs" />
    <Compile Include="Reporting\DataTransformComponent.cs" />
    <Compile Include="Reporting\DataTransformContainer.cs" />
    <Compile Include="Reporting\DataTransform\Person\ChildrenTransform.cs" />
    <Compile Include="Reporting\DataTransform\Person\ParentTransform.cs" />
    <Compile Include="Reporting\EntityHelper.cs" />
    <Compile Include="Reporting\FilterExpressionExtractor.cs" />
    <Compile Include="Reporting\IDataFilterWithOverrides.cs" />
    <Compile Include="Reporting\ReportingHelper.cs" />
    <Compile Include="Reporting\SelectExpressionExtractor.cs" />
    <Compile Include="Scripting.evaluator.cs" />
    <Compile Include="Scripting.Extensions.cs" />
    <Compile Include="Scripting.native.cs" />
    <Compile Include="Search\Group\Name.cs" />
    <Compile Include="Search\Person\Address.cs" />
    <Compile Include="Search\Person\BirthDate.cs" />
    <Compile Include="Search\Person\BusinessName.cs" />
    <Compile Include="Security\Authentication\Twitter.cs" />
    <Compile Include="Transactions\SaveCommunicationTransaction.cs" />
    <Compile Include="UniversalSearch\FormattedSearchResult.cs" />
    <Compile Include="UniversalSearch\IndexComponents\Elasticsearch.cs" />
    <Compile Include="UniversalSearch\IndexContainer.cs" />
    <Compile Include="UniversalSearch\IndexComponent.cs" />
    <Compile Include="UniversalSearch\IndexModels\Attributes\RockIndexField.cs" />
    <Compile Include="UniversalSearch\IndexModels\BusinessIndex.cs" />
    <Compile Include="UniversalSearch\IndexModels\PersonIndex.cs" />
    <Compile Include="UniversalSearch\IndexModels\ContentChannelItemIndex.cs" />
    <Compile Include="UniversalSearch\IndexModels\IndexModelBase.cs" />
    <Compile Include="UniversalSearch\IndexModels\GroupIndex.cs" />
    <Compile Include="UniversalSearch\IndexModels\SitePageIndex.cs" />
    <Compile Include="UniversalSearch\IndexModels\StringAttribute.cs" />
    <Compile Include="UniversalSearch\IRockIndexable.cs" />
    <Compile Include="UniversalSearch\SearchFieldCriteria.cs" />
    <Compile Include="UniversalSearch\ModelFieldFilterConfig.cs" />
    <Compile Include="UniversalSearch\SearchResultModel.cs" />
    <Compile Include="Utility\Async.cs" />
    <Compile Include="Utility\Settings\DataAutomation\InteractionItem.cs" />
    <Compile Include="Utility\Settings\DataAutomation\UpdateFamilyCampus.cs" />
    <Compile Include="Utility\Settings\DataAutomation\InactivatePeople.cs" />
    <Compile Include="Utility\Settings\DataAutomation\ReactivatePeople.cs" />
    <Compile Include="Utility\DebugHelper.cs" />
    <Compile Include="Utility\ExcelHelper.cs" />
    <Compile Include="Utility\ExtensionMethods\DataTable.cs" />
    <Compile Include="Utility\ExtensionMethods\QuartzExtensions.cs" />
    <Compile Include="Utility\FileUtilities.cs" />
    <Compile Include="Utility\FontAwesomeHelper.cs" />
    <Compile Include="Utility\IRockOwinStartup.cs" />
    <Compile Include="Utility\TextToWorkflow.cs" />
    <Compile Include="Web\Cache\ContentChannelCache.cs" />
    <Compile Include="Web\Cache\LavaTemplateCache.cs" />
    <Compile Include="Web\Cache\InteractionChannelCache.cs" />
    <Compile Include="Web\Cache\InteractionComponentCache.cs" />
    <Compile Include="Web\Cache\LavaShortcodeCache.cs" />
    <Compile Include="Web\Cache\SignalTypeCache.cs" />
    <Compile Include="Web\UI\Controls\Communication\PushNotification.cs" />
    <Compile Include="Web\Cache\WorkflowActionFormAttributeCache.cs" />
    <Compile Include="Web\Cache\WorkflowActivityTypeCache.cs" />
    <Compile Include="Web\Cache\WorkflowActionTypeCache.cs" />
    <Compile Include="Web\Cache\WorkflowActionFormCache.cs" />
    <Compile Include="Web\Cache\WorkflowTypeCache.cs" />
    <Compile Include="Web\UI\Controls\AttributeMatrixEditor.cs" />
    <Compile Include="Web\UI\Controls\DynamicPlaceholder.cs" />
    <Compile Include="Web\UI\Controls\Grid\HtmlField.cs" />
    <Compile Include="Web\UI\Controls\Grid\LavaField.cs" />
    <Compile Include="Web\UI\Controls\ListItems.cs" />
    <Compile Include="Web\UI\Controls\Pickers\ContentChannelItemPicker.cs" />
    <Compile Include="Web\UI\Controls\Pickers\DataViewsPicker.cs" />
    <Compile Include="Web\UI\Controls\Pickers\DatePartsPicker.cs" />
    <Compile Include="Web\UI\Controls\Pickers\FieldTypePicker.cs" />
    <Compile Include="Web\UI\Controls\Pickers\GroupMemberPicker.cs" />
    <Compile Include="Web\UI\Controls\Pickers\GroupMembersPicker.cs" />
    <Compile Include="Web\UI\Controls\Pickers\LavaCommandsPicker.cs" />
    <Compile Include="Web\UI\Controls\SSNBox.cs" />
    <Compile Include="Web\UI\ICustomGridColumns.cs" />
    <Compile Include="Web\UI\RockHiddenFieldPageStatePersister.cs" />
    <Compile Include="Web\UI\Controls\Grid\LavaBoundField.cs" />
    <Compile Include="Web\UI\Controls\Pickers\DefinedValuesPickerEnhanced.cs" />
    <Compile Include="Web\UI\ReactBlock.cs">
      <SubType>ASPXCodeBehind</SubType>
    </Compile>
    <Compile Include="Web\UI\Controls\Pickers\RegistrationTemplatePicker.cs" />
    <Compile Include="Web\UI\Controls\RockListBox.cs" />
    <Compile Include="Web\UI\IDynamicAttributesBlock.cs" />
    <Compile Include="Web\UI\RockTheme.cs" />
    <Compile Include="Web\Cache\AttributeValueCache.cs" />
    <Compile Include="Web\UI\Controls\WarningBlock.cs" />
    <Compile Include="Web\UI\Controls\Pickers\WorkflowActionTypePicker.cs" />
    <Compile Include="Web\UI\Controls\Pickers\ConnectionRequestPicker.cs" />
    <Compile Include="Web\UI\Controls\RangeSlider.cs" />
    <Compile Include="Security\Authentication\Facebook.cs">
      <SubType>Code</SubType>
    </Compile>
    <Compile Include="Search\Person\Email.cs" />
    <Compile Include="Search\Person\Name.cs" />
    <Compile Include="Search\Person\Phone.cs" />
    <Compile Include="Search\SearchComponent.cs" />
    <Compile Include="Search\SearchContainer.cs" />
    <Compile Include="Security\AuthenticationComponent.cs" />
    <Compile Include="Security\AuthenticationContainer.cs" />
    <Compile Include="Security\Authentication\ActiveDirectory.cs" />
    <Compile Include="Security\Authentication\Database.cs" />
    <Compile Include="Security\Authentication\Google.cs" />
    <Compile Include="Security\Authentication\PINAuthentication.cs" />
    <Compile Include="Security\Authorization.cs" />
    <Compile Include="Security\BackgroundCheckComponent.cs" />
    <Compile Include="Security\BackgroundCheckContainer.cs" />
    <Compile Include="Security\BackgroundCheck\ProtectMyMinistry.cs" />
    <Compile Include="Security\DigitalSignatureComponent.cs" />
    <Compile Include="Security\DigitalSignatureContainer.cs" />
    <Compile Include="Security\Encryption.cs" />
    <Compile Include="Security\GlobalDefault.cs" />
    <Compile Include="Security\ISecured.cs" />
    <Compile Include="Security\LoginParameters.cs" />
    <Compile Include="Security\Role.cs" />
    <Compile Include="Security\SecurityActionAttribute.cs" />
    <Compile Include="Service References\MelissaData.AddressCheck\Reference.cs">
      <SubType>code</SubType>
    </Compile>
    <Compile Include="Service References\ServiceObjects.GeoCoder\Reference.cs" />
    <Compile Include="Services\NuGet\NuGetExtensionsMethods.cs" />
    <Compile Include="Services\NuGet\PackageService.cs" />
    <Compile Include="Services\NuGet\RockPackagePathResolver.cs" />
    <Compile Include="Services\NuGet\RockProjectManager.cs" />
    <Compile Include="Services\NuGet\WebProjectManager.cs" />
    <Compile Include="Services\NuGet\WebProjectSystem.cs" />
    <Compile Include="SqlServerTypes\Loader.cs" />
    <Compile Include="Storage\ProviderComponent.cs" />
    <Compile Include="Storage\ProviderContainer.cs" />
    <Compile Include="Storage\Provider\Database.cs" />
    <Compile Include="Storage\Provider\FileSystem.cs" />
    <Compile Include="Store\InstalledPackage.cs" />
    <Compile Include="Store\InstalledPackageService.cs" />
    <Compile Include="Store\Organization.cs" />
    <Compile Include="Store\OrganizationService.cs" />
    <Compile Include="Store\Package.cs" />
    <Compile Include="Store\PackageCategory.cs" />
    <Compile Include="Store\PackageCategoryService.cs" />
    <Compile Include="Store\PackageInstallStep.cs" />
    <Compile Include="Store\PackageService.cs" />
    <Compile Include="Store\PackageVersion.cs" />
    <Compile Include="Store\PackageVersionRating.cs" />
    <Compile Include="Store\PackageVersionRatingService.cs" />
    <Compile Include="Store\PackageVersionService.cs" />
    <Compile Include="Store\Promo.cs" />
    <Compile Include="Store\PromoService.cs" />
    <Compile Include="Store\PurchaseResponse.cs" />
    <Compile Include="Store\StoreImage.cs" />
    <Compile Include="Store\StoreModel.cs" />
    <Compile Include="Store\StoreService.cs" />
    <Compile Include="Store\StoreServiceBase.cs" />
    <Compile Include="SystemGuid\Attribute.cs" />
    <Compile Include="SystemGuid\BinaryFileType.cs" />
    <Compile Include="SystemGuid\BlockType.cs" />
    <Compile Include="SystemGuid\Category.cs" />
    <Compile Include="SystemGuid\ConnectionActivityType.cs" />
    <Compile Include="SystemGuid\DefinedType.cs" />
    <Compile Include="SystemGuid\DefinedValue.cs" />
    <Compile Include="SystemGuid\EntityType.cs" />
    <Compile Include="SystemGuid\FieldType.cs" />
    <Compile Include="SystemGuid\FinancialAccount.cs" />
    <Compile Include="SystemGuid\Group.cs" />
    <Compile Include="SystemGuid\GroupRole.cs" />
    <Compile Include="SystemGuid\GroupType.cs" />
    <Compile Include="SystemGuid\NoteType.cs" />
    <Compile Include="SystemGuid\Page.cs" />
    <Compile Include="SystemGuid\ServiceJob.cs" />
    <Compile Include="SystemGuid\Site.cs" />
    <Compile Include="SystemGuid\SystemEmail.cs" />
    <Compile Include="Transactions\AuditTransaction.cs" />
    <Compile Include="Transactions\ConnectionRequestActivityChangeTransaction.cs" />
    <Compile Include="Transactions\ConnectionRequestChangeTransaction.cs" />
    <Compile Include="Transactions\DeleteAttributeBinaryFile.cs" />
    <Compile Include="Transactions\GroupAttendedTransaction.cs" />
    <Compile Include="Transactions\GroupMemberChangeTransaction.cs" />
    <Compile Include="Transactions\GroupMemberPlacedElsewhereTransaction.cs" />
    <Compile Include="Transactions\ITransaction.cs" />
    <Compile Include="Transactions\LaunchWorkflowTransaction.cs" />
    <Compile Include="Transactions\PageViewTransaction.cs" />
    <Compile Include="Transactions\PersonViewTransaction.cs" />
    <Compile Include="Transactions\RockQueue.cs" />
    <Compile Include="Transactions\RunJobNowTransaction.cs" />
    <Compile Include="Transactions\SaveMetaphoneTransaction.cs" />
    <Compile Include="Transactions\SendCommunicationApprovalEmail.cs" />
    <Compile Include="Transactions\SendCommunicationTransaction.cs" />
    <Compile Include="Transactions\UpdateDigitalSignatureDocumentTransaction.cs" />
    <Compile Include="Transactions\SendDigitalSignatureRequestTransaction.cs" />
    <Compile Include="Transactions\SendRegistrationConfirmationTransaction.cs" />
    <Compile Include="Transactions\SendRegistrationNotificationTransaction.cs" />
    <Compile Include="Transactions\UpdateFacebookFriends.cs" />
    <Compile Include="Transactions\UpdatePaymentStatusTransaction.cs" />
    <Compile Include="Transactions\UserLastActivityTransaction.cs" />
    <Compile Include="Transactions\WorkflowTriggerTransaction.cs" />
    <Compile Include="Utility\AttributeCacheJsonConverter.cs" />
    <Compile Include="Utility\AttributeValueJsonConverter.cs" />
    <Compile Include="Utility\BlockStateContractResolver.cs" />
    <Compile Include="Utility\DateRange.cs" />
    <Compile Include="Utility\DoubleMetaphone.cs" />
    <Compile Include="Utility\EnumAsStringJsonConverter.cs" />
    <Compile Include="Utility\ExpressionHelper.cs" />
    <Compile Include="Utility\ExtensionMethods\AttributesExtensions.cs" />
    <Compile Include="Utility\ExtensionMethods\BooleanExtensions.cs" />
    <Compile Include="Utility\ExtensionMethods\ColorExtensions.cs" />
    <Compile Include="Utility\ExtensionMethods\ControlExtensions.cs" />
    <Compile Include="Utility\ExtensionMethods\CurrencyExtensions.cs" />
    <Compile Include="Utility\ExtensionMethods\DateTimeExtensions.cs" />
    <Compile Include="Utility\ExtensionMethods\DecimalExtensions.cs" />
    <Compile Include="Utility\ExtensionMethods\DefinedValueExtensions.cs" />
    <Compile Include="Utility\ExtensionMethods\EntityExtensions.cs" />
    <Compile Include="Utility\ExtensionMethods\EnumExtensions.cs" />
    <Compile Include="Utility\ExtensionMethods\ExceptionExtensions.cs" />
    <Compile Include="Utility\ExtensionMethods\GridExtensions.cs" />
    <Compile Include="Utility\ExtensionMethods\JsonExtensions.cs" />
    <Compile Include="Utility\ExtensionMethods\LavaExtensions.cs" />
    <Compile Include="Utility\ExtensionMethods\LinqExtensions.cs" />
    <Compile Include="Utility\ExtensionMethods\LocationExtensions.cs" />
    <Compile Include="Utility\ExtensionMethods\ObjectExtensions.cs" />
    <Compile Include="Utility\ExtensionMethods\PageRouteExtensions.cs" />
    <Compile Include="Utility\ExtensionMethods\ReportingExtensions.cs" />
    <Compile Include="Utility\ExtensionMethods\StringExtensions.cs" />
    <Compile Include="Utility\ExtensionMethods\StringHtmlExtensions.cs" />
    <Compile Include="Utility\ExtensionMethods\StringHumanizerExtensions.cs" />
    <Compile Include="Utility\ExtensionMethods\StringPluralizationExtensions.cs" />
    <Compile Include="Utility\IgnoreUrlEncodedKeyContractResolver.cs" />
    <Compile Include="Utility\IRockStartup.cs" />
    <Compile Include="Utility\NotNullJsonConverter.cs" />
    <Compile Include="Utility\Reflection.cs" />
    <Compile Include="Utility\RockDateTime.cs" />
    <Compile Include="Utility\RockJsonMediaTypeFormatter.cs" />
    <Compile Include="Utility\RockJsonTextReader.cs" />
    <Compile Include="Utility\RockJsonTextWriter.cs" />
    <Compile Include="Utility\RockSemanticVersion.cs" />
    <Compile Include="Utility\SettingsStringBase.cs" />
    <Compile Include="Utility\SimpleModeJsonConverter.cs" />
    <Compile Include="Utility\SparkLinkHelper.cs" />
    <Compile Include="Utility\StringAsLiteralJavascriptJsonConverter.cs" />
    <Compile Include="Web\Cache\AttributeCache.cs" />
    <Compile Include="Web\Cache\BlockCache.cs" />
    <Compile Include="Web\Cache\BlockTypeCache.cs" />
    <Compile Include="Web\Cache\CachedEntity.cs" />
    <Compile Include="Web\Cache\CachedModel.cs" />
    <Compile Include="Web\Cache\CampusCache.cs" />
    <Compile Include="Web\Cache\CategoryCache.cs" />
    <Compile Include="Web\Cache\DefinedTypeCache.cs" />
    <Compile Include="Web\Cache\DefinedValueCache.cs" />
    <Compile Include="Web\Cache\EntityTypeCache.cs" />
    <Compile Include="Web\Cache\EventCalendarCache.cs" />
    <Compile Include="Web\Cache\FieldTypeCache.cs" />
    <Compile Include="Web\Cache\GlobalAttributesCache.cs" />
    <Compile Include="Web\Cache\GroupTypeCache.cs" />
    <Compile Include="Web\Cache\LayoutCache.cs" />
    <Compile Include="Web\Cache\NoteTypeCache.cs" />
    <Compile Include="Web\Cache\PageCache.cs" />
    <Compile Include="Web\Cache\PersonBadgeCache.cs" />
    <Compile Include="Web\Cache\RestActionCache.cs" />
    <Compile Include="Web\Cache\RestControllerCache.cs" />
    <Compile Include="Web\Cache\RockMemoryCache.cs" />
    <Compile Include="Web\Cache\SiteCache.cs" />
    <Compile Include="Web\DescriptionList.cs" />
    <Compile Include="Web\FileUploadException.cs" />
    <Compile Include="Web\Fingerprint.cs" />
    <Compile Include="Web\FingerprintExpressionBuilder.cs" />
    <Compile Include="Web\HttpModule.cs" />
    <Compile Include="Web\InternalContext.cs" />
    <Compile Include="Web\PageReference.cs" />
    <Compile Include="Web\RequestValidator.cs" />
    <Compile Include="Web\RockRouteHandler.cs" />
    <Compile Include="Web\SystemSettings.cs" />
    <Compile Include="Web\UI\Adapters\CheckBoxAdapter.cs" />
    <Compile Include="Web\UI\Adapters\CheckBoxListAdapter.cs" />
    <Compile Include="Web\UI\Adapters\DropDownListAdapter.cs" />
    <Compile Include="Web\UI\Adapters\RadioButtonAdapter.cs" />
    <Compile Include="Web\UI\Adapters\RadioButtonListAdapter.cs" />
    <Compile Include="Web\UI\BreadCrumb.cs" />
    <Compile Include="Web\UI\ContextAttribute.cs" />
    <Compile Include="Web\UI\Controls\AddressControl.cs" />
    <Compile Include="Web\UI\Controls\AttributeEditor.cs" />
    <Compile Include="Web\UI\Controls\Badge.cs" />
    <Compile Include="Web\UI\Controls\BootstrapButton.cs" />
    <Compile Include="Web\UI\Controls\ButtonDropDownList.cs" />
    <Compile Include="Web\UI\Controls\Chart\BarChart.cs" />
    <Compile Include="Web\UI\Controls\Chart\ChartClickArgs.cs" />
    <Compile Include="Web\UI\Controls\Chart\ChartOptions.cs" />
    <Compile Include="Web\UI\Controls\Chart\ChartStyle.cs" />
    <Compile Include="Web\UI\Controls\Chart\FlotChart.cs" />
    <Compile Include="Web\UI\Controls\Chart\LineChart.cs" />
    <Compile Include="Web\UI\Controls\Chart\PieChart.cs" />
    <Compile Include="Web\UI\Controls\Checkin Configuration Controls\CheckinArea.cs" />
    <Compile Include="Web\UI\Controls\Checkin Configuration Controls\CheckinAreaRow.cs" />
    <Compile Include="Web\UI\Controls\Checkin Configuration Controls\CheckinGroup.cs" />
    <Compile Include="Web\UI\Controls\Checkin Configuration Controls\CheckinGroupRow.cs" />
    <Compile Include="Web\UI\Controls\CodeEditor.cs" />
    <Compile Include="Web\UI\Controls\ColorPicker.cs" />
    <Compile Include="Web\UI\Controls\Communication\ChannelControl.cs" />
    <Compile Include="Web\UI\Controls\Communication\Email.cs" />
    <Compile Include="Web\UI\Controls\Communication\Sms.cs" />
    <Compile Include="Web\UI\Controls\ConfirmPageUnload.cs" />
    <Compile Include="Web\UI\Controls\CurrencyBox.cs" />
    <Compile Include="Web\UI\Controls\Data Fields\DataDropDownList.cs" />
    <Compile Include="Web\UI\Controls\Data Fields\DataTextBox.cs" />
    <Compile Include="Web\UI\Controls\Data Fields\FieldTypeList.cs" />
    <Compile Include="Web\UI\Controls\Data View Filters\FilterField.cs" />
    <Compile Include="Web\UI\Controls\Data View Filters\FilterGroup.cs" />
    <Compile Include="Web\UI\Controls\DynamicControlsHtmlGenericControl.cs" />
    <Compile Include="Web\UI\Controls\DynamicControlsPanel.cs" />
    <Compile Include="Web\UI\Controls\EmailBox.cs" />
    <Compile Include="Web\UI\Controls\Event\RegistrationInstanceEditor.cs" />
    <Compile Include="Web\UI\Controls\Event\RegistrationTemplateFormEditor.cs" />
    <Compile Include="Web\UI\Controls\FileUploader.cs" />
    <Compile Include="Web\UI\Controls\FollowingsHelper.cs" />
    <Compile Include="Web\UI\Controls\Grid\AttributeField.cs" />
    <Compile Include="Web\UI\Controls\Grid\BadgeField.cs" />
    <Compile Include="Web\UI\Controls\Grid\BoolField.cs" />
    <Compile Include="Web\UI\Controls\Grid\BoolFromArrayField.cs" />
    <Compile Include="Web\UI\Controls\Grid\CallbackField.cs" />
    <Compile Include="Web\UI\Controls\Grid\CampusField.cs" />
    <Compile Include="Web\UI\Controls\Grid\CheckBoxEditableField.cs" />
    <Compile Include="Web\UI\Controls\Grid\ColorField.cs" />
    <Compile Include="Web\UI\Controls\Grid\CurrencyField.cs" />
    <Compile Include="Web\UI\Controls\Grid\DateField.cs" />
    <Compile Include="Web\UI\Controls\Grid\DateTimeField.cs" />
    <Compile Include="Web\UI\Controls\Grid\DefinedValueField.cs" />
    <Compile Include="Web\UI\Controls\Grid\DeleteField.cs" />
    <Compile Include="Web\UI\Controls\Grid\EditField.cs" />
    <Compile Include="Web\UI\Controls\Grid\EnumField.cs" />
    <Compile Include="Web\UI\Controls\Grid\FieldTypeField.cs" />
    <Compile Include="Web\UI\Controls\Grid\Grid.cs" />
    <Compile Include="Web\UI\Controls\Grid\GridActions.cs" />
    <Compile Include="Web\UI\Controls\Grid\GridFilter.cs" />
    <Compile Include="Web\UI\Controls\Grid\GroupPickerField.cs" />
    <Compile Include="Web\UI\Controls\Grid\INotRowSelectedField.cs" />
    <Compile Include="Web\UI\Controls\Grid\IPriorityColumn.cs" />
    <Compile Include="Web\UI\Controls\Grid\IRockGridField.cs" />
    <Compile Include="Web\UI\Controls\Grid\LinkButtonField.cs" />
    <Compile Include="Web\UI\Controls\Grid\LiquidField.cs" />
    <Compile Include="Web\UI\Controls\Grid\ListDelimitedField.cs" />
    <Compile Include="Web\UI\Controls\Grid\PersonField.cs" />
    <Compile Include="Web\UI\Controls\Grid\PersonMergeField.cs" />
    <Compile Include="Web\UI\Controls\Grid\PhoneNumbersField.cs" />
    <Compile Include="Web\UI\Controls\Grid\ReorderField.cs" />
    <Compile Include="Web\UI\Controls\Grid\RockBoundField.cs" />
    <Compile Include="Web\UI\Controls\Grid\RockLiteralField.cs" />
    <Compile Include="Web\UI\Controls\Grid\RockTemplateField.cs" />
    <Compile Include="Web\UI\Controls\Grid\RockTemplateFieldUnselected.cs" />
    <Compile Include="Web\UI\Controls\Grid\RowEventArgs.cs" />
    <Compile Include="Web\UI\Controls\Grid\SecurityField.cs" />
    <Compile Include="Web\UI\Controls\Grid\SelectField.cs" />
    <Compile Include="Web\UI\Controls\Grid\TimeField.cs" />
    <Compile Include="Web\UI\Controls\Grid\ToggleField.cs" />
    <Compile Include="Web\UI\Controls\HelpBlock.cs" />
    <Compile Include="Web\UI\Controls\HiddenFieldValidator.cs" />
    <Compile Include="Web\UI\Controls\HiddenFieldWithClass.cs" />
    <Compile Include="Web\UI\Controls\HighlightLabel.cs" />
    <Compile Include="Web\UI\Controls\HtmlEditor.cs" />
    <Compile Include="Web\UI\Controls\HtmlGenericContainer.cs" />
    <Compile Include="Web\UI\Controls\IDisplayRequiredIndicator.cs" />
    <Compile Include="Web\UI\Controls\IHasValidationGroup.cs" />
    <Compile Include="Web\UI\Controls\ImageEditor.cs" />
    <Compile Include="Web\UI\Controls\ImageUploader.cs" />
    <Compile Include="Web\UI\Controls\IRockControl.cs" />
    <Compile Include="Web\UI\Controls\IRockControlAdditionalRendering.cs" />
    <Compile Include="Web\UI\Controls\KeyValueList.cs" />
    <Compile Include="Web\UI\Controls\MarkdownEditor.cs" />
    <Compile Include="Web\UI\Controls\ModalAlert.cs" />
    <Compile Include="Web\UI\Controls\ModalDialog.cs" />
    <Compile Include="Web\UI\Controls\ModalIFrameDialog.cs" />
    <Compile Include="Web\UI\Controls\NewFamily\Attributes.cs" />
    <Compile Include="Web\UI\Controls\NewFamily\AttributesRow.cs" />
    <Compile Include="Web\UI\Controls\NewFamily\ContactInfo.cs" />
    <Compile Include="Web\UI\Controls\NewFamily\ContactInfoRow.cs" />
    <Compile Include="Web\UI\Controls\NewFamily\Members.cs" />
    <Compile Include="Web\UI\Controls\NewFamily\MembersRow.cs" />
    <Compile Include="Web\UI\Controls\NoteContainer.cs" />
    <Compile Include="Web\UI\Controls\NoteControl.cs" />
    <Compile Include="Web\UI\Controls\NotificationBox.cs" />
    <Compile Include="Web\UI\Controls\NumberBox.cs" />
    <Compile Include="Web\UI\Controls\NumberRangeEditor.cs" />
    <Compile Include="Web\UI\Controls\NumberUpDown.cs" />
    <Compile Include="Web\UI\Controls\PageBreadCrumbs.cs" />
    <Compile Include="Web\UI\Controls\PageDescription.cs" />
    <Compile Include="Web\UI\Controls\PageIcon.cs" />
    <Compile Include="Web\UI\Controls\PageTitle.cs" />
    <Compile Include="Web\UI\Controls\PanelDrawer.cs" />
    <Compile Include="Web\UI\Controls\PanelWidget.cs" />
    <Compile Include="Web\UI\Controls\PersonLink.cs" />
    <Compile Include="Web\UI\Controls\PersonProfile\Badge.cs" />
    <Compile Include="Web\UI\Controls\PersonProfile\BadgeList.cs" />
    <Compile Include="Web\UI\Controls\PhoneNumberBox.cs" />
    <Compile Include="Web\UI\Controls\Pickers\AccountPicker.cs" />
    <Compile Include="Web\UI\Controls\Pickers\BinaryFilePicker.cs" />
    <Compile Include="Web\UI\Controls\Pickers\BinaryFileTypePicker.cs" />
    <Compile Include="Web\UI\Controls\Pickers\BirthdayPicker.cs" />
    <Compile Include="Web\UI\Controls\Pickers\CampusesPicker.cs" />
    <Compile Include="Web\UI\Controls\Pickers\CampusPicker.cs" />
    <Compile Include="Web\UI\Controls\Pickers\CategoryPicker.cs" />
    <Compile Include="Web\UI\Controls\Pickers\ComponentPicker.cs" />
    <Compile Include="Web\UI\Controls\Pickers\ComponentsPicker.cs" />
    <Compile Include="Web\UI\Controls\Pickers\DataViewPicker.cs" />
    <Compile Include="Web\UI\Controls\Pickers\DatePicker.cs" />
    <Compile Include="Web\UI\Controls\Pickers\DateRangePicker.cs" />
    <Compile Include="Web\UI\Controls\Pickers\DateTimePicker.cs" />
    <Compile Include="Web\UI\Controls\Pickers\DayOfWeekPicker.cs" />
    <Compile Include="Web\UI\Controls\Pickers\DaysOfWeekPicker.cs" />
    <Compile Include="Web\UI\Controls\Pickers\DefinedValuePicker.cs" />
    <Compile Include="Web\UI\Controls\Pickers\DefinedValuesPicker.cs" />
    <Compile Include="Web\UI\Controls\Pickers\EntityPicker.cs" />
    <Compile Include="Web\UI\Controls\Pickers\EntityTypePicker.cs" />
    <Compile Include="Web\UI\Controls\Pickers\EventCalendarPicker.cs" />
    <Compile Include="Web\UI\Controls\Pickers\EventItemPicker.cs" />
    <Compile Include="Web\UI\Controls\Pickers\FinancialGatewayPicker.cs" />
    <Compile Include="Web\UI\Controls\Pickers\GeoPicker.cs" />
    <Compile Include="Web\UI\Controls\Pickers\GradePicker.cs" />
    <Compile Include="Web\UI\Controls\Pickers\GroupAndRolePicker.cs" />
    <Compile Include="Web\UI\Controls\Pickers\GroupPicker.cs" />
    <Compile Include="Web\UI\Controls\Pickers\WorkflowPicker.cs" />
    <Compile Include="Web\UI\Controls\Pickers\GroupRolePicker.cs" />
    <Compile Include="Web\UI\Controls\Pickers\GroupTypeGroupPicker.cs" />
    <Compile Include="Web\UI\Controls\Pickers\GroupTypePicker.cs" />
    <Compile Include="Web\UI\Controls\Pickers\GroupTypesPicker.cs" />
    <Compile Include="Web\UI\Controls\Pickers\ItemPicker.cs" />
    <Compile Include="Web\UI\Controls\Pickers\LocationAddressPicker.cs" />
    <Compile Include="Web\UI\Controls\Pickers\LocationItemPicker.cs" />
    <Compile Include="Web\UI\Controls\Pickers\LocationPicker.cs" />
    <Compile Include="Web\UI\Controls\Pickers\MergeFieldPicker.cs" />
    <Compile Include="Web\UI\Controls\Pickers\MergeTemplatePicker.cs" />
    <Compile Include="Web\UI\Controls\Pickers\MetricCategoryPicker.cs" />
    <Compile Include="Web\UI\Controls\Pickers\MonthDayPicker.cs" />
    <Compile Include="Web\UI\Controls\Pickers\MonthYearPicker.cs" />
    <Compile Include="Web\UI\Controls\Pickers\PagePicker.cs" />
    <Compile Include="Web\UI\Controls\Pickers\PersonPicker.cs" />
    <Compile Include="Web\UI\Controls\Pickers\RemoteAuthsPicker.cs" />
    <Compile Include="Web\UI\Controls\Pickers\SchedulePicker.cs" />
    <Compile Include="Web\UI\Controls\Pickers\SlidingDateRangePicker.cs" />
    <Compile Include="Web\UI\Controls\Pickers\TimePicker.cs" />
    <Compile Include="Web\UI\Controls\Pickers\TreeViewItem.cs" />
    <Compile Include="Web\UI\Controls\Pickers\WorkflowTypePicker.cs" />
    <Compile Include="Web\UI\Controls\Pickers\YearPicker.cs" />
    <Compile Include="Web\UI\Controls\RockBulletedList.cs" />
    <Compile Include="Web\UI\Controls\RockCheckBox.cs" />
    <Compile Include="Web\UI\Controls\RockCheckBoxList.cs" />
    <Compile Include="Web\UI\Controls\RockControlHelper.cs" />
    <Compile Include="Web\UI\Controls\RockControlWrapper.cs" />
    <Compile Include="Web\UI\Controls\RockDropDownList.cs" />
    <Compile Include="Web\UI\Controls\RockLiteral.cs" />
    <Compile Include="Web\UI\Controls\RockRadioButton.cs" />
    <Compile Include="Web\UI\Controls\RockRadioButtonList.cs" />
    <Compile Include="Web\UI\Controls\RockRating.cs" />
    <Compile Include="Web\UI\Controls\RockTextBox.cs" />
    <Compile Include="Web\UI\Controls\RockTextOrDropDownList.cs" />
    <Compile Include="Web\UI\Controls\RockUpdatePanel.cs" />
    <Compile Include="Web\UI\Controls\ScheduleBuilder.cs" />
    <Compile Include="Web\UI\Controls\SearchField.cs" />
    <Compile Include="Web\UI\Controls\SecurityButton.cs" />
    <Compile Include="Web\UI\Controls\StateDropDownList.cs" />
    <Compile Include="Web\UI\Controls\TagList.cs" />
    <Compile Include="Web\UI\Controls\TermDescription.cs" />
    <Compile Include="Web\UI\Controls\Toggle.cs" />
    <Compile Include="Web\UI\Controls\UrlLinkBox.cs" />
    <Compile Include="Web\UI\Controls\ValueList.cs" />
    <Compile Include="Web\UI\Controls\Workflow Controls\WorkflowActionEditor.cs" />
    <Compile Include="Web\UI\Controls\Workflow Controls\WorkflowActionTypeEditor.cs" />
    <Compile Include="Web\UI\Controls\Workflow Controls\WorkflowActivityEditor.cs" />
    <Compile Include="Web\UI\Controls\Workflow Controls\WorkflowActivityTypeEditor.cs" />
    <Compile Include="Web\UI\Controls\Workflow Controls\WorkflowFormActionList.cs" />
    <Compile Include="Web\UI\Controls\Workflow Controls\WorkflowFormAttributeRow.cs" />
    <Compile Include="Web\UI\Controls\Workflow Controls\WorkflowFormEditor.cs" />
    <Compile Include="Web\UI\Controls\Zone.cs" />
    <Compile Include="Web\UI\DialogPage.cs">
      <SubType>ASPXCodeBehind</SubType>
    </Compile>
    <Compile Include="Web\UI\IDetailBlock.cs" />
    <Compile Include="Web\UI\ISecondaryBlock.cs" />
    <Compile Include="Web\UI\PersonBlock.cs">
      <SubType>ASPXCodeBehind</SubType>
    </Compile>
    <Compile Include="Web\UI\RockBlock.cs">
      <SubType>ASPXCodeBehind</SubType>
    </Compile>
    <Compile Include="Web\UI\RockBlockCustomSettings.cs">
      <SubType>ASPXCodeBehind</SubType>
    </Compile>
    <Compile Include="Web\UI\RockBlockWrapper.cs" />
    <Compile Include="Web\UI\RockMasterPage.cs">
      <SubType>ASPXCodeBehind</SubType>
    </Compile>
    <Compile Include="Web\UI\RockPage.cs">
      <SubType>ASPXCodeBehind</SubType>
    </Compile>
    <Compile Include="Web\UI\RouteUtils.cs" />
    <Compile Include="Web\UI\Validation\DataAnnotationValidator.cs" />
    <Compile Include="Web\Utilities\HtmlSanitizer.cs" />
    <Compile Include="Web\Utilities\RockUpdateHelper.cs" />
    <Compile Include="Web\Utilities\WebControlHelper.cs" />
    <Compile Include="Workflow\ActionCategoryAttribute.cs" />
    <Compile Include="Workflow\ActionComponent.cs" />
    <Compile Include="Workflow\ActionContainer.cs" />
    <Compile Include="Workflow\Action\BackgroundCheck\BackgroundCheckRequest.cs" />
    <Compile Include="Workflow\Action\CheckIn\CalculateLastAttended.cs" />
    <Compile Include="Workflow\Action\CheckIn\CheckInActionComponent.cs" />
    <Compile Include="Workflow\Action\CheckIn\CreateCheckoutLabels.cs" />
    <Compile Include="Workflow\Action\CheckIn\CreateLabels.cs" />
    <Compile Include="Workflow\Action\CheckIn\FilterActiveLocations.cs" />
    <Compile Include="Workflow\Action\CheckIn\FilterByAge.cs" />
    <Compile Include="Workflow\Action\CheckIn\FilterByGrade.cs" />
    <Compile Include="Workflow\Action\CheckIn\FilterGroupsByAbilityLevel.cs" />
    <Compile Include="Workflow\Action\CheckIn\FilterGroupsByAge.cs" />
    <Compile Include="Workflow\Action\CheckIn\FilterGroupsByGrade.cs" />
    <Compile Include="Workflow\Action\CheckIn\FilterGroupsByGradeAndAge.cs" />
    <Compile Include="Workflow\Action\CheckIn\FilterGroupsByLastName.cs" />
    <Compile Include="Workflow\Action\CheckIn\FilterGroupsBySpecialNeeds.cs" />
    <Compile Include="Workflow\Action\CheckIn\FilterLocationsBySchedule.cs" />
    <Compile Include="Workflow\Action\CheckIn\FilterByPreviousCheckin.cs" />
    <Compile Include="Workflow\Action\CheckIn\FilterLocationsByThreshold.cs" />
    <Compile Include="Workflow\Action\CheckIn\FindFamilies.cs" />
    <Compile Include="Workflow\Action\CheckIn\FindFamilyMembers.cs" />
    <Compile Include="Workflow\Action\CheckIn\FindRelationships.cs" />
    <Compile Include="Workflow\Action\CheckIn\LoadGroups.cs" />
    <Compile Include="Workflow\Action\CheckIn\LoadGroupTypes.cs" />
    <Compile Include="Workflow\Action\CheckIn\LoadLocations.cs" />
    <Compile Include="Workflow\Action\CheckIn\LoadSchedules.cs" />
    <Compile Include="Workflow\Action\CheckIn\ParseZebraLabel.cs" />
    <Compile Include="Workflow\Action\CheckIn\PreSelectRecentAttendance.cs" />
    <Compile Include="Workflow\Action\CheckIn\RemoveEmptyGroups.cs" />
    <Compile Include="Workflow\Action\CheckIn\RemoveEmptyGroupTypes.cs" />
    <Compile Include="Workflow\Action\CheckIn\RemoveEmptyLocations.cs" />
    <Compile Include="Workflow\Action\CheckIn\RemoveEmptyPeople.cs" />
    <Compile Include="Workflow\Action\CheckIn\SaveAttendance.cs" />
    <Compile Include="Workflow\Action\CheckIn\SetAvailableSchedules.cs" />
    <Compile Include="Workflow\Action\Communications\SendEmail.cs" />
    <Compile Include="Workflow\Action\Communications\SendEmailWithEvents.cs" />
    <Compile Include="Workflow\Action\Communications\SendNotification.cs" />
    <Compile Include="Workflow\Action\Communications\SendSms.cs" />
    <Compile Include="Workflow\Action\Communications\SendSystemEmail.cs" />
    <Compile Include="Workflow\Action\Connections\AddConnectionRequestActivity.cs" />
    <Compile Include="Workflow\Action\Connections\CreateConnectionRequest.cs" />
    <Compile Include="Workflow\Action\Connections\SetConnectionRequestState.cs" />
    <Compile Include="Workflow\Action\Connections\SetConnectionRequestConnector.cs" />
    <Compile Include="Workflow\Action\Connections\SetConnectionRequestStatus.cs" />
    <Compile Include="Workflow\Action\Connections\TransferConnectionRequest.cs" />
    <Compile Include="Workflow\Action\Finance\BenevolenceRequestAdd.cs" />
    <Compile Include="Workflow\Action\Finance\BenevolenceRequestAddDocument.cs" />
    <Compile Include="Workflow\Action\Finance\BenevolenceRequestSetAttribute.cs" />
    <Compile Include="Workflow\Action\Finance\BenevolenceResultAdd.cs" />
    <Compile Include="Workflow\Action\Groups\AddNoteToGroupMember.cs" />
    <Compile Include="Workflow\Action\Groups\AddPersonToGroup.cs" />
    <Compile Include="Workflow\Action\Groups\AddPersonToGroupAttribute.cs" />
    <Compile Include="Workflow\Action\Groups\GroupGetChildGroupForCampus.cs" />
    <Compile Include="Workflow\Action\Groups\PostAttendanceToGroup.cs" />
    <Compile Include="Workflow\Action\Groups\RemovePersonFromGroup.cs" />
    <Compile Include="Workflow\Action\Groups\RemovePersonFromGroupAttribute.cs" />
    <Compile Include="Workflow\Action\Groups\SetAttributeToRandomGroupMember.cs" />
    <Compile Include="Workflow\Action\Groups\SetGroupAttribute.cs" />
    <Compile Include="Workflow\Action\Groups\SetGroupMemberAttribute.cs" />
    <Compile Include="Workflow\Action\Groups\SetGroupMemberNote.cs" />
    <Compile Include="Workflow\Action\Groups\UpdateGroupMemberStatus.cs" />
    <Compile Include="Workflow\Action\People\GetPersonFromFields.cs" />
    <Compile Include="Workflow\Action\People\PersonAddressUpdate.cs" />
    <Compile Include="Workflow\Action\People\PersonFollowAdd.cs" />
    <Compile Include="Workflow\Action\People\PersonGetHeadOfHousehold.cs" />
    <Compile Include="Workflow\Action\People\PersonGetSpouse.cs" />
    <Compile Include="Workflow\Action\People\PersonInDataView.cs" />
    <Compile Include="Workflow\Action\People\PersonNoteAdd.cs" />
    <Compile Include="Workflow\Action\People\PersonPhoneUpdate.cs" />
    <Compile Include="Workflow\Action\People\PersonPropertyUpdate.cs" />
    <Compile Include="Workflow\Action\People\PersonTagAdd.cs" />
    <Compile Include="Workflow\Action\People\PersonTagRemove.cs" />
    <Compile Include="Workflow\Action\People\SetPersonAttribute.cs" />
    <Compile Include="Workflow\Action\Utility\InteractionAdd.cs" />
    <Compile Include="Workflow\Action\Utility\CreateShortLink.cs" />
    <Compile Include="Workflow\Action\Utility\LavaRun.cs" />
    <Compile Include="Workflow\Action\Utility\SetEntityAttribute.cs" />
    <Compile Include="Workflow\Action\Utility\SetEntityProperty.cs" />
    <Compile Include="Workflow\Action\WorkflowAttributes\SetFileAttributeFromLava.cs" />
    <Compile Include="Workflow\Action\WorkflowControl\Redirect.cs" />
    <Compile Include="Workflow\Action\Utility\RunJob.cs" />
    <Compile Include="Workflow\Action\Utility\RunSQL.cs" />
    <Compile Include="Workflow\Action\WorkflowControl\ShowHtml.cs" />
    <Compile Include="Workflow\Action\WorkflowAttributes\SetAttributeFromEntity.cs" />
    <Compile Include="Workflow\Action\WorkflowAttributes\SetAttributeFromPerson.cs" />
    <Compile Include="Workflow\Action\WorkflowAttributes\SetAttributeToCurrentPerson.cs" />
    <Compile Include="Workflow\Action\WorkflowAttributes\SetAttributeToGroupLeader.cs" />
    <Compile Include="Workflow\Action\WorkflowAttributes\SetAttributeToInitiator.cs" />
    <Compile Include="Workflow\Action\WorkflowAttributes\SetAttributeValue.cs" />
    <Compile Include="Workflow\Action\WorkflowControl\SetStatusInOtherWorkflow.cs" />
    <Compile Include="Workflow\Action\WorkflowControl\ActivateActivityinOtherWorkflow.cs" />
    <Compile Include="Workflow\Action\WorkflowControl\ActivateActivityInOtherWorkflowOnMatch.cs" />
    <Compile Include="Workflow\Action\WorkflowControl\ActivateWorkflow.cs" />
    <Compile Include="Workflow\Action\WorkflowControl\ActivateActions.cs" />
    <Compile Include="Workflow\Action\WorkflowControl\ActivateActivity.cs" />
    <Compile Include="Workflow\Action\WorkflowControl\AddWorkflowNote.cs" />
    <Compile Include="Workflow\Action\WorkflowControl\AssignActivityFromAttributeValue.cs" />
    <Compile Include="Workflow\Action\WorkflowControl\AssignActivityToGroup.cs" />
    <Compile Include="Workflow\Action\WorkflowControl\AssignActivityToPerson.cs" />
    <Compile Include="Workflow\Action\WorkflowControl\AssignActivityToSecurityRole.cs" />
    <Compile Include="Workflow\Action\WorkflowControl\CompleteActivity.cs" />
    <Compile Include="Workflow\Action\WorkflowControl\CompleteWorkflow.cs" />
    <Compile Include="Workflow\Action\WorkflowControl\Delay.cs" />
    <Compile Include="Workflow\Action\WorkflowControl\DeleteWorkflow.cs" />
    <Compile Include="Workflow\Action\WorkflowControl\LogError.cs" />
    <Compile Include="Workflow\Action\WorkflowControl\PersistWorkflow.cs" />
    <Compile Include="Workflow\Action\WorkflowControl\SetInitiatorFromAttribute.cs" />
    <Compile Include="Workflow\Action\WorkflowControl\SetStatus.cs" />
    <Compile Include="Workflow\Action\WorkflowControl\SetWorkflowName.cs" />
    <Compile Include="Workflow\Action\WorkflowControl\UserForm.cs" />
    <Compile Include="Workflow\Action\WorkflowControl\WriteToLog.cs" />
    <Compile Include="Workflow\TriggerCache.cs" />
  </ItemGroup>
  <ItemGroup>
    <Content Include="..\packages\Microsoft.SqlServer.Types.11.0.2\nativeBinaries\x64\msvcr100.dll">
      <Link>SqlServerTypes\x64\msvcr100.dll</Link>
      <CopyToOutputDirectory>PreserveNewest</CopyToOutputDirectory>
    </Content>
    <Content Include="..\packages\Microsoft.SqlServer.Types.11.0.2\nativeBinaries\x64\SqlServerSpatial110.dll">
      <Link>SqlServerTypes\x64\SqlServerSpatial110.dll</Link>
      <CopyToOutputDirectory>PreserveNewest</CopyToOutputDirectory>
    </Content>
    <Content Include="..\packages\Microsoft.SqlServer.Types.11.0.2\nativeBinaries\x86\msvcr100.dll">
      <Link>SqlServerTypes\x86\msvcr100.dll</Link>
      <CopyToOutputDirectory>PreserveNewest</CopyToOutputDirectory>
    </Content>
    <Content Include="..\packages\Microsoft.SqlServer.Types.11.0.2\nativeBinaries\x86\SqlServerSpatial110.dll">
      <Link>SqlServerTypes\x86\SqlServerSpatial110.dll</Link>
      <CopyToOutputDirectory>PreserveNewest</CopyToOutputDirectory>
    </Content>
    <Content Include="LICENSE.txt" />
    <Content Include="Plugin\HotFixes\039_MigrationRollupsForV7_2 - Copy_UpdateCheckInMergefieldDebugInfo.sql">
      <DependentUpon>040_BusinessTransactionDetailLinks.cs</DependentUpon>
    </Content>
    <Content Include="Plugin\HotFixes\039_MigrationRollupsForV7_2_UpdateCheckInMergefieldDebugInfo.sql">
      <DependentUpon>039_MigrationRollupsForV7_2.cs</DependentUpon>
    </Content>
    <Content Include="Plugin\HotFixes\041_MigrationRollupsForV7_3_UpdateWizardCommunicationDetailApprovers.sql">
      <DependentUpon>041_MigrationRollupsForV7_3.cs</DependentUpon>
    </Content>
    <Content Include="Plugin\HotFixes\043_MoreMigrationRollupsForV7_3_spCrm_PersonDuplicateFinder.sql">
      <DependentUpon>043_MoreMigrationRollupsForV7_3.cs</DependentUpon>
    </Content>
    <Content Include="Plugin\HotFixes\043_MoreMigrationRollupsForV7_3_ufnUtility_CsvToTable.sql">
      <DependentUpon>043_MoreMigrationRollupsForV7_3.cs</DependentUpon>
    </Content>
    <Content Include="Scripts\jquery-1.12.4.intellisense.js" />
    <Content Include="Scripts\jquery-1.12.4.js" />
    <Content Include="Scripts\jquery-1.12.4.min.js" />
    <Content Include="Scripts\jquery.signalR-2.2.0.js" />
    <Content Include="Scripts\jquery.signalR-2.2.0.min.js" />
    <Content Include="Service References\MelissaData.AddressCheck\configuration.svcinfo" />
    <Content Include="Service References\MelissaData.AddressCheck\configuration91.svcinfo" />
    <Content Include="Service References\MelissaData.AddressCheck\Reference.svcmap">
      <LastGenOutput>Reference.cs</LastGenOutput>
    </Content>
    <Content Include="Service References\MelissaData.AddressCheck\Service.disco" />
    <Content Include="Service References\ServiceObjects.GeoCoder\configuration.svcinfo" />
    <Content Include="Service References\ServiceObjects.GeoCoder\configuration91.svcinfo" />
    <Content Include="Service References\ServiceObjects.GeoCoder\GeoCoder.disco" />
    <Content Include="Service References\ServiceObjects.GeoCoder\Reference.svcmap">
      <LastGenOutput>Reference.cs</LastGenOutput>
    </Content>
    <Content Include="SqlServerTypes\readme.htm" />
  </ItemGroup>
  <ItemGroup>
    <None Include="App.config" />
    <None Include="packages.config">
      <SubType>Designer</SubType>
    </None>
    <None Include="Scripts\jquery-1.12.4.min.map" />
    <None Include="Service References\MelissaData.AddressCheck\Rock.MelissaData.AddressCheck.ResponseArray.datasource" />
    <None Include="Service References\MelissaData.AddressCheck\Service.wsdl" />
    <None Include="Service References\MelissaData.AddressCheck\Service.xsd">
      <SubType>Designer</SubType>
    </None>
    <None Include="Service References\MelissaData.AddressCheck\Service1.xsd">
      <SubType>Designer</SubType>
    </None>
    <None Include="Service References\ServiceObjects.GeoCoder\GeoCoder.wsdl" />
    <None Include="Service References\ServiceObjects.GeoCoder\Rock.ServiceObjects.GeoCoder.DistanceBetweenInfo.datasource" />
    <None Include="Service References\ServiceObjects.GeoCoder\Rock.ServiceObjects.GeoCoder.DistanceToWaterInfo.datasource" />
    <None Include="Service References\ServiceObjects.GeoCoder\Rock.ServiceObjects.GeoCoder.GeocodeCityWorldwideInfo.datasource" />
    <None Include="Service References\ServiceObjects.GeoCoder\Rock.ServiceObjects.GeoCoder.Location.datasource" />
    <None Include="Service References\ServiceObjects.GeoCoder\Rock.ServiceObjects.GeoCoder.Location_V3.datasource" />
    <None Include="Service References\ServiceObjects.GeoCoder\Rock.ServiceObjects.GeoCoder.ReverseAddress.datasource" />
    <None Include="Service References\ServiceObjects.GeoCoder\Rock.ServiceObjects.GeoCoder.ZipCodeInfo.datasource" />
  </ItemGroup>
  <ItemGroup>
    <Folder Include="Auth\" />
    <Folder Include="Pbx\Provider\" />
  </ItemGroup>
  <ItemGroup>
    <ProjectReference Include="..\DotLiquid\DotLiquid.csproj">
      <Project>{00edcb8d-ef33-459c-ad62-02876bd24dff}</Project>
      <Name>DotLiquid</Name>
    </ProjectReference>
    <ProjectReference Include="..\Rock.Version\Rock.Version.csproj">
      <Project>{6fe0930c-6832-4c2f-8a76-d4e4a2d80ddf}</Project>
      <Name>Rock.Version</Name>
    </ProjectReference>
  </ItemGroup>
  <ItemGroup>
    <WCFMetadata Include="Service References\" />
  </ItemGroup>
  <ItemGroup>
    <EmbeddedResource Include="Plugin\HotFixes\HotFixMigrationResource.resx">
      <Generator>PublicResXFileCodeGenerator</Generator>
      <LastGenOutput>HotFixMigrationResource.Designer.cs</LastGenOutput>
      <SubType>Designer</SubType>
    </EmbeddedResource>
  </ItemGroup>
  <Import Project="$(MSBuildToolsPath)\Microsoft.CSharp.targets" />
  <!-- To modify your build process, add your task inside one of the targets below and uncomment it. 
       Other similar extension points exist, see Microsoft.Common.targets.
  <Target Name="BeforeBuild">
  </Target>
  <Target Name="AfterBuild">
  </Target>
  -->
</Project><|MERGE_RESOLUTION|>--- conflicted
+++ resolved
@@ -827,11 +827,8 @@
     <Compile Include="Model\CommunicationAttachment.cs" />
     <Compile Include="Model\CodeGenerated\PageShortLinkService.cs" />
     <Compile Include="Model\CodeGenerated\PersonTokenService.cs" />
-<<<<<<< HEAD
     <Compile Include="Model\DataViewPersistedValue.cs" />
-=======
     <Compile Include="Model\ContentChannelItemService.Partial.cs" />
->>>>>>> 85cf8b73
     <Compile Include="Model\FinancialAccountService.Partial.cs" />
     <Compile Include="Data\IAnalyticsAddresses.cs" />
     <Compile Include="Model\GroupSync.cs" />
