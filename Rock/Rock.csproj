--- conflicted
+++ resolved
@@ -712,11 +712,8 @@
     <Compile Include="Jobs\CommunicationQueueAlert.cs" />
     <Compile Include="Jobs\DatabaseMaintenance.cs" />
     <Compile Include="Jobs\IndexRockSite.cs" />
-<<<<<<< HEAD
     <Compile Include="Jobs\MigrateHistorySummaryData.cs" />
-=======
     <Compile Include="Jobs\PostV80DataMigrations.cs" />
->>>>>>> d13e708f
     <Compile Include="Jobs\ProcessNcoaResults.cs">
       <SubType>ASPXCodeBehind</SubType>
     </Compile>
