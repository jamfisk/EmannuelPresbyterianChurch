--- conflicted
+++ resolved
@@ -1519,12 +1519,9 @@
     <Compile Include="Web\UI\Controls\AttributeMatrixEditor.cs" />
     <Compile Include="Web\UI\Controls\DynamicPlaceholder.cs" />
     <Compile Include="Web\UI\Controls\Grid\LavaField.cs" />
-<<<<<<< HEAD
     <Compile Include="Web\UI\Controls\NoteEditor.cs" />
     <Compile Include="Web\UI\Controls\NoteOptions.cs" />
-=======
     <Compile Include="Web\UI\Controls\ListItems.cs" />
->>>>>>> 32bbdac9
     <Compile Include="Web\UI\Controls\Pickers\DataViewsPicker.cs" />
     <Compile Include="Web\UI\Controls\Pickers\DatePartsPicker.cs" />
     <Compile Include="Web\UI\Controls\Pickers\FieldTypePicker.cs" />
