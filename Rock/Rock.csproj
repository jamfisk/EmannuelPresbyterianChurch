﻿<?xml version="1.0" encoding="utf-8"?>
<Project ToolsVersion="14.0" DefaultTargets="Build" xmlns="http://schemas.microsoft.com/developer/msbuild/2003">
  <Import Project="$(MSBuildExtensionsPath)\$(MSBuildToolsVersion)\Microsoft.Common.props" Condition="Exists('$(MSBuildExtensionsPath)\$(MSBuildToolsVersion)\Microsoft.Common.props')" />
  <PropertyGroup>
    <Configuration Condition=" '$(Configuration)' == '' ">Debug</Configuration>
    <Platform Condition=" '$(Platform)' == '' ">AnyCPU</Platform>
    <ProjectGuid>{185A31D7-3037-4DAE-8797-0459849A84BD}</ProjectGuid>
    <OutputType>Library</OutputType>
    <AppDesignerFolder>Properties</AppDesignerFolder>
    <RootNamespace>Rock</RootNamespace>
    <AssemblyName>Rock</AssemblyName>
    <TargetFrameworkVersion>v4.5.2</TargetFrameworkVersion>
    <FileAlignment>512</FileAlignment>
    <TargetFrameworkProfile />
    <WebGreaseLibPath>..\packages\WebGrease.1.5.2\lib</WebGreaseLibPath>
    <NuGetPackageImportStamp>
    </NuGetPackageImportStamp>
  </PropertyGroup>
  <PropertyGroup Condition=" '$(Configuration)|$(Platform)' == 'Debug|AnyCPU' ">
    <DebugSymbols>true</DebugSymbols>
    <DebugType>full</DebugType>
    <Optimize>false</Optimize>
    <OutputPath>bin\Debug\</OutputPath>
    <DefineConstants>DEBUG;TRACE</DefineConstants>
    <ErrorReport>prompt</ErrorReport>
    <WarningLevel>4</WarningLevel>
    <LangVersion>6</LangVersion>
  </PropertyGroup>
  <PropertyGroup Condition=" '$(Configuration)|$(Platform)' == 'Release|AnyCPU' ">
    <DebugType>pdbonly</DebugType>
    <Optimize>true</Optimize>
    <OutputPath>bin\Release\</OutputPath>
    <DefineConstants>TRACE</DefineConstants>
    <ErrorReport>prompt</ErrorReport>
    <WarningLevel>4</WarningLevel>
    <DocumentationFile>bin\Release\Rock.XML</DocumentationFile>
  </PropertyGroup>
  <ItemGroup>
    <Reference Include="AngleSharp, Version=0.9.9.0, Culture=neutral, PublicKeyToken=e83494dcdc6d31ea, processorArchitecture=MSIL">
      <HintPath>..\packages\AngleSharp.0.9.9\lib\net45\AngleSharp.dll</HintPath>
    </Reference>
    <Reference Include="Antlr3.Runtime, Version=3.4.1.9004, Culture=neutral, PublicKeyToken=eb42632606e9261f, processorArchitecture=MSIL">
      <HintPath>..\packages\Antlr.3.4.1.9004\lib\Antlr3.Runtime.dll</HintPath>
      <Private>True</Private>
    </Reference>
    <Reference Include="BCrypt.Net, Version=0.1.5073.29922, Culture=neutral, PublicKeyToken=6bcd409ee6bc9292, processorArchitecture=MSIL">
      <HintPath>..\packages\BCrypt-Official.0.1.109\lib\BCrypt.Net.dll</HintPath>
      <Private>True</Private>
    </Reference>
    <Reference Include="CacheManager.Core, Version=1.1.2.0, Culture=neutral, PublicKeyToken=5b450b4fb65c4cdb, processorArchitecture=MSIL">
      <HintPath>..\packages\CacheManager.Core.1.1.2\lib\net45\CacheManager.Core.dll</HintPath>
    </Reference>
    <Reference Include="CacheManager.StackExchange.Redis, Version=1.1.2.0, Culture=neutral, PublicKeyToken=5b450b4fb65c4cdb, processorArchitecture=MSIL">
      <HintPath>..\packages\CacheManager.StackExchange.Redis.1.1.2\lib\net45\CacheManager.StackExchange.Redis.dll</HintPath>
    </Reference>
    <Reference Include="CacheManager.SystemRuntimeCaching, Version=1.1.2.0, Culture=neutral, PublicKeyToken=5b450b4fb65c4cdb, processorArchitecture=MSIL">
      <HintPath>..\packages\CacheManager.SystemRuntimeCaching.1.1.2\lib\net45\CacheManager.SystemRuntimeCaching.dll</HintPath>
    </Reference>
    <Reference Include="ClearScript, Version=5.4.8.0, Culture=neutral, PublicKeyToken=935d0c957da47c73, processorArchitecture=MSIL">
      <HintPath>..\packages\JavaScriptEngineSwitcher.V8.2.2.0\lib\net45\ClearScript.dll</HintPath>
      <Private>True</Private>
    </Reference>
    <Reference Include="CommonMark, Version=0.1.0.0, Culture=neutral, PublicKeyToken=001ef8810438905d, processorArchitecture=MSIL">
      <HintPath>..\packages\CommonMark.NET.0.13.2\lib\net45\CommonMark.dll</HintPath>
      <Private>True</Private>
    </Reference>
    <Reference Include="CronExpressionDescriptor, Version=1.19.0.0, Culture=neutral, PublicKeyToken=a2ab0e0f73f9b037, processorArchitecture=MSIL">
      <HintPath>..\packages\CronExpressionDescriptor.1.19.0\lib\net45\CronExpressionDescriptor.dll</HintPath>
      <Private>True</Private>
    </Reference>
    <Reference Include="CSScriptLibrary, Version=3.13.2.0, Culture=neutral, PublicKeyToken=70fcc3d18c749033, processorArchitecture=MSIL">
      <HintPath>..\packages\CS-Script.bin.3.13.2.0\lib\net45\CSScriptLibrary.dll</HintPath>
      <Private>True</Private>
    </Reference>
    <Reference Include="DDay.iCal, Version=1.0.2.575, Culture=neutral, processorArchitecture=MSIL">
      <HintPath>..\packages\DDay.iCal.1.0.2.575\lib\DDay.iCal.dll</HintPath>
      <Private>True</Private>
    </Reference>
    <Reference Include="DocumentFormat.OpenXml, Version=2.6.0.0, Culture=neutral, processorArchitecture=MSIL">
      <HintPath>..\packages\OpenXMLSDK-MOT.2.6.0.0\lib\DocumentFormat.OpenXml.dll</HintPath>
      <Private>True</Private>
    </Reference>
    <Reference Include="dotless.Core, Version=1.5.2.0, Culture=neutral, PublicKeyToken=96b446c9e63eae34, processorArchitecture=MSIL">
      <HintPath>..\packages\dotless.1.5.2\lib\dotless.Core.dll</HintPath>
      <Private>True</Private>
    </Reference>
    <Reference Include="Elasticsearch.Net, Version=2.0.0.0, Culture=neutral, PublicKeyToken=96c599bbe3e70f5d, processorArchitecture=MSIL">
      <HintPath>..\packages\Elasticsearch.Net.2.4.6\lib\net45\Elasticsearch.Net.dll</HintPath>
      <Private>True</Private>
    </Reference>
    <Reference Include="EntityFramework, Version=6.0.0.0, Culture=neutral, PublicKeyToken=b77a5c561934e089, processorArchitecture=MSIL">
      <HintPath>..\packages\EntityFramework.6.1.3\lib\net45\EntityFramework.dll</HintPath>
      <Private>True</Private>
    </Reference>
    <Reference Include="EntityFramework.SqlServer, Version=6.0.0.0, Culture=neutral, PublicKeyToken=b77a5c561934e089, processorArchitecture=MSIL">
      <HintPath>..\packages\EntityFramework.6.1.3\lib\net45\EntityFramework.SqlServer.dll</HintPath>
      <Private>True</Private>
    </Reference>
    <Reference Include="EntityFramework.Utilities">
      <HintPath>..\libs\EFUtilities\EntityFramework.Utilities.dll</HintPath>
    </Reference>
    <Reference Include="EPPlus">
      <HintPath>..\libs\EPPlus\EPPlus.dll</HintPath>
    </Reference>
    <Reference Include="EXIFextractor">
      <HintPath>..\libs\Goheer EXIFExtractor\EXIFextractor.dll</HintPath>
    </Reference>
    <Reference Include="FCM.Net, Version=1.0.0.0, Culture=neutral, processorArchitecture=MSIL">
      <SpecificVersion>False</SpecificVersion>
      <HintPath>..\libs\FCM\FCM.Net.dll</HintPath>
    </Reference>
    <Reference Include="HtmlAgilityPack, Version=1.4.9.4, Culture=neutral, PublicKeyToken=bd319b19eaf3b43a, processorArchitecture=MSIL">
      <HintPath>..\packages\HtmlAgilityPack.1.4.9.4\lib\Net45\HtmlAgilityPack.dll</HintPath>
      <Private>True</Private>
    </Reference>
    <Reference Include="Humanizer">
      <HintPath>..\libs\Humanizer.2.1.0\Humanizer.dll</HintPath>
    </Reference>
    <Reference Include="ImageResizer, Version=4.0.0.0, Culture=neutral, processorArchitecture=MSIL">
      <HintPath>..\packages\ImageResizer.4.0.5\lib\net45\ImageResizer.dll</HintPath>
      <Private>True</Private>
    </Reference>
    <Reference Include="JavaScriptEngineSwitcher.Core, Version=2.2.0.0, Culture=neutral, PublicKeyToken=c608b2a8cc9e4472, processorArchitecture=MSIL">
      <HintPath>..\packages\JavaScriptEngineSwitcher.Core.2.2.0\lib\net45\JavaScriptEngineSwitcher.Core.dll</HintPath>
      <Private>True</Private>
    </Reference>
    <Reference Include="JavaScriptEngineSwitcher.Msie, Version=2.2.0.0, Culture=neutral, PublicKeyToken=c608b2a8cc9e4472, processorArchitecture=MSIL">
      <HintPath>..\packages\JavaScriptEngineSwitcher.Msie.2.2.0\lib\net45\JavaScriptEngineSwitcher.Msie.dll</HintPath>
      <Private>True</Private>
    </Reference>
    <Reference Include="JavaScriptEngineSwitcher.V8, Version=2.2.0.0, Culture=neutral, PublicKeyToken=c608b2a8cc9e4472, processorArchitecture=MSIL">
      <HintPath>..\packages\JavaScriptEngineSwitcher.V8.2.2.0\lib\net45\JavaScriptEngineSwitcher.V8.dll</HintPath>
      <Private>True</Private>
    </Reference>
    <Reference Include="JSPool, Version=2.0.0.0, Culture=neutral, PublicKeyToken=2fc7775f73072640, processorArchitecture=MSIL">
      <HintPath>..\packages\JSPool.2.0.0\lib\net451\JSPool.dll</HintPath>
      <Private>True</Private>
    </Reference>
    <Reference Include="Microsoft.AspNet.SignalR.Core, Version=2.2.0.0, Culture=neutral, PublicKeyToken=31bf3856ad364e35, processorArchitecture=MSIL">
      <HintPath>..\packages\Microsoft.AspNet.SignalR.Core.2.2.0\lib\net45\Microsoft.AspNet.SignalR.Core.dll</HintPath>
      <Private>True</Private>
    </Reference>
    <Reference Include="Microsoft.AspNet.SignalR.SystemWeb, Version=2.2.0.0, Culture=neutral, PublicKeyToken=31bf3856ad364e35, processorArchitecture=MSIL">
      <HintPath>..\packages\Microsoft.AspNet.SignalR.SystemWeb.2.2.0\lib\net45\Microsoft.AspNet.SignalR.SystemWeb.dll</HintPath>
      <Private>True</Private>
    </Reference>
    <Reference Include="Microsoft.IdentityModel.Clients.ActiveDirectory, Version=2.21.0.0, Culture=neutral, PublicKeyToken=31bf3856ad364e35, processorArchitecture=MSIL">
      <HintPath>..\packages\Microsoft.IdentityModel.Clients.ActiveDirectory.2.21.301221612\lib\net45\Microsoft.IdentityModel.Clients.ActiveDirectory.dll</HintPath>
    </Reference>
    <Reference Include="Microsoft.IdentityModel.Clients.ActiveDirectory.WindowsForms, Version=2.21.0.0, Culture=neutral, PublicKeyToken=31bf3856ad364e35, processorArchitecture=MSIL">
      <HintPath>..\packages\Microsoft.IdentityModel.Clients.ActiveDirectory.2.21.301221612\lib\net45\Microsoft.IdentityModel.Clients.ActiveDirectory.WindowsForms.dll</HintPath>
    </Reference>
    <Reference Include="Microsoft.IdentityModel.Logging, Version=1.1.2.0, Culture=neutral, PublicKeyToken=31bf3856ad364e35, processorArchitecture=MSIL">
      <HintPath>..\packages\Microsoft.IdentityModel.Logging.1.1.2\lib\net451\Microsoft.IdentityModel.Logging.dll</HintPath>
      <Private>True</Private>
    </Reference>
    <Reference Include="Microsoft.IdentityModel.Tokens, Version=5.1.2.0, Culture=neutral, PublicKeyToken=31bf3856ad364e35, processorArchitecture=MSIL">
      <HintPath>..\packages\Microsoft.IdentityModel.Tokens.5.1.2\lib\net451\Microsoft.IdentityModel.Tokens.dll</HintPath>
      <Private>True</Private>
    </Reference>
    <Reference Include="Microsoft.Owin, Version=2.1.0.0, Culture=neutral, PublicKeyToken=31bf3856ad364e35, processorArchitecture=MSIL">
      <HintPath>..\packages\Microsoft.Owin.2.1.0\lib\net45\Microsoft.Owin.dll</HintPath>
      <Private>True</Private>
    </Reference>
    <Reference Include="Microsoft.Owin.Host.SystemWeb, Version=2.1.0.0, Culture=neutral, PublicKeyToken=31bf3856ad364e35, processorArchitecture=MSIL">
      <HintPath>..\packages\Microsoft.Owin.Host.SystemWeb.2.1.0\lib\net45\Microsoft.Owin.Host.SystemWeb.dll</HintPath>
      <Private>True</Private>
    </Reference>
    <Reference Include="Microsoft.Owin.Security, Version=2.1.0.0, Culture=neutral, PublicKeyToken=31bf3856ad364e35, processorArchitecture=MSIL">
      <HintPath>..\packages\Microsoft.Owin.Security.2.1.0\lib\net45\Microsoft.Owin.Security.dll</HintPath>
      <Private>True</Private>
    </Reference>
    <Reference Include="Microsoft.SqlServer.Types, Version=11.0.0.0, Culture=neutral, PublicKeyToken=89845dcd8080cc91, processorArchitecture=MSIL">
      <HintPath>..\packages\Microsoft.SqlServer.Types.11.0.2\lib\net20\Microsoft.SqlServer.Types.dll</HintPath>
      <Private>True</Private>
    </Reference>
    <Reference Include="Microsoft.Web.Infrastructure, Version=1.0.0.0, Culture=neutral, PublicKeyToken=31bf3856ad364e35, processorArchitecture=MSIL">
      <HintPath>..\packages\Microsoft.Web.Infrastructure.1.0.0.0\lib\net40\Microsoft.Web.Infrastructure.dll</HintPath>
      <Private>True</Private>
    </Reference>
    <Reference Include="Microsoft.Web.XmlTransform, Version=2.1.0.0, Culture=neutral, PublicKeyToken=b03f5f7f11d50a3a, processorArchitecture=MSIL">
      <HintPath>..\packages\Microsoft.Web.Xdt.2.1.1\lib\net40\Microsoft.Web.XmlTransform.dll</HintPath>
      <Private>True</Private>
    </Reference>
    <Reference Include="Mono.CSharp, Version=4.0.0.0, Culture=neutral, PublicKeyToken=0738eb9f132ed756, processorArchitecture=MSIL">
      <HintPath>..\packages\CS-Script.bin.3.13.2.0\lib\net45\Mono.CSharp.dll</HintPath>
      <Private>True</Private>
    </Reference>
    <Reference Include="MsieJavaScriptEngine, Version=2.1.0.0, Culture=neutral, PublicKeyToken=a3a2846a37ac0d3e, processorArchitecture=MSIL">
      <HintPath>..\packages\MsieJavaScriptEngine.2.1.0\lib\net45\MsieJavaScriptEngine.dll</HintPath>
      <Private>True</Private>
    </Reference>
    <Reference Include="Nest">
      <HintPath>..\packages\NEST.2.4.3\lib\net45\Nest.dll</HintPath>
      <Private>True</Private>
    </Reference>
    <Reference Include="Newtonsoft.Json, Version=9.0.0.0, Culture=neutral, PublicKeyToken=30ad4fe6b2a6aeed, processorArchitecture=MSIL">
      <HintPath>..\packages\Newtonsoft.Json.9.0.1\lib\net45\Newtonsoft.Json.dll</HintPath>
      <Private>True</Private>
    </Reference>
    <Reference Include="NuGet.Core, Version=2.11.1.812, Culture=neutral, PublicKeyToken=31bf3856ad364e35, processorArchitecture=MSIL">
      <HintPath>..\packages\NuGet.Core.2.11.1\lib\net40-Client\NuGet.Core.dll</HintPath>
      <Private>True</Private>
    </Reference>
    <Reference Include="OpenXmlPowerTools, Version=4.2.0.0, Culture=neutral, processorArchitecture=MSIL">
      <HintPath>..\packages\OpenXmlPowerTools.4.2\lib\OpenXmlPowerTools.dll</HintPath>
      <Private>True</Private>
    </Reference>
    <Reference Include="Owin, Version=1.0.0.0, Culture=neutral, PublicKeyToken=f0ebd12fd5e55cc5, processorArchitecture=MSIL">
      <HintPath>..\packages\Owin.1.0\lib\net40\Owin.dll</HintPath>
      <Private>True</Private>
    </Reference>
    <Reference Include="PreMailer.Net, Version=1.5.5.0, Culture=neutral, processorArchitecture=MSIL">
      <HintPath>..\packages\PreMailer.Net.1.5.5\lib\net45\PreMailer.Net.dll</HintPath>
    </Reference>
    <Reference Include="Quartz">
      <HintPath>..\libs\Quartz\Quartz.dll</HintPath>
    </Reference>
    <Reference Include="React.Core, Version=3.0.0.0, Culture=neutral, PublicKeyToken=9aed67b161f7db78, processorArchitecture=MSIL">
      <HintPath>..\packages\React.Core.3.0.0\lib\net40\React.Core.dll</HintPath>
      <Private>True</Private>
    </Reference>
    <Reference Include="React.Web, Version=3.0.0.0, Culture=neutral, PublicKeyToken=9aed67b161f7db78, processorArchitecture=MSIL">
      <HintPath>..\packages\React.Web.3.0.0\lib\net40\React.Web.dll</HintPath>
      <Private>True</Private>
    </Reference>
    <Reference Include="React.Web.Mvc4, Version=3.0.0.0, Culture=neutral, PublicKeyToken=9aed67b161f7db78, processorArchitecture=MSIL">
      <HintPath>..\packages\React.Web.Mvc4.3.0.0\lib\net40\React.Web.Mvc4.dll</HintPath>
      <Private>True</Private>
    </Reference>
    <Reference Include="RestSharp, Version=105.2.3.0, Culture=neutral, processorArchitecture=MSIL">
      <HintPath>..\packages\RestSharp.105.2.3\lib\net452\RestSharp.dll</HintPath>
      <Private>True</Private>
    </Reference>
    <Reference Include="StackExchange.Redis.StrongName, Version=1.2.6.0, Culture=neutral, PublicKeyToken=c219ff1ca8c2ce46, processorArchitecture=MSIL">
      <HintPath>..\packages\StackExchange.Redis.StrongName.1.2.6\lib\net45\StackExchange.Redis.StrongName.dll</HintPath>
    </Reference>
    <Reference Include="System" />
    <Reference Include="System.ComponentModel.Composition" />
    <Reference Include="System.ComponentModel.DataAnnotations" />
    <Reference Include="System.configuration" />
    <Reference Include="System.Core" />
    <Reference Include="System.Data.Entity" />
    <Reference Include="System.Data.Entity.Design" />
    <Reference Include="System.Data.Services" />
    <Reference Include="System.DirectoryServices" />
    <Reference Include="System.DirectoryServices.AccountManagement" />
    <Reference Include="System.Drawing" />
    <Reference Include="System.IdentityModel.Tokens.Jwt, Version=5.1.2.0, Culture=neutral, PublicKeyToken=31bf3856ad364e35, processorArchitecture=MSIL">
      <HintPath>..\packages\System.IdentityModel.Tokens.Jwt.5.1.2\lib\net451\System.IdentityModel.Tokens.Jwt.dll</HintPath>
      <Private>True</Private>
    </Reference>
    <Reference Include="System.IO.Compression" />
    <Reference Include="System.IO.Compression.FileSystem" />
    <Reference Include="System.IO.Packaging, Version=1.0.0.0, Culture=neutral, processorArchitecture=MSIL">
      <HintPath>..\packages\OpenXMLSDK-MOT.2.6.0.0\lib\System.IO.Packaging.dll</HintPath>
      <Private>True</Private>
    </Reference>
    <Reference Include="System.Linq.Dynamic, Version=1.0.5840.25917, Culture=neutral, processorArchitecture=MSIL">
      <HintPath>..\packages\System.Linq.Dynamic.1.0.6\lib\net40\System.Linq.Dynamic.dll</HintPath>
      <Private>True</Private>
    </Reference>
    <Reference Include="System.Management.Automation, Version=1.0.0.0, Culture=neutral, PublicKeyToken=31bf3856ad364e35, processorArchitecture=MSIL">
      <HintPath>..\packages\System.Management.Automation.6.1.7601.17515\lib\net45\System.Management.Automation.dll</HintPath>
      <Private>True</Private>
    </Reference>
    <Reference Include="System.Net.Http.Formatting, Version=5.2.3.0, Culture=neutral, PublicKeyToken=31bf3856ad364e35, processorArchitecture=MSIL">
      <HintPath>..\packages\Microsoft.AspNet.WebApi.Client.5.2.3\lib\net45\System.Net.Http.Formatting.dll</HintPath>
      <Private>True</Private>
    </Reference>
    <Reference Include="System.Net.Http.WebRequest" />
    <Reference Include="System.Runtime.Caching" />
    <Reference Include="System.Runtime.Serialization" />
    <Reference Include="System.ServiceModel" />
    <Reference Include="System.ServiceModel.Web" />
    <Reference Include="System.Web" />
    <Reference Include="System.Web.Extensions" />
    <Reference Include="System.Web.Helpers, Version=2.0.0.0, Culture=neutral, PublicKeyToken=31bf3856ad364e35, processorArchitecture=MSIL">
      <HintPath>..\packages\Microsoft.AspNet.WebPages.2.0.20710.0\lib\net40\System.Web.Helpers.dll</HintPath>
      <Private>True</Private>
    </Reference>
    <Reference Include="System.Web.Http, Version=5.2.3.0, Culture=neutral, PublicKeyToken=31bf3856ad364e35, processorArchitecture=MSIL">
      <HintPath>..\packages\Microsoft.AspNet.WebApi.Core.5.2.3\lib\net45\System.Web.Http.dll</HintPath>
      <Private>True</Private>
    </Reference>
    <Reference Include="System.Web.Http.WebHost, Version=5.2.3.0, Culture=neutral, PublicKeyToken=31bf3856ad364e35, processorArchitecture=MSIL">
      <HintPath>..\packages\Microsoft.AspNet.WebApi.WebHost.5.2.3\lib\net45\System.Web.Http.WebHost.dll</HintPath>
      <Private>True</Private>
    </Reference>
    <Reference Include="System.Web.Mvc, Version=4.0.0.0, Culture=neutral, PublicKeyToken=31bf3856ad364e35, processorArchitecture=MSIL">
      <HintPath>..\packages\Microsoft.AspNet.Mvc.4.0.20710.0\lib\net40\System.Web.Mvc.dll</HintPath>
      <Private>True</Private>
    </Reference>
    <Reference Include="System.Web.Optimization, Version=1.1.0.0, Culture=neutral, PublicKeyToken=31bf3856ad364e35, processorArchitecture=MSIL">
      <HintPath>..\packages\Microsoft.AspNet.Web.Optimization.1.1.3\lib\net40\System.Web.Optimization.dll</HintPath>
      <Private>True</Private>
    </Reference>
    <Reference Include="System.Web.Razor, Version=2.0.0.0, Culture=neutral, PublicKeyToken=31bf3856ad364e35, processorArchitecture=MSIL">
      <HintPath>..\packages\Microsoft.AspNet.Razor.2.0.20710.0\lib\net40\System.Web.Razor.dll</HintPath>
      <Private>True</Private>
    </Reference>
    <Reference Include="System.Web.WebPages, Version=2.0.0.0, Culture=neutral, PublicKeyToken=31bf3856ad364e35, processorArchitecture=MSIL">
      <HintPath>..\packages\Microsoft.AspNet.WebPages.2.0.20710.0\lib\net40\System.Web.WebPages.dll</HintPath>
      <Private>True</Private>
    </Reference>
    <Reference Include="System.Web.WebPages.Deployment, Version=2.0.0.0, Culture=neutral, PublicKeyToken=31bf3856ad364e35, processorArchitecture=MSIL">
      <HintPath>..\packages\Microsoft.AspNet.WebPages.2.0.20710.0\lib\net40\System.Web.WebPages.Deployment.dll</HintPath>
      <Private>True</Private>
    </Reference>
    <Reference Include="System.Web.WebPages.Razor, Version=2.0.0.0, Culture=neutral, PublicKeyToken=31bf3856ad364e35, processorArchitecture=MSIL">
      <HintPath>..\packages\Microsoft.AspNet.WebPages.2.0.20710.0\lib\net40\System.Web.WebPages.Razor.dll</HintPath>
      <Private>True</Private>
    </Reference>
    <Reference Include="System.Xml.Linq" />
    <Reference Include="System.Data.DataSetExtensions" />
    <Reference Include="Microsoft.CSharp" />
    <Reference Include="System.Data" />
    <Reference Include="System.Net.Http" />
    <Reference Include="System.Xml" />
    <Reference Include="Twilio, Version=0.0.0.0, Culture=neutral, processorArchitecture=MSIL">
      <HintPath>..\packages\Twilio.5.1.0\lib\net451\Twilio.dll</HintPath>
      <Private>True</Private>
    </Reference>
    <Reference Include="UAParser, Version=2.1.0.0, Culture=neutral, PublicKeyToken=f7377bf021646069, processorArchitecture=MSIL">
      <HintPath>..\packages\UAParser.2.1.0.0\lib\net40-Client\UAParser.dll</HintPath>
      <Private>True</Private>
    </Reference>
    <Reference Include="VroomJs, Version=1.2.3.0, Culture=neutral, PublicKeyToken=e7c52e67fcb0044f, processorArchitecture=MSIL">
      <HintPath>..\packages\VroomJs.1.2.3\lib\net45\VroomJs.dll</HintPath>
      <Private>True</Private>
    </Reference>
    <Reference Include="WebActivatorEx, Version=2.0.0.0, Culture=neutral, PublicKeyToken=7b26dc2a43f6a0d4, processorArchitecture=MSIL">
      <HintPath>..\packages\WebActivatorEx.2.1.0\lib\net40\WebActivatorEx.dll</HintPath>
      <Private>True</Private>
    </Reference>
    <Reference Include="WebGrease, Version=1.5.2.14234, Culture=neutral, PublicKeyToken=31bf3856ad364e35, processorArchitecture=MSIL">
      <HintPath>..\packages\WebGrease.1.5.2\lib\WebGrease.dll</HintPath>
      <Private>True</Private>
    </Reference>
    <Reference Include="WindowsBase" />
    <Reference Include="Z.EntityFramework.Plus.EF6, Version=1.7.11.0, Culture=neutral, PublicKeyToken=59b66d028979105b, processorArchitecture=MSIL">
      <HintPath>..\packages\Z.EntityFramework.Plus.EF6.1.7.11\lib\net45\Z.EntityFramework.Plus.EF6.dll</HintPath>
    </Reference>
  </ItemGroup>
  <ItemGroup>
    <Compile Include="..\Rock.Version\AssemblySharedInfo.cs">
      <Link>AssemblySharedInfo.cs</Link>
    </Compile>
    <Compile Include="Address\Bing.cs" />
    <Compile Include="Address\MelissaData.cs" />
    <Compile Include="Address\ServiceObjects.cs" />
    <Compile Include="Address\SmartyStreets.cs" />
    <Compile Include="Address\VerificationComponent.cs" />
    <Compile Include="Address\VerificationContainer.cs" />
    <Compile Include="Attribute\AccountFieldAttribute.cs" />
    <Compile Include="Attribute\AccountsFieldAttribute.cs" />
    <Compile Include="Attribute\AddressFieldAttribute.cs" />
    <Compile Include="Attribute\AttributeCategoryFieldAttribute.cs" />
    <Compile Include="Attribute\AttributeFieldAttribute.cs" />
    <Compile Include="Attribute\CheckListFieldAttribute.cs" />
    <Compile Include="Attribute\ComparisonFieldAttribute.cs" />
    <Compile Include="Attribute\ContentChannelTypeFieldAttribute.cs" />
    <Compile Include="Attribute\ContentChannelItemFieldAttribute.cs" />
    <Compile Include="Attribute\GenderFieldAttribute.cs" />
    <Compile Include="Attribute\InteractionChannelFieldAttribute.cs" />
    <Compile Include="Attribute\InteractionChannelsFieldAttribute.cs" />
    <Compile Include="Attribute\LabelFieldAttribute.cs" />
    <Compile Include="Attribute\LavaFieldAttribute.cs" />
    <Compile Include="Attribute\RegistrationInstanceFieldAttribute.cs" />
    <Compile Include="Attribute\RegistrationTemplateFieldAttribute.cs" />
    <Compile Include="Attribute\ReportFieldAttribute.cs" />
    <Compile Include="Attribute\TimeZoneFieldAttribute.cs" />
    <Compile Include="Attribute\FileFieldAttribute.cs" />
    <Compile Include="Attribute\BinaryFileFieldAttribute.cs" />
    <Compile Include="Attribute\BinaryFileTypeFieldAttribute.cs" />
    <Compile Include="Attribute\BinaryFileTypesFieldAttribute.cs" />
    <Compile Include="Attribute\BooleanFieldAttribute.cs" />
    <Compile Include="Attribute\CampusesFieldAttribute.cs" />
    <Compile Include="Attribute\CampusFieldAttribute.cs" />
    <Compile Include="Attribute\GroupCategoryFieldAttribute.cs" />
    <Compile Include="Attribute\CategoryFieldAttribute.cs" />
    <Compile Include="Attribute\CodeEditorFieldAttribute.cs" />
    <Compile Include="Attribute\CommunicationTemplateFieldAttribute .cs" />
    <Compile Include="Attribute\ComponentFieldAttribute.cs" />
    <Compile Include="Attribute\ComponentsFieldAttribute.cs" />
    <Compile Include="Attribute\ConnectionActivityTypeFieldAttribute.cs" />
    <Compile Include="Attribute\ConnectionOpportunityFieldAttribute.cs" />
    <Compile Include="Attribute\ConnectionRequestFieldAttribute.cs" />
    <Compile Include="Attribute\ConnectionStateFieldAttribute.cs" />
    <Compile Include="Attribute\ConnectionStatusFieldAttribute.cs" />
    <Compile Include="Attribute\ConnectionTypeFieldAttribute.cs" />
    <Compile Include="Attribute\ConnectionTypesFieldAttribute.cs" />
    <Compile Include="Attribute\ContentChannelFieldAttribute.cs" />
    <Compile Include="Attribute\ContentChannelTypesFieldAttribute.cs" />
    <Compile Include="Attribute\CurrencyFieldAttribute.cs" />
    <Compile Include="Attribute\CustomEnhancedListFieldAttribute.cs" />
    <Compile Include="Attribute\CustomCheckboxListFieldAttribute.cs" />
    <Compile Include="Attribute\CustomDropdownListFieldAttribute.cs" />
    <Compile Include="Attribute\CustomRadioListFieldAttribute.cs" />
    <Compile Include="Attribute\DataViewFieldAttribute.cs" />
    <Compile Include="Attribute\DataViewsFieldAttribute.cs" />
    <Compile Include="Attribute\DateFieldAttribute.cs" />
    <Compile Include="Attribute\DateRangeFieldAttribute.cs" />
    <Compile Include="Attribute\DateTimeFieldAttribute.cs" />
    <Compile Include="Attribute\DayOfWeekFieldAttribute.cs" />
    <Compile Include="Attribute\DaysOfWeekFieldAttribute.cs" />
    <Compile Include="Attribute\DecimalFieldAttribute.cs" />
    <Compile Include="Attribute\DecimalRangeFieldAttribute.cs" />
    <Compile Include="Attribute\DefinedTypeFieldAttribute.cs" />
    <Compile Include="Attribute\DefinedValueFieldAttribute.cs" />
    <Compile Include="Attribute\DefinedValueRangeFieldAttribute.cs" />
    <Compile Include="Attribute\EmailFieldAttribute.cs" />
    <Compile Include="Attribute\GroupMemberFieldAttribute.cs" />
    <Compile Include="Attribute\IHasInheritedAttributes.cs" />
    <Compile Include="Attribute\MatrixFieldAttribute.cs" />
    <Compile Include="Attribute\SocialMediaAccountFieldAttribute.cs" />
    <Compile Include="Attribute\SSNFieldAttribute.cs" />
    <Compile Include="Attribute\WorkflowFieldAttribute.cs" />
    <Compile Include="Attribute\EncryptedTextFieldAttribute.cs" />
    <Compile Include="Attribute\EntityFieldAttribute.cs" />
    <Compile Include="Attribute\EntityTypeFieldAttribute.cs" />
    <Compile Include="Attribute\EnumFieldAttribute.cs" />
    <Compile Include="Attribute\EnumsFieldAttribute.cs" />
    <Compile Include="Attribute\EventCalendarFieldAttribute.cs" />
    <Compile Include="Attribute\EventItemFieldAttribute.cs" />
    <Compile Include="Attribute\FieldAttribute.cs" />
    <Compile Include="Attribute\FinancialGatewayFieldAttribute.cs" />
    <Compile Include="Attribute\GroupAndRoleFieldAttribute.cs" />
    <Compile Include="Attribute\GroupFieldAttribute.cs" />
    <Compile Include="Attribute\GroupLocationTypeFieldAttribute.cs" />
    <Compile Include="Attribute\GroupRoleFieldAttribute.cs" />
    <Compile Include="Attribute\GroupTypeFieldAttribute.cs" />
    <Compile Include="Attribute\GroupTypeGroupFieldAttribute.cs" />
    <Compile Include="Attribute\GroupTypesFieldAttribute.cs" />
    <Compile Include="Attribute\Helper.cs" />
    <Compile Include="Attribute\IHasAttributes.cs" />
    <Compile Include="Attribute\IHasAttributesWrapper.cs" />
    <Compile Include="Attribute\InheritedAttribute.cs" />
    <Compile Include="Attribute\IntegerFieldAttribute.cs" />
    <Compile Include="Attribute\IntegerRangeFieldAttribute.cs" />
    <Compile Include="Attribute\KeyValueListFieldAttribute.cs" />
    <Compile Include="Attribute\LavaCommandsFieldAttribute.cs" />
    <Compile Include="Attribute\LinkedPageAttribute.cs" />
    <Compile Include="Attribute\LocationFieldAttribute.cs" />
    <Compile Include="Attribute\MarkdownFieldAttribute.cs" />
    <Compile Include="Attribute\MemoFieldAttribute.cs" />
    <Compile Include="Attribute\MergeTemplateFieldAttribute.cs" />
    <Compile Include="Attribute\MetricCategoriesFieldAttribute.cs" />
    <Compile Include="Attribute\NoteTypeFieldAttribute.cs" />
    <Compile Include="Attribute\PersonBadgesAttribute.cs" />
    <Compile Include="Attribute\PersonFieldAttribute.cs" />
    <Compile Include="Attribute\PhoneNumberFieldAttribute.cs" />
    <Compile Include="Attribute\RemoteAuthsFieldAttribute.cs" />
    <Compile Include="Attribute\ScheduleFieldAttribute.cs" />
    <Compile Include="Attribute\SchedulesFieldAttribute.cs" />
    <Compile Include="Attribute\SecurityRoleFieldAttribute.cs" />
    <Compile Include="Attribute\SiteFieldAttribute.cs" />
    <Compile Include="Attribute\SlidingDateRangeFieldAttribute.cs" />
    <Compile Include="Attribute\SystemEmailFieldAttribute.cs" />
    <Compile Include="Attribute\TextFieldAttribute.cs" />
    <Compile Include="Attribute\TimeFieldAttribute.cs" />
    <Compile Include="Attribute\UrlLinkFieldAttribute.cs" />
    <Compile Include="Attribute\ValueListFieldAttribute.cs" />
    <Compile Include="Attribute\WorkflowActivityTypeAttribute.cs" />
    <Compile Include="Attribute\WorkflowAttributeAttribute.cs" />
    <Compile Include="Attribute\WorkflowTextOrAttributeAttribute.cs" />
    <Compile Include="Attribute\WorkflowTypeFieldAttribute.cs" />
    <Compile Include="Cache\Entities\CacheBlock.cs" />
    <Compile Include="Cache\Entities\CacheCampus.cs" />
    <Compile Include="Cache\Entities\CacheContentChannel.cs" />
    <Compile Include="Cache\Entities\CacheEventCalendar.cs" />
    <Compile Include="Cache\Entities\CacheGroupType.cs" />
    <Compile Include="Cache\Entities\CacheInteractionChannel.cs" />
    <Compile Include="Cache\Entities\CacheInteractionComponent.cs" />
    <Compile Include="Cache\Entities\CacheLavaShortcode.cs" />
    <Compile Include="Cache\Entities\CacheNoteType.cs" />
    <Compile Include="Cache\Entities\CachePersonBadge.cs" />
    <Compile Include="Cache\Entities\CacheRestAction.cs" />
    <Compile Include="Cache\Entities\CacheRestController.cs" />
    <Compile Include="Cache\Entities\CacheSignalType.cs" />
    <Compile Include="Cache\Entities\CacheWorkflowActionFormAttribute.cs" />
    <Compile Include="Cache\Entities\CacheWorkflowActionForm.cs" />
    <Compile Include="Cache\Entities\CacheWorkflowActionType.cs" />
    <Compile Include="Cache\Entities\CacheWorkflowActivityType.cs" />
    <Compile Include="Cache\Entities\CacheWorkflowType.cs" />
    <Compile Include="Cache\NonEntities\CacheEntityNoteTypes.cs" />
    <Compile Include="Cache\NonEntities\CacheWorkflowTriggers.cs" />
    <Compile Include="Cache\RockCache.cs" />
    <Compile Include="Cache\IRockCacheManager.cs" />
    <Compile Include="Cache\ItemCache.cs" />
    <Compile Include="Cache\EntityCache.cs" />
    <Compile Include="Cache\IEntityCache.cs" />
    <Compile Include="Cache\RockCacheManager.cs" />
    <Compile Include="Cache\ModelCache.cs" />
    <Compile Include="Cache\Entities\CacheAttribute.cs" />
    <Compile Include="Cache\Entities\CacheBlockType.cs" />
    <Compile Include="Cache\Entities\CacheCategory.cs" />
    <Compile Include="Cache\Entities\CacheDefinedType.cs" />
    <Compile Include="Cache\Entities\CacheDefinedValue.cs" />
    <Compile Include="Cache\Entities\CacheEntityType.cs" />
    <Compile Include="Cache\Entities\CacheFieldType.cs" />
    <Compile Include="Cache\Entities\CacheLayout.cs" />
    <Compile Include="Cache\Entities\CachePage.cs" />
    <Compile Include="Cache\Entities\CacheSite.cs" />
    <Compile Include="Cache\NonEntities\CacheAttributeValue.cs" />
    <Compile Include="Cache\NonEntities\CacheEntityAttributes.cs" />
    <Compile Include="Cache\NonEntities\CacheGlobalAttributes.cs" />
    <Compile Include="Cache\NonEntities\CacheLavaTemplate.cs" />
    <Compile Include="Cache\NonEntities\CacheRole.cs" />
    <Compile Include="Chart\ChartGroupBy.cs" />
    <Compile Include="Chart\IChartData.cs" />
    <Compile Include="Chart\SummaryData.cs" />
    <Compile Include="CheckIn\CheckInBlockMultiPerson.cs">
      <SubType>ASPXCodeBehind</SubType>
    </Compile>
    <Compile Include="CheckIn\CheckInBlock.cs">
      <SubType>ASPXCodeBehind</SubType>
    </Compile>
    <Compile Include="CheckIn\CheckInFamily.cs" />
    <Compile Include="CheckIn\CheckInGroup.cs" />
    <Compile Include="CheckIn\CheckInGroupType.cs" />
    <Compile Include="CheckIn\CheckInLabel.cs" />
    <Compile Include="CheckIn\CheckInLocation.cs" />
    <Compile Include="CheckIn\CheckOutPerson.cs" />
    <Compile Include="CheckIn\CheckInPerson.cs" />
    <Compile Include="CheckIn\CheckInSchedule.cs" />
    <Compile Include="CheckIn\CheckInState.cs" />
    <Compile Include="CheckIn\CheckInStatus.cs" />
    <Compile Include="CheckIn\CheckinType.cs" />
    <Compile Include="CheckIn\KioskDevice.cs" />
    <Compile Include="CheckIn\KioskGroup.cs" />
    <Compile Include="CheckIn\KioskGroupAttendance.cs" />
    <Compile Include="CheckIn\KioskGroupType.cs" />
    <Compile Include="CheckIn\KioskLabel.cs" />
    <Compile Include="CheckIn\KioskLocation.cs" />
    <Compile Include="CheckIn\KioskLocationAttendance.cs" />
    <Compile Include="CheckIn\KioskSchedule.cs" />
    <Compile Include="CheckIn\KioskScheduleAttendance.cs" />
    <Compile Include="Communication\BouncedEmail.cs" />
    <Compile Include="Communication\Email.cs" />
    <Compile Include="Communication\CommunicationDetails.cs" />
    <Compile Include="Communication\IEmailProvider.cs" />
    <Compile Include="Communication\ICommunicationDetails.cs" />
    <Compile Include="Communication\MediumComponent.cs" />
    <Compile Include="Communication\MediumContainer.cs" />
    <Compile Include="Communication\Medium\Email.cs" />
    <Compile Include="Communication\Medium\PushNotification.cs" />
    <Compile Include="Communication\Medium\Sms.cs" />
    <Compile Include="Communication\RecipientData.cs" />
    <Compile Include="Communication\RockEmailMessage.cs" />
    <Compile Include="Communication\RockMessage.cs" />
    <Compile Include="Communication\RockPushMessage.cs" />
    <Compile Include="Communication\RockSMSMessage.cs" />
    <Compile Include="Communication\SMTPComponent.cs" />
    <Compile Include="Communication\TransportComponent.cs" />
    <Compile Include="Communication\TransportContainer.cs" />
    <Compile Include="Communication\Transport\Firebase.cs" />
    <Compile Include="Communication\Transport\SMTP.cs" />
    <Compile Include="Communication\Transport\Twilio.cs" />
    <Compile Include="Configuration\AttributeValueConfig.cs" />
    <Compile Include="Configuration\AttributeValuesConfig.cs" />
    <Compile Include="Configuration\RockConfig.cs" />
    <Compile Include="Constants\DisplayStrings.cs" />
    <Compile Include="Constants\SystemSettingKeys.cs" />
    <Compile Include="Data\BoundFieldTypeAttribute.cs" />
    <Compile Include="Data\DbContext.cs" />
    <Compile Include="Data\DbService.cs" />
    <Compile Include="Data\DefinedValueAttribute.cs" />
    <Compile Include="Data\Entity.cs" />
    <Compile Include="Data\FieldTypeAttribute.cs" />
    <Compile Include="Data\AnalyticHistoryFieldAttribute.cs" />
    <Compile Include="Data\HideFromReportingAttribute.cs" />
    <Compile Include="Data\AnalyticsAttribute.cs" />
    <Compile Include="Data\IAnalyticHistorical.cs" />
    <Compile Include="Data\IAnalytic.cs" />
    <Compile Include="Data\ICategorized.cs" />
    <Compile Include="Data\IEntity.cs" />
    <Compile Include="Data\IFeed.cs" />
    <Compile Include="Data\IgnoreCanDelete.cs" />
    <Compile Include="Data\IgnoreModelErrorsAttribute.cs" />
<<<<<<< HEAD
    <Compile Include="Data\IHistoricalTracking.cs" />
=======
    <Compile Include="Data\IHasAttributes.cs" />
    <Compile Include="Data\IHasAttributesWrapper.cs" />
    <Compile Include="Data\IHasInheritedAttributes.cs" />
>>>>>>> 90258c21
    <Compile Include="Data\IMigration.cs" />
    <Compile Include="Data\IModel.cs" />
    <Compile Include="Data\IncludeForReportingAttribute.cs" />
    <Compile Include="Data\Interception\QueryHintDbCommandInterceptor.cs" />
    <Compile Include="Data\Interception\QueryHintScope.cs" />
    <Compile Include="Data\IHasActiveFlag.cs" />
    <Compile Include="Data\IOrdered.cs" />
    <Compile Include="Data\IRockEntity.cs" />
    <Compile Include="Data\IService.cs" />
    <Compile Include="Data\LavaIgnoreAttribute.cs" />
    <Compile Include="Data\LavaIncludeAttribute.cs" />
    <Compile Include="Data\LinqRuntimeTypeBuilder.cs" />
    <Compile Include="Data\MigrationHelper.cs" />
    <Compile Include="Data\Model.cs" />
    <Compile Include="Data\NotAuditedAttribute.cs" />
    <Compile Include="Data\NotEmptyGuidAttribute.cs" />
    <Compile Include="Data\NotExportable.cs" />
    <Compile Include="Data\PreviewableAttribute.cs" />
    <Compile Include="Data\RockBulkUpdateExpressionVisitor.cs" />
    <Compile Include="Data\RockClientIncludeAttribute.cs" />
    <Compile Include="Data\RockContext.cs" />
    <Compile Include="Data\RockContextConfig.cs" />
    <Compile Include="Data\RockDomainAttribute.cs" />
    <Compile Include="Data\RockPluginDBInitializer.cs" />
    <Compile Include="Data\RouteAttribute.cs" />
    <Compile Include="Data\Service.cs" />
    <Compile Include="Data\Udf\DbMetadataExtensions.cs" />
    <Compile Include="Data\Udf\GetSpousePersonIdFromPersonIdStoreFunctionInjectionConvention.cs" />
    <Compile Include="Data\Udf\GetAddressStoreFunctionInjectionConvention.cs" />
    <Compile Include="Data\Udf\GetGeofencedGroupNamesStoreFunctionInjectionConvention.cs" />
    <Compile Include="Data\IRockStoreModelConvention.cs" />
    <Compile Include="Data\Udf\RockUdfHelper.cs" />
    <Compile Include="Extension\Component.cs" />
    <Compile Include="Extension\ComponentDescription.cs" />
    <Compile Include="Extension\Container.cs" />
    <Compile Include="Extension\IComponentData.cs" />
    <Compile Include="Extension\IContainer.cs" />
    <Compile Include="Extension\SafeDirectoryCatalog.cs" />
    <Compile Include="Field\ConfigurationValue.cs" />
    <Compile Include="Field\FieldType.cs" />
    <Compile Include="Field\Helper.cs" />
    <Compile Include="Field\IEntityFieldType.cs" />
    <Compile Include="Field\IEntityQualifierFieldType.cs" />
    <Compile Include="Field\IFieldType.cs" />
    <Compile Include="Field\ILinkableFieldType.cs" />
    <Compile Include="Field\SelectFromListFieldType.cs" />
    <Compile Include="Field\Types\CheckListFieldType.cs" />
    <Compile Include="Field\Types\ContentChannelTypeFieldType.cs" />
    <Compile Include="Field\Types\ContentChannelItemFieldType.cs" />
    <Compile Include="Field\Types\MonthDayFieldType.cs" />
    <Compile Include="Field\Types\GenderFieldType.cs" />
    <Compile Include="Field\Types\InteractionChannelsFieldType.cs" />
    <Compile Include="Field\Types\LabelFieldType.cs" />
    <Compile Include="Field\Types\RegistrationInstanceFieldType.cs" />
    <Compile Include="Field\Types\RegistrationTemplateFieldType.cs" />
    <Compile Include="Field\Types\ReportFieldType.cs" />
    <Compile Include="Field\Types\TimeZoneFieldType.cs" />
    <Compile Include="Field\Types\GroupMemberFieldType.cs" />
    <Compile Include="Field\Types\InteractionChannelFieldType.cs" />
    <Compile Include="Field\Types\CommunicationPreferenceFieldType.cs" />
    <Compile Include="Field\Types\DataViewsFieldType.cs" />
    <Compile Include="Field\Types\LavaFieldType.cs" />
    <Compile Include="Field\Types\AccountFieldType.cs" />
    <Compile Include="Field\Types\AccountsFieldType.cs" />
    <Compile Include="Field\Types\AddressFieldType.cs" />
    <Compile Include="Field\Types\AttributeFieldType.cs" />
    <Compile Include="Field\Types\AudioFileFieldType.cs" />
    <Compile Include="Field\Types\AudioUrlFieldType.cs" />
    <Compile Include="Field\Types\BinaryFileFieldType.cs" />
    <Compile Include="Field\Types\BinaryFileTypeFieldType.cs" />
    <Compile Include="Field\Types\BinaryFileTypesFieldType.cs" />
    <Compile Include="Field\Types\BooleanFieldType.cs" />
    <Compile Include="Field\Types\CampusesFieldType.cs" />
    <Compile Include="Field\Types\CampusFieldType.cs" />
    <Compile Include="Field\Types\CategoriesFieldType.cs" />
    <Compile Include="Field\Types\CategoryFieldType.cs" />
    <Compile Include="Field\Types\CodeEditorFieldType.cs" />
    <Compile Include="Field\Types\ColorFieldType.cs" />
    <Compile Include="Field\Types\CommunicationTemplateFieldType.cs" />
    <Compile Include="Field\Types\ComparisonFieldType.cs" />
    <Compile Include="Field\Types\ComponentFieldType.cs" />
    <Compile Include="Field\Types\ComponentsFieldType.cs" />
    <Compile Include="Field\Types\ConnectionActivityTypeFieldType.cs" />
    <Compile Include="Field\Types\ConnectionOpportunityFieldType.cs" />
    <Compile Include="Field\Types\BenevolenceRequestFieldType.cs" />
    <Compile Include="Field\Types\ConnectionRequestFieldType.cs" />
    <Compile Include="Field\Types\ConnectionStateFieldType.cs" />
    <Compile Include="Field\Types\ConnectionStatusFieldType.cs" />
    <Compile Include="Field\Types\ConnectionTypeFieldType.cs" />
    <Compile Include="Field\Types\ConnectionTypesFieldType.cs" />
    <Compile Include="Field\Types\ContentChannelFieldType.cs" />
    <Compile Include="Field\Types\ContentChannelTypesFieldType.cs" />
    <Compile Include="Field\Types\CurrencyFieldType.cs" />
    <Compile Include="Field\Types\DataViewFieldType.cs" />
    <Compile Include="Field\Types\DateFieldType.cs" />
    <Compile Include="Field\Types\DateRangeFieldType.cs" />
    <Compile Include="Field\Types\DateTimeFieldType.cs" />
    <Compile Include="Field\Types\DayOfWeekFieldType.cs" />
    <Compile Include="Field\Types\DaysOfWeekFieldType.cs" />
    <Compile Include="Field\Types\DecimalFieldType.cs" />
    <Compile Include="Field\Types\DecimalRangeFieldType.cs" />
    <Compile Include="Field\Types\DefinedTypeFieldType.cs" />
    <Compile Include="Field\Types\DefinedValueFieldType.cs" />
    <Compile Include="Field\Types\DefinedValueRangeFieldType.cs" />
    <Compile Include="Field\Types\EmailFieldType.cs" />
    <Compile Include="Field\Types\MatrixFieldType.cs" />
    <Compile Include="Field\Types\SocialMediaAccountFieldType.cs" />
    <Compile Include="Field\Types\SSNFieldType.cs" />
    <Compile Include="Field\Types\WorkflowFieldType.cs" />
    <Compile Include="Field\Types\EncryptedTextFieldType.cs" />
    <Compile Include="Field\Types\EntityFieldType.cs" />
    <Compile Include="Field\Types\EntityTypeFieldType.cs" />
    <Compile Include="Field\Types\EnumFieldType.cs" />
    <Compile Include="Field\Types\EventCalendarFieldType.cs" />
    <Compile Include="Field\Types\EventItemFieldType.cs" />
    <Compile Include="Field\Types\FileFieldType.cs" />
    <Compile Include="Field\Types\FinancialGatewayFieldType.cs" />
    <Compile Include="Field\Types\GroupAndRoleFieldType.cs" />
    <Compile Include="Field\Types\GroupFieldType.cs" />
    <Compile Include="Field\Types\GroupLocationTypeFieldType.cs" />
    <Compile Include="Field\Types\GroupRoleFieldType.cs" />
    <Compile Include="Field\Types\GroupTypeFieldType.cs" />
    <Compile Include="Field\Types\GroupTypeGroupFieldType.cs" />
    <Compile Include="Field\Types\GroupTypesFieldType.cs" />
    <Compile Include="Field\Types\HtmlFieldType.cs" />
    <Compile Include="Field\Types\ImageFieldType.cs" />
    <Compile Include="Field\Types\IntegerFieldType.cs" />
    <Compile Include="Field\Types\IntegerRangeFieldType.cs" />
    <Compile Include="Field\Types\KeyValueListFieldType.cs" />
    <Compile Include="Field\Types\LavaCommandsFieldType.cs" />
    <Compile Include="Field\Types\LocationFieldType.cs" />
    <Compile Include="Field\Types\MarkdownFieldType.cs" />
    <Compile Include="Field\Types\MemoFieldType.cs" />
    <Compile Include="Field\Types\MergeTemplateFieldType.cs" />
    <Compile Include="Field\Types\MetricCategoriesFieldType.cs" />
    <Compile Include="Field\Types\NoteTypeFieldType.cs" />
    <Compile Include="Field\Types\NoteTypesFieldType.cs" />
    <Compile Include="Field\Types\PageReferenceFieldType.cs" />
    <Compile Include="Field\Types\PersonBadgesFieldType.cs" />
    <Compile Include="Field\Types\PersonFieldType.cs" />
    <Compile Include="Field\Types\PhoneNumberFieldType.cs" />
    <Compile Include="Field\Types\RangeSliderFieldType.cs" />
    <Compile Include="Field\Types\RatingFieldType.cs" />
    <Compile Include="Field\Types\RemoteAuthsFieldType.cs" />
    <Compile Include="Field\Types\ScheduleFieldType.cs" />
    <Compile Include="Field\Types\SchedulesFieldType.cs" />
    <Compile Include="Field\Types\SecurityRoleFieldType.cs" />
    <Compile Include="Field\Types\SelectMultiFieldType.cs" />
    <Compile Include="Field\Types\SelectSingleFieldType.cs" />
    <Compile Include="Field\Types\SiteFieldType.cs" />
    <Compile Include="Field\Types\SlidingDateRangeFieldType.cs" />
    <Compile Include="Field\Types\SystemEmailFieldType.cs" />
    <Compile Include="Field\Types\TextFieldType.cs" />
    <Compile Include="Field\Types\TimeFieldType.cs" />
    <Compile Include="Field\Types\UrlLinkFieldType.cs" />
    <Compile Include="Field\Types\ValueListFieldType.cs" />
    <Compile Include="Field\Types\VideoFileFieldType.cs" />
    <Compile Include="Field\Types\VideoUrlFieldType.cs" />
    <Compile Include="Field\Types\WorkflowActivityTypeFieldType.cs" />
    <Compile Include="Field\Types\WorkflowAttributeFieldType.cs" />
    <Compile Include="Field\Types\WorkflowTextOrAttributeFieldType.cs" />
    <Compile Include="Field\Types\WorkflowTypeFieldType.cs" />
    <Compile Include="Field\Types\WorkflowTypesFieldType.cs" />
    <Compile Include="Financial\ACHPaymentInfo.cs" />
    <Compile Include="Financial\CreditCardPaymentInfo.cs" />
    <Compile Include="Financial\GatewayComponent.cs" />
    <Compile Include="Financial\GatewayContainer.cs" />
    <Compile Include="Financial\ITransactionDetail.cs" />
    <Compile Include="Financial\Payment.cs" />
    <Compile Include="Financial\PaymentInfo.cs" />
    <Compile Include="Financial\PaymentSchedule.cs" />
    <Compile Include="Financial\ReferencePaymentInfo.cs" />
    <Compile Include="Financial\SwipePaymentInfo.cs" />
    <Compile Include="Financial\TestGateway.cs" />
    <Compile Include="Financial\ThreeStepGatewayComponent.cs" />
    <Compile Include="Follow\EventComponent.cs" />
    <Compile Include="Follow\EventContainer.cs" />
    <Compile Include="Follow\Event\PersonAnniversary.cs" />
    <Compile Include="Follow\Event\PersonPrayerRequest.cs" />
    <Compile Include="Follow\Event\PersonBaptized.cs" />
    <Compile Include="Follow\Event\PersonBirthday.cs" />
    <Compile Include="Follow\Event\PersonFirstAttendedGroupType.cs" />
    <Compile Include="Follow\Event\PersonFirstJoinedGroupType.cs" />
    <Compile Include="Follow\Event\PersonHistory.cs" />
    <Compile Include="Follow\SuggestionComponent.cs" />
    <Compile Include="Follow\SuggestionContainer.cs" />
    <Compile Include="Follow\Suggestion\InFollowedGroup.cs" />
    <Compile Include="Follow\Suggestion\InGroupTogether.cs" />
    <Compile Include="Jobs\CalculateFamilyAnalytics.cs" />
    <Compile Include="Jobs\CalculatePersonSignals.cs" />
    <Compile Include="Jobs\CommunicationQueueAlert.cs" />
    <Compile Include="Jobs\DatabaseMaintenance.cs" />
    <Compile Include="Jobs\IndexRockSite.cs" />
    <Compile Include="Jobs\MigrateHistorySummaryData.cs" />
    <Compile Include="Jobs\PostV80DataMigrations.cs" />
    <Compile Include="Jobs\ProcessNcoaResults.cs">
      <SubType>ASPXCodeBehind</SubType>
    </Compile>
    <Compile Include="Jobs\PostV74DataMigrations.cs" />
    <Compile Include="Jobs\MigrateCommunicationMediumData.cs" />
    <Compile Include="Jobs\MigrateInteractionsData.cs" />
    <Compile Include="Jobs\ProcessBIAnalytics.cs" />
    <Compile Include="Jobs\PbxCdrDownload.cs" />
    <Compile Include="Jobs\DataAutomation.cs" />
    <Compile Include="Jobs\ProcessGroupHistory.cs" />
    <Compile Include="Jobs\SendCreditCardExpirationNotices.cs" />
    <Compile Include="Jobs\IndexEntities.cs" />
    <Compile Include="Jobs\SendDataViewEmail.cs" />
    <Compile Include="Jobs\CalculateGroupRequirements.cs" />
    <Compile Include="Jobs\CalculateMetrics.cs" />
    <Compile Include="Jobs\GetScheduledPayments.cs" />
    <Compile Include="Jobs\GroupLeaderPendingNotifications.cs" />
    <Compile Include="Jobs\GroupSync.cs" />
    <Compile Include="Jobs\JobLoadFailedException.cs" />
    <Compile Include="Jobs\JobPulse.cs" />
    <Compile Include="Jobs\LaunchWorkflow.cs">
      <SubType>ASPXCodeBehind</SubType>
    </Compile>
    <Compile Include="Jobs\LocationServicesVerify.cs" />
    <Compile Include="Jobs\ProcessSignatureDocuments.cs" />
    <Compile Include="Jobs\ProcessWorkflows.cs" />
    <Compile Include="Jobs\RockCleanup.cs" />
    <Compile Include="Jobs\RockJobListener.cs" />
    <Compile Include="Jobs\CompleteWorkflows.cs" />
    <Compile Include="Jobs\RunSQL.cs" />
    <Compile Include="Jobs\SendAttendanceReminders.cs" />
    <Compile Include="Jobs\SendBirthdayEmail.cs" />
    <Compile Include="Jobs\SendCommunications.cs" />
    <Compile Include="Jobs\SendFollowingEvents.cs" />
    <Compile Include="Jobs\SendFollowingSuggestions.cs" />
    <Compile Include="Jobs\SendGroupEmail.cs" />
    <Compile Include="Jobs\SendGroupRequirementsNotification.cs" />
    <Compile Include="Jobs\SendRegistrationPaymentReminders.cs" />
    <Compile Include="Jobs\SparkLink.cs" />
    <Compile Include="Jobs\SendRegistrationReminders.cs" />
    <Compile Include="Jobs\UpdatePersistedDataviews.cs" />
    <Compile Include="Lava\Blocks\Execute.cs" />
    <Compile Include="Lava\Blocks\RockEntity.cs" />
    <Compile Include="Lava\Blocks\RockLavaBlockBase.cs" />
    <Compile Include="Lava\Blocks\Search.cs" />
    <Compile Include="Lava\Blocks\Javascript.cs" />
    <Compile Include="Lava\Blocks\Stylesheet.cs" />
    <Compile Include="Lava\Blocks\WebRequest.cs" />
    <Compile Include="Lava\Blocks\Sql.cs" />
    <Compile Include="Lava\Blocks\WorkflowActivate.cs" />
    <Compile Include="Lava\CommonMergeFieldsOptions.cs" />
    <Compile Include="Lava\ILiquidizable.cs" />
    <Compile Include="Lava\LavaHelper.cs" />
    <Compile Include="Lava\LavaSupportLevel.cs" />
    <Compile Include="Lava\LegacyLavaSyntaxDetectedException.cs" />
    <Compile Include="Lava\LegacyLavaUpdater.cs" />
    <Compile Include="Lava\RockFilters.cs" />
    <Compile Include="Lava\Shortcodes\DynamicShortcodeBlock.cs" />
    <Compile Include="Lava\Shortcodes\DynamicShortcodeInline.cs" />
    <Compile Include="Lava\Shortcodes\IRockShortcode.cs" />
    <Compile Include="Lava\Shortcodes\RockLavaShortcodeBlockBase.cs" />
    <Compile Include="Lava\Shortcodes\RockLavaShortcodeBase.cs" />
    <Compile Include="Lava\Shortcodes\BootstrapAlert.cs" />
    <Compile Include="MergeTemplates\HtmlMergeTemplateType.cs" />
    <Compile Include="MergeTemplates\MergeTemplateType.cs" />
    <Compile Include="MergeTemplates\MergeTemplateTypeContainer.cs" />
    <Compile Include="MergeTemplates\WordDocumentMergeTemplateType.cs" />
    <Compile Include="Model\AnalyticsDimAttendanceLocation.cs" />
    <Compile Include="Model\AnalyticsDimCampus.cs" />
    <Compile Include="Model\AnalyticsSourceCampus.cs" />
    <Compile Include="Model\AnalyticsDimFinancialAccount.cs" />
    <Compile Include="Model\AnalyticsDimFinancialBatch.cs" />
    <Compile Include="Model\AnalyticsDimFamilyHistorical.cs" />
    <Compile Include="Model\AnalyticsDimFamilyCurrent.cs" />
    <Compile Include="Model\AnalyticsDimFamilyHeadOfHousehold.cs" />
    <Compile Include="Model\AnalyticsDimPersonHistorical.cs" />
    <Compile Include="Model\AnalyticsDimPersonCurrent.cs" />
    <Compile Include="Model\AnalyticsSourceDate.cs" />
    <Compile Include="Model\AnalyticsFactAttendance.cs" />
    <Compile Include="Model\AnalyticsSourceAttendance.cs" />
    <Compile Include="Model\AnalyticsSourceFamilyHistorical.cs" />
    <Compile Include="Model\AnalyticsSourcePersonHistorical.cs" />
    <Compile Include="Model\AnalyticsFactFinancialTransaction.cs" />
    <Compile Include="Model\AnalyticsSourceFinancialTransaction.cs" />
    <Compile Include="Model\Attendance.cs" />
    <Compile Include="Model\AttendanceCode.cs" />
    <Compile Include="Model\AttributeMatrix.cs" />
    <Compile Include="Model\AttributeMatrixItem.cs" />
    <Compile Include="Model\AttributeMatrixTemplate.cs" />
    <Compile Include="Model\AttributeValueHistorical.cs" />
    <Compile Include="Model\CodeGenerated\AnalyticsDimCampusService.cs" />
    <Compile Include="Model\CodeGenerated\AnalyticsDimFamilyCurrentService.cs" />
    <Compile Include="Model\CodeGenerated\AnalyticsDimFamilyHeadOfHouseholdService.cs" />
    <Compile Include="Model\CodeGenerated\AnalyticsDimFamilyHistoricalService.cs" />
    <Compile Include="Model\CodeGenerated\AnalyticsFactAttendanceService.cs" />
    <Compile Include="Model\CodeGenerated\AnalyticsSourceAttendanceService.cs" />
    <Compile Include="Model\CodeGenerated\AnalyticsSourceCampusService.cs" />
    <Compile Include="Model\CodeGenerated\AnalyticsSourceFamilyHistoricalService.cs" />
    <Compile Include="Model\AttributeMatrixTemplateService.partial.cs" />
    <Compile Include="Model\CodeGenerated\AttributeValueHistoricalService.cs" />
    <Compile Include="Model\CodeGenerated\CommunicationAttachmentService.cs" />
    <Compile Include="Model\CodeGenerated\CommunicationTemplateAttachmentService.cs" />
<<<<<<< HEAD
    <Compile Include="Model\CodeGenerated\GroupHistoricalService.cs" />
    <Compile Include="Model\CodeGenerated\GroupLocationHistoricalScheduleService.cs" />
    <Compile Include="Model\CodeGenerated\GroupLocationHistoricalService.cs" />
    <Compile Include="Model\CodeGenerated\GroupMemberHistoricalService.cs" />
=======
    <Compile Include="Model\CodeGenerated\ContentChannelItemSlugService.cs" />
>>>>>>> 90258c21
    <Compile Include="Model\CodeGenerated\GroupSyncService.cs" />
    <Compile Include="Model\CodeGenerated\LavaShortcodeService.cs" />
    <Compile Include="Model\CodeGenerated\MetaFirstNameGenderLookupService.cs" />
    <Compile Include="Model\CodeGenerated\MetaLastNameLookupService.cs" />
    <Compile Include="Model\CodeGenerated\MetaNickNameLookupService.cs" />
    <Compile Include="Model\CodeGenerated\MetaPersonicxLifestageClusterService.cs" />
    <Compile Include="Model\CodeGenerated\MetaPersonicxLifestageGroupService.cs" />
    <Compile Include="Model\CodeGenerated\NcoaHistoryService.cs" />
    <Compile Include="Model\CodeGenerated\PersonalDeviceService.cs" />
    <Compile Include="Model\CodeGenerated\AttributeMatrixItemService.cs" />
    <Compile Include="Model\CodeGenerated\AttributeMatrixService.cs" />
    <Compile Include="Model\CodeGenerated\AttributeMatrixTemplateService.cs" />
    <Compile Include="Model\CodeGenerated\PersonSearchKeyService.cs" />
    <Compile Include="Model\CodeGenerated\PersonSignalService.cs" />
    <Compile Include="Model\CodeGenerated\SignalTypeService.cs" />
    <Compile Include="Model\CommunicationTemplateAttachment.cs" />
    <Compile Include="Model\CommunicationAttachment.cs" />
    <Compile Include="Model\CodeGenerated\PageShortLinkService.cs" />
    <Compile Include="Model\CodeGenerated\PersonTokenService.cs" />
    <Compile Include="Model\ContentChannelItemSlug.cs" />
    <Compile Include="Model\ContentChannelItemSlugService.Partial.cs" />
    <Compile Include="Model\DataViewPersistedValue.cs" />
    <Compile Include="Model\ContentChannelItemService.Partial.cs" />
    <Compile Include="Model\FinancialAccountService.Partial.cs" />
    <Compile Include="Data\IAnalyticsAddresses.cs" />
    <Compile Include="Model\GroupLocationHistoricalSchedule.cs" />
    <Compile Include="Model\GroupLocationHistorical.cs" />
    <Compile Include="Model\GroupMemberHistorical.cs" />
    <Compile Include="Model\GroupHistorical.cs" />
    <Compile Include="Model\GroupSync.cs" />
    <Compile Include="Model\InteractionComponent.Partial.cs" />
    <Compile Include="Model\InteractionService.Partial.cs" />
    <Compile Include="Model\MetaFirstNameGenderLookup.cs" />
    <Compile Include="Model\MetaLastNameLookup.cs" />
    <Compile Include="Model\MetaNickNameLookup.cs" />
    <Compile Include="Model\MetaPersonicxLifestageCluster.cs" />
    <Compile Include="Model\MetaPersonicxLifestageGroup.cs" />
    <Compile Include="Model\MetricService.Partial.cs" />
    <Compile Include="Model\AttendanceCodeService.Partial.cs" />
    <Compile Include="Model\AttendanceService.Partial.cs" />
    <Compile Include="Model\Attribute.cs" />
    <Compile Include="Model\AttributeQualifier.cs" />
    <Compile Include="Model\AttributeQualifierService.Partial.cs" />
    <Compile Include="Model\AttributeService.Partial.cs" />
    <Compile Include="Model\AttributeValue.cs" />
    <Compile Include="Model\AttributeValueService.Partial.cs" />
    <Compile Include="Model\Audit.cs" />
    <Compile Include="Model\AuditDetail.cs" />
    <Compile Include="Model\Auth.cs" />
    <Compile Include="Model\AuthService.Partial.cs" />
    <Compile Include="Model\BackgroundCheck.cs" />
    <Compile Include="Model\BenevolenceRequestDocument.cs" />
    <Compile Include="Model\BenevolenceRequest.cs" />
    <Compile Include="Model\BenevolenceResult.cs" />
    <Compile Include="Model\BinaryFile.cs" />
    <Compile Include="Model\BinaryFileData.cs" />
    <Compile Include="Model\BinaryFileService.Partial.cs" />
    <Compile Include="Model\BinaryFileType.cs" />
    <Compile Include="Model\Block.cs" />
    <Compile Include="Model\BlockService.Partial.cs" />
    <Compile Include="Model\BlockType.cs" />
    <Compile Include="Model\BlockTypeService.Partial.cs" />
    <Compile Include="Model\Campus.cs" />
    <Compile Include="Model\CampusService.partial.cs" />
    <Compile Include="Model\Category.cs" />
    <Compile Include="Model\CategoryService.Partial.cs" />
    <Compile Include="Model\CodeGenerated\AnalyticsDimFinancialAccountService.cs" />
    <Compile Include="Model\CodeGenerated\AnalyticsDimFinancialBatchService.cs" />
    <Compile Include="Model\CodeGenerated\AnalyticsDimPersonCurrentService.cs" />
    <Compile Include="Model\CodeGenerated\AnalyticsDimPersonHistoricalService.cs" />
    <Compile Include="Model\CodeGenerated\AnalyticsFactFinancialTransactionService.cs" />
    <Compile Include="Model\CodeGenerated\AnalyticsSourceFinancialTransactionService.cs" />
    <Compile Include="Model\CodeGenerated\AnalyticsSourcePersonHistoricalService.cs" />
    <Compile Include="Model\CodeGenerated\AttendanceCodeService.cs" />
    <Compile Include="Model\CodeGenerated\AttendanceService.cs" />
    <Compile Include="Model\CodeGenerated\AttributeQualifierService.cs" />
    <Compile Include="Model\CodeGenerated\AttributeService.cs" />
    <Compile Include="Model\CodeGenerated\AttributeValueService.cs" />
    <Compile Include="Model\CodeGenerated\AuditDetailService.cs" />
    <Compile Include="Model\CodeGenerated\AuditService.cs" />
    <Compile Include="Model\CodeGenerated\AuthService.cs" />
    <Compile Include="Model\CodeGenerated\BackgroundCheckService.cs" />
    <Compile Include="Model\CodeGenerated\BenevolenceRequestDocumentService.cs" />
    <Compile Include="Model\CodeGenerated\BenevolenceRequestService.cs" />
    <Compile Include="Model\CodeGenerated\BenevolenceResultService.cs" />
    <Compile Include="Model\CodeGenerated\BinaryFileDataService.cs" />
    <Compile Include="Model\CodeGenerated\BinaryFileService.cs" />
    <Compile Include="Model\CodeGenerated\BinaryFileTypeService.cs" />
    <Compile Include="Model\CodeGenerated\BlockService.cs" />
    <Compile Include="Model\CodeGenerated\BlockTypeService.cs" />
    <Compile Include="Model\CodeGenerated\CampusService.cs" />
    <Compile Include="Model\CodeGenerated\CategoryService.cs" />
    <Compile Include="Model\CodeGenerated\CommunicationRecipientService.cs" />
    <Compile Include="Model\CodeGenerated\CommunicationService.cs" />
    <Compile Include="Model\CodeGenerated\CommunicationTemplateService.cs" />
    <Compile Include="Model\CodeGenerated\ConnectionActivityTypeService.cs" />
    <Compile Include="Model\CodeGenerated\ConnectionOpportunityCampusService.cs" />
    <Compile Include="Model\CodeGenerated\ConnectionOpportunityConnectorGroupService.cs" />
    <Compile Include="Model\CodeGenerated\ConnectionOpportunityGroupConfigService.cs" />
    <Compile Include="Model\CodeGenerated\ConnectionOpportunityGroupService.cs" />
    <Compile Include="Model\CodeGenerated\ConnectionOpportunityService.cs" />
    <Compile Include="Model\CodeGenerated\ConnectionRequestActivityService.cs" />
    <Compile Include="Model\CodeGenerated\ConnectionRequestService.cs" />
    <Compile Include="Model\CodeGenerated\ConnectionRequestWorkflowService.cs" />
    <Compile Include="Model\CodeGenerated\ConnectionStatusService.cs" />
    <Compile Include="Model\CodeGenerated\ConnectionTypeService.cs" />
    <Compile Include="Model\CodeGenerated\ConnectionWorkflowService.cs" />
    <Compile Include="Model\CodeGenerated\ContentChannelItemAssociationService.cs" />
    <Compile Include="Model\CodeGenerated\ContentChannelItemService.cs" />
    <Compile Include="Model\CodeGenerated\ContentChannelService.cs" />
    <Compile Include="Model\CodeGenerated\ContentChannelTypeService.cs" />
    <Compile Include="Model\CodeGenerated\DataViewFilterService.cs" />
    <Compile Include="Model\CodeGenerated\DataViewService.cs" />
    <Compile Include="Model\CodeGenerated\DefinedTypeService.cs" />
    <Compile Include="Model\CodeGenerated\DefinedValueService.cs" />
    <Compile Include="Model\CodeGenerated\DeviceService.cs" />
    <Compile Include="Model\CodeGenerated\EntitySetItemService.cs" />
    <Compile Include="Model\CodeGenerated\EntitySetService.cs" />
    <Compile Include="Model\CodeGenerated\EntityTypeService.cs" />
    <Compile Include="Model\CodeGenerated\EventCalendarContentChannelService.cs" />
    <Compile Include="Model\CodeGenerated\EventCalendarItemService.cs" />
    <Compile Include="Model\CodeGenerated\EventCalendarService.cs" />
    <Compile Include="Model\CodeGenerated\EventItemAudienceService.cs" />
    <Compile Include="Model\CodeGenerated\EventItemOccurrenceChannelItemService.cs" />
    <Compile Include="Model\CodeGenerated\EventItemOccurrenceGroupMapService.cs" />
    <Compile Include="Model\CodeGenerated\EventItemOccurrenceService.cs" />
    <Compile Include="Model\CodeGenerated\EventItemService.cs" />
    <Compile Include="Model\CodeGenerated\ExceptionLogService.cs" />
    <Compile Include="Model\CodeGenerated\FieldTypeService.cs" />
    <Compile Include="Model\CodeGenerated\FinancialAccountService.cs" />
    <Compile Include="Model\CodeGenerated\FinancialBatchService.cs" />
    <Compile Include="Model\CodeGenerated\FinancialGatewayService.cs" />
    <Compile Include="Model\CodeGenerated\FinancialPaymentDetailService.cs" />
    <Compile Include="Model\CodeGenerated\FinancialPersonBankAccountService.cs" />
    <Compile Include="Model\CodeGenerated\FinancialPersonSavedAccountService.cs" />
    <Compile Include="Model\CodeGenerated\FinancialPledgeService.cs" />
    <Compile Include="Model\CodeGenerated\FinancialScheduledTransactionDetailService.cs" />
    <Compile Include="Model\CodeGenerated\FinancialScheduledTransactionService.cs" />
    <Compile Include="Model\CodeGenerated\FinancialTransactionDetailService.cs" />
    <Compile Include="Model\CodeGenerated\FinancialTransactionImageService.cs" />
    <Compile Include="Model\CodeGenerated\FinancialTransactionRefundService.cs" />
    <Compile Include="Model\CodeGenerated\FinancialTransactionService.cs" />
    <Compile Include="Model\CodeGenerated\FollowingEventNotificationService.cs" />
    <Compile Include="Model\CodeGenerated\FollowingEventSubscriptionService.cs" />
    <Compile Include="Model\CodeGenerated\FollowingEventTypeService.cs" />
    <Compile Include="Model\CodeGenerated\FollowingService.cs" />
    <Compile Include="Model\CodeGenerated\FollowingSuggestedService.cs" />
    <Compile Include="Model\CodeGenerated\FollowingSuggestionTypeService.cs" />
    <Compile Include="Model\CodeGenerated\GroupLocationService.cs" />
    <Compile Include="Model\CodeGenerated\GroupMemberRequirementService.cs" />
    <Compile Include="Model\CodeGenerated\GroupMemberService.cs" />
    <Compile Include="Model\CodeGenerated\GroupMemberWorkflowTriggerService.cs" />
    <Compile Include="Model\CodeGenerated\GroupRequirementService.cs" />
    <Compile Include="Model\CodeGenerated\GroupRequirementTypeService.cs" />
    <Compile Include="Model\CodeGenerated\GroupScheduleExclusionService.cs" />
    <Compile Include="Model\CodeGenerated\GroupService.cs" />
    <Compile Include="Model\CodeGenerated\GroupTypeRoleService.cs" />
    <Compile Include="Model\CodeGenerated\GroupTypeService.cs" />
    <Compile Include="Model\CodeGenerated\HistoryService.cs" />
    <Compile Include="Model\CodeGenerated\HtmlContentService.cs" />
    <Compile Include="Model\CodeGenerated\InteractionChannelService.cs" />
    <Compile Include="Model\CodeGenerated\InteractionComponentService.cs" />
    <Compile Include="Model\CodeGenerated\InteractionDeviceTypeService.cs" />
    <Compile Include="Model\CodeGenerated\InteractionService.cs" />
    <Compile Include="Model\CodeGenerated\InteractionSessionService.cs" />
    <Compile Include="Model\CodeGenerated\LayoutService.cs" />
    <Compile Include="Model\CodeGenerated\LocationService.cs" />
    <Compile Include="Model\CodeGenerated\MergeTemplateService.cs" />
    <Compile Include="Model\CodeGenerated\MetricCategoryService.cs" />
    <Compile Include="Model\CodeGenerated\MetricPartitionService.cs" />
    <Compile Include="Model\CodeGenerated\MetricService.cs" />
    <Compile Include="Model\CodeGenerated\MetricValuePartitionService.cs" />
    <Compile Include="Model\CodeGenerated\MetricValueService.cs" />
    <Compile Include="Model\CodeGenerated\NoteService.cs" />
    <Compile Include="Model\CodeGenerated\NoteTypeService.cs" />
    <Compile Include="Model\CodeGenerated\NotificationRecipientService.cs" />
    <Compile Include="Model\CodeGenerated\NotificationService.cs" />
    <Compile Include="Model\CodeGenerated\PageContextService.cs" />
    <Compile Include="Model\CodeGenerated\PageRouteService.cs" />
    <Compile Include="Model\CodeGenerated\PageService.cs" />
    <Compile Include="Model\CodeGenerated\PersonAliasService.cs" />
    <Compile Include="Model\CodeGenerated\PersonBadgeService.cs" />
    <Compile Include="Model\CodeGenerated\PersonDuplicateService.cs" />
    <Compile Include="Model\CodeGenerated\PersonPreviousNameService.cs" />
    <Compile Include="Model\CodeGenerated\PersonService.cs" />
    <Compile Include="Model\CodeGenerated\PersonViewedService.cs" />
    <Compile Include="Model\CodeGenerated\PhoneNumberService.cs" />
    <Compile Include="Model\CodeGenerated\PluginMigrationService.cs" />
    <Compile Include="Model\CodeGenerated\PrayerRequestService.cs" />
    <Compile Include="Model\CodeGenerated\RegistrationInstanceService.cs" />
    <Compile Include="Model\CodeGenerated\RegistrationRegistrantFeeService.cs" />
    <Compile Include="Model\CodeGenerated\RegistrationRegistrantService.cs" />
    <Compile Include="Model\CodeGenerated\RegistrationService.cs" />
    <Compile Include="Model\CodeGenerated\RegistrationTemplateDiscountService.cs" />
    <Compile Include="Model\CodeGenerated\RegistrationTemplateFeeService.cs" />
    <Compile Include="Model\CodeGenerated\RegistrationTemplateFormFieldService.cs" />
    <Compile Include="Model\CodeGenerated\RegistrationTemplateFormService.cs" />
    <Compile Include="Model\CodeGenerated\RegistrationTemplateService.cs" />
    <Compile Include="Model\CodeGenerated\ReportFieldService.cs" />
    <Compile Include="Model\CodeGenerated\ReportService.cs" />
    <Compile Include="Model\CodeGenerated\RestActionService.cs" />
    <Compile Include="Model\CodeGenerated\RestControllerService.cs" />
    <Compile Include="Model\CodeGenerated\ScheduleCategoryExclusionService.cs" />
    <Compile Include="Model\CodeGenerated\ScheduleService.cs" />
    <Compile Include="Model\CodeGenerated\ServiceJobService.cs" />
    <Compile Include="Model\CodeGenerated\ServiceLogService.cs" />
    <Compile Include="Model\CodeGenerated\SignatureDocumentService.cs" />
    <Compile Include="Model\CodeGenerated\SignatureDocumentTemplateService.cs" />
    <Compile Include="Model\CodeGenerated\SiteDomainService.cs" />
    <Compile Include="Model\CodeGenerated\SiteService.cs" />
    <Compile Include="Model\CodeGenerated\SystemEmailService.cs" />
    <Compile Include="Model\CodeGenerated\TaggedItemService.cs" />
    <Compile Include="Model\CodeGenerated\TagService.cs" />
    <Compile Include="Model\CodeGenerated\UserLoginService.cs" />
    <Compile Include="Model\CodeGenerated\WorkflowActionFormAttributeService.cs" />
    <Compile Include="Model\CodeGenerated\WorkflowActionFormService.cs" />
    <Compile Include="Model\CodeGenerated\WorkflowActionService.cs" />
    <Compile Include="Model\CodeGenerated\WorkflowActionTypeService.cs" />
    <Compile Include="Model\CodeGenerated\WorkflowActivityService.cs" />
    <Compile Include="Model\CodeGenerated\WorkflowActivityTypeService.cs" />
    <Compile Include="Model\CodeGenerated\WorkflowLogService.cs" />
    <Compile Include="Model\CodeGenerated\WorkflowService.cs" />
    <Compile Include="Model\CodeGenerated\WorkflowTriggerService.cs" />
    <Compile Include="Model\CodeGenerated\WorkflowTypeService.cs" />
    <Compile Include="Model\Communication.cs" />
    <Compile Include="Model\CommunicationRecipient.cs" />
    <Compile Include="Model\CommunicationRecipientService.Partial.cs" />
    <Compile Include="Model\CommunicationService.Partial.cs" />
    <Compile Include="Model\CommunicationTemplate.cs" />
    <Compile Include="Model\ConnectionActivityType.cs" />
    <Compile Include="Model\ConnectionOpportunityGroupConfig.cs" />
    <Compile Include="Model\ConnectionOpportunity.cs" />
    <Compile Include="Model\ConnectionOpportunityCampus.cs" />
    <Compile Include="Model\ConnectionOpportunityConnectorGroup.cs" />
    <Compile Include="Model\ConnectionOpportunityGroup.cs" />
    <Compile Include="Model\ConnectionRequest.cs" />
    <Compile Include="Model\ConnectionRequestActivity.cs" />
    <Compile Include="Model\ConnectionRequestWorkflow.cs" />
    <Compile Include="Model\ConnectionStatus.cs" />
    <Compile Include="Model\ConnectionType.cs" />
    <Compile Include="Model\ConnectionWorkflow.cs" />
    <Compile Include="Model\ConnectionWorkflowService.Partial.cs" />
    <Compile Include="Model\ContentChannel.cs" />
    <Compile Include="Model\ContentChannelItem.cs" />
    <Compile Include="Model\ContentChannelType.cs" />
    <Compile Include="Model\DataView.cs" />
    <Compile Include="Model\DataViewFilter.cs" />
    <Compile Include="Model\DataViewService.Partial.cs" />
    <Compile Include="Model\DbGeographyConverter.cs" />
    <Compile Include="Model\DefinedType.cs" />
    <Compile Include="Model\DefinedTypeService.Partial.cs" />
    <Compile Include="Model\DefinedValue.cs" />
    <Compile Include="Model\DefinedValueService.Partial.cs" />
    <Compile Include="Model\Device.cs" />
    <Compile Include="Model\DeviceService.Partial.cs" />
    <Compile Include="Model\DiscService.cs" />
    <Compile Include="Model\EntitySet.cs" />
    <Compile Include="Model\EntitySetItem.cs" />
    <Compile Include="Model\EntitySetItemService.Partial.cs" />
    <Compile Include="Model\EntitySetService.Partial.cs" />
    <Compile Include="Model\EntityType.cs" />
    <Compile Include="Model\EntityTypeService.Partial.cs" />
    <Compile Include="Model\EventCalendar.cs" />
    <Compile Include="Model\EventCalendarContentChannel.cs" />
    <Compile Include="Model\EventCalendarItem.cs" />
    <Compile Include="Model\EventItem.cs" />
    <Compile Include="Model\EventItemAudience.cs" />
    <Compile Include="Model\EventItemOccurrence.cs" />
    <Compile Include="Model\EventItemOccurrenceChannelItem.cs" />
    <Compile Include="Model\EventItemOccurrenceGroupMap.cs" />
    <Compile Include="Model\ExceptionLog.cs" />
    <Compile Include="Model\ExceptionLogService.Partial.cs" />
    <Compile Include="Model\FieldType.cs" />
    <Compile Include="Model\FieldTypeService.Partial.cs" />
    <Compile Include="Model\FinancialAccount.cs" />
    <Compile Include="Model\FinancialBatch.cs" />
    <Compile Include="Model\FinancialBatchService.Partial.cs" />
    <Compile Include="Model\FinancialGateway.cs" />
    <Compile Include="Model\FinancialPaymentDetail.cs" />
    <Compile Include="Model\FinancialPersonBankAccount.cs" />
    <Compile Include="Model\FinancialPersonBankAccountService.Partial.cs" />
    <Compile Include="Model\FinancialPersonSavedAccount.cs" />
    <Compile Include="Model\FinancialPersonSavedAccountService.Partial.cs" />
    <Compile Include="Model\FinancialPledge.cs" />
    <Compile Include="Model\FinancialPledgeService.Partial.cs" />
    <Compile Include="Model\FinancialScheduledTransaction.cs" />
    <Compile Include="Model\FinancialScheduledTransactionDetail.cs" />
    <Compile Include="Model\FinancialScheduledTransactionService.Partial.cs" />
    <Compile Include="Model\FinancialTransaction.cs" />
    <Compile Include="Model\FinancialTransactionDetail.cs" />
    <Compile Include="Model\FinancialTransactionDetailService.Partial.cs" />
    <Compile Include="Model\ContentChannelItemAssociation.cs" />
    <Compile Include="Model\FinancialTransactionImage.cs" />
    <Compile Include="Model\FinancialTransactionRefund.cs" />
    <Compile Include="Model\FinancialTransactionService.Partial.cs" />
    <Compile Include="Model\Following.cs" />
    <Compile Include="Model\FollowingEventNotification.cs" />
    <Compile Include="Model\FollowingEventSubscription.cs" />
    <Compile Include="Model\FollowingEventType.cs" />
    <Compile Include="Model\FollowingService.partial.cs" />
    <Compile Include="Model\FollowingSuggested.cs" />
    <Compile Include="Model\FollowingSuggestionType.cs" />
    <Compile Include="Model\Group.cs" />
    <Compile Include="Model\GroupLocation.cs" />
    <Compile Include="Model\GroupLocationService.Partial.cs" />
    <Compile Include="Model\GroupMember.cs" />
    <Compile Include="Model\GroupMemberRequirement.cs" />
    <Compile Include="Model\GroupMemberService.Partial.cs" />
    <Compile Include="Model\GroupMemberWorkflowTrigger.cs" />
    <Compile Include="Model\GroupMemberWorkflowTrigger.Partial.cs" />
    <Compile Include="Model\GroupRequirement.cs" />
    <Compile Include="Model\GroupRequirementType.cs" />
    <Compile Include="Model\GroupScheduleExclusion.cs" />
    <Compile Include="Model\GroupService.Partial.cs" />
    <Compile Include="Model\GroupType.cs" />
    <Compile Include="Model\GroupTypeLocationType.cs" />
    <Compile Include="Model\GroupTypeRole.cs" />
    <Compile Include="Model\GroupTypeRoleService.Partial.cs" />
    <Compile Include="Model\ContentChannelService.Partial.cs" />
    <Compile Include="Model\GroupTypeService.Partial.cs" />
    <Compile Include="Model\History.cs" />
    <Compile Include="Model\HistoryService.Partial.cs" />
    <Compile Include="Model\HtmlContent.cs" />
    <Compile Include="Model\HtmlContentService.Partial.cs" />
    <Compile Include="Model\Interaction.cs" />
    <Compile Include="Model\InteractionChannel.cs" />
    <Compile Include="Model\InteractionComponent.cs" />
    <Compile Include="Model\InteractionDeviceType.cs" />
    <Compile Include="Model\InteractionSession.cs" />
    <Compile Include="Model\Layout.cs" />
    <Compile Include="Model\LayoutService.Partial.cs" />
    <Compile Include="Model\Location.cs" />
    <Compile Include="Model\LocationService.Partial.cs" />
    <Compile Include="Model\MergeTemplate.cs" />
    <Compile Include="Model\Metaphone.cs" />
    <Compile Include="Model\Metric.cs" />
    <Compile Include="Model\MetricCategory.cs" />
    <Compile Include="Model\MetricPartition.cs" />
    <Compile Include="Model\MetricValue.cs" />
    <Compile Include="Model\MetricValuePartition.cs" />
    <Compile Include="Model\NcoaHistory.cs" />
    <Compile Include="Model\Note.cs" />
    <Compile Include="Model\NoteService.Partial.cs" />
    <Compile Include="Model\NoteType.cs" />
    <Compile Include="Model\NoteTypeService.Partial.cs" />
    <Compile Include="Model\Notification.cs" />
    <Compile Include="Model\NotificationRecipient.cs" />
    <Compile Include="Model\Page.cs" />
    <Compile Include="Model\PageContext.cs" />
    <Compile Include="Model\PageContextService.Partial.cs" />
    <Compile Include="Model\PageRoute.cs" />
    <Compile Include="Model\PageRouteService.Partial.cs" />
    <Compile Include="Model\PageService.Partial.cs" />
    <Compile Include="Model\Person.cs" />
    <Compile Include="Model\PersonalDevice.cs" />
    <Compile Include="Model\PersonAlias.cs" />
    <Compile Include="Model\PersonalDeviceService.Partial.cs" />
    <Compile Include="Model\PersonAliasService.Partial.cs" />
    <Compile Include="Model\PersonBadge.cs" />
    <Compile Include="Model\PersonBadgeService.partial.cs" />
    <Compile Include="Model\PersonDuplicate.cs" />
    <Compile Include="Model\PersonPreviousName.cs" />
    <Compile Include="Model\PersonSearchKey.cs" />
    <Compile Include="Model\PersonService.Partial.cs" />
    <Compile Include="Model\PersonSignal.cs" />
    <Compile Include="Model\PersonToken.cs" />
    <Compile Include="Model\PersonTokenService.Partial.cs" />
    <Compile Include="Model\PersonViewed.cs" />
    <Compile Include="Model\PersonViewedService.Partial.cs" />
    <Compile Include="Model\PhoneNumber.cs" />
    <Compile Include="Model\PhoneNumberService.Partial.cs" />
    <Compile Include="Model\PluginMigration.cs" />
    <Compile Include="Model\PrayerRequest.cs" />
    <Compile Include="Model\PrayerRequestService.partial.cs" />
    <Compile Include="Model\RangeValue.cs" />
    <Compile Include="Model\Registration.cs" />
    <Compile Include="Model\RegistrationInstance.cs" />
    <Compile Include="Model\RegistrationRegistrant.cs" />
    <Compile Include="Model\RegistrationRegistrantFee.cs" />
    <Compile Include="Model\RegistrationService.partial.cs" />
    <Compile Include="Model\RegistrationTemplate.cs" />
    <Compile Include="Model\RegistrationTemplateDiscount.cs" />
    <Compile Include="Model\RegistrationTemplateFee.cs" />
    <Compile Include="Model\RegistrationTemplateForm.cs" />
    <Compile Include="Model\RegistrationTemplateFormField.cs" />
    <Compile Include="Model\Report.cs" />
    <Compile Include="Model\ScheduleCategoryExclusion.cs" />
    <Compile Include="Model\ReportField.cs" />
    <Compile Include="Model\ReportService.partial.cs" />
    <Compile Include="Model\RestAction.cs" />
    <Compile Include="Model\RestActionService.partial.cs" />
    <Compile Include="Model\RestController.cs" />
    <Compile Include="Model\RestControllerService.Partial.cs" />
    <Compile Include="Model\Schedule.cs" />
    <Compile Include="Model\ScheduleService.Partial.cs" />
    <Compile Include="Model\SignalType.cs" />
    <Compile Include="Model\SiteDomain.cs" />
    <Compile Include="Model\LavaShortCode.cs" />
    <Compile Include="Model\PageShortLinkService.Partial.cs" />
    <Compile Include="Model\WorkflowActionService.Partial.cs" />
    <Compile Include="Pbx\CdrRecord.cs" />
    <Compile Include="Pbx\PbxComponent.cs" />
    <Compile Include="Pbx\PbxContainer.cs" />
    <Compile Include="PersonProfile\Badge\Giving.cs" />
    <Compile Include="PersonProfile\Badge\GroupTypeAttendance.cs" />
    <Compile Include="PersonProfile\Badge\InDataView.cs" />
    <Compile Include="PersonProfile\Badge\TopPersonSignal.cs" />
    <Compile Include="PersonProfile\Badge\PersonalDevice.cs" />
    <Compile Include="PersonProfile\Badge\InteractionsInRange.cs" />
    <Compile Include="Plugin\HotFixes\038_LabelFieldType.cs" />
    <Compile Include="Plugin\HotFixes\046_EnableSmartyStreetsIfNoActiveLocationSrv.cs" />
    <Compile Include="Plugin\HotFixes\045_FamilyRegistration.cs" />
    <Compile Include="Plugin\HotFixes\044_EnsureCommunicationMigration.cs" />
    <Compile Include="Plugin\HotFixes\043_MoreMigrationRollupsForV7_3.cs" />
    <Compile Include="Plugin\HotFixes\041_MigrationRollupsForV7_3.cs" />
    <Compile Include="Plugin\HotFixes\040_BusinessTransactionDetailLinks.cs" />
    <Compile Include="Plugin\HotFixes\039_MigrationRollupsForV7_2.cs" />
    <Compile Include="Plugin\HotFixes\042_FixShortLinkUrlInteractionChannel.cs" />
    <Compile Include="Plugin\HotFixes\048_InteractionSessionPerformance.cs" />
    <Compile Include="Plugin\HotFixes\047_DataAutomation.cs" />
    <Compile Include="Plugin\HotFixes\049_UpdateGivingAnalyticsAccounts.cs" />
    <Compile Include="Plugin\HotFixes\HotFixMigrationResource.Designer.cs">
      <DependentUpon>HotFixMigrationResource.resx</DependentUpon>
      <AutoGen>True</AutoGen>
      <DesignTime>True</DesignTime>
    </Compile>
    <Compile Include="Plugin\HotFixes\050_MigrationRollupsForV7_4.cs" />
    <Compile Include="Reporting\DataFilter\FinancialScheduledTransactionDetail\AccountFilter.cs" />
    <Compile Include="Reporting\DataFilter\BenevolenceRequest\CampusActiveFilter.cs" />
    <Compile Include="Reporting\DataFilter\BenevolenceRequest\CampusesActiveFilter.cs" />
    <Compile Include="Reporting\DataFilter\BenevolenceRequest\CampusesFilter.cs" />
    <Compile Include="Reporting\DataFilter\BenevolenceRequest\CampusFilter.cs" />
    <Compile Include="Reporting\DataFilter\BenevolenceRequest\TotalBenevolenceFilter.cs" />
    <Compile Include="Reporting\DataFilter\Person\BenevolenceRequestDataViewFilter.cs" />
    <Compile Include="Reporting\DataFilter\Person\FinancialPledgeDataViewFilter.cs" />
    <Compile Include="Reporting\DataFilter\Person\FinancialScheduledTransactionDataViewFilter.cs" />
    <Compile Include="Reporting\DataFilter\Person\FinancialTransactionDataViewFilter.cs" />
    <Compile Include="Reporting\DataFilter\Person\HasPhoneFilter.cs" />
    <Compile Include="Reporting\DataFilter\Person\HasSignalFilter.cs" />
    <Compile Include="Reporting\DataFilter\Person\InRegistrationInstanceRegistrationTemplateFilter.cs" />
    <Compile Include="Reporting\DataFilter\Person\InLocationGeofenceFilter.cs" />
    <Compile Include="Reporting\DataFilter\Person\LocationFilter.cs" />
    <Compile Include="Reporting\DataFilter\Person\PersonalDeviceDataViewFilter.cs" />
    <Compile Include="Reporting\DataFilter\Person\PostalCodeFilter.cs" />
    <Compile Include="Reporting\DataFilter\Person\HasNoteFilter.cs" />
    <Compile Include="Reporting\DataFilter\Person\PrayerRequestDataViewFilter.cs" />
    <Compile Include="Reporting\DataFilter\Person\UserLoginDataViewFilter.cs" />
    <Compile Include="Reporting\DataFilter\PrayerRequest\CampusActiveFilter.cs" />
    <Compile Include="Reporting\DataFilter\PrayerRequest\CampusesActiveFilter.cs" />
    <Compile Include="Reporting\DataFilter\PrayerRequest\CampusesFilter.cs" />
    <Compile Include="Reporting\DataFilter\PrayerRequest\CampusFilter.cs" />
    <Compile Include="Reporting\DataFilter\PrayerRequest\ContainsPeopleFilter.cs" />
    <Compile Include="Reporting\DataFilter\UserLogin\LoginTypeFilter.cs" />
    <Compile Include="Reporting\DataSelect\BenevolenceRequest\CampusSelect.cs" />
    <Compile Include="Reporting\DataSelect\BenevolenceRequest\TotalBenevolenceSelect.cs" />
    <Compile Include="Reporting\DataSelect\FormattedFieldSelect.cs" />
    <Compile Include="Reporting\DataSelect\GroupMember\GroupLinkSelect.cs" />
    <Compile Include="Reporting\DataSelect\GroupMember\GroupAttributeSelect.cs" />
    <Compile Include="Reporting\DataSelect\Group\GroupFormattedFieldSelect.cs" />
    <Compile Include="Reporting\DataSelect\Person\PersonFormattedFieldSelect.cs" />
    <Compile Include="Reporting\DataSelect\Person\SignalSelect.cs" />
    <Compile Include="Reporting\DataSelect\PrayerRequest\CampusSelect.cs" />
    <Compile Include="Reporting\DataSelect\PrayerRequest\CategorySelect.cs" />
    <Compile Include="Reporting\DataSelect\PrayerRequest\PersonLinkSelect.cs" />
    <Compile Include="Reporting\DataTransform\Person\FatherTransform.cs" />
    <Compile Include="Reporting\DataTransform\Person\GrandchildTransform.cs" />
    <Compile Include="Reporting\DataTransform\Person\GrandparentTransform.cs" />
    <Compile Include="Reporting\DataTransform\Person\MotherTransform.cs" />
    <Compile Include="Reporting\DataTransform\Person\SpouseTransform.cs" />
    <Compile Include="Reporting\IRecipientDataSelect.cs" />
    <Compile Include="Reporting\PowerBiUtilities.cs" />
    <Compile Include="Search\Other\Universal.cs" />
    <Compile Include="Reporting\DataFilter\Person\InRegistrationInstanceFilter.cs" />
    <Compile Include="Security\Role.cs" />
    <Compile Include="SqlServerTypes\Loader.cs" />
    <Compile Include="SystemGuid\Communication.cs" />
    <Compile Include="SystemGuid\InteractionChannel.cs" />
    <Compile Include="SystemKey\SystemSetting.cs" />
    <Compile Include="SystemKey\UserPreference.cs" />
    <Compile Include="Transactions\DeleteIndexEntityTransaction.cs" />
    <Compile Include="Transactions\IndexEntityTransaction.cs" />
    <Compile Include="Transactions\BulkIndexEntityTypeTransaction.cs" />
    <Compile Include="Transactions\LaunchWorkflowsTransaction.cs" />
    <Compile Include="Transactions\ShortLinkTransaction.cs" />
    <Compile Include="Transactions\SendPaymentReceipts.cs" />
    <Compile Include="Transactions\SendPaymentReciepts.cs" />
    <Compile Include="Transactions\UpdatePersonsTopSignal.cs" />
    <Compile Include="UniversalSearch\Crawler\Crawler.cs" />
    <Compile Include="UniversalSearch\Crawler\CrawledPage.cs" />
    <Compile Include="UniversalSearch\Crawler\RobotsTxt\AccessRule.cs" />
    <Compile Include="UniversalSearch\Crawler\RobotsTxt\CrawlDelayRule.cs" />
    <Compile Include="UniversalSearch\Crawler\RobotsTxt\Enums\AllowRuleImplementation.cs" />
    <Compile Include="UniversalSearch\Crawler\RobotsTxt\Enums\LineType.cs" />
    <Compile Include="UniversalSearch\Crawler\RobotsTxt\Helpers\EnumHelper.cs" />
    <Compile Include="UniversalSearch\Crawler\RobotsTxt\Line.cs" />
    <Compile Include="UniversalSearch\Crawler\RobotsTxt\Robots.cs" />
    <Compile Include="UniversalSearch\Crawler\RobotsTxt\Rule.cs" />
    <Compile Include="UniversalSearch\Crawler\RobotsTxt\Sitemap.cs" />
    <Compile Include="Net\RockWebRequest.cs" />
    <Compile Include="PersonProfile\Badge\GeofencedByGroup.cs" />
    <Compile Include="Plugin\HotFixes\001_FixPhoneCountryCode.cs" />
    <Compile Include="Reporting\ComparisonHelper.cs" />
    <Compile Include="Reporting\DataFilter\NotInOtherDataViewFilter.cs" />
    <Compile Include="Reporting\DataFilter\GroupMembers\GroupMemberAttributesFilter.cs" />
    <Compile Include="Model\ServiceJob.cs" />
    <Compile Include="Model\ServiceJobService.Partial.cs" />
    <Compile Include="Model\ServiceLog.cs" />
    <Compile Include="Model\SignatureDocument.cs" />
    <Compile Include="Model\SignatureDocumentService.Partial.cs" />
    <Compile Include="Model\SignatureDocumentTemplate.cs" />
    <Compile Include="Model\SignatureDocumentTemplateService.Partial.cs" />
    <Compile Include="Model\Site.cs" />
    <Compile Include="Model\PageShortLink.cs" />
    <Compile Include="Model\SiteDomainService.Partial.cs" />
    <Compile Include="Model\SiteService.Partial.cs" />
    <Compile Include="Model\SystemEmail.cs" />
    <Compile Include="Model\Tag.cs" />
    <Compile Include="Model\TaggedItem.cs" />
    <Compile Include="Model\TaggedItemService.Partial.cs" />
    <Compile Include="Model\TagService.Partial.cs" />
    <Compile Include="Model\UserLogin.cs" />
    <Compile Include="Model\UserLoginService.Partial.cs" />
    <Compile Include="Model\Workflow.cs" />
    <Compile Include="Model\WorkflowAction.cs" />
    <Compile Include="Model\WorkflowActionForm.cs" />
    <Compile Include="Model\WorkflowActionFormAttribute.cs" />
    <Compile Include="Model\WorkflowActionType.cs" />
    <Compile Include="Model\WorkflowActivity.cs" />
    <Compile Include="Model\WorkflowActivityType.cs" />
    <Compile Include="Model\WorkflowLog.cs" />
    <Compile Include="Model\WorkflowService.Partial.cs" />
    <Compile Include="Model\WorkflowTrigger.cs" />
    <Compile Include="Model\WorkflowTriggerService.Partial.cs" />
    <Compile Include="Model\WorkflowType.cs" />
    <Compile Include="PersonProfile\BadgeComponent.cs" />
    <Compile Include="PersonProfile\BadgeContainer.cs" />
    <Compile Include="PersonProfile\Badge\AlertNote.cs" />
    <Compile Include="PersonProfile\Badge\AttendingDuration.cs" />
    <Compile Include="PersonProfile\Badge\Campus.cs" />
    <Compile Include="PersonProfile\Badge\DISC.cs" />
    <Compile Include="PersonProfile\Badge\FamilyAttendance.cs" />
    <Compile Include="PersonProfile\Badge\FamilyWeeksAttendedInDuration.cs" />
    <Compile Include="PersonProfile\Badge\InGroupOfType.cs" />
    <Compile Include="PersonProfile\Badge\InGroupWithPurpose.cs" />
    <Compile Include="PersonProfile\Badge\LastVisitOnSite.cs" />
    <Compile Include="PersonProfile\Badge\Liquid.cs" />
    <Compile Include="PersonProfile\HighlightLabelBadge.cs" />
    <Compile Include="PersonProfile\IconBadge.cs" />
    <Compile Include="Plugin\HotFixes\002_CheckinGradeRequired.cs" />
    <Compile Include="Plugin\HotFixes\003_FixSystemEmailQuote.cs" />
    <Compile Include="Plugin\HotFixes\004_FixGradeRequiredAttribute.cs" />
    <Compile Include="Plugin\HotFixes\005_FixCheckinAdminRoute.cs" />
    <Compile Include="Plugin\HotFixes\006_FixCheckinPrevPages.cs" />
    <Compile Include="Plugin\HotFixes\023_SecurityCodeLength.cs" />
    <Compile Include="Plugin\HotFixes\022_Fundraising.cs" />
    <Compile Include="Plugin\HotFixes\017_FixBackgroundCheckOptionalCampus.cs" />
    <Compile Include="Plugin\HotFixes\016_SetInactiveFamilies.cs" />
    <Compile Include="Plugin\HotFixes\015_CheckinByBirthdate.cs" />
    <Compile Include="Plugin\HotFixes\009_FixCheckinAttributes.cs" />
    <Compile Include="Plugin\HotFixes\008_FamilyAnalyticsUpdate.cs" />
    <Compile Include="Plugin\HotFixes\007_FixGroupAndBenevolenceSecurity.cs" />
    <Compile Include="Plugin\HotFixes\014_FixEraGiveAttribValues.cs" />
    <Compile Include="Plugin\HotFixes\013_FixSystemEmailTo_1828.cs" />
    <Compile Include="Plugin\HotFixes\012_FixAttendanceAnalyticsScript.cs" />
    <Compile Include="Plugin\HotFixes\011_FixNameProfileChangeRequest.cs" />
    <Compile Include="Plugin\HotFixes\010_FixGetSpouse.cs" />
    <Compile Include="Plugin\HotFixes\020_FixCommunicationTemplate.cs" />
    <Compile Include="Plugin\HotFixes\021_UpdateCheckInMergefieldDebugInfo.cs" />
    <Compile Include="Plugin\HotFixes\019_FixIpadClientPrinting.cs" />
    <Compile Include="Plugin\HotFixes\018_RestrictGroupRegistrationGroupTypes.cs" />
    <Compile Include="Plugin\HotFixes\024_PrayerRequestAttributes.cs" />
    <Compile Include="Plugin\HotFixes\030_MyConnectionOpportunitiesLava.cs" />
    <Compile Include="Plugin\HotFixes\031_AttendanceAnalyticsGivingId.cs" />
    <Compile Include="Plugin\HotFixes\032_MigrationRollupsForV6_9.cs" />
    <Compile Include="Plugin\HotFixes\029_BatchDetailReopenBatchSecurity.cs" />
    <Compile Include="Plugin\HotFixes\025_PersonGivingEnvelopeAttribute.cs" />
    <Compile Include="Plugin\HotFixes\026_PersonEditConnectionRecordStatus.cs" />
    <Compile Include="Plugin\HotFixes\027_AddCheckinFeatures.cs" />
    <Compile Include="Plugin\HotFixes\028_CheckinTextSettings.cs" />
    <Compile Include="Plugin\HotFixes\033_ConnectionOpportunityCounts.cs" />
    <Compile Include="Plugin\HotFixes\034_FinancialSecurityActions.cs" />
    <Compile Include="Plugin\HotFixes\035_TransactionListSummary.cs" />
    <Compile Include="Plugin\HotFixes\036_PrayerRequestFollowingEvent.cs" />
    <Compile Include="Plugin\HotFixes\037_MigrationRollupsForV6_10.cs" />
    <Compile Include="Plugin\Migration.cs" />
    <Compile Include="Plugin\VersionAttribute.cs" />
    <Compile Include="Properties\AssemblyInfo.cs" />
    <Compile Include="Reporting\Dashboard\DashboardWidget.cs">
      <SubType>ASPXCodeBehind</SubType>
    </Compile>
    <Compile Include="Reporting\Dashboard\LineBarPointsChartDashboardWidget.cs">
      <SubType>ASPXCodeBehind</SubType>
    </Compile>
    <Compile Include="Reporting\DataComponentSettingsHelper.cs" />
    <Compile Include="Reporting\DataFilterComponent.cs" />
    <Compile Include="Reporting\DataFilterContainer.cs" />
    <Compile Include="Reporting\DataFilter\BaseAccountFilter.cs" />
    <Compile Include="Reporting\DataFilter\ContentChannelItem\ContentChannel.cs" />
    <Compile Include="Reporting\DataFilter\ContentChannelItem\ContentChannelItemAttributesFilter.cs" />
    <Compile Include="Reporting\DataFilter\ContentChannelItem\ContentChannelType.cs" />
    <Compile Include="Reporting\DataFilter\EntityFieldFilter.cs" />
    <Compile Include="Reporting\DataFilter\FinancialPledge\AccountFilter.cs" />
    <Compile Include="Reporting\DataFilter\FinancialTransactionDetail\AccountFilter.cs" />
    <Compile Include="Reporting\DataFilter\FinancialTransaction\TotalAmountFilter.cs" />
    <Compile Include="Reporting\DataFilter\GroupMembers\ContainsPeopleFilter.cs" />
    <Compile Include="Reporting\DataFilter\GroupMembers\GroupDataViewFilter.cs" />
    <Compile Include="Reporting\DataFilter\Group\CampusFilter.cs" />
    <Compile Include="Reporting\DataFilter\Group\ContainsGroupMembersFilter.cs" />
    <Compile Include="Reporting\DataFilter\Group\ContainsPeopleFilter.cs" />
    <Compile Include="Reporting\DataFilter\Group\DistanceFromFilter.cs" />
    <Compile Include="Reporting\DataFilter\Group\GroupAttributesFilter.cs" />
    <Compile Include="Reporting\DataFilter\Group\GroupBranchFilter.cs" />
    <Compile Include="Reporting\DataFilter\Group\GroupTypeDataViewFilter.cs" />
    <Compile Include="Reporting\DataFilter\Group\GroupTypeFilter.cs" />
    <Compile Include="Reporting\DataFilter\Group\MemberCountFilter.cs" />
    <Compile Include="Reporting\DataFilter\Group\SimpleMemberCountFilter.cs" />
    <Compile Include="Reporting\DataFilter\IUpdateSelectionFromPageParameters.cs" />
    <Compile Include="Reporting\DataFilter\OtherDataViewFilter.cs" />
    <Compile Include="Reporting\DataFilter\Person\AgeFilter.cs" />
    <Compile Include="Reporting\DataFilter\Person\CampusesActiveFilter.cs" />
    <Compile Include="Reporting\DataFilter\Person\CampusesFilter.cs" />
    <Compile Include="Reporting\DataFilter\Person\CampusActiveFilter.cs" />
    <Compile Include="Reporting\DataFilter\Person\CampusFilter.cs" />
    <Compile Include="Reporting\DataFilter\Person\DistanceFromFilter.cs" />
    <Compile Include="Reporting\DataFilter\Person\FirstContributionDateFilter.cs" />
    <Compile Include="Reporting\DataFilter\Person\GivingAmountFilter.cs" />
    <Compile Include="Reporting\DataFilter\Person\GradeFilter.cs" />
    <Compile Include="Reporting\DataFilter\Person\GroupAttendanceFilter.cs" />
    <Compile Include="Reporting\DataFilter\Person\GroupDataViewFilter.cs" />
    <Compile Include="Reporting\DataFilter\Person\GroupMemberDataViewFilter.cs" />
    <Compile Include="Reporting\DataFilter\Person\GroupTypeAttendanceFilter.cs" />
    <Compile Include="Reporting\DataFilter\Person\HasPictureFilter.cs" />
    <Compile Include="Reporting\DataFilter\Person\HistoryDataViewFilter.cs" />
    <Compile Include="Reporting\DataFilter\Person\InGroupFilter.cs" />
    <Compile Include="Reporting\DataFilter\Person\InGroupGeofenceFilter.cs" />
    <Compile Include="Reporting\DataFilter\Person\InGroupGroupTypeFilter.cs" />
    <Compile Include="Reporting\DataFilter\Person\InGroupSimpleFilter.cs" />
    <Compile Include="Reporting\DataFilter\Person\LocationDataViewFilter.cs" />
    <Compile Include="Reporting\DataFilter\Person\NotInGroupFilter.cs" />
    <Compile Include="Reporting\DataFilter\Person\NotInGroupGroupTypeFilter.cs" />
    <Compile Include="Reporting\DataFilter\Person\TagFilter.cs" />
    <Compile Include="Reporting\DataFilter\PropertyFilter.cs" />
    <Compile Include="Reporting\DataFilter\Workflow\WorkflowAttributesFilter.cs" />
    <Compile Include="Reporting\DataFilter\Workflow\WorkflowTypeFilter.cs" />
    <Compile Include="Reporting\DataSelectComponent.cs" />
    <Compile Include="Reporting\DataSelectContainer.cs" />
    <Compile Include="Reporting\DataSelect\FinancialTransaction\TotalAmountSelect.cs" />
    <Compile Include="Reporting\DataSelect\GroupMember\GroupCampus.cs" />
    <Compile Include="Reporting\DataSelect\GroupMember\GroupMemberAttributeSelect.cs" />
    <Compile Include="Reporting\DataSelect\GroupMember\GroupRoleSelect.cs" />
    <Compile Include="Reporting\DataSelect\GroupMember\GroupStatusSelect.cs" />
    <Compile Include="Reporting\DataSelect\GroupMember\PersonLinkSelect.cs" />
    <Compile Include="Reporting\DataSelect\Group\CampusSelect.cs" />
    <Compile Include="Reporting\DataSelect\Group\DistanceFromSelect.cs" />
    <Compile Include="Reporting\DataSelect\Group\GroupLinkSelect.cs" />
    <Compile Include="Reporting\DataSelect\Group\GroupTypeSelect.cs" />
    <Compile Include="Reporting\DataSelect\Group\LocationSelect.cs" />
    <Compile Include="Reporting\DataSelect\Group\MemberCountSelect.cs" />
    <Compile Include="Reporting\DataSelect\Group\MemberListSelect.cs" />
    <Compile Include="Reporting\DataSelect\Group\ParentGroupMemberListSelect.cs" />
    <Compile Include="Reporting\DataSelect\Group\ParentGroupSelect.cs" />
    <Compile Include="Reporting\DataSelect\Group\ParticipationRateSelect.cs" />
    <Compile Include="Reporting\DataSelect\LiquidSelect.cs" />
    <Compile Include="Reporting\DataSelect\Person\AddressSelect.cs" />
    <Compile Include="Reporting\DataSelect\Person\AgeSelect.cs" />
    <Compile Include="Reporting\DataSelect\Person\CampusSelect.cs" />
    <Compile Include="Reporting\DataSelect\Person\ChildNamesSelect.cs" />
    <Compile Include="Reporting\DataSelect\Person\DistanceFromSelect.cs" />
    <Compile Include="Reporting\DataSelect\Person\FamilyNameSelect.cs" />
    <Compile Include="Reporting\DataSelect\Person\FirstLastContributionSelect.cs" />
    <Compile Include="Reporting\DataSelect\Person\GradeSelect.cs" />
    <Compile Include="Reporting\DataSelect\Person\GroupParticipationSelect.cs" />
    <Compile Include="Reporting\DataSelect\Person\InGroupGeofenceGroupTypeSelect.cs" />
    <Compile Include="Reporting\DataSelect\Person\InGroupGroupTypeSelect.cs" />
    <Compile Include="Reporting\DataSelect\Person\LastAttendedGroupOfType.cs" />
    <Compile Include="Reporting\DataSelect\Person\LastLoginSelect.cs" />
    <Compile Include="Reporting\DataSelect\Person\LastNoteSelect.cs" />
    <Compile Include="Reporting\DataSelect\Person\ParentEmailSelect.cs" />
    <Compile Include="Reporting\DataSelect\Person\ParentPhoneNumberSelect.cs" />
    <Compile Include="Reporting\DataSelect\Person\ParentsNamesSelect.cs" />
    <Compile Include="Reporting\DataSelect\Person\PersonLinkSelect.cs" />
    <Compile Include="Reporting\DataSelect\Person\PhoneNumberSelect.cs" />
    <Compile Include="Reporting\DataSelect\Person\PhotoSelect.cs" />
    <Compile Include="Reporting\DataSelect\Person\RelatedPeopleSelect.cs" />
    <Compile Include="Reporting\DataSelect\Person\SpouseNameSelect.cs" />
    <Compile Include="Reporting\DataSelect\Person\TotalGivingAmountSelect.cs" />
    <Compile Include="Reporting\DataTransformComponent.cs" />
    <Compile Include="Reporting\DataTransformContainer.cs" />
    <Compile Include="Reporting\DataTransform\Person\ChildrenTransform.cs" />
    <Compile Include="Reporting\DataTransform\Person\ParentTransform.cs" />
    <Compile Include="Reporting\EntityHelper.cs" />
    <Compile Include="Reporting\FilterExpressionExtractor.cs" />
    <Compile Include="Reporting\IDataFilterWithOverrides.cs" />
    <Compile Include="Reporting\ReportingHelper.cs" />
    <Compile Include="Reporting\SelectExpressionExtractor.cs" />
    <Compile Include="Scripting.evaluator.cs" />
    <Compile Include="Scripting.Extensions.cs" />
    <Compile Include="Scripting.native.cs" />
    <Compile Include="Search\Group\Name.cs" />
    <Compile Include="Search\Person\Address.cs" />
    <Compile Include="Search\Person\BirthDate.cs" />
    <Compile Include="Search\Person\BusinessName.cs" />
    <Compile Include="Security\Authentication\Twitter.cs" />
    <Compile Include="Transactions\SaveCommunicationTransaction.cs" />
    <Compile Include="UniversalSearch\FormattedSearchResult.cs" />
    <Compile Include="UniversalSearch\IndexComponents\Elasticsearch.cs" />
    <Compile Include="UniversalSearch\IndexContainer.cs" />
    <Compile Include="UniversalSearch\IndexComponent.cs" />
    <Compile Include="UniversalSearch\IndexModels\Attributes\RockIndexField.cs" />
    <Compile Include="UniversalSearch\IndexModels\BusinessIndex.cs" />
    <Compile Include="UniversalSearch\IndexModels\PersonIndex.cs" />
    <Compile Include="UniversalSearch\IndexModels\ContentChannelItemIndex.cs" />
    <Compile Include="UniversalSearch\IndexModels\IndexModelBase.cs" />
    <Compile Include="UniversalSearch\IndexModels\GroupIndex.cs" />
    <Compile Include="UniversalSearch\IndexModels\SitePageIndex.cs" />
    <Compile Include="UniversalSearch\IndexModels\StringAttribute.cs" />
    <Compile Include="UniversalSearch\IRockIndexable.cs" />
    <Compile Include="UniversalSearch\SearchFieldCriteria.cs" />
    <Compile Include="UniversalSearch\ModelFieldFilterConfig.cs" />
    <Compile Include="UniversalSearch\SearchResultModel.cs" />
    <Compile Include="Utility\Async.cs" />
    <Compile Include="Utility\DebugHelper.cs" />
    <Compile Include="Utility\ExcelHelper.cs" />
    <Compile Include="Utility\ExtensionMethods\AttributesExtensionsObsolete.cs" />
    <Compile Include="Utility\ExtensionMethods\DataTable.cs" />
    <Compile Include="Utility\ExtensionMethods\QuartzExtensions.cs" />
    <Compile Include="Utility\FileUtilities.cs" />
    <Compile Include="Utility\FontAwesomeHelper.cs" />
    <Compile Include="Utility\IRockOwinStartup.cs" />
    <Compile Include="Utility\Settings\DataAutomation\InactivatePeople.cs" />
    <Compile Include="Utility\Settings\DataAutomation\InteractionItem.cs" />
    <Compile Include="Utility\Settings\DataAutomation\MoveAdultChildren.cs" />
    <Compile Include="Utility\Settings\DataAutomation\ReactivatePeople.cs" />
    <Compile Include="Utility\Settings\DataAutomation\UpdateFamilyCampus.cs" />
    <Compile Include="Utility\TextToWorkflow.cs" />
    <Compile Include="Web\Cache\AttributeCache.cs" />
    <Compile Include="Web\Cache\AttributeValueCache.cs" />
    <Compile Include="Web\Cache\BlockCache.cs" />
    <Compile Include="Web\Cache\BlockTypeCache.cs" />
    <Compile Include="Web\Cache\CachedEntity.cs" />
    <Compile Include="Web\Cache\CachedModel.cs" />
    <Compile Include="Web\Cache\CampusCache.cs" />
    <Compile Include="Web\Cache\CategoryCache.cs" />
    <Compile Include="Web\Cache\ContentChannelCache.cs" />
    <Compile Include="Web\Cache\DefinedTypeCache.cs" />
    <Compile Include="Web\Cache\DefinedValueCache.cs" />
    <Compile Include="Web\Cache\EntityTypeCache.cs" />
    <Compile Include="Web\Cache\EventCalendarCache.cs" />
    <Compile Include="Web\Cache\FieldTypeCache.cs" />
    <Compile Include="Web\Cache\GlobalAttributesCache.cs" />
    <Compile Include="Web\Cache\GroupTypeCache.cs" />
    <Compile Include="Web\Cache\InteractionChannelCache.cs" />
    <Compile Include="Web\Cache\InteractionComponentCache.cs" />
    <Compile Include="Web\Cache\LavaShortcodeCache.cs" />
    <Compile Include="Web\Cache\LavaTemplateCache.cs" />
    <Compile Include="Web\Cache\LayoutCache.cs" />
    <Compile Include="Web\Cache\NoteTypeCache.cs" />
    <Compile Include="Web\Cache\PageCache.cs" />
    <Compile Include="Web\Cache\PersonBadgeCache.cs" />
    <Compile Include="Web\Cache\RestActionCache.cs" />
    <Compile Include="Web\Cache\RestControllerCache.cs" />
    <Compile Include="Web\Cache\RockMemoryCache.cs" />
    <Compile Include="Web\Cache\SignalTypeCache.cs" />
    <Compile Include="Web\Cache\SiteCache.cs" />
    <Compile Include="Web\Cache\WorkflowActionFormAttributeCache.cs" />
    <Compile Include="Web\Cache\WorkflowActionFormCache.cs" />
    <Compile Include="Web\Cache\WorkflowActionTypeCache.cs" />
    <Compile Include="Web\Cache\WorkflowActivityTypeCache.cs" />
    <Compile Include="Web\Cache\WorkflowTypeCache.cs" />
    <Compile Include="Web\HttpModules\ResponseHeaders.cs" />
    <Compile Include="Web\HttpModules\HttpModuleComponent.cs" />
    <Compile Include="Web\HttpModules\HttpModuleContainer.cs" />
    <Compile Include="Web\UI\Adapters\ListControlAdaptor.cs" />
    <Compile Include="Web\UI\Adapters\CheckBoxListAdapter.cs" />
    <Compile Include="Web\UI\Controls\Captcha.cs" />
    <Compile Include="Web\UI\Controls\Communication\PushNotification.cs" />
    <Compile Include="Web\UI\Controls\AttributeMatrixEditor.cs" />
    <Compile Include="Web\UI\Controls\DynamicPlaceholder.cs" />
    <Compile Include="Web\UI\Controls\Grid\EncryptedField.cs" />
    <Compile Include="Web\UI\Controls\Grid\HtmlField.cs" />
    <Compile Include="Web\UI\Controls\Grid\LavaField.cs" />
    <Compile Include="Web\UI\Controls\ControlMirror.cs" />
    <Compile Include="Web\UI\Controls\Lava.cs" />
    <Compile Include="Web\UI\Controls\ListItems.cs" />
    <Compile Include="Web\UI\Controls\NumberBoxBase.cs" />
    <Compile Include="Web\UI\Controls\NumberUpDownGroup.cs" />
    <Compile Include="Web\UI\Controls\Pickers\ContentChannelItemPicker.cs" />
    <Compile Include="Web\UI\Controls\Pickers\RegistrationInstancePicker.cs" />
    <Compile Include="Web\UI\Controls\PreRegistration\Children.cs" />
    <Compile Include="Web\UI\Controls\PreRegistration\ChildRow.cs" />
    <Compile Include="Web\UI\Controls\Pickers\DataViewsPicker.cs" />
    <Compile Include="Web\UI\Controls\Pickers\DatePartsPicker.cs" />
    <Compile Include="Web\UI\Controls\Pickers\FieldTypePicker.cs" />
    <Compile Include="Web\UI\Controls\Pickers\GroupMemberPicker.cs" />
    <Compile Include="Web\UI\Controls\Pickers\GroupMembersPicker.cs" />
    <Compile Include="Web\UI\Controls\Pickers\LavaCommandsPicker.cs" />
    <Compile Include="Web\UI\Controls\SSNBox.cs" />
    <Compile Include="Web\UI\ICustomGridColumns.cs" />
    <Compile Include="Web\UI\ICustomGridOptions.cs" />
    <Compile Include="Web\UI\RockHiddenFieldPageStatePersister.cs" />
    <Compile Include="Web\UI\Controls\Grid\LavaBoundField.cs" />
    <Compile Include="Web\UI\Controls\Pickers\DefinedValuesPickerEnhanced.cs" />
    <Compile Include="Web\UI\ReactBlock.cs">
      <SubType>ASPXCodeBehind</SubType>
    </Compile>
    <Compile Include="Web\UI\Controls\Pickers\RegistrationTemplatePicker.cs" />
    <Compile Include="Web\UI\Controls\RockListBox.cs" />
    <Compile Include="Web\UI\IDynamicAttributesBlock.cs" />
    <Compile Include="Web\UI\RockTheme.cs" />
    <Compile Include="Web\UI\Controls\WarningBlock.cs" />
    <Compile Include="Web\UI\Controls\Pickers\WorkflowActionTypePicker.cs" />
    <Compile Include="Web\UI\Controls\Pickers\ConnectionRequestPicker.cs" />
    <Compile Include="Web\UI\Controls\RangeSlider.cs" />
    <Compile Include="Security\Authentication\Facebook.cs">
      <SubType>Code</SubType>
    </Compile>
    <Compile Include="Search\Person\Email.cs" />
    <Compile Include="Search\Person\Name.cs" />
    <Compile Include="Search\Person\Phone.cs" />
    <Compile Include="Search\SearchComponent.cs" />
    <Compile Include="Search\SearchContainer.cs" />
    <Compile Include="Security\AuthenticationComponent.cs" />
    <Compile Include="Security\AuthenticationContainer.cs" />
    <Compile Include="Security\Authentication\ActiveDirectory.cs" />
    <Compile Include="Security\Authentication\Database.cs" />
    <Compile Include="Security\Authentication\Google.cs" />
    <Compile Include="Security\Authentication\PINAuthentication.cs" />
    <Compile Include="Security\Authorization.cs" />
    <Compile Include="Security\BackgroundCheckComponent.cs" />
    <Compile Include="Security\BackgroundCheckContainer.cs" />
    <Compile Include="Security\BackgroundCheck\ProtectMyMinistry.cs" />
    <Compile Include="Security\DigitalSignatureComponent.cs" />
    <Compile Include="Security\DigitalSignatureContainer.cs" />
    <Compile Include="Security\Encryption.cs" />
    <Compile Include="Security\GlobalDefault.cs" />
    <Compile Include="Security\ISecured.cs" />
    <Compile Include="Security\LoginParameters.cs" />
    <Compile Include="Security\SecurityActionAttribute.cs" />
    <Compile Include="Service References\MelissaData.AddressCheck\Reference.cs">
      <SubType>code</SubType>
    </Compile>
    <Compile Include="Service References\ServiceObjects.GeoCoder\Reference.cs" />
    <Compile Include="Services\NuGet\NuGetExtensionsMethods.cs" />
    <Compile Include="Services\NuGet\PackageService.cs" />
    <Compile Include="Services\NuGet\RockPackagePathResolver.cs" />
    <Compile Include="Services\NuGet\RockProjectManager.cs" />
    <Compile Include="Services\NuGet\WebProjectManager.cs" />
    <Compile Include="Services\NuGet\WebProjectSystem.cs" />
    <Compile Include="Storage\ProviderComponent.cs" />
    <Compile Include="Storage\ProviderContainer.cs" />
    <Compile Include="Storage\Provider\Database.cs" />
    <Compile Include="Storage\Provider\FileSystem.cs" />
    <Compile Include="Store\InstalledPackage.cs" />
    <Compile Include="Store\InstalledPackageService.cs" />
    <Compile Include="Store\Organization.cs" />
    <Compile Include="Store\OrganizationService.cs" />
    <Compile Include="Store\Package.cs" />
    <Compile Include="Store\PackageCategory.cs" />
    <Compile Include="Store\PackageCategoryService.cs" />
    <Compile Include="Store\PackageInstallStep.cs" />
    <Compile Include="Store\PackageService.cs" />
    <Compile Include="Store\PackageVersion.cs" />
    <Compile Include="Store\PackageVersionRating.cs" />
    <Compile Include="Store\PackageVersionRatingService.cs" />
    <Compile Include="Store\PackageVersionService.cs" />
    <Compile Include="Store\Promo.cs" />
    <Compile Include="Store\PromoService.cs" />
    <Compile Include="Store\PurchaseResponse.cs" />
    <Compile Include="Store\StoreImage.cs" />
    <Compile Include="Store\StoreModel.cs" />
    <Compile Include="Store\StoreService.cs" />
    <Compile Include="Store\StoreServiceBase.cs" />
    <Compile Include="SystemGuid\Attribute.cs" />
    <Compile Include="SystemGuid\BinaryFileType.cs" />
    <Compile Include="SystemGuid\BlockType.cs" />
    <Compile Include="SystemGuid\Category.cs" />
    <Compile Include="SystemGuid\ConnectionActivityType.cs" />
    <Compile Include="SystemGuid\DefinedType.cs" />
    <Compile Include="SystemGuid\DefinedValue.cs" />
    <Compile Include="SystemGuid\EntityType.cs" />
    <Compile Include="SystemGuid\FieldType.cs" />
    <Compile Include="SystemGuid\FinancialAccount.cs" />
    <Compile Include="SystemGuid\Group.cs" />
    <Compile Include="SystemGuid\GroupRole.cs" />
    <Compile Include="SystemGuid\GroupType.cs" />
    <Compile Include="SystemGuid\NoteType.cs" />
    <Compile Include="SystemGuid\Page.cs" />
    <Compile Include="SystemGuid\ServiceJob.cs" />
    <Compile Include="SystemGuid\Site.cs" />
    <Compile Include="SystemGuid\SystemEmail.cs" />
    <Compile Include="Transactions\AuditTransaction.cs" />
    <Compile Include="Transactions\ConnectionRequestActivityChangeTransaction.cs" />
    <Compile Include="Transactions\ConnectionRequestChangeTransaction.cs" />
    <Compile Include="Transactions\DeleteAttributeBinaryFile.cs" />
    <Compile Include="Transactions\GroupAttendedTransaction.cs" />
    <Compile Include="Transactions\GroupMemberChangeTransaction.cs" />
    <Compile Include="Transactions\GroupMemberPlacedElsewhereTransaction.cs" />
    <Compile Include="Transactions\ITransaction.cs" />
    <Compile Include="Transactions\LaunchWorkflowTransaction.cs" />
    <Compile Include="Transactions\PageViewTransaction.cs" />
    <Compile Include="Transactions\PersonViewTransaction.cs" />
    <Compile Include="Transactions\RockQueue.cs" />
    <Compile Include="Transactions\RunJobNowTransaction.cs" />
    <Compile Include="Transactions\SaveMetaphoneTransaction.cs" />
    <Compile Include="Transactions\SendCommunicationApprovalEmail.cs" />
    <Compile Include="Transactions\SendCommunicationTransaction.cs" />
    <Compile Include="Transactions\UpdateDigitalSignatureDocumentTransaction.cs" />
    <Compile Include="Transactions\SendDigitalSignatureRequestTransaction.cs" />
    <Compile Include="Transactions\SendRegistrationConfirmationTransaction.cs" />
    <Compile Include="Transactions\SendRegistrationNotificationTransaction.cs" />
    <Compile Include="Transactions\UpdateFacebookFriends.cs" />
    <Compile Include="Transactions\UpdatePaymentStatusTransaction.cs" />
    <Compile Include="Transactions\UserLastActivityTransaction.cs" />
    <Compile Include="Transactions\WorkflowTriggerTransaction.cs" />
    <Compile Include="Utility\AttributeCacheJsonConverter.cs" />
    <Compile Include="Utility\AttributeValueJsonConverter.cs" />
    <Compile Include="Utility\BlockStateContractResolver.cs" />
    <Compile Include="Utility\DateRange.cs" />
    <Compile Include="Utility\DoubleMetaphone.cs" />
    <Compile Include="Utility\EnumAsStringJsonConverter.cs" />
    <Compile Include="Utility\ExpressionHelper.cs" />
    <Compile Include="Utility\ExtensionMethods\AttributesExtensions.cs" />
    <Compile Include="Utility\ExtensionMethods\BooleanExtensions.cs" />
    <Compile Include="Utility\ExtensionMethods\ColorExtensions.cs" />
    <Compile Include="Utility\ExtensionMethods\ControlExtensions.cs" />
    <Compile Include="Utility\ExtensionMethods\CurrencyExtensions.cs" />
    <Compile Include="Utility\ExtensionMethods\DateTimeExtensions.cs" />
    <Compile Include="Utility\ExtensionMethods\DecimalExtensions.cs" />
    <Compile Include="Utility\ExtensionMethods\DefinedValueExtensions.cs" />
    <Compile Include="Utility\ExtensionMethods\EntityExtensions.cs" />
    <Compile Include="Utility\ExtensionMethods\EnumExtensions.cs" />
    <Compile Include="Utility\ExtensionMethods\ExceptionExtensions.cs" />
    <Compile Include="Utility\ExtensionMethods\GridExtensions.cs" />
    <Compile Include="Utility\ExtensionMethods\JsonExtensions.cs" />
    <Compile Include="Utility\ExtensionMethods\LavaExtensions.cs" />
    <Compile Include="Utility\ExtensionMethods\LinqExtensions.cs" />
    <Compile Include="Utility\ExtensionMethods\LocationExtensions.cs" />
    <Compile Include="Utility\ExtensionMethods\ObjectExtensions.cs" />
    <Compile Include="Utility\ExtensionMethods\PageRouteExtensions.cs" />
    <Compile Include="Utility\ExtensionMethods\ReportingExtensions.cs" />
    <Compile Include="Utility\ExtensionMethods\StringExtensions.cs" />
    <Compile Include="Utility\ExtensionMethods\StringHtmlExtensions.cs" />
    <Compile Include="Utility\ExtensionMethods\StringHumanizerExtensions.cs" />
    <Compile Include="Utility\ExtensionMethods\StringPluralizationExtensions.cs" />
    <Compile Include="Utility\IgnoreUrlEncodedKeyContractResolver.cs" />
    <Compile Include="Utility\IRockStartup.cs" />
    <Compile Include="Utility\NotNullJsonConverter.cs" />
    <Compile Include="Utility\Reflection.cs" />
    <Compile Include="Utility\RockDateTime.cs" />
    <Compile Include="Utility\RockJsonMediaTypeFormatter.cs" />
    <Compile Include="Utility\RockJsonTextReader.cs" />
    <Compile Include="Utility\RockJsonTextWriter.cs" />
    <Compile Include="Utility\RockSemanticVersion.cs" />
    <Compile Include="Utility\SettingsStringBase.cs" />
    <Compile Include="Utility\SimpleModeJsonConverter.cs" />
    <Compile Include="Utility\SparkLinkHelper.cs" />
    <Compile Include="Utility\StringAsLiteralJavascriptJsonConverter.cs" />
    <Compile Include="Web\DescriptionList.cs" />
    <Compile Include="Web\FileUploadException.cs" />
    <Compile Include="Web\Fingerprint.cs" />
    <Compile Include="Web\FingerprintExpressionBuilder.cs" />
    <Compile Include="Web\HttpModule.cs" />
    <Compile Include="Web\InternalContext.cs" />
    <Compile Include="Web\PageReference.cs" />
    <Compile Include="Web\RequestValidator.cs" />
    <Compile Include="Web\RockRouteHandler.cs" />
    <Compile Include="Web\SystemSettings.cs" />
    <Compile Include="Web\UI\Adapters\CheckBoxAdapter.cs" />
    <Compile Include="Web\UI\Adapters\DropDownListAdapter.cs" />
    <Compile Include="Web\UI\Adapters\RadioButtonAdapter.cs" />
    <Compile Include="Web\UI\Adapters\RadioButtonListAdapter.cs" />
    <Compile Include="Web\UI\BreadCrumb.cs" />
    <Compile Include="Web\UI\ContextAttribute.cs" />
    <Compile Include="Web\UI\Controls\AddressControl.cs" />
    <Compile Include="Web\UI\Controls\AttributeEditor.cs" />
    <Compile Include="Web\UI\Controls\Badge.cs" />
    <Compile Include="Web\UI\Controls\BootstrapButton.cs" />
    <Compile Include="Web\UI\Controls\ButtonDropDownList.cs" />
    <Compile Include="Web\UI\Controls\Chart\BarChart.cs" />
    <Compile Include="Web\UI\Controls\Chart\ChartClickArgs.cs" />
    <Compile Include="Web\UI\Controls\Chart\ChartOptions.cs" />
    <Compile Include="Web\UI\Controls\Chart\ChartStyle.cs" />
    <Compile Include="Web\UI\Controls\Chart\FlotChart.cs" />
    <Compile Include="Web\UI\Controls\Chart\LineChart.cs" />
    <Compile Include="Web\UI\Controls\Chart\PieChart.cs" />
    <Compile Include="Web\UI\Controls\Checkin Configuration Controls\CheckinArea.cs" />
    <Compile Include="Web\UI\Controls\Checkin Configuration Controls\CheckinAreaRow.cs" />
    <Compile Include="Web\UI\Controls\Checkin Configuration Controls\CheckinGroup.cs" />
    <Compile Include="Web\UI\Controls\Checkin Configuration Controls\CheckinGroupRow.cs" />
    <Compile Include="Web\UI\Controls\CodeEditor.cs" />
    <Compile Include="Web\UI\Controls\ColorPicker.cs" />
    <Compile Include="Web\UI\Controls\Communication\ChannelControl.cs" />
    <Compile Include="Web\UI\Controls\Communication\Email.cs" />
    <Compile Include="Web\UI\Controls\Communication\Sms.cs" />
    <Compile Include="Web\UI\Controls\ConfirmPageUnload.cs" />
    <Compile Include="Web\UI\Controls\CurrencyBox.cs" />
    <Compile Include="Web\UI\Controls\Data Fields\DataDropDownList.cs" />
    <Compile Include="Web\UI\Controls\Data Fields\DataTextBox.cs" />
    <Compile Include="Web\UI\Controls\Data Fields\FieldTypeList.cs" />
    <Compile Include="Web\UI\Controls\Data View Filters\FilterField.cs" />
    <Compile Include="Web\UI\Controls\Data View Filters\FilterGroup.cs" />
    <Compile Include="Web\UI\Controls\DynamicControlsHtmlGenericControl.cs" />
    <Compile Include="Web\UI\Controls\DynamicControlsPanel.cs" />
    <Compile Include="Web\UI\Controls\EmailBox.cs" />
    <Compile Include="Web\UI\Controls\Event\RegistrationInstanceEditor.cs" />
    <Compile Include="Web\UI\Controls\Event\RegistrationTemplateFormEditor.cs" />
    <Compile Include="Web\UI\Controls\FileUploader.cs" />
    <Compile Include="Web\UI\Controls\FollowingsHelper.cs" />
    <Compile Include="Web\UI\Controls\Grid\AttributeField.cs" />
    <Compile Include="Web\UI\Controls\Grid\BadgeField.cs" />
    <Compile Include="Web\UI\Controls\Grid\BoolField.cs" />
    <Compile Include="Web\UI\Controls\Grid\BoolFromArrayField.cs" />
    <Compile Include="Web\UI\Controls\Grid\CallbackField.cs" />
    <Compile Include="Web\UI\Controls\Grid\CampusField.cs" />
    <Compile Include="Web\UI\Controls\Grid\CheckBoxEditableField.cs" />
    <Compile Include="Web\UI\Controls\Grid\ColorField.cs" />
    <Compile Include="Web\UI\Controls\Grid\CurrencyField.cs" />
    <Compile Include="Web\UI\Controls\Grid\DateField.cs" />
    <Compile Include="Web\UI\Controls\Grid\DateTimeField.cs" />
    <Compile Include="Web\UI\Controls\Grid\DefinedValueField.cs" />
    <Compile Include="Web\UI\Controls\Grid\DeleteField.cs" />
    <Compile Include="Web\UI\Controls\Grid\EditField.cs" />
    <Compile Include="Web\UI\Controls\Grid\EnumField.cs" />
    <Compile Include="Web\UI\Controls\Grid\FieldTypeField.cs" />
    <Compile Include="Web\UI\Controls\Grid\Grid.cs" />
    <Compile Include="Web\UI\Controls\Grid\GridActions.cs" />
    <Compile Include="Web\UI\Controls\Grid\GridFilter.cs" />
    <Compile Include="Web\UI\Controls\Grid\GroupPickerField.cs" />
    <Compile Include="Web\UI\Controls\Grid\INotRowSelectedField.cs" />
    <Compile Include="Web\UI\Controls\Grid\IPriorityColumn.cs" />
    <Compile Include="Web\UI\Controls\Grid\IRockGridField.cs" />
    <Compile Include="Web\UI\Controls\Grid\LinkButtonField.cs" />
    <Compile Include="Web\UI\Controls\Grid\LiquidField.cs" />
    <Compile Include="Web\UI\Controls\Grid\ListDelimitedField.cs" />
    <Compile Include="Web\UI\Controls\Grid\PersonField.cs" />
    <Compile Include="Web\UI\Controls\Grid\PersonMergeField.cs" />
    <Compile Include="Web\UI\Controls\Grid\PhoneNumbersField.cs" />
    <Compile Include="Web\UI\Controls\Grid\ReorderField.cs" />
    <Compile Include="Web\UI\Controls\Grid\RockBoundField.cs" />
    <Compile Include="Web\UI\Controls\Grid\RockLiteralField.cs" />
    <Compile Include="Web\UI\Controls\Grid\RockTemplateField.cs" />
    <Compile Include="Web\UI\Controls\Grid\RockTemplateFieldUnselected.cs" />
    <Compile Include="Web\UI\Controls\Grid\RowEventArgs.cs" />
    <Compile Include="Web\UI\Controls\Grid\SecurityField.cs" />
    <Compile Include="Web\UI\Controls\Grid\SelectField.cs" />
    <Compile Include="Web\UI\Controls\Grid\TimeField.cs" />
    <Compile Include="Web\UI\Controls\Grid\ToggleField.cs" />
    <Compile Include="Web\UI\Controls\HelpBlock.cs" />
    <Compile Include="Web\UI\Controls\HiddenFieldValidator.cs" />
    <Compile Include="Web\UI\Controls\HiddenFieldWithClass.cs" />
    <Compile Include="Web\UI\Controls\HighlightLabel.cs" />
    <Compile Include="Web\UI\Controls\HtmlEditor.cs" />
    <Compile Include="Web\UI\Controls\HtmlGenericContainer.cs" />
    <Compile Include="Web\UI\Controls\IDisplayRequiredIndicator.cs" />
    <Compile Include="Web\UI\Controls\IHasValidationGroup.cs" />
    <Compile Include="Web\UI\Controls\ImageEditor.cs" />
    <Compile Include="Web\UI\Controls\ImageUploader.cs" />
    <Compile Include="Web\UI\Controls\IRockControl.cs" />
    <Compile Include="Web\UI\Controls\IRockControlAdditionalRendering.cs" />
    <Compile Include="Web\UI\Controls\KeyValueList.cs" />
    <Compile Include="Web\UI\Controls\MarkdownEditor.cs" />
    <Compile Include="Web\UI\Controls\ModalAlert.cs" />
    <Compile Include="Web\UI\Controls\ModalDialog.cs" />
    <Compile Include="Web\UI\Controls\ModalIFrameDialog.cs" />
    <Compile Include="Web\UI\Controls\NewFamily\Attributes.cs" />
    <Compile Include="Web\UI\Controls\NewFamily\AttributesRow.cs" />
    <Compile Include="Web\UI\Controls\NewFamily\ContactInfo.cs" />
    <Compile Include="Web\UI\Controls\NewFamily\ContactInfoRow.cs" />
    <Compile Include="Web\UI\Controls\NewFamily\Members.cs" />
    <Compile Include="Web\UI\Controls\NewFamily\MembersRow.cs" />
    <Compile Include="Web\UI\Controls\NoteContainer.cs" />
    <Compile Include="Web\UI\Controls\NoteControl.cs" />
    <Compile Include="Web\UI\Controls\NotificationBox.cs" />
    <Compile Include="Web\UI\Controls\NumberBox.cs" />
    <Compile Include="Web\UI\Controls\NumberRangeEditor.cs" />
    <Compile Include="Web\UI\Controls\NumberUpDown.cs" />
    <Compile Include="Web\UI\Controls\PageBreadCrumbs.cs" />
    <Compile Include="Web\UI\Controls\PageDescription.cs" />
    <Compile Include="Web\UI\Controls\PageIcon.cs" />
    <Compile Include="Web\UI\Controls\PageTitle.cs" />
    <Compile Include="Web\UI\Controls\PanelDrawer.cs" />
    <Compile Include="Web\UI\Controls\PanelWidget.cs" />
    <Compile Include="Web\UI\Controls\PersonLink.cs" />
    <Compile Include="Web\UI\Controls\PersonProfile\Badge.cs" />
    <Compile Include="Web\UI\Controls\PersonProfile\BadgeList.cs" />
    <Compile Include="Web\UI\Controls\PhoneNumberBox.cs" />
    <Compile Include="Web\UI\Controls\Pickers\AccountPicker.cs" />
    <Compile Include="Web\UI\Controls\Pickers\BinaryFilePicker.cs" />
    <Compile Include="Web\UI\Controls\Pickers\BinaryFileTypePicker.cs" />
    <Compile Include="Web\UI\Controls\Pickers\BirthdayPicker.cs" />
    <Compile Include="Web\UI\Controls\Pickers\CampusesPicker.cs" />
    <Compile Include="Web\UI\Controls\Pickers\CampusPicker.cs" />
    <Compile Include="Web\UI\Controls\Pickers\CategoryPicker.cs" />
    <Compile Include="Web\UI\Controls\Pickers\ComponentPicker.cs" />
    <Compile Include="Web\UI\Controls\Pickers\ComponentsPicker.cs" />
    <Compile Include="Web\UI\Controls\Pickers\DataViewPicker.cs" />
    <Compile Include="Web\UI\Controls\Pickers\DatePicker.cs" />
    <Compile Include="Web\UI\Controls\Pickers\DateRangePicker.cs" />
    <Compile Include="Web\UI\Controls\Pickers\DateTimePicker.cs" />
    <Compile Include="Web\UI\Controls\Pickers\DayOfWeekPicker.cs" />
    <Compile Include="Web\UI\Controls\Pickers\DaysOfWeekPicker.cs" />
    <Compile Include="Web\UI\Controls\Pickers\DefinedValuePicker.cs" />
    <Compile Include="Web\UI\Controls\Pickers\DefinedValuesPicker.cs" />
    <Compile Include="Web\UI\Controls\Pickers\EntityPicker.cs" />
    <Compile Include="Web\UI\Controls\Pickers\EntityTypePicker.cs" />
    <Compile Include="Web\UI\Controls\Pickers\EventCalendarPicker.cs" />
    <Compile Include="Web\UI\Controls\Pickers\EventItemPicker.cs" />
    <Compile Include="Web\UI\Controls\Pickers\FinancialGatewayPicker.cs" />
    <Compile Include="Web\UI\Controls\Pickers\GeoPicker.cs" />
    <Compile Include="Web\UI\Controls\Pickers\GradePicker.cs" />
    <Compile Include="Web\UI\Controls\Pickers\GroupAndRolePicker.cs" />
    <Compile Include="Web\UI\Controls\Pickers\GroupPicker.cs" />
    <Compile Include="Web\UI\Controls\Pickers\WorkflowPicker.cs" />
    <Compile Include="Web\UI\Controls\Pickers\GroupRolePicker.cs" />
    <Compile Include="Web\UI\Controls\Pickers\GroupTypeGroupPicker.cs" />
    <Compile Include="Web\UI\Controls\Pickers\GroupTypePicker.cs" />
    <Compile Include="Web\UI\Controls\Pickers\GroupTypesPicker.cs" />
    <Compile Include="Web\UI\Controls\Pickers\ItemPicker.cs" />
    <Compile Include="Web\UI\Controls\Pickers\LocationAddressPicker.cs" />
    <Compile Include="Web\UI\Controls\Pickers\LocationItemPicker.cs" />
    <Compile Include="Web\UI\Controls\Pickers\LocationPicker.cs" />
    <Compile Include="Web\UI\Controls\Pickers\MergeFieldPicker.cs" />
    <Compile Include="Web\UI\Controls\Pickers\MergeTemplatePicker.cs" />
    <Compile Include="Web\UI\Controls\Pickers\MetricCategoryPicker.cs" />
    <Compile Include="Web\UI\Controls\Pickers\MonthDayPicker.cs" />
    <Compile Include="Web\UI\Controls\Pickers\MonthYearPicker.cs" />
    <Compile Include="Web\UI\Controls\Pickers\PagePicker.cs" />
    <Compile Include="Web\UI\Controls\Pickers\PersonPicker.cs" />
    <Compile Include="Web\UI\Controls\Pickers\RemoteAuthsPicker.cs" />
    <Compile Include="Web\UI\Controls\Pickers\SchedulePicker.cs" />
    <Compile Include="Web\UI\Controls\Pickers\SlidingDateRangePicker.cs" />
    <Compile Include="Web\UI\Controls\Pickers\TimePicker.cs" />
    <Compile Include="Web\UI\Controls\Pickers\TreeViewItem.cs" />
    <Compile Include="Web\UI\Controls\Pickers\WorkflowTypePicker.cs" />
    <Compile Include="Web\UI\Controls\Pickers\YearPicker.cs" />
    <Compile Include="Web\UI\Controls\RockBulletedList.cs" />
    <Compile Include="Web\UI\Controls\RockCheckBox.cs" />
    <Compile Include="Web\UI\Controls\RockCheckBoxList.cs" />
    <Compile Include="Web\UI\Controls\RockControlHelper.cs" />
    <Compile Include="Web\UI\Controls\RockControlWrapper.cs" />
    <Compile Include="Web\UI\Controls\RockDropDownList.cs" />
    <Compile Include="Web\UI\Controls\RockLiteral.cs" />
    <Compile Include="Web\UI\Controls\RockRadioButton.cs" />
    <Compile Include="Web\UI\Controls\RockRadioButtonList.cs" />
    <Compile Include="Web\UI\Controls\RockRating.cs" />
    <Compile Include="Web\UI\Controls\RockTextBox.cs" />
    <Compile Include="Web\UI\Controls\RockTextOrDropDownList.cs" />
    <Compile Include="Web\UI\Controls\RockUpdatePanel.cs" />
    <Compile Include="Web\UI\Controls\ScheduleBuilder.cs" />
    <Compile Include="Web\UI\Controls\SearchField.cs" />
    <Compile Include="Web\UI\Controls\SecurityButton.cs" />
    <Compile Include="Web\UI\Controls\StateDropDownList.cs" />
    <Compile Include="Web\UI\Controls\TagList.cs" />
    <Compile Include="Web\UI\Controls\TermDescription.cs" />
    <Compile Include="Web\UI\Controls\Toggle.cs" />
    <Compile Include="Web\UI\Controls\UrlLinkBox.cs" />
    <Compile Include="Web\UI\Controls\ValueList.cs" />
    <Compile Include="Web\UI\Controls\Workflow Controls\WorkflowActionEditor.cs" />
    <Compile Include="Web\UI\Controls\Workflow Controls\WorkflowActionTypeEditor.cs" />
    <Compile Include="Web\UI\Controls\Workflow Controls\WorkflowActivityEditor.cs" />
    <Compile Include="Web\UI\Controls\Workflow Controls\WorkflowActivityTypeEditor.cs" />
    <Compile Include="Web\UI\Controls\Workflow Controls\WorkflowFormActionList.cs" />
    <Compile Include="Web\UI\Controls\Workflow Controls\WorkflowFormAttributeRow.cs" />
    <Compile Include="Web\UI\Controls\Workflow Controls\WorkflowFormEditor.cs" />
    <Compile Include="Web\UI\Controls\Zone.cs" />
    <Compile Include="Web\UI\DialogPage.cs">
      <SubType>ASPXCodeBehind</SubType>
    </Compile>
    <Compile Include="Web\UI\IDetailBlock.cs" />
    <Compile Include="Web\UI\ISecondaryBlock.cs" />
    <Compile Include="Web\UI\PersonBlock.cs">
      <SubType>ASPXCodeBehind</SubType>
    </Compile>
    <Compile Include="Web\UI\RockBlock.cs">
      <SubType>ASPXCodeBehind</SubType>
    </Compile>
    <Compile Include="Web\UI\RockBlockCustomSettings.cs">
      <SubType>ASPXCodeBehind</SubType>
    </Compile>
    <Compile Include="Web\UI\RockBlockWrapper.cs" />
    <Compile Include="Web\UI\RockMasterPage.cs">
      <SubType>ASPXCodeBehind</SubType>
    </Compile>
    <Compile Include="Web\UI\RockPage.cs">
      <SubType>ASPXCodeBehind</SubType>
    </Compile>
    <Compile Include="Web\UI\RouteUtils.cs" />
    <Compile Include="Web\UI\Validation\DataAnnotationValidator.cs" />
    <Compile Include="Web\Utilities\HtmlSanitizer.cs" />
    <Compile Include="Web\Utilities\RockUpdateHelper.cs" />
    <Compile Include="Web\Utilities\WebControlHelper.cs" />
    <Compile Include="Workflow\ActionCategoryAttribute.cs" />
    <Compile Include="Workflow\ActionComponent.cs" />
    <Compile Include="Workflow\ActionContainer.cs" />
    <Compile Include="Workflow\Action\BackgroundCheck\BackgroundCheckRequest.cs" />
    <Compile Include="Workflow\Action\CheckIn\CalculateLastAttended.cs" />
    <Compile Include="Workflow\Action\CheckIn\CheckInActionComponent.cs" />
    <Compile Include="Workflow\Action\CheckIn\CreateCheckoutLabels.cs" />
    <Compile Include="Workflow\Action\CheckIn\CreateLabels.cs" />
    <Compile Include="Workflow\Action\CheckIn\FilterActiveLocations.cs" />
    <Compile Include="Workflow\Action\CheckIn\FilterByAge.cs" />
    <Compile Include="Workflow\Action\CheckIn\FilterByGrade.cs" />
    <Compile Include="Workflow\Action\CheckIn\FilterGroupsByAbilityLevel.cs" />
    <Compile Include="Workflow\Action\CheckIn\FilterGroupsByAge.cs" />
    <Compile Include="Workflow\Action\CheckIn\FilterGroupsByGrade.cs" />
    <Compile Include="Workflow\Action\CheckIn\FilterGroupsByGradeAndAge.cs" />
    <Compile Include="Workflow\Action\CheckIn\FilterGroupsByGender.cs" />
    <Compile Include="Workflow\Action\CheckIn\FilterGroupsByLastName.cs" />
    <Compile Include="Workflow\Action\CheckIn\FilterGroupsBySpecialNeeds.cs" />
    <Compile Include="Workflow\Action\CheckIn\FilterLocationsBySchedule.cs" />
    <Compile Include="Workflow\Action\CheckIn\FilterByPreviousCheckin.cs" />
    <Compile Include="Workflow\Action\CheckIn\FilterLocationsByThreshold.cs" />
    <Compile Include="Workflow\Action\CheckIn\FindFamilies.cs" />
    <Compile Include="Workflow\Action\CheckIn\FindFamilyMembers.cs" />
    <Compile Include="Workflow\Action\CheckIn\FindRelationships.cs" />
    <Compile Include="Workflow\Action\CheckIn\LoadGroups.cs" />
    <Compile Include="Workflow\Action\CheckIn\LoadGroupTypes.cs" />
    <Compile Include="Workflow\Action\CheckIn\LoadLocations.cs" />
    <Compile Include="Workflow\Action\CheckIn\LoadSchedules.cs" />
    <Compile Include="Workflow\Action\CheckIn\ParseZebraLabel.cs" />
    <Compile Include="Workflow\Action\CheckIn\PreSelectRecentAttendance.cs" />
    <Compile Include="Workflow\Action\CheckIn\RemoveEmptyGroups.cs" />
    <Compile Include="Workflow\Action\CheckIn\RemoveEmptyGroupTypes.cs" />
    <Compile Include="Workflow\Action\CheckIn\RemoveEmptyLocations.cs" />
    <Compile Include="Workflow\Action\CheckIn\RemoveEmptyPeople.cs" />
    <Compile Include="Workflow\Action\CheckIn\SaveAttendance.cs" />
    <Compile Include="Workflow\Action\CheckIn\SetAvailableSchedules.cs" />
    <Compile Include="Workflow\Action\Communications\SendEmail.cs" />
    <Compile Include="Workflow\Action\Communications\SendEmailWithEvents.cs" />
    <Compile Include="Workflow\Action\Communications\SendNotification.cs" />
    <Compile Include="Workflow\Action\Communications\SendSms.cs" />
    <Compile Include="Workflow\Action\Communications\SendSystemEmail.cs" />
    <Compile Include="Workflow\Action\Connections\AddConnectionRequestActivity.cs" />
    <Compile Include="Workflow\Action\Connections\CreateConnectionRequest.cs" />
    <Compile Include="Workflow\Action\Connections\SetConnectionRequestState.cs" />
    <Compile Include="Workflow\Action\Connections\SetConnectionRequestConnector.cs" />
    <Compile Include="Workflow\Action\Connections\SetConnectionRequestStatus.cs" />
    <Compile Include="Workflow\Action\Connections\TransferConnectionRequest.cs" />
    <Compile Include="Workflow\Action\Finance\BenevolenceRequestAdd.cs" />
    <Compile Include="Workflow\Action\Finance\BenevolenceRequestAddDocument.cs" />
    <Compile Include="Workflow\Action\Finance\BenevolenceRequestSetAttribute.cs" />
    <Compile Include="Workflow\Action\Finance\BenevolenceResultAdd.cs" />
    <Compile Include="Workflow\Action\Groups\AddNoteToGroupMember.cs" />
    <Compile Include="Workflow\Action\Groups\AddPersonToGroup.cs" />
    <Compile Include="Workflow\Action\Groups\AddPersonToGroupAttribute.cs" />
    <Compile Include="Workflow\Action\Groups\GroupGetChildGroupForCampus.cs" />
    <Compile Include="Workflow\Action\Groups\PostAttendanceToGroup.cs" />
    <Compile Include="Workflow\Action\Groups\RemovePersonFromGroup.cs" />
    <Compile Include="Workflow\Action\Groups\RemovePersonFromGroupAttribute.cs" />
    <Compile Include="Workflow\Action\Groups\SetAttributeToRandomGroupMember.cs" />
    <Compile Include="Workflow\Action\Groups\SetGroupAttribute.cs" />
    <Compile Include="Workflow\Action\Groups\SetGroupMemberAttribute.cs" />
    <Compile Include="Workflow\Action\Groups\SetGroupMemberNote.cs" />
    <Compile Include="Workflow\Action\Groups\UpdateGroupMemberStatus.cs" />
    <Compile Include="Workflow\Action\People\GetPersonFromFields.cs" />
    <Compile Include="Workflow\Action\People\PersonAddressUpdate.cs" />
    <Compile Include="Workflow\Action\People\PersonFollowAdd.cs" />
    <Compile Include="Workflow\Action\People\PersonGetHeadOfHousehold.cs" />
    <Compile Include="Workflow\Action\People\PersonGetSpouse.cs" />
    <Compile Include="Workflow\Action\People\PersonInDataView.cs" />
    <Compile Include="Workflow\Action\People\PersonNoteAdd.cs" />
    <Compile Include="Workflow\Action\People\PersonPhoneUpdate.cs" />
    <Compile Include="Workflow\Action\People\PersonPropertyUpdate.cs" />
    <Compile Include="Workflow\Action\People\PersonTagAdd.cs" />
    <Compile Include="Workflow\Action\People\PersonTagRemove.cs" />
    <Compile Include="Workflow\Action\People\SetPersonAttribute.cs" />
    <Compile Include="Workflow\Action\Registrations\GenerateDiscountCode.cs" />
    <Compile Include="Workflow\Action\Registrations\UpdateDiscountCode.cs" />
    <Compile Include="Workflow\Action\Utility\InteractionAdd.cs" />
    <Compile Include="Workflow\Action\Utility\CreateShortLink.cs" />
    <Compile Include="Workflow\Action\Utility\LavaRun.cs" />
    <Compile Include="Workflow\Action\Utility\SetEntityAttribute.cs" />
    <Compile Include="Workflow\Action\Utility\SetEntityProperty.cs" />
    <Compile Include="Workflow\Action\WorkflowAttributes\SetFileAttributeFromLava.cs" />
    <Compile Include="Workflow\Action\WorkflowControl\Redirect.cs" />
    <Compile Include="Workflow\Action\Utility\RunJob.cs" />
    <Compile Include="Workflow\Action\Utility\RunSQL.cs" />
    <Compile Include="Workflow\Action\WorkflowControl\ShowHtml.cs" />
    <Compile Include="Workflow\Action\WorkflowAttributes\SetAttributeFromEntity.cs" />
    <Compile Include="Workflow\Action\WorkflowAttributes\SetAttributeFromPerson.cs" />
    <Compile Include="Workflow\Action\WorkflowAttributes\SetAttributeToCurrentPerson.cs" />
    <Compile Include="Workflow\Action\WorkflowAttributes\SetAttributeToGroupLeader.cs" />
    <Compile Include="Workflow\Action\WorkflowAttributes\SetAttributeToInitiator.cs" />
    <Compile Include="Workflow\Action\WorkflowAttributes\SetAttributeValue.cs" />
    <Compile Include="Workflow\Action\WorkflowControl\SetStatusInOtherWorkflow.cs" />
    <Compile Include="Workflow\Action\WorkflowControl\ActivateActivityinOtherWorkflow.cs" />
    <Compile Include="Workflow\Action\WorkflowControl\ActivateActivityInOtherWorkflowOnMatch.cs" />
    <Compile Include="Workflow\Action\WorkflowControl\ActivateWorkflow.cs" />
    <Compile Include="Workflow\Action\WorkflowControl\ActivateActions.cs" />
    <Compile Include="Workflow\Action\WorkflowControl\ActivateActivity.cs" />
    <Compile Include="Workflow\Action\WorkflowControl\AddWorkflowNote.cs" />
    <Compile Include="Workflow\Action\WorkflowControl\AssignActivityFromAttributeValue.cs" />
    <Compile Include="Workflow\Action\WorkflowControl\AssignActivityToGroup.cs" />
    <Compile Include="Workflow\Action\WorkflowControl\AssignActivityToPerson.cs" />
    <Compile Include="Workflow\Action\WorkflowControl\AssignActivityToSecurityRole.cs" />
    <Compile Include="Workflow\Action\WorkflowControl\CompleteActivity.cs" />
    <Compile Include="Workflow\Action\WorkflowControl\CompleteWorkflow.cs" />
    <Compile Include="Workflow\Action\WorkflowControl\Delay.cs" />
    <Compile Include="Workflow\Action\WorkflowControl\DeleteWorkflow.cs" />
    <Compile Include="Workflow\Action\WorkflowControl\LogError.cs" />
    <Compile Include="Workflow\Action\WorkflowControl\PersistWorkflow.cs" />
    <Compile Include="Workflow\Action\WorkflowControl\SetInitiatorFromAttribute.cs" />
    <Compile Include="Workflow\Action\WorkflowControl\SetStatus.cs" />
    <Compile Include="Workflow\Action\WorkflowControl\SetWorkflowName.cs" />
    <Compile Include="Workflow\Action\WorkflowControl\UserForm.cs" />
    <Compile Include="Workflow\Action\WorkflowControl\WebRequest.cs" />
    <Compile Include="Workflow\Action\WorkflowControl\WriteToLog.cs" />
    <Compile Include="Workflow\TriggerCache.cs" />
  </ItemGroup>
  <ItemGroup>
    <Content Include="..\packages\Microsoft.SqlServer.Types.11.0.2\nativeBinaries\x64\msvcr100.dll">
      <Link>SqlServerTypes\x64\msvcr100.dll</Link>
    </Content>
    <Content Include="..\packages\Microsoft.SqlServer.Types.11.0.2\nativeBinaries\x64\SqlServerSpatial110.dll">
      <Link>SqlServerTypes\x64\SqlServerSpatial110.dll</Link>
    </Content>
    <Content Include="..\packages\Microsoft.SqlServer.Types.11.0.2\nativeBinaries\x86\msvcr100.dll">
      <Link>SqlServerTypes\x86\msvcr100.dll</Link>
    </Content>
    <Content Include="..\packages\Microsoft.SqlServer.Types.11.0.2\nativeBinaries\x86\SqlServerSpatial110.dll">
      <Link>SqlServerTypes\x86\SqlServerSpatial110.dll</Link>
    </Content>
    <Content Include="LICENSE.txt" />
    <Content Include="Plugin\HotFixes\039_MigrationRollupsForV7_2 - Copy_UpdateCheckInMergefieldDebugInfo.sql">
      <DependentUpon>040_BusinessTransactionDetailLinks.cs</DependentUpon>
    </Content>
    <Content Include="Plugin\HotFixes\039_MigrationRollupsForV7_2_UpdateCheckInMergefieldDebugInfo.sql">
      <DependentUpon>039_MigrationRollupsForV7_2.cs</DependentUpon>
    </Content>
    <Content Include="Plugin\HotFixes\041_MigrationRollupsForV7_3_UpdateWizardCommunicationDetailApprovers.sql">
      <DependentUpon>041_MigrationRollupsForV7_3.cs</DependentUpon>
    </Content>
    <Content Include="Plugin\HotFixes\043_MoreMigrationRollupsForV7_3_spCrm_PersonDuplicateFinder.sql">
      <DependentUpon>043_MoreMigrationRollupsForV7_3.cs</DependentUpon>
    </Content>
    <Content Include="Plugin\HotFixes\043_MoreMigrationRollupsForV7_3_ufnUtility_CsvToTable.sql">
      <DependentUpon>043_MoreMigrationRollupsForV7_3.cs</DependentUpon>
    </Content>
    <Content Include="Plugin\HotFixes\047_DataAutomation_FixBenevolenceCaseWorker.sql">
      <DependentUpon>047_DataAutomation.cs</DependentUpon>
    </Content>
    <Content Include="Plugin\HotFixes\047_DataAutomation_ShortLinkInteractionFix.sql">
      <DependentUpon>047_DataAutomation.cs</DependentUpon>
    </Content>
    <Content Include="Plugin\HotFixes\049_GivingAnalyticsAccounts_AccountTotals.sql">
      <DependentUpon>049_UpdateGivingAnalyticsAccounts.cs</DependentUpon>
    </Content>
    <Content Include="Plugin\HotFixes\049_GivingAnalyticsAccounts_PersonSummary.sql">
      <DependentUpon>049_UpdateGivingAnalyticsAccounts.cs</DependentUpon>
    </Content>
    <Content Include="Plugin\HotFixes\049_GivingAnalyticsAccounts_TransactionData.sql">
      <DependentUpon>049_UpdateGivingAnalyticsAccounts.cs</DependentUpon>
    </Content>
    <Content Include="Plugin\HotFixes\050_MigrationRollupsForV7_4_AddVimeoShortCode.sql">
      <DependentUpon>050_MigrationRollupsForV7_4.cs</DependentUpon>
    </Content>
    <Content Include="Plugin\HotFixes\050_MigrationRollupsForV7_4_FixAccordionShortCode.sql">
      <DependentUpon>050_MigrationRollupsForV7_4.cs</DependentUpon>
    </Content>
    <Content Include="Plugin\HotFixes\050_MigrationRollupsForV7_4_FixThankyouAndOngoingHyphenations.sql">
      <DependentUpon>050_MigrationRollupsForV7_4.cs</DependentUpon>
    </Content>
    <Content Include="Plugin\HotFixes\050_MigrationRollupsForV7_4_spAnalytics_ETL_Campus.sql">
      <DependentUpon>050_MigrationRollupsForV7_4.cs</DependentUpon>
    </Content>
    <Content Include="Plugin\HotFixes\050_MigrationRollupsForV7_4_spCrm_PersonDuplicateFinder.sql">
      <DependentUpon>050_MigrationRollupsForV7_4.cs</DependentUpon>
    </Content>
    <Content Include="Plugin\HotFixes\050_MigrationRollupsForV7_4_spCrm_PersonMerge.sql">
      <DependentUpon>050_MigrationRollupsForV7_4.cs</DependentUpon>
    </Content>
    <Content Include="Scripts\jquery-1.12.4.intellisense.js" />
    <Content Include="Scripts\jquery-1.12.4.js" />
    <Content Include="Scripts\jquery-1.12.4.min.js" />
    <Content Include="Scripts\jquery.signalR-2.2.0.js" />
    <Content Include="Scripts\jquery.signalR-2.2.0.min.js" />
    <Content Include="Service References\MelissaData.AddressCheck\configuration.svcinfo" />
    <Content Include="Service References\MelissaData.AddressCheck\configuration91.svcinfo" />
    <Content Include="Service References\MelissaData.AddressCheck\Reference.svcmap">
      <LastGenOutput>Reference.cs</LastGenOutput>
    </Content>
    <Content Include="Service References\MelissaData.AddressCheck\Service.disco" />
    <Content Include="Service References\ServiceObjects.GeoCoder\configuration.svcinfo" />
    <Content Include="Service References\ServiceObjects.GeoCoder\configuration91.svcinfo" />
    <Content Include="Service References\ServiceObjects.GeoCoder\GeoCoder.disco" />
    <Content Include="Service References\ServiceObjects.GeoCoder\Reference.svcmap">
      <LastGenOutput>Reference.cs</LastGenOutput>
    </Content>
    <Content Include="SqlServerTypes\readme.htm" />
    <Content Include="SqlServerTypes\x64\msvcr100.dll" />
    <Content Include="SqlServerTypes\x64\SqlServerSpatial110.dll" />
    <Content Include="SqlServerTypes\x86\msvcr100.dll" />
    <Content Include="SqlServerTypes\x86\SqlServerSpatial110.dll" />
  </ItemGroup>
  <ItemGroup>
    <None Include="App.config" />
    <Compile Include="Model\RegistrationTemplateFeeService.Partial.cs" />
    <None Include="packages.config">
      <SubType>Designer</SubType>
    </None>
    <None Include="Scripts\jquery-1.12.4.min.map" />
    <None Include="Service References\MelissaData.AddressCheck\Rock.MelissaData.AddressCheck.ResponseArray.datasource" />
    <None Include="Service References\MelissaData.AddressCheck\Service.wsdl" />
    <None Include="Service References\MelissaData.AddressCheck\Service.xsd">
      <SubType>Designer</SubType>
    </None>
    <None Include="Service References\MelissaData.AddressCheck\Service1.xsd">
      <SubType>Designer</SubType>
    </None>
    <None Include="Service References\ServiceObjects.GeoCoder\GeoCoder.wsdl" />
    <None Include="Service References\ServiceObjects.GeoCoder\Rock.ServiceObjects.GeoCoder.DistanceBetweenInfo.datasource" />
    <None Include="Service References\ServiceObjects.GeoCoder\Rock.ServiceObjects.GeoCoder.DistanceToWaterInfo.datasource" />
    <None Include="Service References\ServiceObjects.GeoCoder\Rock.ServiceObjects.GeoCoder.GeocodeCityWorldwideInfo.datasource" />
    <None Include="Service References\ServiceObjects.GeoCoder\Rock.ServiceObjects.GeoCoder.Location.datasource" />
    <None Include="Service References\ServiceObjects.GeoCoder\Rock.ServiceObjects.GeoCoder.Location_V3.datasource" />
    <None Include="Service References\ServiceObjects.GeoCoder\Rock.ServiceObjects.GeoCoder.ReverseAddress.datasource" />
    <None Include="Service References\ServiceObjects.GeoCoder\Rock.ServiceObjects.GeoCoder.ZipCodeInfo.datasource" />
  </ItemGroup>
  <ItemGroup>
    <Folder Include="Auth\" />
    <Folder Include="Pbx\Provider\" />
  </ItemGroup>
  <ItemGroup>
    <ProjectReference Include="..\DotLiquid\DotLiquid.csproj">
      <Project>{00edcb8d-ef33-459c-ad62-02876bd24dff}</Project>
      <Name>DotLiquid</Name>
    </ProjectReference>
    <ProjectReference Include="..\Rock.Version\Rock.Version.csproj">
      <Project>{6fe0930c-6832-4c2f-8a76-d4e4a2d80ddf}</Project>
      <Name>Rock.Version</Name>
    </ProjectReference>
  </ItemGroup>
  <ItemGroup>
    <WCFMetadata Include="Service References\" />
  </ItemGroup>
  <ItemGroup>
    <EmbeddedResource Include="Plugin\HotFixes\HotFixMigrationResource.resx">
      <Generator>PublicResXFileCodeGenerator</Generator>
      <LastGenOutput>HotFixMigrationResource.Designer.cs</LastGenOutput>
      <SubType>Designer</SubType>
    </EmbeddedResource>
  </ItemGroup>
  <Import Project="$(MSBuildToolsPath)\Microsoft.CSharp.targets" />
  <!-- To modify your build process, add your task inside one of the targets below and uncomment it. 
       Other similar extension points exist, see Microsoft.Common.targets.
  <Target Name="BeforeBuild">
  </Target>
  <Target Name="AfterBuild">
  </Target>
  -->
</Project><|MERGE_RESOLUTION|>--- conflicted
+++ resolved
@@ -578,13 +578,10 @@
     <Compile Include="Data\IFeed.cs" />
     <Compile Include="Data\IgnoreCanDelete.cs" />
     <Compile Include="Data\IgnoreModelErrorsAttribute.cs" />
-<<<<<<< HEAD
     <Compile Include="Data\IHistoricalTracking.cs" />
-=======
     <Compile Include="Data\IHasAttributes.cs" />
     <Compile Include="Data\IHasAttributesWrapper.cs" />
     <Compile Include="Data\IHasInheritedAttributes.cs" />
->>>>>>> 90258c21
     <Compile Include="Data\IMigration.cs" />
     <Compile Include="Data\IModel.cs" />
     <Compile Include="Data\IncludeForReportingAttribute.cs" />
@@ -882,14 +879,11 @@
     <Compile Include="Model\CodeGenerated\AttributeValueHistoricalService.cs" />
     <Compile Include="Model\CodeGenerated\CommunicationAttachmentService.cs" />
     <Compile Include="Model\CodeGenerated\CommunicationTemplateAttachmentService.cs" />
-<<<<<<< HEAD
     <Compile Include="Model\CodeGenerated\GroupHistoricalService.cs" />
     <Compile Include="Model\CodeGenerated\GroupLocationHistoricalScheduleService.cs" />
     <Compile Include="Model\CodeGenerated\GroupLocationHistoricalService.cs" />
     <Compile Include="Model\CodeGenerated\GroupMemberHistoricalService.cs" />
-=======
     <Compile Include="Model\CodeGenerated\ContentChannelItemSlugService.cs" />
->>>>>>> 90258c21
     <Compile Include="Model\CodeGenerated\GroupSyncService.cs" />
     <Compile Include="Model\CodeGenerated\LavaShortcodeService.cs" />
     <Compile Include="Model\CodeGenerated\MetaFirstNameGenderLookupService.cs" />
