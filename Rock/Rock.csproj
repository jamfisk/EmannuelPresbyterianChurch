﻿<?xml version="1.0" encoding="utf-8"?>
<Project ToolsVersion="14.0" DefaultTargets="Build" xmlns="http://schemas.microsoft.com/developer/msbuild/2003">
  <Import Project="$(MSBuildExtensionsPath)\$(MSBuildToolsVersion)\Microsoft.Common.props" Condition="Exists('$(MSBuildExtensionsPath)\$(MSBuildToolsVersion)\Microsoft.Common.props')" />
  <PropertyGroup>
    <Configuration Condition=" '$(Configuration)' == '' ">Debug</Configuration>
    <Platform Condition=" '$(Platform)' == '' ">AnyCPU</Platform>
    <ProjectGuid>{185A31D7-3037-4DAE-8797-0459849A84BD}</ProjectGuid>
    <OutputType>Library</OutputType>
    <AppDesignerFolder>Properties</AppDesignerFolder>
    <RootNamespace>Rock</RootNamespace>
    <AssemblyName>Rock</AssemblyName>
    <TargetFrameworkVersion>v4.5.2</TargetFrameworkVersion>
    <FileAlignment>512</FileAlignment>
    <TargetFrameworkProfile />
    <NuGetPackageImportStamp>
    </NuGetPackageImportStamp>
    <WebGreaseLibPath>..\packages\WebGrease.1.5.2\lib</WebGreaseLibPath>
  </PropertyGroup>
  <PropertyGroup Condition=" '$(Configuration)|$(Platform)' == 'Debug|AnyCPU' ">
    <DebugSymbols>true</DebugSymbols>
    <DebugType>full</DebugType>
    <Optimize>false</Optimize>
    <OutputPath>bin\Debug\</OutputPath>
    <DefineConstants>DEBUG;TRACE</DefineConstants>
    <ErrorReport>prompt</ErrorReport>
    <WarningLevel>4</WarningLevel>
    <LangVersion>7.0</LangVersion>
  </PropertyGroup>
  <PropertyGroup Condition=" '$(Configuration)|$(Platform)' == 'Release|AnyCPU' ">
    <DebugType>pdbonly</DebugType>
    <Optimize>true</Optimize>
    <OutputPath>bin\Release\</OutputPath>
    <DefineConstants>TRACE</DefineConstants>
    <ErrorReport>prompt</ErrorReport>
    <WarningLevel>4</WarningLevel>
    <DocumentationFile>bin\Release\Rock.XML</DocumentationFile>
    <LangVersion>7.0</LangVersion>
  </PropertyGroup>
  <ItemGroup>
    <Reference Include="AngleSharp, Version=0.9.9.0, Culture=neutral, PublicKeyToken=e83494dcdc6d31ea, processorArchitecture=MSIL">
      <HintPath>..\packages\AngleSharp.0.9.9.2\lib\net45\AngleSharp.dll</HintPath>
    </Reference>
    <Reference Include="Antlr3.Runtime, Version=3.5.0.2, Culture=neutral, PublicKeyToken=eb42632606e9261f, processorArchitecture=MSIL">
      <HintPath>..\packages\Antlr3.Runtime.3.5.1\lib\net40-client\Antlr3.Runtime.dll</HintPath>
    </Reference>
    <Reference Include="AWSSDK.Core, Version=3.3.0.0, Culture=neutral, PublicKeyToken=885c28607f98e604, processorArchitecture=MSIL">
      <HintPath>..\packages\AWSSDK.Core.3.3.25.1\lib\net45\AWSSDK.Core.dll</HintPath>
    </Reference>
    <Reference Include="AWSSDK.S3, Version=3.3.0.0, Culture=neutral, PublicKeyToken=885c28607f98e604, processorArchitecture=MSIL">
      <HintPath>..\packages\AWSSDK.S3.3.3.21.1\lib\net45\AWSSDK.S3.dll</HintPath>
    </Reference>
    <Reference Include="BCrypt.Net, Version=0.1.5073.29922, Culture=neutral, PublicKeyToken=6bcd409ee6bc9292, processorArchitecture=MSIL">
      <HintPath>..\packages\BCrypt-Official.0.1.109\lib\BCrypt.Net.dll</HintPath>
    </Reference>
    <Reference Include="CacheManager.Core, Version=1.1.2.0, Culture=neutral, PublicKeyToken=5b450b4fb65c4cdb, processorArchitecture=MSIL">
      <HintPath>..\packages\CacheManager.Core.1.1.2\lib\net45\CacheManager.Core.dll</HintPath>
    </Reference>
    <Reference Include="CacheManager.Serialization.Json, Version=1.1.2.0, Culture=neutral, PublicKeyToken=5b450b4fb65c4cdb, processorArchitecture=MSIL">
      <HintPath>..\packages\CacheManager.Serialization.Json.1.1.2\lib\net45\CacheManager.Serialization.Json.dll</HintPath>
    </Reference>
    <Reference Include="CacheManager.StackExchange.Redis, Version=1.1.2.0, Culture=neutral, PublicKeyToken=5b450b4fb65c4cdb, processorArchitecture=MSIL">
      <HintPath>..\packages\CacheManager.StackExchange.Redis.1.1.2\lib\net45\CacheManager.StackExchange.Redis.dll</HintPath>
    </Reference>
    <Reference Include="CacheManager.SystemRuntimeCaching, Version=1.1.2.0, Culture=neutral, PublicKeyToken=5b450b4fb65c4cdb, processorArchitecture=MSIL">
      <HintPath>..\packages\CacheManager.SystemRuntimeCaching.1.1.2\lib\net45\CacheManager.SystemRuntimeCaching.dll</HintPath>
    </Reference>
    <Reference Include="CommonMark, Version=0.1.0.0, Culture=neutral, PublicKeyToken=001ef8810438905d, processorArchitecture=MSIL">
      <HintPath>..\packages\CommonMark.NET.0.13.2\lib\net45\CommonMark.dll</HintPath>
    </Reference>
    <Reference Include="CronExpressionDescriptor, Version=1.19.0.0, Culture=neutral, PublicKeyToken=a2ab0e0f73f9b037, processorArchitecture=MSIL">
      <HintPath>..\packages\CronExpressionDescriptor.1.19.0\lib\net45\CronExpressionDescriptor.dll</HintPath>
    </Reference>
    <Reference Include="CSScriptLibrary, Version=3.13.2.0, Culture=neutral, PublicKeyToken=70fcc3d18c749033, processorArchitecture=MSIL">
      <HintPath>..\packages\CS-Script.bin.3.13.2.0\lib\net45\CSScriptLibrary.dll</HintPath>
    </Reference>
    <Reference Include="DDay.iCal, Version=1.0.2.575, Culture=neutral, processorArchitecture=MSIL">
      <HintPath>..\packages\DDay.iCal.1.0.2.575\lib\DDay.iCal.dll</HintPath>
    </Reference>
    <Reference Include="DocumentFormat.OpenXml, Version=2.6.0.0, Culture=neutral, processorArchitecture=MSIL">
      <HintPath>..\packages\OpenXMLSDK-MOT.2.6.0.0\lib\DocumentFormat.OpenXml.dll</HintPath>
    </Reference>
    <Reference Include="dotless.Core, Version=1.5.2.0, Culture=neutral, PublicKeyToken=96b446c9e63eae34, processorArchitecture=MSIL">
      <HintPath>..\packages\dotless.1.5.2\lib\dotless.Core.dll</HintPath>
    </Reference>
    <Reference Include="Elasticsearch.Net, Version=2.0.0.0, Culture=neutral, PublicKeyToken=96c599bbe3e70f5d, processorArchitecture=MSIL">
      <HintPath>..\packages\Elasticsearch.Net.2.4.6\lib\net45\Elasticsearch.Net.dll</HintPath>
    </Reference>
    <Reference Include="EntityFramework, Version=6.0.0.0, Culture=neutral, PublicKeyToken=b77a5c561934e089, processorArchitecture=MSIL">
      <HintPath>..\packages\EntityFramework.6.1.3\lib\net45\EntityFramework.dll</HintPath>
    </Reference>
    <Reference Include="EntityFramework.SqlServer, Version=6.0.0.0, Culture=neutral, PublicKeyToken=b77a5c561934e089, processorArchitecture=MSIL">
      <HintPath>..\packages\EntityFramework.6.1.3\lib\net45\EntityFramework.SqlServer.dll</HintPath>
    </Reference>
    <Reference Include="EntityFramework.Utilities">
      <HintPath>..\libs\EFUtilities\EntityFramework.Utilities.dll</HintPath>
    </Reference>
    <Reference Include="EPPlus">
      <HintPath>..\libs\EPPlus\EPPlus.dll</HintPath>
    </Reference>
    <Reference Include="EXIFextractor">
      <HintPath>..\libs\Goheer EXIFExtractor\EXIFextractor.dll</HintPath>
    </Reference>
    <Reference Include="FCM.Net, Version=1.0.0.0, Culture=neutral, processorArchitecture=MSIL">
      <SpecificVersion>False</SpecificVersion>
      <HintPath>..\libs\FCM\FCM.Net.dll</HintPath>
    </Reference>
    <Reference Include="HtmlAgilityPack, Version=1.4.9.5, Culture=neutral, PublicKeyToken=bd319b19eaf3b43a, processorArchitecture=MSIL">
      <HintPath>..\packages\HtmlAgilityPack.1.4.9.5\lib\Net45\HtmlAgilityPack.dll</HintPath>
    </Reference>
    <Reference Include="Humanizer">
      <HintPath>..\libs\Humanizer.2.1.0\Humanizer.dll</HintPath>
    </Reference>
    <Reference Include="ImageResizer, Version=4.0.0.0, Culture=neutral, processorArchitecture=MSIL">
      <HintPath>..\packages\ImageResizer.4.0.5\lib\net45\ImageResizer.dll</HintPath>
    </Reference>
    <Reference Include="Lucene.Net, Version=4.0.0.0, Culture=neutral, processorArchitecture=MSIL">
      <HintPath>..\packages\Lucene.Net.4.8.0-beta00005\lib\net45\Lucene.Net.dll</HintPath>
    </Reference>
    <Reference Include="Lucene.Net.Analysis.Common, Version=4.0.0.0, Culture=neutral, processorArchitecture=MSIL">
      <HintPath>..\packages\Lucene.Net.Analysis.Common.4.8.0-beta00005\lib\net45\Lucene.Net.Analysis.Common.dll</HintPath>
    </Reference>
    <Reference Include="Lucene.Net.Expressions, Version=4.0.0.0, Culture=neutral, processorArchitecture=MSIL">
      <HintPath>..\packages\Lucene.Net.Expressions.4.8.0-beta00005\lib\net45\Lucene.Net.Expressions.dll</HintPath>
    </Reference>
    <Reference Include="Lucene.Net.Queries, Version=4.0.0.0, Culture=neutral, processorArchitecture=MSIL">
      <HintPath>..\packages\Lucene.Net.Queries.4.8.0-beta00005\lib\net45\Lucene.Net.Queries.dll</HintPath>
    </Reference>
    <Reference Include="Lucene.Net.QueryParser, Version=4.0.0.0, Culture=neutral, processorArchitecture=MSIL">
      <HintPath>..\packages\Lucene.Net.QueryParser.4.8.0-beta00005\lib\net45\Lucene.Net.QueryParser.dll</HintPath>
    </Reference>
    <Reference Include="Lucene.Net.Sandbox, Version=4.0.0.0, Culture=neutral, processorArchitecture=MSIL">
      <HintPath>..\packages\Lucene.Net.Sandbox.4.8.0-beta00005\lib\net45\Lucene.Net.Sandbox.dll</HintPath>
    </Reference>
    <Reference Include="Microsoft.AspNet.SignalR.Core, Version=2.2.0.0, Culture=neutral, PublicKeyToken=31bf3856ad364e35, processorArchitecture=MSIL">
      <HintPath>..\packages\Microsoft.AspNet.SignalR.Core.2.2.0\lib\net45\Microsoft.AspNet.SignalR.Core.dll</HintPath>
    </Reference>
    <Reference Include="Microsoft.AspNet.SignalR.SystemWeb, Version=2.2.0.0, Culture=neutral, PublicKeyToken=31bf3856ad364e35, processorArchitecture=MSIL">
      <HintPath>..\packages\Microsoft.AspNet.SignalR.SystemWeb.2.2.0\lib\net45\Microsoft.AspNet.SignalR.SystemWeb.dll</HintPath>
    </Reference>
    <Reference Include="Microsoft.IdentityModel.Clients.ActiveDirectory, Version=2.21.0.0, Culture=neutral, PublicKeyToken=31bf3856ad364e35, processorArchitecture=MSIL">
      <HintPath>..\packages\Microsoft.IdentityModel.Clients.ActiveDirectory.2.21.301221612\lib\net45\Microsoft.IdentityModel.Clients.ActiveDirectory.dll</HintPath>
    </Reference>
    <Reference Include="Microsoft.IdentityModel.Clients.ActiveDirectory.WindowsForms, Version=2.21.0.0, Culture=neutral, PublicKeyToken=31bf3856ad364e35, processorArchitecture=MSIL">
      <HintPath>..\packages\Microsoft.IdentityModel.Clients.ActiveDirectory.2.21.301221612\lib\net45\Microsoft.IdentityModel.Clients.ActiveDirectory.WindowsForms.dll</HintPath>
    </Reference>
    <Reference Include="Microsoft.IdentityModel.Logging, Version=1.1.2.0, Culture=neutral, PublicKeyToken=31bf3856ad364e35, processorArchitecture=MSIL">
      <HintPath>..\packages\Microsoft.IdentityModel.Logging.1.1.2\lib\net451\Microsoft.IdentityModel.Logging.dll</HintPath>
    </Reference>
    <Reference Include="Microsoft.IdentityModel.Tokens, Version=5.1.2.0, Culture=neutral, PublicKeyToken=31bf3856ad364e35, processorArchitecture=MSIL">
      <HintPath>..\packages\Microsoft.IdentityModel.Tokens.5.1.2\lib\net451\Microsoft.IdentityModel.Tokens.dll</HintPath>
    </Reference>
    <Reference Include="Microsoft.Owin, Version=2.1.0.0, Culture=neutral, PublicKeyToken=31bf3856ad364e35, processorArchitecture=MSIL">
      <HintPath>..\packages\Microsoft.Owin.2.1.0\lib\net45\Microsoft.Owin.dll</HintPath>
    </Reference>
    <Reference Include="Microsoft.Owin.Host.SystemWeb, Version=2.1.0.0, Culture=neutral, PublicKeyToken=31bf3856ad364e35, processorArchitecture=MSIL">
      <HintPath>..\packages\Microsoft.Owin.Host.SystemWeb.2.1.0\lib\net45\Microsoft.Owin.Host.SystemWeb.dll</HintPath>
    </Reference>
    <Reference Include="Microsoft.Owin.Security, Version=2.1.0.0, Culture=neutral, PublicKeyToken=31bf3856ad364e35, processorArchitecture=MSIL">
      <HintPath>..\packages\Microsoft.Owin.Security.2.1.0\lib\net45\Microsoft.Owin.Security.dll</HintPath>
    </Reference>
    <Reference Include="Microsoft.SqlServer.Types, Version=11.0.0.0, Culture=neutral, PublicKeyToken=89845dcd8080cc91, processorArchitecture=MSIL">
      <HintPath>..\packages\Microsoft.SqlServer.Types.11.0.2\lib\net20\Microsoft.SqlServer.Types.dll</HintPath>
    </Reference>
    <Reference Include="Microsoft.Web.Infrastructure, Version=1.0.0.0, Culture=neutral, PublicKeyToken=31bf3856ad364e35, processorArchitecture=MSIL">
      <HintPath>..\packages\Microsoft.Web.Infrastructure.1.0.0.0\lib\net40\Microsoft.Web.Infrastructure.dll</HintPath>
    </Reference>
    <Reference Include="Microsoft.Web.XmlTransform, Version=2.1.0.0, Culture=neutral, PublicKeyToken=b03f5f7f11d50a3a, processorArchitecture=MSIL">
      <HintPath>..\packages\Microsoft.Web.Xdt.2.1.1\lib\net40\Microsoft.Web.XmlTransform.dll</HintPath>
    </Reference>
    <Reference Include="Mono.CSharp, Version=4.0.0.0, Culture=neutral, PublicKeyToken=0738eb9f132ed756, processorArchitecture=MSIL">
      <HintPath>..\packages\CS-Script.bin.3.13.2.0\lib\net45\Mono.CSharp.dll</HintPath>
    </Reference>
    <Reference Include="Nest, Version=2.0.0.0, Culture=neutral, PublicKeyToken=96c599bbe3e70f5d, processorArchitecture=MSIL">
      <HintPath>..\packages\NEST.2.4.3\lib\net45\Nest.dll</HintPath>
    </Reference>
    <Reference Include="Newtonsoft.Json, Version=9.0.0.0, Culture=neutral, PublicKeyToken=30ad4fe6b2a6aeed, processorArchitecture=MSIL">
      <HintPath>..\packages\Newtonsoft.Json.9.0.1\lib\net45\Newtonsoft.Json.dll</HintPath>
    </Reference>
    <Reference Include="NuGet.Core, Version=2.11.1.812, Culture=neutral, PublicKeyToken=31bf3856ad364e35, processorArchitecture=MSIL">
      <HintPath>..\packages\NuGet.Core.2.11.1\lib\net40-Client\NuGet.Core.dll</HintPath>
    </Reference>
    <Reference Include="OpenXmlPowerTools, Version=4.2.0.0, Culture=neutral, processorArchitecture=MSIL">
      <HintPath>..\packages\OpenXmlPowerTools.4.2\lib\OpenXmlPowerTools.dll</HintPath>
    </Reference>
    <Reference Include="Owin, Version=1.0.0.0, Culture=neutral, PublicKeyToken=f0ebd12fd5e55cc5, processorArchitecture=MSIL">
      <HintPath>..\packages\Owin.1.0\lib\net40\Owin.dll</HintPath>
    </Reference>
    <Reference Include="PreMailer.Net, Version=1.5.5.0, Culture=neutral, processorArchitecture=MSIL">
      <HintPath>..\packages\PreMailer.Net.1.5.5\lib\net45\PreMailer.Net.dll</HintPath>
    </Reference>
    <Reference Include="Quartz">
      <HintPath>..\libs\Quartz\Quartz.dll</HintPath>
    </Reference>
    <Reference Include="RestSharp, Version=105.2.3.0, Culture=neutral, processorArchitecture=MSIL">
      <HintPath>..\packages\RestSharp.105.2.3\lib\net452\RestSharp.dll</HintPath>
    </Reference>
    <Reference Include="StackExchange.Redis.StrongName, Version=1.2.6.0, Culture=neutral, PublicKeyToken=c219ff1ca8c2ce46, processorArchitecture=MSIL">
      <HintPath>..\packages\StackExchange.Redis.StrongName.1.2.6\lib\net45\StackExchange.Redis.StrongName.dll</HintPath>
    </Reference>
    <Reference Include="System" />
    <Reference Include="System.ComponentModel.Composition" />
    <Reference Include="System.ComponentModel.DataAnnotations" />
    <Reference Include="System.configuration" />
    <Reference Include="System.Core" />
    <Reference Include="System.Data.Entity.Design" />
    <Reference Include="System.Data.Services" />
    <Reference Include="System.DirectoryServices" />
    <Reference Include="System.DirectoryServices.AccountManagement" />
    <Reference Include="System.Drawing" />
    <Reference Include="System.IdentityModel.Tokens.Jwt, Version=5.1.2.0, Culture=neutral, PublicKeyToken=31bf3856ad364e35, processorArchitecture=MSIL">
      <HintPath>..\packages\System.IdentityModel.Tokens.Jwt.5.1.2\lib\net451\System.IdentityModel.Tokens.Jwt.dll</HintPath>
    </Reference>
    <Reference Include="System.IO.Compression" />
    <Reference Include="System.IO.Compression.FileSystem" />
    <Reference Include="System.IO.Packaging, Version=1.0.0.0, Culture=neutral, processorArchitecture=MSIL">
      <HintPath>..\packages\OpenXMLSDK-MOT.2.6.0.0\lib\System.IO.Packaging.dll</HintPath>
    </Reference>
    <Reference Include="System.Linq.Dynamic, Version=1.0.5840.25917, Culture=neutral, processorArchitecture=MSIL">
      <HintPath>..\packages\System.Linq.Dynamic.1.0.6\lib\net40\System.Linq.Dynamic.dll</HintPath>
    </Reference>
    <Reference Include="System.Management.Automation, Version=1.0.0.0, Culture=neutral, PublicKeyToken=31bf3856ad364e35, processorArchitecture=MSIL">
      <HintPath>..\packages\System.Management.Automation.6.1.7601.17515\lib\net45\System.Management.Automation.dll</HintPath>
    </Reference>
    <Reference Include="System.Net.Http.Formatting, Version=5.2.3.0, Culture=neutral, PublicKeyToken=31bf3856ad364e35, processorArchitecture=MSIL">
      <HintPath>..\packages\Microsoft.AspNet.WebApi.Client.5.2.3\lib\net45\System.Net.Http.Formatting.dll</HintPath>
    </Reference>
    <Reference Include="System.Net.Http.WebRequest" />
    <Reference Include="System.Runtime.Caching" />
    <Reference Include="System.Runtime.Serialization" />
    <Reference Include="System.ServiceModel" />
    <Reference Include="System.ServiceModel.Web" />
    <Reference Include="System.Web" />
    <Reference Include="System.Web.Extensions" />
    <Reference Include="System.Web.Http, Version=5.2.3.0, Culture=neutral, PublicKeyToken=31bf3856ad364e35, processorArchitecture=MSIL">
      <HintPath>..\packages\Microsoft.AspNet.WebApi.Core.5.2.3\lib\net45\System.Web.Http.dll</HintPath>
    </Reference>
    <Reference Include="System.Web.Http.WebHost, Version=5.2.3.0, Culture=neutral, PublicKeyToken=31bf3856ad364e35, processorArchitecture=MSIL">
      <HintPath>..\packages\Microsoft.AspNet.WebApi.WebHost.5.2.3\lib\net45\System.Web.Http.WebHost.dll</HintPath>
    </Reference>
    <Reference Include="System.Web.Optimization, Version=1.1.0.0, Culture=neutral, PublicKeyToken=31bf3856ad364e35, processorArchitecture=MSIL">
      <HintPath>..\packages\Microsoft.AspNet.Web.Optimization.1.1.3\lib\net40\System.Web.Optimization.dll</HintPath>
    </Reference>
    <Reference Include="System.Xml.Linq" />
    <Reference Include="System.Data.DataSetExtensions" />
    <Reference Include="Microsoft.CSharp" />
    <Reference Include="System.Data" />
    <Reference Include="System.Net.Http" />
    <Reference Include="System.Xml" />
    <Reference Include="Twilio, Version=0.0.0.0, Culture=neutral, processorArchitecture=MSIL">
      <HintPath>..\packages\Twilio.5.1.0\lib\net451\Twilio.dll</HintPath>
    </Reference>
    <Reference Include="UAParser, Version=2.1.0.0, Culture=neutral, PublicKeyToken=f7377bf021646069, processorArchitecture=MSIL">
      <HintPath>..\packages\UAParser.2.1.0.0\lib\net40-Client\UAParser.dll</HintPath>
    </Reference>
    <Reference Include="WebGrease, Version=1.5.2.14234, Culture=neutral, PublicKeyToken=31bf3856ad364e35, processorArchitecture=MSIL">
      <HintPath>..\packages\WebGrease.1.5.2\lib\WebGrease.dll</HintPath>
    </Reference>
    <Reference Include="Z.EntityFramework.Plus.EF6, Version=1.8.6.0, Culture=neutral, PublicKeyToken=59b66d028979105b, processorArchitecture=MSIL">
      <HintPath>..\packages\Z.EntityFramework.Plus.EF6.1.8.6\lib\net45\Z.EntityFramework.Plus.EF6.dll</HintPath>
    </Reference>
  </ItemGroup>
  <ItemGroup>
    <Compile Include="..\Rock.Version\AssemblySharedInfo.cs">
      <Link>AssemblySharedInfo.cs</Link>
    </Compile>
    <Compile Include="Address\Bing.cs" />
    <Compile Include="Address\MelissaData.cs" />
    <Compile Include="Address\ServiceObjects.cs" />
    <Compile Include="Address\SmartyStreets.cs" />
    <Compile Include="Address\VerificationComponent.cs" />
    <Compile Include="Address\VerificationContainer.cs" />
    <Compile Include="Attribute\AccountFieldAttribute.cs" />
    <Compile Include="Attribute\AccountsFieldAttribute.cs" />
    <Compile Include="Attribute\AddressFieldAttribute.cs" />
    <Compile Include="Attribute\AssetStorageSystemFieldAttribute.cs" />
    <Compile Include="Attribute\AttributeCategoryFieldAttribute.cs" />
    <Compile Include="Attribute\AttributeFieldAttribute.cs" />
    <Compile Include="Attribute\CheckListFieldAttribute.cs" />
    <Compile Include="Attribute\ColorFieldAttribute.cs" />
    <Compile Include="Attribute\ComparisonFieldAttribute.cs" />
    <Compile Include="Attribute\ContentChannelTypeFieldAttribute.cs" />
    <Compile Include="Attribute\ContentChannelItemFieldAttribute.cs" />
    <Compile Include="Attribute\BackgroundCheckFieldAttribute.cs" />
    <Compile Include="Attribute\GenderFieldAttribute.cs" />
    <Compile Include="Attribute\IHasAttributes.cs" />
    <Compile Include="Attribute\InteractionChannelFieldAttribute.cs" />
    <Compile Include="Attribute\InteractionChannelsFieldAttribute.cs" />
    <Compile Include="Attribute\LabelFieldAttribute.cs" />
    <Compile Include="Attribute\LavaFieldAttribute.cs" />
    <Compile Include="Attribute\RegistrationInstanceFieldAttribute.cs" />
    <Compile Include="Attribute\RegistrationTemplateFieldAttribute.cs" />
    <Compile Include="Attribute\ReportFieldAttribute.cs" />
    <Compile Include="Attribute\SelectFieldAttribute.cs" />
    <Compile Include="Attribute\TimeZoneFieldAttribute.cs" />
    <Compile Include="Attribute\FileFieldAttribute.cs" />
    <Compile Include="Attribute\BinaryFileFieldAttribute.cs" />
    <Compile Include="Attribute\BinaryFileTypeFieldAttribute.cs" />
    <Compile Include="Attribute\BinaryFileTypesFieldAttribute.cs" />
    <Compile Include="Attribute\BooleanFieldAttribute.cs" />
    <Compile Include="Attribute\CampusesFieldAttribute.cs" />
    <Compile Include="Attribute\CampusFieldAttribute.cs" />
    <Compile Include="Attribute\GroupCategoryFieldAttribute.cs" />
    <Compile Include="Attribute\CategoryFieldAttribute.cs" />
    <Compile Include="Attribute\CodeEditorFieldAttribute.cs" />
    <Compile Include="Attribute\CommunicationTemplateFieldAttribute .cs" />
    <Compile Include="Attribute\ComponentFieldAttribute.cs" />
    <Compile Include="Attribute\ComponentsFieldAttribute.cs" />
    <Compile Include="Attribute\ConnectionActivityTypeFieldAttribute.cs" />
    <Compile Include="Attribute\ConnectionOpportunityFieldAttribute.cs" />
    <Compile Include="Attribute\ConnectionRequestFieldAttribute.cs" />
    <Compile Include="Attribute\ConnectionStateFieldAttribute.cs" />
    <Compile Include="Attribute\ConnectionStatusFieldAttribute.cs" />
    <Compile Include="Attribute\ConnectionTypeFieldAttribute.cs" />
    <Compile Include="Attribute\ConnectionTypesFieldAttribute.cs" />
    <Compile Include="Attribute\ContentChannelFieldAttribute.cs" />
    <Compile Include="Attribute\ContentChannelTypesFieldAttribute.cs" />
    <Compile Include="Attribute\CurrencyFieldAttribute.cs" />
    <Compile Include="Attribute\CustomEnhancedListFieldAttribute.cs" />
    <Compile Include="Attribute\CustomCheckboxListFieldAttribute.cs" />
    <Compile Include="Attribute\CustomDropdownListFieldAttribute.cs" />
    <Compile Include="Attribute\CustomRadioListFieldAttribute.cs" />
    <Compile Include="Attribute\DataViewFieldAttribute.cs" />
    <Compile Include="Attribute\DataViewsFieldAttribute.cs" />
    <Compile Include="Attribute\DateFieldAttribute.cs" />
    <Compile Include="Attribute\DateRangeFieldAttribute.cs" />
    <Compile Include="Attribute\DateTimeFieldAttribute.cs" />
    <Compile Include="Attribute\DayOfWeekFieldAttribute.cs" />
    <Compile Include="Attribute\DaysOfWeekFieldAttribute.cs" />
    <Compile Include="Attribute\DecimalFieldAttribute.cs" />
    <Compile Include="Attribute\DecimalRangeFieldAttribute.cs" />
    <Compile Include="Attribute\DefinedTypeFieldAttribute.cs" />
    <Compile Include="Attribute\DefinedValueFieldAttribute.cs" />
    <Compile Include="Attribute\DefinedValueRangeFieldAttribute.cs" />
    <Compile Include="Attribute\EmailFieldAttribute.cs" />
    <Compile Include="Attribute\GroupMemberFieldAttribute.cs" />
    <Compile Include="Attribute\IHasInheritedAttributes.cs" />
    <Compile Include="Attribute\MatrixFieldAttribute.cs" />
    <Compile Include="Attribute\SocialMediaAccountFieldAttribute.cs" />
    <Compile Include="Attribute\SSNFieldAttribute.cs" />
    <Compile Include="Attribute\WorkflowFieldAttribute.cs" />
    <Compile Include="Attribute\EncryptedTextFieldAttribute.cs" />
    <Compile Include="Attribute\EntityFieldAttribute.cs" />
    <Compile Include="Attribute\EntityTypeFieldAttribute.cs" />
    <Compile Include="Attribute\EnumFieldAttribute.cs" />
    <Compile Include="Attribute\EnumsFieldAttribute.cs" />
    <Compile Include="Attribute\EventCalendarFieldAttribute.cs" />
    <Compile Include="Attribute\EventItemFieldAttribute.cs" />
    <Compile Include="Attribute\FieldAttribute.cs" />
    <Compile Include="Attribute\FinancialGatewayFieldAttribute.cs" />
    <Compile Include="Attribute\GroupAndRoleFieldAttribute.cs" />
    <Compile Include="Attribute\GroupFieldAttribute.cs" />
    <Compile Include="Attribute\GroupLocationTypeFieldAttribute.cs" />
    <Compile Include="Attribute\GroupRoleFieldAttribute.cs" />
    <Compile Include="Attribute\GroupTypeFieldAttribute.cs" />
    <Compile Include="Attribute\GroupTypeGroupFieldAttribute.cs" />
    <Compile Include="Attribute\GroupTypesFieldAttribute.cs" />
    <Compile Include="Attribute\Helper.cs" />
    <Compile Include="Attribute\IHasAttributesWrapper.cs" />
    <Compile Include="Attribute\InheritedAttribute.cs" />
    <Compile Include="Attribute\IntegerFieldAttribute.cs" />
    <Compile Include="Attribute\IntegerRangeFieldAttribute.cs" />
    <Compile Include="Attribute\KeyValueListFieldAttribute.cs" />
    <Compile Include="Attribute\LavaCommandsFieldAttribute.cs" />
    <Compile Include="Attribute\LinkedPageAttribute.cs" />
    <Compile Include="Attribute\LocationFieldAttribute.cs" />
    <Compile Include="Attribute\MarkdownFieldAttribute.cs" />
    <Compile Include="Attribute\MemoFieldAttribute.cs" />
    <Compile Include="Attribute\MergeTemplateFieldAttribute.cs" />
    <Compile Include="Attribute\MetricCategoriesFieldAttribute.cs" />
    <Compile Include="Attribute\NoteTypeFieldAttribute.cs" />
    <Compile Include="Attribute\PersonBadgesAttribute.cs" />
    <Compile Include="Attribute\PersonFieldAttribute.cs" />
    <Compile Include="Attribute\PhoneNumberFieldAttribute.cs" />
    <Compile Include="Attribute\RemoteAuthsFieldAttribute.cs" />
    <Compile Include="Attribute\ScheduleFieldAttribute.cs" />
    <Compile Include="Attribute\SchedulesFieldAttribute.cs" />
    <Compile Include="Attribute\SecurityRoleFieldAttribute.cs" />
    <Compile Include="Attribute\SiteFieldAttribute.cs" />
    <Compile Include="Attribute\SlidingDateRangeFieldAttribute.cs" />
    <Compile Include="Attribute\SystemEmailFieldAttribute.cs" />
    <Compile Include="Attribute\TextFieldAttribute.cs" />
    <Compile Include="Attribute\TimeFieldAttribute.cs" />
    <Compile Include="Attribute\UrlLinkFieldAttribute.cs" />
    <Compile Include="Attribute\ValueListFieldAttribute.cs" />
    <Compile Include="Attribute\WorkflowActivityTypeAttribute.cs" />
    <Compile Include="Attribute\WorkflowAttributeAttribute.cs" />
    <Compile Include="Attribute\WorkflowTextOrAttributeAttribute.cs" />
    <Compile Include="Attribute\WorkflowTypeFieldAttribute.cs" />
    <Compile Include="Field\FieldVisibilityRules.cs" />
    <Compile Include="Field\Types\AssetFieldType.cs" />
    <Compile Include="Field\Types\AssetStorageProviderFieldType.cs" />
    <Compile Include="Model\CodeGenerated\NoteAttachmentService.cs" />
    <Compile Include="Model\CodeGenerated\RegistrationTemplateFeeItemService.cs" />
    <Compile Include="Model\NoteAttachment.cs" />
    <Compile Include="Model\RegistrationTemplateFeeItem.cs" />
    <Compile Include="Model\SpiritualGiftsService.cs" />
    <Compile Include="Plugin\HotFixes\051_SparkData.cs" />
    <Compile Include="CheckIn\CheckInEditFamilyBlock.cs">
      <SubType>ASPXCodeBehind</SubType>
    </Compile>
    <Compile Include="CheckIn\CheckInSearchBlock.cs">
      <SubType>ASPXCodeBehind</SubType>
    </Compile>
    <Compile Include="CheckIn\Registration\FamilyRegistrationState.cs" />
    <Compile Include="Data\NoAttributeFilterExpression.cs" />
    <Compile Include="Field\ICachedEntitiesFieldType.cs" />
    <Compile Include="Jobs\NoRetryAggregateException.cs" />
    <Compile Include="Jobs\NoRetryException.cs" />
    <Compile Include="Jobs\PostV84DataMigrations.cs" />
    <Compile Include="Lava\Shortcodes\Scripturize.cs" />
    <Compile Include="Lava\Shortcodes\LavaShortcodeMetaDataAttribute.cs" />
    <Compile Include="Plugin\HotFixes\052_MigrationRollupsForV8_1.cs" />
    <Compile Include="Plugin\HotFixes\060_MigrationRollupsForV8_6.cs" />
    <Compile Include="Plugin\HotFixes\059_MigrationRollupsForV8_5_2.cs" />
    <Compile Include="Plugin\HotFixes\057_MigrationRollupsForV8_5.cs" />
    <Compile Include="Plugin\HotFixes\056_MigrationRollupsForV8_4.cs" />
    <Compile Include="Plugin\HotFixes\055_MigrationRollupsForV8_3.cs" />
    <Compile Include="Plugin\HotFixes\054_MigrationRollupsForV8_2.cs" />
    <Compile Include="Plugin\HotFixes\053_DuplicateDataIntegrityReports.cs" />
    <Compile Include="Plugin\HotFixes\058_CheckinRegistration.cs" />
    <Compile Include="Plugin\HotFixes\HotFixMigrationResource.Designer.cs">
      <AutoGen>True</AutoGen>
      <DesignTime>True</DesignTime>
      <DependentUpon>HotFixMigrationResource.resx</DependentUpon>
    </Compile>
<<<<<<< HEAD
    <Compile Include="Reporting\DataFilter\BenevolenceRequest\BenevolenceResultDataViewFilter.cs" />
    <Compile Include="Reporting\DataFilter\BenevolenceResult\BenevolenceRequestDataViewFilter.cs" />
=======
    <Compile Include="Plugin\HotFixes\051_SparkData.cs" />
    <Compile Include="Reporting\DataFilter\Person\AttendanceDataViewFilter.cs" />
>>>>>>> ade09a09
    <Compile Include="Reporting\DataFilter\Person\HasDuplicateEmailFilter.cs" />
    <Compile Include="Reporting\DataFilter\Person\HasDuplicatePhoneFilter.cs" />
    <Compile Include="Reporting\DataFilter\Person\InteractionDataViewFilter.cs" />
    <Compile Include="Reporting\DataFilter\Person\InteractionsFilter.cs" />
    <Compile Include="Reporting\DataSelect\Person\InteractionCountSelect.cs" />
    <Compile Include="Reporting\DataSelect\Person\InteractionDateSelect.cs" />
    <Compile Include="SystemGuid\ContentChannelType.cs" />
    <Compile Include="Utility\RockObsolete.cs" />
    <Compile Include="SystemGuid\SystemSetting.cs" />
    <Compile Include="SystemKey\GroupTypeAttributeKey.cs" />
    <Compile Include="Utility\RockColor.cs" />
    <Compile Include="Utility\RockDynamic.cs" />
    <Compile Include="Utility\Scripturize.cs" />
    <Compile Include="Web\Cache\Entities\BlockCache.cs" />
    <Compile Include="Web\Cache\Entities\CampusCache.cs" />
    <Compile Include="Web\Cache\Entities\ContentChannelCache.cs" />
    <Compile Include="Web\Cache\Entities\EventCalendarCache.cs" />
    <Compile Include="Web\Cache\Entities\GroupTypeCache.cs" />
    <Compile Include="Web\Cache\Entities\InteractionChannelCache.cs" />
    <Compile Include="Web\Cache\Entities\InteractionComponentCache.cs" />
    <Compile Include="Web\Cache\Entities\LavaShortcodeCache.cs" />
    <Compile Include="Web\Cache\Entities\NoteTypeCache.cs" />
    <Compile Include="Web\Cache\Entities\Obsolete\CachedEntity.cs" />
    <Compile Include="Web\Cache\Entities\Obsolete\CachedModel.cs" />
    <Compile Include="Web\Cache\Entities\Obsolete\RockMemoryCache.cs" />
    <Compile Include="Web\Cache\Entities\PersonBadgeCache.cs" />
    <Compile Include="Web\Cache\Entities\RestActionCache.cs" />
    <Compile Include="Web\Cache\Entities\RestControllerCache.cs" />
    <Compile Include="Web\Cache\Entities\SignalTypeCache.cs" />
    <Compile Include="Web\Cache\Entities\WorkflowActionFormAttributeCache.cs" />
    <Compile Include="Web\Cache\Entities\WorkflowActionFormCache.cs" />
    <Compile Include="Web\Cache\Entities\WorkflowActionTypeCache.cs" />
    <Compile Include="Web\Cache\Entities\WorkflowActivityTypeCache.cs" />
    <Compile Include="Web\Cache\Entities\WorkflowTypeCache.cs" />
    <Compile Include="Web\Cache\ICacheable.cs" />
    <Compile Include="Web\Cache\IItemCache.cs" />
    <Compile Include="Web\Cache\EntityItemCache.cs" />
    <Compile Include="Web\Cache\NonEntities\EntityNoteTypesCache.cs" />
    <Compile Include="Web\Cache\NonEntities\IdFromGuidCache.cs" />
    <Compile Include="Web\Cache\NonEntities\WorkflowTriggersCache.cs" />
    <Compile Include="Web\Cache\RockCache.cs" />
    <Compile Include="Web\Cache\IRockCacheManager.cs" />
    <Compile Include="Web\Cache\ItemCache.cs" />
    <Compile Include="Web\Cache\EntityCache.cs" />
    <Compile Include="Web\Cache\IEntityCache.cs" />
    <Compile Include="Web\Cache\RockCacheManager.cs" />
    <Compile Include="Web\Cache\ModelCache.cs" />
    <Compile Include="Web\Cache\Entities\AttributeCache.cs" />
    <Compile Include="Web\Cache\Entities\BlockTypeCache.cs" />
    <Compile Include="Web\Cache\Entities\CategoryCache.cs" />
    <Compile Include="Web\Cache\Entities\DefinedTypeCache.cs" />
    <Compile Include="Web\Cache\Entities\DefinedValueCache.cs" />
    <Compile Include="Web\Cache\Entities\EntityTypeCache.cs" />
    <Compile Include="Web\Cache\Entities\FieldTypeCache.cs" />
    <Compile Include="Web\Cache\Entities\LayoutCache.cs" />
    <Compile Include="Web\Cache\Entities\PageCache.cs" />
    <Compile Include="Web\Cache\Entities\SiteCache.cs" />
    <Compile Include="Web\Cache\NonEntities\AttributeValueCache.cs" />
    <Compile Include="Web\Cache\NonEntities\EntityAttributesCache.cs" />
    <Compile Include="Web\Cache\NonEntities\GlobalAttributesCache.cs" />
    <Compile Include="Web\Cache\NonEntities\LavaTemplateCache.cs" />
    <Compile Include="Web\Cache\NonEntities\RoleCache.cs" />
    <Compile Include="Chart\ChartGroupBy.cs" />
    <Compile Include="Chart\IChartData.cs" />
    <Compile Include="Chart\SummaryData.cs" />
    <Compile Include="CheckIn\CheckInBlockMultiPerson.cs">
      <SubType>ASPXCodeBehind</SubType>
    </Compile>
    <Compile Include="CheckIn\CheckInBlock.cs">
      <SubType>ASPXCodeBehind</SubType>
    </Compile>
    <Compile Include="CheckIn\CheckInFamily.cs" />
    <Compile Include="CheckIn\CheckInGroup.cs" />
    <Compile Include="CheckIn\CheckInGroupType.cs" />
    <Compile Include="CheckIn\CheckInLabel.cs" />
    <Compile Include="CheckIn\CheckInLocation.cs" />
    <Compile Include="CheckIn\CheckOutPerson.cs" />
    <Compile Include="CheckIn\CheckInPerson.cs" />
    <Compile Include="CheckIn\CheckInSchedule.cs" />
    <Compile Include="CheckIn\CheckInState.cs" />
    <Compile Include="CheckIn\CheckInStatus.cs" />
    <Compile Include="CheckIn\CheckinType.cs" />
    <Compile Include="CheckIn\KioskDevice.cs" />
    <Compile Include="CheckIn\KioskGroup.cs" />
    <Compile Include="CheckIn\KioskGroupAttendance.cs" />
    <Compile Include="CheckIn\KioskGroupType.cs" />
    <Compile Include="CheckIn\KioskLabel.cs" />
    <Compile Include="CheckIn\KioskLocation.cs" />
    <Compile Include="CheckIn\KioskLocationAttendance.cs" />
    <Compile Include="CheckIn\KioskSchedule.cs" />
    <Compile Include="CheckIn\KioskScheduleAttendance.cs" />
    <Compile Include="Communication\BouncedEmail.cs" />
    <Compile Include="Communication\Email.cs" />
    <Compile Include="Communication\CommunicationDetails.cs" />
    <Compile Include="Communication\IEmailProvider.cs" />
    <Compile Include="Communication\ICommunicationDetails.cs" />
    <Compile Include="Communication\MediumComponent.cs" />
    <Compile Include="Communication\MediumContainer.cs" />
    <Compile Include="Communication\Medium\Email.cs" />
    <Compile Include="Communication\Medium\PushNotification.cs" />
    <Compile Include="Communication\Medium\Sms.cs" />
    <Compile Include="Communication\RecipientData.cs" />
    <Compile Include="Communication\RockEmailMessage.cs" />
    <Compile Include="Communication\RockMessage.cs" />
    <Compile Include="Communication\RockPushMessage.cs" />
    <Compile Include="Communication\RockSMSMessage.cs" />
    <Compile Include="Communication\SMTPComponent.cs" />
    <Compile Include="Communication\TransportComponent.cs" />
    <Compile Include="Communication\TransportContainer.cs" />
    <Compile Include="Communication\Transport\Firebase.cs" />
    <Compile Include="Communication\Transport\SMTP.cs" />
    <Compile Include="Communication\Transport\Twilio.cs" />
    <Compile Include="Configuration\AttributeValueConfig.cs" />
    <Compile Include="Configuration\AttributeValuesConfig.cs" />
    <Compile Include="Configuration\RockConfig.cs" />
    <Compile Include="Constants\DisplayStrings.cs" />
    <Compile Include="Constants\SystemSettingKeys.cs" />
    <Compile Include="Data\BoundFieldTypeAttribute.cs" />
    <Compile Include="Data\DbContext.cs" />
    <Compile Include="Data\DbService.cs" />
    <Compile Include="Data\DefinedValueAttribute.cs" />
    <Compile Include="Data\Entity.cs" />
    <Compile Include="Data\FieldTypeAttribute.cs" />
    <Compile Include="Data\AnalyticHistoryFieldAttribute.cs" />
    <Compile Include="Data\HideFromReportingAttribute.cs" />
    <Compile Include="Data\AnalyticsAttribute.cs" />
    <Compile Include="Data\IAnalyticHistorical.cs" />
    <Compile Include="Data\IAnalytic.cs" />
    <Compile Include="Data\ICategorized.cs" />
    <Compile Include="Data\IEntity.cs" />
    <Compile Include="Data\IFeed.cs" />
    <Compile Include="Data\IgnoreCanDelete.cs" />
    <Compile Include="Data\IgnoreModelErrorsAttribute.cs" />
    <Compile Include="Data\IHistoricalTracking.cs" />
    <Compile Include="Data\IMigration.cs" />
    <Compile Include="Data\IModel.cs" />
    <Compile Include="Data\IncludeForReportingAttribute.cs" />
    <Compile Include="Data\IncludeAsEntityProperty.cs" />
    <Compile Include="Data\Interception\QueryHintDbCommandInterceptor.cs" />
    <Compile Include="Data\Interception\QueryHintScope.cs" />
    <Compile Include="Data\IHasActiveFlag.cs" />
    <Compile Include="Data\IOrdered.cs" />
    <Compile Include="Data\IRockEntity.cs" />
    <Compile Include="Data\IService.cs" />
    <Compile Include="Data\LavaIgnoreAttribute.cs" />
    <Compile Include="Data\LavaIncludeAttribute.cs" />
    <Compile Include="Data\LinqRuntimeTypeBuilder.cs" />
    <Compile Include="Data\MigrationHelper.cs" />
    <Compile Include="Data\Model.cs" />
    <Compile Include="Data\NotAuditedAttribute.cs" />
    <Compile Include="Data\NotEmptyGuidAttribute.cs" />
    <Compile Include="Data\NotExportable.cs" />
    <Compile Include="Data\PreviewableAttribute.cs" />
    <Compile Include="Data\RockBulkUpdateExpressionVisitor.cs" />
    <Compile Include="Data\RockClientIncludeAttribute.cs" />
    <Compile Include="Data\RockContext.cs" />
    <Compile Include="Data\RockContextConfig.cs" />
    <Compile Include="Data\RockDomainAttribute.cs" />
    <Compile Include="Data\RockPluginDBInitializer.cs" />
    <Compile Include="Data\RouteAttribute.cs" />
    <Compile Include="Data\Service.cs" />
    <Compile Include="Data\Udf\DbMetadataExtensions.cs" />
    <Compile Include="Data\Udf\GetSpousePersonIdFromPersonIdStoreFunctionInjectionConvention.cs" />
    <Compile Include="Data\Udf\GetAddressStoreFunctionInjectionConvention.cs" />
    <Compile Include="Data\Udf\GetGeofencedGroupNamesStoreFunctionInjectionConvention.cs" />
    <Compile Include="Data\IRockStoreModelConvention.cs" />
    <Compile Include="Data\Udf\RockUdfHelper.cs" />
    <Compile Include="Extension\Component.cs" />
    <Compile Include="Extension\ComponentDescription.cs" />
    <Compile Include="Extension\Container.cs" />
    <Compile Include="Extension\FixedSizeList.cs" />
    <Compile Include="Extension\IComponentData.cs" />
    <Compile Include="Extension\IContainer.cs" />
    <Compile Include="Extension\SafeDirectoryCatalog.cs" />
    <Compile Include="Field\ConfigurationValue.cs" />
    <Compile Include="Field\FieldType.cs" />
    <Compile Include="Field\Helper.cs" />
    <Compile Include="Field\IEntityFieldType.cs" />
    <Compile Include="Field\IEntityQualifierFieldType.cs" />
    <Compile Include="Field\IFieldType.cs" />
    <Compile Include="Field\ILinkableFieldType.cs" />
    <Compile Include="Field\SelectFromListFieldType.cs" />
    <Compile Include="Field\Types\CheckListFieldType.cs" />
    <Compile Include="Field\Types\ContentChannelTypeFieldType.cs" />
    <Compile Include="Field\Types\ContentChannelItemFieldType.cs" />
    <Compile Include="Field\Types\BackgroundCheckFieldType.cs" />
    <Compile Include="Field\Types\MonthDayFieldType.cs" />
    <Compile Include="Field\Types\GenderFieldType.cs" />
    <Compile Include="Field\Types\InteractionChannelsFieldType.cs" />
    <Compile Include="Field\Types\LabelFieldType.cs" />
    <Compile Include="Field\Types\RegistrationInstanceFieldType.cs" />
    <Compile Include="Field\Types\RegistrationTemplateFieldType.cs" />
    <Compile Include="Field\Types\ReportFieldType.cs" />
    <Compile Include="Field\Types\TimeZoneFieldType.cs" />
    <Compile Include="Field\Types\GroupMemberFieldType.cs" />
    <Compile Include="Field\Types\InteractionChannelFieldType.cs" />
    <Compile Include="Field\Types\CommunicationPreferenceFieldType.cs" />
    <Compile Include="Field\Types\DataViewsFieldType.cs" />
    <Compile Include="Field\Types\LavaFieldType.cs" />
    <Compile Include="Field\Types\AccountFieldType.cs" />
    <Compile Include="Field\Types\AccountsFieldType.cs" />
    <Compile Include="Field\Types\AddressFieldType.cs" />
    <Compile Include="Field\Types\AttributeFieldType.cs" />
    <Compile Include="Field\Types\AudioFileFieldType.cs" />
    <Compile Include="Field\Types\AudioUrlFieldType.cs" />
    <Compile Include="Field\Types\BinaryFileFieldType.cs" />
    <Compile Include="Field\Types\BinaryFileTypeFieldType.cs" />
    <Compile Include="Field\Types\BinaryFileTypesFieldType.cs" />
    <Compile Include="Field\Types\BooleanFieldType.cs" />
    <Compile Include="Field\Types\CampusesFieldType.cs" />
    <Compile Include="Field\Types\CampusFieldType.cs" />
    <Compile Include="Field\Types\CategoriesFieldType.cs" />
    <Compile Include="Field\Types\CategoryFieldType.cs" />
    <Compile Include="Field\Types\CodeEditorFieldType.cs" />
    <Compile Include="Field\Types\ColorFieldType.cs" />
    <Compile Include="Field\Types\CommunicationTemplateFieldType.cs" />
    <Compile Include="Field\Types\ComparisonFieldType.cs" />
    <Compile Include="Field\Types\ComponentFieldType.cs" />
    <Compile Include="Field\Types\ComponentsFieldType.cs" />
    <Compile Include="Field\Types\ConnectionActivityTypeFieldType.cs" />
    <Compile Include="Field\Types\ConnectionOpportunityFieldType.cs" />
    <Compile Include="Field\Types\BenevolenceRequestFieldType.cs" />
    <Compile Include="Field\Types\ConnectionRequestFieldType.cs" />
    <Compile Include="Field\Types\ConnectionStateFieldType.cs" />
    <Compile Include="Field\Types\ConnectionStatusFieldType.cs" />
    <Compile Include="Field\Types\ConnectionTypeFieldType.cs" />
    <Compile Include="Field\Types\ConnectionTypesFieldType.cs" />
    <Compile Include="Field\Types\ContentChannelFieldType.cs" />
    <Compile Include="Field\Types\ContentChannelTypesFieldType.cs" />
    <Compile Include="Field\Types\CurrencyFieldType.cs" />
    <Compile Include="Field\Types\DataViewFieldType.cs" />
    <Compile Include="Field\Types\DateFieldType.cs" />
    <Compile Include="Field\Types\DateRangeFieldType.cs" />
    <Compile Include="Field\Types\DateTimeFieldType.cs" />
    <Compile Include="Field\Types\DayOfWeekFieldType.cs" />
    <Compile Include="Field\Types\DaysOfWeekFieldType.cs" />
    <Compile Include="Field\Types\DecimalFieldType.cs" />
    <Compile Include="Field\Types\DecimalRangeFieldType.cs" />
    <Compile Include="Field\Types\DefinedTypeFieldType.cs" />
    <Compile Include="Field\Types\DefinedValueFieldType.cs" />
    <Compile Include="Field\Types\DefinedValueRangeFieldType.cs" />
    <Compile Include="Field\Types\EmailFieldType.cs" />
    <Compile Include="Field\Types\MatrixFieldType.cs" />
    <Compile Include="Field\Types\SocialMediaAccountFieldType.cs" />
    <Compile Include="Field\Types\SSNFieldType.cs" />
    <Compile Include="Field\Types\WorkflowFieldType.cs" />
    <Compile Include="Field\Types\EncryptedTextFieldType.cs" />
    <Compile Include="Field\Types\EntityFieldType.cs" />
    <Compile Include="Field\Types\EntityTypeFieldType.cs" />
    <Compile Include="Field\Types\EnumFieldType.cs" />
    <Compile Include="Field\Types\EventCalendarFieldType.cs" />
    <Compile Include="Field\Types\EventItemFieldType.cs" />
    <Compile Include="Field\Types\FileFieldType.cs" />
    <Compile Include="Field\Types\FinancialGatewayFieldType.cs" />
    <Compile Include="Field\Types\GroupAndRoleFieldType.cs" />
    <Compile Include="Field\Types\GroupFieldType.cs" />
    <Compile Include="Field\Types\GroupLocationTypeFieldType.cs" />
    <Compile Include="Field\Types\GroupRoleFieldType.cs" />
    <Compile Include="Field\Types\GroupTypeFieldType.cs" />
    <Compile Include="Field\Types\GroupTypeGroupFieldType.cs" />
    <Compile Include="Field\Types\GroupTypesFieldType.cs" />
    <Compile Include="Field\Types\HtmlFieldType.cs" />
    <Compile Include="Field\Types\ImageFieldType.cs" />
    <Compile Include="Field\Types\IntegerFieldType.cs" />
    <Compile Include="Field\Types\IntegerRangeFieldType.cs" />
    <Compile Include="Field\Types\KeyValueListFieldType.cs" />
    <Compile Include="Field\Types\LavaCommandsFieldType.cs" />
    <Compile Include="Field\Types\LocationFieldType.cs" />
    <Compile Include="Field\Types\MarkdownFieldType.cs" />
    <Compile Include="Field\Types\MemoFieldType.cs" />
    <Compile Include="Field\Types\MergeTemplateFieldType.cs" />
    <Compile Include="Field\Types\MetricCategoriesFieldType.cs" />
    <Compile Include="Field\Types\NoteTypeFieldType.cs" />
    <Compile Include="Field\Types\NoteTypesFieldType.cs" />
    <Compile Include="Field\Types\PageReferenceFieldType.cs" />
    <Compile Include="Field\Types\PersonBadgesFieldType.cs" />
    <Compile Include="Field\Types\PersonFieldType.cs" />
    <Compile Include="Field\Types\PhoneNumberFieldType.cs" />
    <Compile Include="Field\Types\RangeSliderFieldType.cs" />
    <Compile Include="Field\Types\RatingFieldType.cs" />
    <Compile Include="Field\Types\RemoteAuthsFieldType.cs" />
    <Compile Include="Field\Types\ScheduleFieldType.cs" />
    <Compile Include="Field\Types\SchedulesFieldType.cs" />
    <Compile Include="Field\Types\SecurityRoleFieldType.cs" />
    <Compile Include="Field\Types\SelectMultiFieldType.cs" />
    <Compile Include="Field\Types\SelectSingleFieldType.cs" />
    <Compile Include="Field\Types\SiteFieldType.cs" />
    <Compile Include="Field\Types\SlidingDateRangeFieldType.cs" />
    <Compile Include="Field\Types\SystemEmailFieldType.cs" />
    <Compile Include="Field\Types\TextFieldType.cs" />
    <Compile Include="Field\Types\TimeFieldType.cs" />
    <Compile Include="Field\Types\UrlLinkFieldType.cs" />
    <Compile Include="Field\Types\ValueListFieldType.cs" />
    <Compile Include="Field\Types\VideoFileFieldType.cs" />
    <Compile Include="Field\Types\VideoUrlFieldType.cs" />
    <Compile Include="Field\Types\WorkflowActivityTypeFieldType.cs" />
    <Compile Include="Field\Types\WorkflowAttributeFieldType.cs" />
    <Compile Include="Field\Types\WorkflowTextOrAttributeFieldType.cs" />
    <Compile Include="Field\Types\WorkflowTypeFieldType.cs" />
    <Compile Include="Field\Types\WorkflowTypesFieldType.cs" />
    <Compile Include="Financial\ACHPaymentInfo.cs" />
    <Compile Include="Financial\CreditCardPaymentInfo.cs" />
    <Compile Include="Financial\GatewayComponent.cs" />
    <Compile Include="Financial\GatewayContainer.cs" />
    <Compile Include="Financial\ITransactionDetail.cs" />
    <Compile Include="Financial\Payment.cs" />
    <Compile Include="Financial\PaymentInfo.cs" />
    <Compile Include="Financial\PaymentSchedule.cs" />
    <Compile Include="Financial\ReferencePaymentInfo.cs" />
    <Compile Include="Financial\SwipePaymentInfo.cs" />
    <Compile Include="Financial\TestGateway.cs" />
    <Compile Include="Financial\ThreeStepGatewayComponent.cs" />
    <Compile Include="Follow\EventComponent.cs" />
    <Compile Include="Follow\EventContainer.cs" />
    <Compile Include="Follow\Event\PersonAnniversary.cs" />
    <Compile Include="Follow\Event\PersonPrayerRequest.cs" />
    <Compile Include="Follow\Event\PersonBaptized.cs" />
    <Compile Include="Follow\Event\PersonBirthday.cs" />
    <Compile Include="Follow\Event\PersonFirstAttendedGroupType.cs" />
    <Compile Include="Follow\Event\PersonFirstJoinedGroupType.cs" />
    <Compile Include="Follow\Event\PersonHistory.cs" />
    <Compile Include="Follow\SuggestionComponent.cs" />
    <Compile Include="Follow\SuggestionContainer.cs" />
    <Compile Include="Follow\Suggestion\InFollowedGroup.cs" />
    <Compile Include="Follow\Suggestion\InGroupTogether.cs" />
    <Compile Include="Jobs\CalculateFamilyAnalytics.cs" />
    <Compile Include="Jobs\CalculatePersonSignals.cs" />
    <Compile Include="Jobs\CommunicationQueueAlert.cs" />
    <Compile Include="Jobs\DatabaseMaintenance.cs" />
    <Compile Include="Jobs\GetNcoa.cs" />
    <Compile Include="Jobs\IndexRockSite.cs" />
    <Compile Include="Jobs\MigrateFamilyAlternateId.cs" />
    <Compile Include="Jobs\MigrateAttendanceOccurrenceData.cs" />
    <Compile Include="Jobs\MigrateHistorySummaryData.cs" />
    <Compile Include="Jobs\PostV80DataMigrations.cs" />
    <Compile Include="Jobs\PostV74DataMigrations.cs" />
    <Compile Include="Jobs\MigrateCommunicationMediumData.cs" />
    <Compile Include="Jobs\MigrateInteractionsData.cs" />
    <Compile Include="Jobs\ProcessBIAnalytics.cs" />
    <Compile Include="Jobs\PbxCdrDownload.cs" />
    <Compile Include="Jobs\DataAutomation.cs" />
    <Compile Include="Jobs\ProcessGroupHistory.cs" />
    <Compile Include="Jobs\SendCreditCardExpirationNotices.cs" />
    <Compile Include="Jobs\IndexEntities.cs" />
    <Compile Include="Jobs\SendDataViewEmail.cs" />
    <Compile Include="Jobs\CalculateGroupRequirements.cs" />
    <Compile Include="Jobs\CalculateMetrics.cs" />
    <Compile Include="Jobs\GetScheduledPayments.cs" />
    <Compile Include="Jobs\GroupLeaderPendingNotifications.cs" />
    <Compile Include="Jobs\GroupSync.cs" />
    <Compile Include="Jobs\JobLoadFailedException.cs" />
    <Compile Include="Jobs\JobPulse.cs" />
    <Compile Include="Jobs\LaunchWorkflow.cs">
      <SubType>ASPXCodeBehind</SubType>
    </Compile>
    <Compile Include="Jobs\LocationServicesVerify.cs" />
    <Compile Include="Jobs\ProcessSignatureDocuments.cs" />
    <Compile Include="Jobs\ProcessWorkflows.cs" />
    <Compile Include="Jobs\RockCleanup.cs" />
    <Compile Include="Jobs\RockJobListener.cs" />
    <Compile Include="Jobs\CompleteWorkflows.cs" />
    <Compile Include="Jobs\RunSQL.cs" />
    <Compile Include="Jobs\SendAttendanceReminders.cs" />
    <Compile Include="Jobs\SendBirthdayEmail.cs" />
    <Compile Include="Jobs\SendCommunications.cs" />
    <Compile Include="Jobs\SendFollowingEvents.cs" />
    <Compile Include="Jobs\SendFollowingSuggestions.cs" />
    <Compile Include="Jobs\SendGroupEmail.cs" />
    <Compile Include="Jobs\SendGroupRequirementsNotification.cs" />
    <Compile Include="Jobs\SendNoteNotifications.cs" />
    <Compile Include="Jobs\SendRegistrationPaymentReminders.cs" />
    <Compile Include="Jobs\SparkLink.cs" />
    <Compile Include="Jobs\SendRegistrationReminders.cs" />
    <Compile Include="Jobs\UpdatePersistedDataviews.cs" />
    <Compile Include="Lava\Blocks\Execute.cs" />
    <Compile Include="Lava\Blocks\RockEntity.cs" />
    <Compile Include="Lava\Blocks\RockLavaBlockBase.cs" />
    <Compile Include="Lava\Blocks\Search.cs" />
    <Compile Include="Lava\Blocks\Javascript.cs" />
    <Compile Include="Lava\Blocks\Cache.cs" />
    <Compile Include="Lava\Blocks\TagList.cs" />
    <Compile Include="Lava\Blocks\Stylesheet.cs" />
    <Compile Include="Lava\Blocks\WebRequest.cs" />
    <Compile Include="Lava\Blocks\Sql.cs" />
    <Compile Include="Lava\Blocks\WorkflowActivate.cs" />
    <Compile Include="Lava\CommonMergeFieldsOptions.cs" />
    <Compile Include="Lava\ILiquidizable.cs" />
    <Compile Include="Lava\LavaHelper.cs" />
    <Compile Include="Lava\LavaSupportLevel.cs" />
    <Compile Include="Lava\LegacyLavaSyntaxDetectedException.cs" />
    <Compile Include="Lava\LegacyLavaUpdater.cs" />
    <Compile Include="Lava\RockFilters.cs" />
    <Compile Include="Lava\Shortcodes\DynamicShortcodeBlock.cs" />
    <Compile Include="Lava\Shortcodes\DynamicShortcodeInline.cs" />
    <Compile Include="Lava\Shortcodes\IRockShortcode.cs" />
    <Compile Include="Lava\Shortcodes\RockLavaShortcodeBlockBase.cs" />
    <Compile Include="Lava\Shortcodes\RockLavaShortcodeBase.cs" />
    <Compile Include="Lava\Shortcodes\BootstrapAlert.cs" />
    <Compile Include="MergeTemplates\HtmlMergeTemplateType.cs" />
    <Compile Include="MergeTemplates\MergeTemplateType.cs" />
    <Compile Include="MergeTemplates\MergeTemplateTypeContainer.cs" />
    <Compile Include="MergeTemplates\WordDocumentMergeTemplateType.cs" />
    <Compile Include="Model\AnalyticsDimAttendanceLocation.cs" />
    <Compile Include="Model\AnalyticsDimCampus.cs" />
    <Compile Include="Model\AnalyticsSourceCampus.cs" />
    <Compile Include="Model\AnalyticsDimFinancialAccount.cs" />
    <Compile Include="Model\AnalyticsDimFinancialBatch.cs" />
    <Compile Include="Model\AnalyticsDimFamilyHistorical.cs" />
    <Compile Include="Model\AnalyticsDimFamilyCurrent.cs" />
    <Compile Include="Model\AnalyticsDimFamilyHeadOfHousehold.cs" />
    <Compile Include="Model\AnalyticsDimPersonHistorical.cs" />
    <Compile Include="Model\AnalyticsDimPersonCurrent.cs" />
    <Compile Include="Model\AnalyticsSourceDate.cs" />
    <Compile Include="Model\AnalyticsFactAttendance.cs" />
    <Compile Include="Model\AnalyticsSourceAttendance.cs" />
    <Compile Include="Model\AnalyticsSourceFamilyHistorical.cs" />
    <Compile Include="Model\AnalyticsSourcePersonHistorical.cs" />
    <Compile Include="Model\AnalyticsFactFinancialTransaction.cs" />
    <Compile Include="Model\AnalyticsSourceFinancialTransaction.cs" />
    <Compile Include="Model\AssetStorageProvider.cs" />
    <Compile Include="Model\AssetStorageProviderService.Partial.cs" />
    <Compile Include="Model\CodeGenerated\AssetStorageProviderService.cs" />
    <Compile Include="Model\CodeGenerated\ServiceJobHistoryService.cs" />
    <Compile Include="Model\ConnectionTypeService.Partial.cs" />
    <Compile Include="Model\AttendanceOccurrence.cs" />
    <Compile Include="Model\Attendance.cs" />
    <Compile Include="Model\AttendanceCode.cs" />
    <Compile Include="Model\AttendanceOccurrenceService.Partial.cs" />
    <Compile Include="Model\AttributeMatrix.cs" />
    <Compile Include="Model\AttributeMatrixItem.cs" />
    <Compile Include="Model\AttributeMatrixTemplate.cs" />
    <Compile Include="Model\AttributeValueHistorical.cs" />
    <Compile Include="Model\CodeGenerated\AnalyticsDimCampusService.cs" />
    <Compile Include="Model\CodeGenerated\AnalyticsDimFamilyCurrentService.cs" />
    <Compile Include="Model\CodeGenerated\AnalyticsDimFamilyHeadOfHouseholdService.cs" />
    <Compile Include="Model\CodeGenerated\AnalyticsDimFamilyHistoricalService.cs" />
    <Compile Include="Model\CodeGenerated\AnalyticsFactAttendanceService.cs" />
    <Compile Include="Model\CodeGenerated\AnalyticsSourceAttendanceService.cs" />
    <Compile Include="Model\CodeGenerated\AnalyticsSourceCampusService.cs" />
    <Compile Include="Model\CodeGenerated\AnalyticsSourceFamilyHistoricalService.cs" />
    <Compile Include="Model\AttributeMatrixTemplateService.partial.cs" />
    <Compile Include="Model\CodeGenerated\AttendanceOccurrenceService.cs" />
    <Compile Include="Model\CodeGenerated\AttributeValueHistoricalService.cs" />
    <Compile Include="Model\CodeGenerated\CommunicationAttachmentService.cs" />
    <Compile Include="Model\CodeGenerated\CommunicationTemplateAttachmentService.cs" />
    <Compile Include="Model\CodeGenerated\GroupHistoricalService.cs" />
    <Compile Include="Model\CodeGenerated\GroupLocationHistoricalScheduleService.cs" />
    <Compile Include="Model\CodeGenerated\GroupLocationHistoricalService.cs" />
    <Compile Include="Model\CodeGenerated\GroupMemberHistoricalService.cs" />
    <Compile Include="Model\CodeGenerated\ContentChannelItemSlugService.cs" />
    <Compile Include="Model\CodeGenerated\GroupSyncService.cs" />
    <Compile Include="Model\CodeGenerated\LavaShortcodeService.cs" />
    <Compile Include="Model\CodeGenerated\MetaFirstNameGenderLookupService.cs" />
    <Compile Include="Model\CodeGenerated\MetaLastNameLookupService.cs" />
    <Compile Include="Model\CodeGenerated\MetaNickNameLookupService.cs" />
    <Compile Include="Model\CodeGenerated\MetaPersonicxLifestageClusterService.cs" />
    <Compile Include="Model\CodeGenerated\MetaPersonicxLifestageGroupService.cs" />
    <Compile Include="Model\CodeGenerated\NcoaHistoryService.cs" />
    <Compile Include="Model\CodeGenerated\NoteWatchService.cs" />
    <Compile Include="Model\CodeGenerated\PersonalDeviceService.cs" />
    <Compile Include="Model\CodeGenerated\AttributeMatrixItemService.cs" />
    <Compile Include="Model\CodeGenerated\AttributeMatrixService.cs" />
    <Compile Include="Model\CodeGenerated\AttributeMatrixTemplateService.cs" />
    <Compile Include="Model\CodeGenerated\PersonSearchKeyService.cs" />
    <Compile Include="Model\CodeGenerated\PersonSignalService.cs" />
    <Compile Include="Model\CodeGenerated\SignalTypeService.cs" />
    <Compile Include="Model\CommunicationTemplateAttachment.cs" />
    <Compile Include="Model\CommunicationAttachment.cs" />
    <Compile Include="Model\CodeGenerated\PageShortLinkService.cs" />
    <Compile Include="Model\CodeGenerated\PersonTokenService.cs" />
    <Compile Include="Model\ContentChannelItemSlug.cs" />
    <Compile Include="Model\ContentChannelItemSlugService.Partial.cs" />
    <Compile Include="Model\DataViewPersistedValue.cs" />
    <Compile Include="Model\ContentChannelItemService.Partial.cs" />
    <Compile Include="Model\FinancialAccountService.Partial.cs" />
    <Compile Include="Data\IAnalyticsAddresses.cs" />
    <Compile Include="Model\GroupLocationHistoricalSchedule.cs" />
    <Compile Include="Model\GroupLocationHistorical.cs" />
    <Compile Include="Model\GroupMemberHistorical.cs" />
    <Compile Include="Model\GroupHistorical.cs" />
    <Compile Include="Model\GroupSync.cs" />
    <Compile Include="Model\GroupMemberHistoricalService.Partial.cs" />
    <Compile Include="Model\InteractionComponent.Partial.cs" />
    <Compile Include="Model\InteractionService.Partial.cs" />
    <Compile Include="Model\MetaFirstNameGenderLookup.cs" />
    <Compile Include="Model\MetaLastNameLookup.cs" />
    <Compile Include="Model\MetaNickNameLookup.cs" />
    <Compile Include="Model\MetaPersonicxLifestageCluster.cs" />
    <Compile Include="Model\MetaPersonicxLifestageGroup.cs" />
    <Compile Include="Model\MetricService.Partial.cs" />
    <Compile Include="Model\AttendanceCodeService.Partial.cs" />
    <Compile Include="Model\AttendanceService.Partial.cs" />
    <Compile Include="Model\Attribute.cs" />
    <Compile Include="Model\AttributeQualifier.cs" />
    <Compile Include="Model\AttributeQualifierService.Partial.cs" />
    <Compile Include="Model\AttributeService.Partial.cs" />
    <Compile Include="Model\AttributeValue.cs" />
    <Compile Include="Model\AttributeValueService.Partial.cs" />
    <Compile Include="Model\Audit.cs" />
    <Compile Include="Model\AuditDetail.cs" />
    <Compile Include="Model\Auth.cs" />
    <Compile Include="Model\AuthService.Partial.cs" />
    <Compile Include="Model\BackgroundCheck.cs" />
    <Compile Include="Model\BenevolenceRequestDocument.cs" />
    <Compile Include="Model\BenevolenceRequest.cs" />
    <Compile Include="Model\BenevolenceResult.cs" />
    <Compile Include="Model\BinaryFile.cs" />
    <Compile Include="Model\BinaryFileData.cs" />
    <Compile Include="Model\BinaryFileService.Partial.cs" />
    <Compile Include="Model\BinaryFileType.cs" />
    <Compile Include="Model\Block.cs" />
    <Compile Include="Model\BlockService.Partial.cs" />
    <Compile Include="Model\BlockType.cs" />
    <Compile Include="Model\BlockTypeService.Partial.cs" />
    <Compile Include="Model\Campus.cs" />
    <Compile Include="Model\CampusService.partial.cs" />
    <Compile Include="Model\Category.cs" />
    <Compile Include="Model\CategoryService.Partial.cs" />
    <Compile Include="Model\CodeGenerated\AnalyticsDimFinancialAccountService.cs" />
    <Compile Include="Model\CodeGenerated\AnalyticsDimFinancialBatchService.cs" />
    <Compile Include="Model\CodeGenerated\AnalyticsDimPersonCurrentService.cs" />
    <Compile Include="Model\CodeGenerated\AnalyticsDimPersonHistoricalService.cs" />
    <Compile Include="Model\CodeGenerated\AnalyticsFactFinancialTransactionService.cs" />
    <Compile Include="Model\CodeGenerated\AnalyticsSourceFinancialTransactionService.cs" />
    <Compile Include="Model\CodeGenerated\AnalyticsSourcePersonHistoricalService.cs" />
    <Compile Include="Model\CodeGenerated\AttendanceCodeService.cs" />
    <Compile Include="Model\CodeGenerated\AttendanceService.cs" />
    <Compile Include="Model\CodeGenerated\AttributeQualifierService.cs" />
    <Compile Include="Model\CodeGenerated\AttributeService.cs" />
    <Compile Include="Model\CodeGenerated\AttributeValueService.cs" />
    <Compile Include="Model\CodeGenerated\AuditDetailService.cs" />
    <Compile Include="Model\CodeGenerated\AuditService.cs" />
    <Compile Include="Model\CodeGenerated\AuthService.cs" />
    <Compile Include="Model\CodeGenerated\BackgroundCheckService.cs" />
    <Compile Include="Model\CodeGenerated\BenevolenceRequestDocumentService.cs" />
    <Compile Include="Model\CodeGenerated\BenevolenceRequestService.cs" />
    <Compile Include="Model\CodeGenerated\BenevolenceResultService.cs" />
    <Compile Include="Model\CodeGenerated\BinaryFileDataService.cs" />
    <Compile Include="Model\CodeGenerated\BinaryFileService.cs" />
    <Compile Include="Model\CodeGenerated\BinaryFileTypeService.cs" />
    <Compile Include="Model\CodeGenerated\BlockService.cs" />
    <Compile Include="Model\CodeGenerated\BlockTypeService.cs" />
    <Compile Include="Model\CodeGenerated\CampusService.cs" />
    <Compile Include="Model\CodeGenerated\CategoryService.cs" />
    <Compile Include="Model\CodeGenerated\CommunicationRecipientService.cs" />
    <Compile Include="Model\CodeGenerated\CommunicationService.cs" />
    <Compile Include="Model\CodeGenerated\CommunicationTemplateService.cs" />
    <Compile Include="Model\CodeGenerated\ConnectionActivityTypeService.cs" />
    <Compile Include="Model\CodeGenerated\ConnectionOpportunityCampusService.cs" />
    <Compile Include="Model\CodeGenerated\ConnectionOpportunityConnectorGroupService.cs" />
    <Compile Include="Model\CodeGenerated\ConnectionOpportunityGroupConfigService.cs" />
    <Compile Include="Model\CodeGenerated\ConnectionOpportunityGroupService.cs" />
    <Compile Include="Model\CodeGenerated\ConnectionOpportunityService.cs" />
    <Compile Include="Model\CodeGenerated\ConnectionRequestActivityService.cs" />
    <Compile Include="Model\CodeGenerated\ConnectionRequestService.cs" />
    <Compile Include="Model\CodeGenerated\ConnectionRequestWorkflowService.cs" />
    <Compile Include="Model\CodeGenerated\ConnectionStatusService.cs" />
    <Compile Include="Model\CodeGenerated\ConnectionTypeService.cs" />
    <Compile Include="Model\CodeGenerated\ConnectionWorkflowService.cs" />
    <Compile Include="Model\CodeGenerated\ContentChannelItemAssociationService.cs" />
    <Compile Include="Model\CodeGenerated\ContentChannelItemService.cs" />
    <Compile Include="Model\CodeGenerated\ContentChannelService.cs" />
    <Compile Include="Model\CodeGenerated\ContentChannelTypeService.cs" />
    <Compile Include="Model\CodeGenerated\DataViewFilterService.cs" />
    <Compile Include="Model\CodeGenerated\DataViewService.cs" />
    <Compile Include="Model\CodeGenerated\DefinedTypeService.cs" />
    <Compile Include="Model\CodeGenerated\DefinedValueService.cs" />
    <Compile Include="Model\CodeGenerated\DeviceService.cs" />
    <Compile Include="Model\CodeGenerated\EntitySetItemService.cs" />
    <Compile Include="Model\CodeGenerated\EntitySetService.cs" />
    <Compile Include="Model\CodeGenerated\EntityTypeService.cs" />
    <Compile Include="Model\CodeGenerated\EventCalendarContentChannelService.cs" />
    <Compile Include="Model\CodeGenerated\EventCalendarItemService.cs" />
    <Compile Include="Model\CodeGenerated\EventCalendarService.cs" />
    <Compile Include="Model\CodeGenerated\EventItemAudienceService.cs" />
    <Compile Include="Model\CodeGenerated\EventItemOccurrenceChannelItemService.cs" />
    <Compile Include="Model\CodeGenerated\EventItemOccurrenceGroupMapService.cs" />
    <Compile Include="Model\CodeGenerated\EventItemOccurrenceService.cs" />
    <Compile Include="Model\CodeGenerated\EventItemService.cs" />
    <Compile Include="Model\CodeGenerated\ExceptionLogService.cs" />
    <Compile Include="Model\CodeGenerated\FieldTypeService.cs" />
    <Compile Include="Model\CodeGenerated\FinancialAccountService.cs" />
    <Compile Include="Model\CodeGenerated\FinancialBatchService.cs" />
    <Compile Include="Model\CodeGenerated\FinancialGatewayService.cs" />
    <Compile Include="Model\CodeGenerated\FinancialPaymentDetailService.cs" />
    <Compile Include="Model\CodeGenerated\FinancialPersonBankAccountService.cs" />
    <Compile Include="Model\CodeGenerated\FinancialPersonSavedAccountService.cs" />
    <Compile Include="Model\CodeGenerated\FinancialPledgeService.cs" />
    <Compile Include="Model\CodeGenerated\FinancialScheduledTransactionDetailService.cs" />
    <Compile Include="Model\CodeGenerated\FinancialScheduledTransactionService.cs" />
    <Compile Include="Model\CodeGenerated\FinancialTransactionDetailService.cs" />
    <Compile Include="Model\CodeGenerated\FinancialTransactionImageService.cs" />
    <Compile Include="Model\CodeGenerated\FinancialTransactionRefundService.cs" />
    <Compile Include="Model\CodeGenerated\FinancialTransactionService.cs" />
    <Compile Include="Model\CodeGenerated\FollowingEventNotificationService.cs" />
    <Compile Include="Model\CodeGenerated\FollowingEventSubscriptionService.cs" />
    <Compile Include="Model\CodeGenerated\FollowingEventTypeService.cs" />
    <Compile Include="Model\CodeGenerated\FollowingService.cs" />
    <Compile Include="Model\CodeGenerated\FollowingSuggestedService.cs" />
    <Compile Include="Model\CodeGenerated\FollowingSuggestionTypeService.cs" />
    <Compile Include="Model\CodeGenerated\GroupLocationService.cs" />
    <Compile Include="Model\CodeGenerated\GroupMemberRequirementService.cs" />
    <Compile Include="Model\CodeGenerated\GroupMemberService.cs" />
    <Compile Include="Model\CodeGenerated\GroupMemberWorkflowTriggerService.cs" />
    <Compile Include="Model\CodeGenerated\GroupRequirementService.cs" />
    <Compile Include="Model\CodeGenerated\GroupRequirementTypeService.cs" />
    <Compile Include="Model\CodeGenerated\GroupScheduleExclusionService.cs" />
    <Compile Include="Model\CodeGenerated\GroupService.cs" />
    <Compile Include="Model\CodeGenerated\GroupTypeRoleService.cs" />
    <Compile Include="Model\CodeGenerated\GroupTypeService.cs" />
    <Compile Include="Model\CodeGenerated\HistoryService.cs" />
    <Compile Include="Model\CodeGenerated\HtmlContentService.cs" />
    <Compile Include="Model\CodeGenerated\InteractionChannelService.cs" />
    <Compile Include="Model\CodeGenerated\InteractionComponentService.cs" />
    <Compile Include="Model\CodeGenerated\InteractionDeviceTypeService.cs" />
    <Compile Include="Model\CodeGenerated\InteractionService.cs" />
    <Compile Include="Model\CodeGenerated\InteractionSessionService.cs" />
    <Compile Include="Model\CodeGenerated\LayoutService.cs" />
    <Compile Include="Model\CodeGenerated\LocationService.cs" />
    <Compile Include="Model\CodeGenerated\MergeTemplateService.cs" />
    <Compile Include="Model\CodeGenerated\MetricCategoryService.cs" />
    <Compile Include="Model\CodeGenerated\MetricPartitionService.cs" />
    <Compile Include="Model\CodeGenerated\MetricService.cs" />
    <Compile Include="Model\CodeGenerated\MetricValuePartitionService.cs" />
    <Compile Include="Model\CodeGenerated\MetricValueService.cs" />
    <Compile Include="Model\CodeGenerated\NoteService.cs" />
    <Compile Include="Model\CodeGenerated\NoteTypeService.cs" />
    <Compile Include="Model\CodeGenerated\NotificationRecipientService.cs" />
    <Compile Include="Model\CodeGenerated\NotificationService.cs" />
    <Compile Include="Model\CodeGenerated\PageContextService.cs" />
    <Compile Include="Model\CodeGenerated\PageRouteService.cs" />
    <Compile Include="Model\CodeGenerated\PageService.cs" />
    <Compile Include="Model\CodeGenerated\PersonAliasService.cs" />
    <Compile Include="Model\CodeGenerated\PersonBadgeService.cs" />
    <Compile Include="Model\CodeGenerated\PersonDuplicateService.cs" />
    <Compile Include="Model\CodeGenerated\PersonPreviousNameService.cs" />
    <Compile Include="Model\CodeGenerated\PersonService.cs" />
    <Compile Include="Model\CodeGenerated\PersonViewedService.cs" />
    <Compile Include="Model\CodeGenerated\PhoneNumberService.cs" />
    <Compile Include="Model\CodeGenerated\PluginMigrationService.cs" />
    <Compile Include="Model\CodeGenerated\PrayerRequestService.cs" />
    <Compile Include="Model\CodeGenerated\RegistrationInstanceService.cs" />
    <Compile Include="Model\CodeGenerated\RegistrationRegistrantFeeService.cs" />
    <Compile Include="Model\CodeGenerated\RegistrationRegistrantService.cs" />
    <Compile Include="Model\CodeGenerated\RegistrationService.cs" />
    <Compile Include="Model\CodeGenerated\RegistrationTemplateDiscountService.cs" />
    <Compile Include="Model\CodeGenerated\RegistrationTemplateFeeService.cs" />
    <Compile Include="Model\CodeGenerated\RegistrationTemplateFormFieldService.cs" />
    <Compile Include="Model\CodeGenerated\RegistrationTemplateFormService.cs" />
    <Compile Include="Model\CodeGenerated\RegistrationTemplateService.cs" />
    <Compile Include="Model\CodeGenerated\ReportFieldService.cs" />
    <Compile Include="Model\CodeGenerated\ReportService.cs" />
    <Compile Include="Model\CodeGenerated\RestActionService.cs" />
    <Compile Include="Model\CodeGenerated\RestControllerService.cs" />
    <Compile Include="Model\CodeGenerated\ScheduleCategoryExclusionService.cs" />
    <Compile Include="Model\CodeGenerated\ScheduleService.cs" />
    <Compile Include="Model\CodeGenerated\ServiceJobService.cs" />
    <Compile Include="Model\CodeGenerated\ServiceLogService.cs" />
    <Compile Include="Model\CodeGenerated\SignatureDocumentService.cs" />
    <Compile Include="Model\CodeGenerated\SignatureDocumentTemplateService.cs" />
    <Compile Include="Model\CodeGenerated\SiteDomainService.cs" />
    <Compile Include="Model\CodeGenerated\SiteService.cs" />
    <Compile Include="Model\CodeGenerated\SystemEmailService.cs" />
    <Compile Include="Model\CodeGenerated\TaggedItemService.cs" />
    <Compile Include="Model\CodeGenerated\TagService.cs" />
    <Compile Include="Model\CodeGenerated\UserLoginService.cs" />
    <Compile Include="Model\CodeGenerated\WorkflowActionFormAttributeService.cs" />
    <Compile Include="Model\CodeGenerated\WorkflowActionFormService.cs" />
    <Compile Include="Model\CodeGenerated\WorkflowActionService.cs" />
    <Compile Include="Model\CodeGenerated\WorkflowActionTypeService.cs" />
    <Compile Include="Model\CodeGenerated\WorkflowActivityService.cs" />
    <Compile Include="Model\CodeGenerated\WorkflowActivityTypeService.cs" />
    <Compile Include="Model\CodeGenerated\WorkflowLogService.cs" />
    <Compile Include="Model\CodeGenerated\WorkflowService.cs" />
    <Compile Include="Model\CodeGenerated\WorkflowTriggerService.cs" />
    <Compile Include="Model\CodeGenerated\WorkflowTypeService.cs" />
    <Compile Include="Model\Communication.cs" />
    <Compile Include="Model\CommunicationRecipient.cs" />
    <Compile Include="Model\CommunicationRecipientService.Partial.cs" />
    <Compile Include="Model\CommunicationService.Partial.cs" />
    <Compile Include="Model\CommunicationTemplate.cs" />
    <Compile Include="Model\ConnectionActivityType.cs" />
    <Compile Include="Model\ConnectionOpportunityGroupConfig.cs" />
    <Compile Include="Model\ConnectionOpportunity.cs" />
    <Compile Include="Model\ConnectionOpportunityCampus.cs" />
    <Compile Include="Model\ConnectionOpportunityConnectorGroup.cs" />
    <Compile Include="Model\ConnectionOpportunityGroup.cs" />
    <Compile Include="Model\ConnectionRequest.cs" />
    <Compile Include="Model\ConnectionRequestActivity.cs" />
    <Compile Include="Model\ConnectionRequestWorkflow.cs" />
    <Compile Include="Model\ConnectionStatus.cs" />
    <Compile Include="Model\ConnectionType.cs" />
    <Compile Include="Model\ConnectionWorkflow.cs" />
    <Compile Include="Model\ConnectionWorkflowService.Partial.cs" />
    <Compile Include="Model\ContentChannel.cs" />
    <Compile Include="Model\ContentChannelItem.cs" />
    <Compile Include="Model\ContentChannelType.cs" />
    <Compile Include="Model\DataView.cs" />
    <Compile Include="Model\DataViewFilter.cs" />
    <Compile Include="Model\DataViewService.Partial.cs" />
    <Compile Include="Model\DbGeographyConverter.cs" />
    <Compile Include="Model\DefinedType.cs" />
    <Compile Include="Model\DefinedTypeService.Partial.cs" />
    <Compile Include="Model\DefinedValue.cs" />
    <Compile Include="Model\DefinedValueService.Partial.cs" />
    <Compile Include="Model\Device.cs" />
    <Compile Include="Model\DeviceService.Partial.cs" />
    <Compile Include="Model\DiscService.cs" />
    <Compile Include="Model\EntitySet.cs" />
    <Compile Include="Model\EntitySetItem.cs" />
    <Compile Include="Model\EntitySetItemService.Partial.cs" />
    <Compile Include="Model\EntitySetService.Partial.cs" />
    <Compile Include="Model\EntityType.cs" />
    <Compile Include="Model\EntityTypeService.Partial.cs" />
    <Compile Include="Model\EventCalendar.cs" />
    <Compile Include="Model\EventCalendarContentChannel.cs" />
    <Compile Include="Model\EventCalendarItem.cs" />
    <Compile Include="Model\EventItem.cs" />
    <Compile Include="Model\EventItemAudience.cs" />
    <Compile Include="Model\EventItemOccurrence.cs" />
    <Compile Include="Model\EventItemOccurrenceChannelItem.cs" />
    <Compile Include="Model\EventItemOccurrenceGroupMap.cs" />
    <Compile Include="Model\ExceptionLog.cs" />
    <Compile Include="Model\ExceptionLogService.Partial.cs" />
    <Compile Include="Model\FieldType.cs" />
    <Compile Include="Model\FieldTypeService.Partial.cs" />
    <Compile Include="Model\FinancialAccount.cs" />
    <Compile Include="Model\FinancialBatch.cs" />
    <Compile Include="Model\FinancialBatchService.Partial.cs" />
    <Compile Include="Model\FinancialGateway.cs" />
    <Compile Include="Model\FinancialPaymentDetail.cs" />
    <Compile Include="Model\FinancialPersonBankAccount.cs" />
    <Compile Include="Model\FinancialPersonBankAccountService.Partial.cs" />
    <Compile Include="Model\FinancialPersonSavedAccount.cs" />
    <Compile Include="Model\FinancialPersonSavedAccountService.Partial.cs" />
    <Compile Include="Model\FinancialPledge.cs" />
    <Compile Include="Model\FinancialPledgeService.Partial.cs" />
    <Compile Include="Model\FinancialScheduledTransaction.cs" />
    <Compile Include="Model\FinancialScheduledTransactionDetail.cs" />
    <Compile Include="Model\FinancialScheduledTransactionService.Partial.cs" />
    <Compile Include="Model\FinancialTransaction.cs" />
    <Compile Include="Model\FinancialTransactionDetail.cs" />
    <Compile Include="Model\FinancialTransactionDetailService.Partial.cs" />
    <Compile Include="Model\ContentChannelItemAssociation.cs" />
    <Compile Include="Model\FinancialTransactionImage.cs" />
    <Compile Include="Model\FinancialTransactionRefund.cs" />
    <Compile Include="Model\FinancialTransactionService.Partial.cs" />
    <Compile Include="Model\Following.cs" />
    <Compile Include="Model\FollowingEventNotification.cs" />
    <Compile Include="Model\FollowingEventSubscription.cs" />
    <Compile Include="Model\FollowingEventType.cs" />
    <Compile Include="Model\FollowingService.partial.cs" />
    <Compile Include="Model\FollowingSuggested.cs" />
    <Compile Include="Model\FollowingSuggestionType.cs" />
    <Compile Include="Model\Group.cs" />
    <Compile Include="Model\GroupLocation.cs" />
    <Compile Include="Model\GroupLocationService.Partial.cs" />
    <Compile Include="Model\GroupMember.cs" />
    <Compile Include="Model\GroupMemberRequirement.cs" />
    <Compile Include="Model\GroupMemberService.Partial.cs" />
    <Compile Include="Model\GroupMemberWorkflowTrigger.cs" />
    <Compile Include="Model\GroupMemberWorkflowTrigger.Partial.cs" />
    <Compile Include="Model\GroupRequirement.cs" />
    <Compile Include="Model\GroupRequirementType.cs" />
    <Compile Include="Model\GroupScheduleExclusion.cs" />
    <Compile Include="Model\GroupService.Partial.cs" />
    <Compile Include="Model\GroupType.cs" />
    <Compile Include="Model\GroupTypeLocationType.cs" />
    <Compile Include="Model\GroupTypeRole.cs" />
    <Compile Include="Model\GroupTypeRoleService.Partial.cs" />
    <Compile Include="Model\ContentChannelService.Partial.cs" />
    <Compile Include="Model\GroupTypeService.Partial.cs" />
    <Compile Include="Model\History.cs" />
    <Compile Include="Model\HistoryService.Partial.cs" />
    <Compile Include="Model\HtmlContent.cs" />
    <Compile Include="Model\HtmlContentService.Partial.cs" />
    <Compile Include="Model\Interaction.cs" />
    <Compile Include="Model\InteractionChannel.cs" />
    <Compile Include="Model\InteractionComponent.cs" />
    <Compile Include="Model\InteractionDeviceType.cs" />
    <Compile Include="Model\InteractionSession.cs" />
    <Compile Include="Model\Layout.cs" />
    <Compile Include="Model\LayoutService.Partial.cs" />
    <Compile Include="Model\Location.cs" />
    <Compile Include="Model\LocationService.Partial.cs" />
    <Compile Include="Model\MergeTemplate.cs" />
    <Compile Include="Model\Metaphone.cs" />
    <Compile Include="Model\Metric.cs" />
    <Compile Include="Model\MetricCategory.cs" />
    <Compile Include="Model\MetricPartition.cs" />
    <Compile Include="Model\MetricValue.cs" />
    <Compile Include="Model\MetricValuePartition.cs" />
    <Compile Include="Model\NcoaHistory.cs" />
    <Compile Include="Model\NcoaHistoryService.Partial.cs" />
    <Compile Include="Model\Note.cs" />
    <Compile Include="Model\NoteService.Partial.cs" />
    <Compile Include="Model\NoteType.cs" />
    <Compile Include="Model\NoteTypeService.Partial.cs" />
    <Compile Include="Model\NoteWatch.cs" />
    <Compile Include="Model\Notification.cs" />
    <Compile Include="Model\NotificationRecipient.cs" />
    <Compile Include="Model\Page.cs" />
    <Compile Include="Model\PageContext.cs" />
    <Compile Include="Model\PageContextService.Partial.cs" />
    <Compile Include="Model\PageRoute.cs" />
    <Compile Include="Model\PageRouteService.Partial.cs" />
    <Compile Include="Model\PageService.Partial.cs" />
    <Compile Include="Model\Person.cs" />
    <Compile Include="Model\PersonalDevice.cs" />
    <Compile Include="Model\PersonAlias.cs" />
    <Compile Include="Model\PersonalDeviceService.Partial.cs" />
    <Compile Include="Model\PersonAliasService.Partial.cs" />
    <Compile Include="Model\PersonBadge.cs" />
    <Compile Include="Model\PersonBadgeService.partial.cs" />
    <Compile Include="Model\PersonDuplicate.cs" />
    <Compile Include="Model\PersonPreviousName.cs" />
    <Compile Include="Model\PersonSearchKey.cs" />
    <Compile Include="Model\PersonSearchKeyService.Partial.cs" />
    <Compile Include="Model\PersonService.Partial.cs" />
    <Compile Include="Model\PersonSignal.cs" />
    <Compile Include="Model\PersonToken.cs" />
    <Compile Include="Model\PersonTokenService.Partial.cs" />
    <Compile Include="Model\PersonViewed.cs" />
    <Compile Include="Model\PersonViewedService.Partial.cs" />
    <Compile Include="Model\PhoneNumber.cs" />
    <Compile Include="Model\PhoneNumberService.Partial.cs" />
    <Compile Include="Model\PluginMigration.cs" />
    <Compile Include="Model\PrayerRequest.cs" />
    <Compile Include="Model\PrayerRequestService.partial.cs" />
    <Compile Include="Model\RangeValue.cs" />
    <Compile Include="Model\Registration.cs" />
    <Compile Include="Model\RegistrationInstance.cs" />
    <Compile Include="Model\RegistrationRegistrant.cs" />
    <Compile Include="Model\RegistrationRegistrantFee.cs" />
    <Compile Include="Model\RegistrationService.partial.cs" />
    <Compile Include="Model\RegistrationTemplate.cs" />
    <Compile Include="Model\RegistrationTemplateDiscount.cs" />
    <Compile Include="Model\RegistrationTemplateFee.cs" />
    <Compile Include="Model\RegistrationTemplateDiscountService.Partial.cs" />
    <Compile Include="Model\RegistrationTemplateForm.cs" />
    <Compile Include="Model\RegistrationTemplateFormField.cs" />
    <Compile Include="Model\Report.cs" />
    <Compile Include="Model\ScheduleCategoryExclusion.cs" />
    <Compile Include="Model\ReportField.cs" />
    <Compile Include="Model\ReportService.partial.cs" />
    <Compile Include="Model\RestAction.cs" />
    <Compile Include="Model\RestActionService.partial.cs" />
    <Compile Include="Model\RestController.cs" />
    <Compile Include="Model\RestControllerService.Partial.cs" />
    <Compile Include="Model\Schedule.cs" />
    <Compile Include="Model\ScheduleService.Partial.cs" />
    <Compile Include="Model\ServiceJobHistory.cs" />
    <Compile Include="Model\ServiceJobHistoryService.Partial.cs" />
    <Compile Include="Model\SignalType.cs" />
    <Compile Include="Model\SiteDomain.cs" />
    <Compile Include="Model\LavaShortCode.cs" />
    <Compile Include="Model\PageShortLinkService.Partial.cs" />
    <Compile Include="Model\WorkflowActionService.Partial.cs" />
    <Compile Include="Pbx\CdrRecord.cs" />
    <Compile Include="Pbx\PbxComponent.cs" />
    <Compile Include="Pbx\PbxContainer.cs" />
    <Compile Include="PersonProfile\Badge\Giving.cs" />
    <Compile Include="PersonProfile\Badge\GroupTypeAttendance.cs" />
    <Compile Include="PersonProfile\Badge\InDataView.cs" />
    <Compile Include="PersonProfile\Badge\TopPersonSignal.cs" />
    <Compile Include="PersonProfile\Badge\PersonalDevice.cs" />
    <Compile Include="PersonProfile\Badge\InteractionsInRange.cs" />
    <Compile Include="Plugin\HotFixes\038_LabelFieldType.cs" />
    <Compile Include="Plugin\HotFixes\046_EnableSmartyStreetsIfNoActiveLocationSrv.cs" />
    <Compile Include="Plugin\HotFixes\045_FamilyRegistration.cs" />
    <Compile Include="Plugin\HotFixes\044_EnsureCommunicationMigration.cs" />
    <Compile Include="Plugin\HotFixes\043_MoreMigrationRollupsForV7_3.cs" />
    <Compile Include="Plugin\HotFixes\041_MigrationRollupsForV7_3.cs" />
    <Compile Include="Plugin\HotFixes\040_BusinessTransactionDetailLinks.cs" />
    <Compile Include="Plugin\HotFixes\039_MigrationRollupsForV7_2.cs" />
    <Compile Include="Plugin\HotFixes\042_FixShortLinkUrlInteractionChannel.cs" />
    <Compile Include="Plugin\HotFixes\048_InteractionSessionPerformance.cs" />
    <Compile Include="Plugin\HotFixes\047_DataAutomation.cs" />
    <Compile Include="Plugin\HotFixes\049_UpdateGivingAnalyticsAccounts.cs" />
    <Compile Include="Reporting\DataFilter\Person\AttendanceCampusFilter.cs" />
    <Compile Include="Plugin\HotFixes\050_MigrationRollupsForV7_4.cs" />
    <Compile Include="Reporting\DataFilter\FinancialScheduledTransactionDetail\AccountFilter.cs" />
    <Compile Include="Reporting\DataFilter\BenevolenceRequest\CampusActiveFilter.cs" />
    <Compile Include="Reporting\DataFilter\BenevolenceRequest\CampusesActiveFilter.cs" />
    <Compile Include="Reporting\DataFilter\BenevolenceRequest\CampusesFilter.cs" />
    <Compile Include="Reporting\DataFilter\BenevolenceRequest\CampusFilter.cs" />
    <Compile Include="Reporting\DataFilter\BenevolenceRequest\TotalBenevolenceFilter.cs" />
    <Compile Include="Reporting\DataFilter\Person\BenevolenceRequestDataViewFilter.cs" />
    <Compile Include="Reporting\DataFilter\Person\CommunicationStatusFilter.cs" />
    <Compile Include="Reporting\DataFilter\Person\ConnectionRequestDataViewFilter.cs" />
    <Compile Include="Reporting\DataFilter\Person\FinancialPledgeDataViewFilter.cs" />
    <Compile Include="Reporting\DataFilter\Person\FinancialScheduledTransactionDataViewFilter.cs" />
    <Compile Include="Reporting\DataFilter\Person\FinancialTransactionDataViewFilter.cs" />
    <Compile Include="Reporting\DataFilter\Person\HasPhoneFilter.cs" />
    <Compile Include="Reporting\DataFilter\Person\HasSignalFilter.cs" />
    <Compile Include="Reporting\DataFilter\Person\InRegistrationInstanceRegistrationTemplateFilter.cs" />
    <Compile Include="Reporting\DataFilter\Person\InLocationGeofenceFilter.cs" />
    <Compile Include="Reporting\DataFilter\Person\LocationFilter.cs" />
    <Compile Include="Reporting\DataFilter\Person\PersonalDeviceDataViewFilter.cs" />
    <Compile Include="Reporting\DataFilter\Person\PostalCodeFilter.cs" />
    <Compile Include="Reporting\DataFilter\Person\HasNoteFilter.cs" />
    <Compile Include="Reporting\DataFilter\Person\PrayerRequestDataViewFilter.cs" />
    <Compile Include="Reporting\DataFilter\Person\UserLoginDataViewFilter.cs" />
    <Compile Include="Reporting\DataFilter\PrayerRequest\CampusActiveFilter.cs" />
    <Compile Include="Reporting\DataFilter\PrayerRequest\CampusesActiveFilter.cs" />
    <Compile Include="Reporting\DataFilter\PrayerRequest\CampusesFilter.cs" />
    <Compile Include="Reporting\DataFilter\PrayerRequest\CampusFilter.cs" />
    <Compile Include="Reporting\DataFilter\PrayerRequest\ContainsPeopleFilter.cs" />
    <Compile Include="Reporting\DataFilter\UserLogin\LoginTypeFilter.cs" />
    <Compile Include="Reporting\DataSelect\BenevolenceRequest\CampusSelect.cs" />
    <Compile Include="Reporting\DataSelect\BenevolenceRequest\TotalBenevolenceSelect.cs" />
    <Compile Include="Reporting\DataSelect\FormattedFieldSelect.cs" />
    <Compile Include="Reporting\DataSelect\GroupMember\GroupLinkSelect.cs" />
    <Compile Include="Reporting\DataSelect\GroupMember\GroupAttributeSelect.cs" />
    <Compile Include="Reporting\DataSelect\Group\GroupFormattedFieldSelect.cs" />
    <Compile Include="Reporting\DataSelect\Group\ScheduleSelect.cs" />
    <Compile Include="Reporting\DataSelect\Person\PersonFormattedFieldSelect.cs" />
    <Compile Include="Reporting\DataSelect\Person\SignalSelect.cs" />
    <Compile Include="Reporting\DataSelect\PrayerRequest\CampusSelect.cs" />
    <Compile Include="Reporting\DataSelect\PrayerRequest\CategorySelect.cs" />
    <Compile Include="Reporting\DataSelect\PrayerRequest\PersonLinkSelect.cs" />
    <Compile Include="Reporting\DataTransform\Person\FamilyMembersTransform.cs" />
    <Compile Include="Reporting\DataTransform\Person\FatherTransform.cs" />
    <Compile Include="Reporting\DataTransform\Person\GrandchildTransform.cs" />
    <Compile Include="Reporting\DataTransform\Person\GrandparentTransform.cs" />
    <Compile Include="Reporting\DataTransform\Person\MotherTransform.cs" />
    <Compile Include="Reporting\DataTransform\Person\SpouseTransform.cs" />
    <Compile Include="Reporting\IRecipientDataSelect.cs" />
    <Compile Include="Reporting\PowerBiUtilities.cs" />
    <Compile Include="Search\Other\Universal.cs" />
    <Compile Include="Reporting\DataFilter\Person\InRegistrationInstanceFilter.cs" />
    <Compile Include="Security\Role.cs" />
    <Compile Include="SqlServerTypes\Loader.cs" />
    <Compile Include="Storage\AssetStorage\AmazonS3Component.cs" />
    <Compile Include="Storage\AssetStorage\Asset.cs" />
    <Compile Include="Storage\AssetStorage\AssetStorageComponent.cs" />
    <Compile Include="Storage\AssetStorage\AssetStorageContainer.cs" />
    <Compile Include="Storage\AssetStorage\FileSystemComponent.cs" />
    <Compile Include="SystemGuid\Block.cs" />
    <Compile Include="SystemGuid\Communication.cs" />
    <Compile Include="SystemGuid\InteractionChannel.cs" />
    <Compile Include="SystemGuid\WorkflowType.cs" />
    <Compile Include="SystemKey\SystemSetting.cs" />
    <Compile Include="SystemKey\UserPreference.cs" />
    <Compile Include="Transactions\DeleteIndexEntityTransaction.cs" />
    <Compile Include="Transactions\IndexEntityTransaction.cs" />
    <Compile Include="Transactions\BulkIndexEntityTypeTransaction.cs" />
    <Compile Include="Transactions\LaunchWorkflowsTransaction.cs" />
    <Compile Include="Transactions\InteractionTransaction.cs" />
    <Compile Include="Transactions\ShortLinkTransaction.cs" />
    <Compile Include="Transactions\SendPaymentReceipts.cs" />
    <Compile Include="Transactions\UpdatePersonsTopSignal.cs" />
    <Compile Include="UniversalSearch\Crawler\Crawler.cs" />
    <Compile Include="UniversalSearch\Crawler\CrawledPage.cs" />
    <Compile Include="UniversalSearch\Crawler\RobotsTxt\AccessRule.cs" />
    <Compile Include="UniversalSearch\Crawler\RobotsTxt\CrawlDelayRule.cs" />
    <Compile Include="UniversalSearch\Crawler\RobotsTxt\Enums\AllowRuleImplementation.cs" />
    <Compile Include="UniversalSearch\Crawler\RobotsTxt\Enums\LineType.cs" />
    <Compile Include="UniversalSearch\Crawler\RobotsTxt\Helpers\EnumHelper.cs" />
    <Compile Include="UniversalSearch\Crawler\RobotsTxt\Line.cs" />
    <Compile Include="UniversalSearch\Crawler\RobotsTxt\Robots.cs" />
    <Compile Include="UniversalSearch\Crawler\RobotsTxt\Rule.cs" />
    <Compile Include="UniversalSearch\Crawler\RobotsTxt\Sitemap.cs" />
    <Compile Include="Net\RockWebRequest.cs" />
    <Compile Include="PersonProfile\Badge\GeofencedByGroup.cs" />
    <Compile Include="Plugin\HotFixes\001_FixPhoneCountryCode.cs" />
    <Compile Include="Reporting\ComparisonHelper.cs" />
    <Compile Include="Reporting\DataFilter\NotInOtherDataViewFilter.cs" />
    <Compile Include="Reporting\DataFilter\GroupMembers\GroupMemberAttributesFilter.cs" />
    <Compile Include="Model\ServiceJob.cs" />
    <Compile Include="Model\ServiceJobService.Partial.cs" />
    <Compile Include="Model\ServiceLog.cs" />
    <Compile Include="Model\SignatureDocument.cs" />
    <Compile Include="Model\SignatureDocumentService.Partial.cs" />
    <Compile Include="Model\SignatureDocumentTemplate.cs" />
    <Compile Include="Model\SignatureDocumentTemplateService.Partial.cs" />
    <Compile Include="Model\Site.cs" />
    <Compile Include="Model\PageShortLink.cs" />
    <Compile Include="Model\SiteDomainService.Partial.cs" />
    <Compile Include="Model\SiteService.Partial.cs" />
    <Compile Include="Model\SystemEmail.cs" />
    <Compile Include="Model\Tag.cs" />
    <Compile Include="Model\TaggedItem.cs" />
    <Compile Include="Model\TaggedItemService.Partial.cs" />
    <Compile Include="Model\TagService.Partial.cs" />
    <Compile Include="Model\UserLogin.cs" />
    <Compile Include="Model\UserLoginService.Partial.cs" />
    <Compile Include="Model\Workflow.cs" />
    <Compile Include="Model\WorkflowAction.cs" />
    <Compile Include="Model\WorkflowActionForm.cs" />
    <Compile Include="Model\WorkflowActionFormAttribute.cs" />
    <Compile Include="Model\WorkflowActionType.cs" />
    <Compile Include="Model\WorkflowActivity.cs" />
    <Compile Include="Model\WorkflowActivityType.cs" />
    <Compile Include="Model\WorkflowLog.cs" />
    <Compile Include="Model\WorkflowService.Partial.cs" />
    <Compile Include="Model\WorkflowTrigger.cs" />
    <Compile Include="Model\WorkflowTriggerService.Partial.cs" />
    <Compile Include="Model\WorkflowType.cs" />
    <Compile Include="PersonProfile\BadgeComponent.cs" />
    <Compile Include="PersonProfile\BadgeContainer.cs" />
    <Compile Include="PersonProfile\Badge\AlertNote.cs" />
    <Compile Include="PersonProfile\Badge\AttendingDuration.cs" />
    <Compile Include="PersonProfile\Badge\Campus.cs" />
    <Compile Include="PersonProfile\Badge\DISC.cs" />
    <Compile Include="PersonProfile\Badge\FamilyAttendance.cs" />
    <Compile Include="PersonProfile\Badge\FamilyWeeksAttendedInDuration.cs" />
    <Compile Include="PersonProfile\Badge\InGroupOfType.cs" />
    <Compile Include="PersonProfile\Badge\InGroupWithPurpose.cs" />
    <Compile Include="PersonProfile\Badge\LastVisitOnSite.cs" />
    <Compile Include="PersonProfile\Badge\Liquid.cs" />
    <Compile Include="PersonProfile\HighlightLabelBadge.cs" />
    <Compile Include="PersonProfile\IconBadge.cs" />
    <Compile Include="Plugin\HotFixes\002_CheckinGradeRequired.cs" />
    <Compile Include="Plugin\HotFixes\003_FixSystemEmailQuote.cs" />
    <Compile Include="Plugin\HotFixes\004_FixGradeRequiredAttribute.cs" />
    <Compile Include="Plugin\HotFixes\005_FixCheckinAdminRoute.cs" />
    <Compile Include="Plugin\HotFixes\006_FixCheckinPrevPages.cs" />
    <Compile Include="Plugin\HotFixes\023_SecurityCodeLength.cs" />
    <Compile Include="Plugin\HotFixes\022_Fundraising.cs" />
    <Compile Include="Plugin\HotFixes\017_FixBackgroundCheckOptionalCampus.cs" />
    <Compile Include="Plugin\HotFixes\016_SetInactiveFamilies.cs" />
    <Compile Include="Plugin\HotFixes\015_CheckinByBirthdate.cs" />
    <Compile Include="Plugin\HotFixes\009_FixCheckinAttributes.cs" />
    <Compile Include="Plugin\HotFixes\008_FamilyAnalyticsUpdate.cs" />
    <Compile Include="Plugin\HotFixes\007_FixGroupAndBenevolenceSecurity.cs" />
    <Compile Include="Plugin\HotFixes\014_FixEraGiveAttribValues.cs" />
    <Compile Include="Plugin\HotFixes\013_FixSystemEmailTo_1828.cs" />
    <Compile Include="Plugin\HotFixes\012_FixAttendanceAnalyticsScript.cs" />
    <Compile Include="Plugin\HotFixes\011_FixNameProfileChangeRequest.cs" />
    <Compile Include="Plugin\HotFixes\010_FixGetSpouse.cs" />
    <Compile Include="Plugin\HotFixes\020_FixCommunicationTemplate.cs" />
    <Compile Include="Plugin\HotFixes\021_UpdateCheckInMergefieldDebugInfo.cs" />
    <Compile Include="Plugin\HotFixes\019_FixIpadClientPrinting.cs" />
    <Compile Include="Plugin\HotFixes\018_RestrictGroupRegistrationGroupTypes.cs" />
    <Compile Include="Plugin\HotFixes\024_PrayerRequestAttributes.cs" />
    <Compile Include="Plugin\HotFixes\030_MyConnectionOpportunitiesLava.cs" />
    <Compile Include="Plugin\HotFixes\031_AttendanceAnalyticsGivingId.cs" />
    <Compile Include="Plugin\HotFixes\032_MigrationRollupsForV6_9.cs" />
    <Compile Include="Plugin\HotFixes\029_BatchDetailReopenBatchSecurity.cs" />
    <Compile Include="Plugin\HotFixes\025_PersonGivingEnvelopeAttribute.cs" />
    <Compile Include="Plugin\HotFixes\026_PersonEditConnectionRecordStatus.cs" />
    <Compile Include="Plugin\HotFixes\027_AddCheckinFeatures.cs" />
    <Compile Include="Plugin\HotFixes\028_CheckinTextSettings.cs" />
    <Compile Include="Plugin\HotFixes\033_ConnectionOpportunityCounts.cs" />
    <Compile Include="Plugin\HotFixes\034_FinancialSecurityActions.cs" />
    <Compile Include="Plugin\HotFixes\035_TransactionListSummary.cs" />
    <Compile Include="Plugin\HotFixes\036_PrayerRequestFollowingEvent.cs" />
    <Compile Include="Plugin\HotFixes\037_MigrationRollupsForV6_10.cs" />
    <Compile Include="Plugin\Migration.cs" />
    <Compile Include="Plugin\VersionAttribute.cs" />
    <Compile Include="Properties\AssemblyInfo.cs" />
    <Compile Include="Reporting\Dashboard\DashboardWidget.cs">
      <SubType>ASPXCodeBehind</SubType>
    </Compile>
    <Compile Include="Reporting\Dashboard\LineBarPointsChartDashboardWidget.cs">
      <SubType>ASPXCodeBehind</SubType>
    </Compile>
    <Compile Include="Reporting\DataComponentSettingsHelper.cs" />
    <Compile Include="Reporting\DataFilterComponent.cs" />
    <Compile Include="Reporting\DataFilterContainer.cs" />
    <Compile Include="Reporting\DataFilter\BaseAccountFilter.cs" />
    <Compile Include="Reporting\DataFilter\ContentChannelItem\ContentChannel.cs" />
    <Compile Include="Reporting\DataFilter\ContentChannelItem\ContentChannelItemAttributesFilter.cs" />
    <Compile Include="Reporting\DataFilter\ContentChannelItem\ContentChannelType.cs" />
    <Compile Include="Reporting\DataFilter\EntityFieldFilter.cs" />
    <Compile Include="Reporting\DataFilter\FinancialPledge\AccountFilter.cs" />
    <Compile Include="Reporting\DataFilter\FinancialTransactionDetail\AccountFilter.cs" />
    <Compile Include="Reporting\DataFilter\FinancialTransaction\TotalAmountFilter.cs" />
    <Compile Include="Reporting\DataFilter\GroupMembers\ContainsPeopleFilter.cs" />
    <Compile Include="Reporting\DataFilter\GroupMembers\GroupDataViewFilter.cs" />
    <Compile Include="Reporting\DataFilter\Group\CampusFilter.cs" />
    <Compile Include="Reporting\DataFilter\Group\ContainsGroupMembersFilter.cs" />
    <Compile Include="Reporting\DataFilter\Group\ContainsPeopleFilter.cs" />
    <Compile Include="Reporting\DataFilter\Group\DistanceFromFilter.cs" />
    <Compile Include="Reporting\DataFilter\Group\GroupAttributesFilter.cs" />
    <Compile Include="Reporting\DataFilter\Group\GroupBranchFilter.cs" />
    <Compile Include="Reporting\DataFilter\Group\GroupTypeDataViewFilter.cs" />
    <Compile Include="Reporting\DataFilter\Group\GroupTypeFilter.cs" />
    <Compile Include="Reporting\DataFilter\Group\MemberCountFilter.cs" />
    <Compile Include="Reporting\DataFilter\Group\SimpleMemberCountFilter.cs" />
    <Compile Include="Reporting\DataFilter\IUpdateSelectionFromPageParameters.cs" />
    <Compile Include="Reporting\DataFilter\OtherDataViewFilter.cs" />
    <Compile Include="Reporting\DataFilter\Person\AgeFilter.cs" />
    <Compile Include="Reporting\DataFilter\Person\CampusesActiveFilter.cs" />
    <Compile Include="Reporting\DataFilter\Person\CampusesFilter.cs" />
    <Compile Include="Reporting\DataFilter\Person\CampusActiveFilter.cs" />
    <Compile Include="Reporting\DataFilter\Person\CampusFilter.cs" />
    <Compile Include="Reporting\DataFilter\Person\DistanceFromFilter.cs" />
    <Compile Include="Reporting\DataFilter\Person\FirstContributionDateFilter.cs" />
    <Compile Include="Reporting\DataFilter\Person\GivingAmountFilter.cs" />
    <Compile Include="Reporting\DataFilter\Person\GradeFilter.cs" />
    <Compile Include="Reporting\DataFilter\Person\GroupAttendanceFilter.cs" />
    <Compile Include="Reporting\DataFilter\Person\GroupDataViewFilter.cs" />
    <Compile Include="Reporting\DataFilter\Person\GroupMemberDataViewFilter.cs" />
    <Compile Include="Reporting\DataFilter\Person\GroupTypeAttendanceFilter.cs" />
    <Compile Include="Reporting\DataFilter\Person\HasPictureFilter.cs" />
    <Compile Include="Reporting\DataFilter\Person\HistoryDataViewFilter.cs" />
    <Compile Include="Reporting\DataFilter\Person\InGroupFilter.cs" />
    <Compile Include="Reporting\DataFilter\Person\InGroupGeofenceFilter.cs" />
    <Compile Include="Reporting\DataFilter\Person\InGroupGroupTypeFilter.cs" />
    <Compile Include="Reporting\DataFilter\Person\InGroupSimpleFilter.cs" />
    <Compile Include="Reporting\DataFilter\Person\LocationDataViewFilter.cs" />
    <Compile Include="Reporting\DataFilter\Person\NotInGroupFilter.cs" />
    <Compile Include="Reporting\DataFilter\Person\NotInGroupGroupTypeFilter.cs" />
    <Compile Include="Reporting\DataFilter\Person\TagFilter.cs" />
    <Compile Include="Reporting\DataFilter\PropertyFilter.cs" />
    <Compile Include="Reporting\DataFilter\Workflow\WorkflowAttributesFilter.cs" />
    <Compile Include="Reporting\DataFilter\Workflow\WorkflowTypeFilter.cs" />
    <Compile Include="Reporting\DataSelectComponent.cs" />
    <Compile Include="Reporting\DataSelectContainer.cs" />
    <Compile Include="Reporting\DataSelect\FinancialTransaction\TotalAmountSelect.cs" />
    <Compile Include="Reporting\DataSelect\GroupMember\GroupCampus.cs" />
    <Compile Include="Reporting\DataSelect\GroupMember\GroupMemberAttributeSelect.cs" />
    <Compile Include="Reporting\DataSelect\GroupMember\GroupRoleSelect.cs" />
    <Compile Include="Reporting\DataSelect\GroupMember\GroupStatusSelect.cs" />
    <Compile Include="Reporting\DataSelect\GroupMember\PersonLinkSelect.cs" />
    <Compile Include="Reporting\DataSelect\Group\CampusSelect.cs" />
    <Compile Include="Reporting\DataSelect\Group\DistanceFromSelect.cs" />
    <Compile Include="Reporting\DataSelect\Group\GroupLinkSelect.cs" />
    <Compile Include="Reporting\DataSelect\Group\GroupTypeSelect.cs" />
    <Compile Include="Reporting\DataSelect\Group\LocationSelect.cs" />
    <Compile Include="Reporting\DataSelect\Group\MemberCountSelect.cs" />
    <Compile Include="Reporting\DataSelect\Group\MemberListSelect.cs" />
    <Compile Include="Reporting\DataSelect\Group\ParentGroupMemberListSelect.cs" />
    <Compile Include="Reporting\DataSelect\Group\ParentGroupSelect.cs" />
    <Compile Include="Reporting\DataSelect\Group\ParticipationRateSelect.cs" />
    <Compile Include="Reporting\DataSelect\LiquidSelect.cs" />
    <Compile Include="Reporting\DataSelect\Person\AddressSelect.cs" />
    <Compile Include="Reporting\DataSelect\Person\AgeSelect.cs" />
    <Compile Include="Reporting\DataSelect\Person\CampusSelect.cs" />
    <Compile Include="Reporting\DataSelect\Person\ChildNamesSelect.cs" />
    <Compile Include="Reporting\DataSelect\Person\DistanceFromSelect.cs" />
    <Compile Include="Reporting\DataSelect\Person\FamilyNameSelect.cs" />
    <Compile Include="Reporting\DataSelect\Person\FirstLastContributionSelect.cs" />
    <Compile Include="Reporting\DataSelect\Person\GradeSelect.cs" />
    <Compile Include="Reporting\DataSelect\Person\GroupParticipationSelect.cs" />
    <Compile Include="Reporting\DataSelect\Person\InGroupGeofenceGroupTypeSelect.cs" />
    <Compile Include="Reporting\DataSelect\Person\InGroupGroupTypeSelect.cs" />
    <Compile Include="Reporting\DataSelect\Person\LastAttendedGroupOfType.cs" />
    <Compile Include="Reporting\DataSelect\Person\LastLoginSelect.cs" />
    <Compile Include="Reporting\DataSelect\Person\LastNoteSelect.cs" />
    <Compile Include="Reporting\DataSelect\Person\ParentEmailSelect.cs" />
    <Compile Include="Reporting\DataSelect\Person\ParentPhoneNumberSelect.cs" />
    <Compile Include="Reporting\DataSelect\Person\ParentsNamesSelect.cs" />
    <Compile Include="Reporting\DataSelect\Person\PersonLinkSelect.cs" />
    <Compile Include="Reporting\DataSelect\Person\PhoneNumberSelect.cs" />
    <Compile Include="Reporting\DataSelect\Person\PhotoSelect.cs" />
    <Compile Include="Reporting\DataSelect\Person\RelatedPeopleSelect.cs" />
    <Compile Include="Reporting\DataSelect\Person\SpouseNameSelect.cs" />
    <Compile Include="Reporting\DataSelect\Person\TotalGivingAmountSelect.cs" />
    <Compile Include="Reporting\DataTransformComponent.cs" />
    <Compile Include="Reporting\DataTransformContainer.cs" />
    <Compile Include="Reporting\DataTransform\Person\ChildrenTransform.cs" />
    <Compile Include="Reporting\DataTransform\Person\ParentTransform.cs" />
    <Compile Include="Reporting\EntityHelper.cs" />
    <Compile Include="Reporting\FilterExpressionExtractor.cs" />
    <Compile Include="Reporting\IDataFilterWithOverrides.cs" />
    <Compile Include="Reporting\ReportingHelper.cs" />
    <Compile Include="Reporting\SelectExpressionExtractor.cs" />
    <Compile Include="Scripting.evaluator.cs" />
    <Compile Include="Scripting.Extensions.cs" />
    <Compile Include="Scripting.native.cs" />
    <Compile Include="Search\Group\Name.cs" />
    <Compile Include="Search\Person\Address.cs" />
    <Compile Include="Search\Person\BirthDate.cs" />
    <Compile Include="Search\Person\BusinessName.cs" />
    <Compile Include="Security\Authentication\Twitter.cs" />
    <Compile Include="Transactions\SaveCommunicationTransaction.cs" />
    <Compile Include="UniversalSearch\FormattedSearchResult.cs" />
    <Compile Include="UniversalSearch\IndexComponents\Elasticsearch.cs" />
    <Compile Include="UniversalSearch\IndexComponents\Lucene.cs" />
    <Compile Include="UniversalSearch\IndexContainer.cs" />
    <Compile Include="UniversalSearch\IndexComponent.cs" />
    <Compile Include="UniversalSearch\IndexModels\Attributes\RockIndexField.cs" />
    <Compile Include="UniversalSearch\IndexModels\BusinessIndex.cs" />
    <Compile Include="UniversalSearch\IndexModels\PersonIndex.cs" />
    <Compile Include="UniversalSearch\IndexModels\ContentChannelItemIndex.cs" />
    <Compile Include="UniversalSearch\IndexModels\IndexModelBase.cs" />
    <Compile Include="UniversalSearch\IndexModels\GroupIndex.cs" />
    <Compile Include="UniversalSearch\IndexModels\SitePageIndex.cs" />
    <Compile Include="UniversalSearch\IndexModels\StringAttribute.cs" />
    <Compile Include="UniversalSearch\IRockIndexable.cs" />
    <Compile Include="UniversalSearch\SearchFieldCriteria.cs" />
    <Compile Include="UniversalSearch\ModelFieldFilterConfig.cs" />
    <Compile Include="UniversalSearch\SearchResultModel.cs" />
    <Compile Include="Utility\Async.cs" />
    <Compile Include="Utility\DebugHelper.cs" />
    <Compile Include="Utility\ExcelHelper.cs" />
    <Compile Include="Utility\ExtensionMethods\DataTable.cs" />
    <Compile Include="Utility\ExtensionMethods\IntegerExtensions.cs" />
    <Compile Include="Utility\ExtensionMethods\IRockTransactionExtensions.cs" />
    <Compile Include="Utility\ExtensionMethods\QuartzExtensions.cs" />
    <Compile Include="Utility\FileUtilities.cs" />
    <Compile Include="Utility\FontAwesomeHelper.cs" />
    <Compile Include="Utility\IRockOwinStartup.cs" />
    <Compile Include="Utility\Ncoa.cs" />
    <Compile Include="Utility\SparkDataApi\PersonAddressItem.cs" />
    <Compile Include="Utility\SparkDataApi\NcoaApi.cs" />
    <Compile Include="Utility\SparkDataApi\NcoaReturnRecord.cs" />
    <Compile Include="Utility\SparkDataApi\NcoaResponse.cs" />
    <Compile Include="Utility\SparkDataApi\GroupNameTransactionKey.cs" />
    <Compile Include="Utility\SparkDataApi\UsernamePassword.cs" />
    <Compile Include="Utility\Settings\DataAutomation\InactivatePeople.cs" />
    <Compile Include="Utility\Settings\DataAutomation\InteractionItem.cs" />
    <Compile Include="Utility\Settings\DataAutomation\MoveAdultChildren.cs" />
    <Compile Include="Utility\Settings\DataAutomation\ReactivatePeople.cs" />
    <Compile Include="Utility\Settings\DataAutomation\UpdateFamilyStatus.cs" />
    <Compile Include="Utility\Settings\DataAutomation\UpdatePersonConnectionStatus.cs" />
    <Compile Include="Utility\Settings\DataAutomation\UpdateFamilyCampus.cs" />
    <Compile Include="Utility\Settings\SparkData\NcoaSettings.cs" />
    <Compile Include="Utility\Settings\SparkData\SparkDataConfig.cs" />
    <Compile Include="Utility\SparkDataApi\SparkDataApi.cs" />
    <Compile Include="Utility\TextToWorkflow.cs" />
    <Compile Include="Utility\ZebraPrint.cs" />
    <Compile Include="Web\HttpModules\ResponseHeaders.cs" />
    <Compile Include="Web\HttpModules\HttpModuleComponent.cs" />
    <Compile Include="Web\HttpModules\HttpModuleContainer.cs" />
    <Compile Include="Web\UI\Adapters\ListControlAdaptor.cs" />
    <Compile Include="Web\UI\Adapters\CheckBoxListAdapter.cs" />
    <Compile Include="Web\UI\Controls\AttributeValuesContainer.cs" />
    <Compile Include="Web\UI\Controls\FieldVisibilityWrapper.cs" />
    <Compile Include="Web\UI\Controls\Captcha.cs" />
    <Compile Include="Web\UI\Controls\Communication\PushNotification.cs" />
    <Compile Include="Web\UI\Controls\AttributeMatrixEditor.cs" />
    <Compile Include="Web\UI\Controls\DynamicPlaceholder.cs" />
    <Compile Include="Web\UI\Controls\FieldVisibilityRulesEditor.cs" />
    <Compile Include="Web\UI\Controls\Grid\EncryptedField.cs" />
    <Compile Include="Web\UI\Controls\Grid\HtmlField.cs" />
    <Compile Include="Web\UI\Controls\Grid\LavaField.cs" />
    <Compile Include="Web\UI\Controls\HiddenFieldRangeValidator.cs" />
    <Compile Include="Web\UI\Controls\HiddenFieldWithValidationProperty.cs" />
    <Compile Include="Web\UI\Controls\IHasRequired.cs" />
    <Compile Include="Web\UI\Controls\IRockChangeHandlerControl.cs" />
    <Compile Include="Web\UI\Controls\NewFamily\AdvanceInfo.cs" />
    <Compile Include="Web\UI\Controls\NewFamily\AdvanceInfoRow.cs" />
    <Compile Include="Web\UI\Controls\NoteEditor.cs" />
    <Compile Include="Web\UI\Controls\NoteOptions.cs" />
    <Compile Include="Web\UI\Controls\ControlMirror.cs" />
    <Compile Include="Web\UI\Controls\Lava.cs" />
    <Compile Include="Web\UI\Controls\ListItems.cs" />
    <Compile Include="Web\UI\Controls\NumberBoxBase.cs" />
    <Compile Include="Web\UI\Controls\NumberUpDownGroup.cs" />
    <Compile Include="Web\UI\Controls\Pickers\AssetStorageProviderPicker.cs" />
    <Compile Include="Web\UI\Controls\Pickers\ContentChannelItemPicker.cs" />
    <Compile Include="Web\UI\Controls\Pickers\ItemFromBlockPicker.cs" />
    <Compile Include="Web\UI\Controls\Pickers\ReportPicker.cs" />
    <Compile Include="Web\UI\Controls\Pickers\DataViewItemPicker.cs" />
    <Compile Include="Web\UI\Controls\Pickers\RegistrationInstancePicker.cs" />
    <Compile Include="Web\UI\Controls\PreRegistration\Children.cs" />
    <Compile Include="Web\UI\Controls\PreRegistration\ChildRow.cs" />
    <Compile Include="Web\UI\Controls\Pickers\DataViewsPicker.cs" />
    <Compile Include="Web\UI\Controls\Pickers\DatePartsPicker.cs" />
    <Compile Include="Web\UI\Controls\Pickers\FieldTypePicker.cs" />
    <Compile Include="Web\UI\Controls\Pickers\GroupMemberPicker.cs" />
    <Compile Include="Web\UI\Controls\Pickers\GroupMembersPicker.cs" />
    <Compile Include="Web\UI\Controls\Pickers\LavaCommandsPicker.cs" />
    <Compile Include="Web\UI\Controls\BackgroundCheckDocument.cs" />
    <Compile Include="Web\UI\Controls\SSNBox.cs" />
    <Compile Include="Web\UI\Controls\ButtonGroup.cs" />
    <Compile Include="Web\UI\ICustomGridColumns.cs" />
    <Compile Include="Web\UI\ICustomGridOptions.cs" />
    <Compile Include="Web\UI\IPickerBlock.cs" />
    <Compile Include="Web\UI\IIdleRedirectBlock.cs" />
    <Compile Include="Web\UI\RockHiddenFieldPageStatePersister.cs" />
    <Compile Include="Web\UI\Controls\Grid\LavaBoundField.cs" />
    <Compile Include="Web\UI\Controls\Pickers\DefinedValuesPickerEnhanced.cs" />
    <Compile Include="Web\UI\Controls\Pickers\RegistrationTemplatePicker.cs" />
    <Compile Include="Web\UI\Controls\RockListBox.cs" />
    <Compile Include="Web\UI\IDynamicAttributesBlock.cs" />
    <Compile Include="Web\UI\RockTheme.cs" />
    <Compile Include="Web\UI\Controls\WarningBlock.cs" />
    <Compile Include="Web\UI\Controls\Pickers\WorkflowActionTypePicker.cs" />
    <Compile Include="Web\UI\Controls\Pickers\ConnectionRequestPicker.cs" />
    <Compile Include="Web\UI\Controls\RangeSlider.cs" />
    <Compile Include="Security\Authentication\Facebook.cs">
      <SubType>Code</SubType>
    </Compile>
    <Compile Include="Search\Person\Email.cs" />
    <Compile Include="Search\Person\Name.cs" />
    <Compile Include="Search\Person\Phone.cs" />
    <Compile Include="Search\SearchComponent.cs" />
    <Compile Include="Search\SearchContainer.cs" />
    <Compile Include="Security\AuthenticationComponent.cs" />
    <Compile Include="Security\AuthenticationContainer.cs" />
    <Compile Include="Security\Authentication\ActiveDirectory.cs" />
    <Compile Include="Security\Authentication\Database.cs" />
    <Compile Include="Security\Authentication\Google.cs" />
    <Compile Include="Security\Authentication\PINAuthentication.cs" />
    <Compile Include="Security\Authorization.cs" />
    <Compile Include="Security\BackgroundCheckComponent.cs" />
    <Compile Include="Security\BackgroundCheckContainer.cs" />
    <Compile Include="Security\BackgroundCheck\ProtectMyMinistry.cs" />
    <Compile Include="Security\DigitalSignatureComponent.cs" />
    <Compile Include="Security\DigitalSignatureContainer.cs" />
    <Compile Include="Security\Encryption.cs" />
    <Compile Include="Security\GlobalDefault.cs" />
    <Compile Include="Security\ISecured.cs" />
    <Compile Include="Security\LoginParameters.cs" />
    <Compile Include="Security\SecurityActionAttribute.cs" />
    <Compile Include="Service References\MelissaData.AddressCheck\Reference.cs">
      <SubType>code</SubType>
    </Compile>
    <Compile Include="Service References\ServiceObjects.GeoCoder\Reference.cs" />
    <Compile Include="Services\NuGet\NuGetExtensionsMethods.cs" />
    <Compile Include="Services\NuGet\PackageService.cs" />
    <Compile Include="Services\NuGet\RockPackagePathResolver.cs" />
    <Compile Include="Services\NuGet\RockProjectManager.cs" />
    <Compile Include="Services\NuGet\WebProjectManager.cs" />
    <Compile Include="Services\NuGet\WebProjectSystem.cs" />
    <Compile Include="Storage\ProviderComponent.cs" />
    <Compile Include="Storage\ProviderContainer.cs" />
    <Compile Include="Storage\Provider\Database.cs" />
    <Compile Include="Storage\Provider\FileSystem.cs" />
    <Compile Include="Store\InstalledPackage.cs" />
    <Compile Include="Store\InstalledPackageService.cs" />
    <Compile Include="Store\Organization.cs" />
    <Compile Include="Store\OrganizationService.cs" />
    <Compile Include="Store\Package.cs" />
    <Compile Include="Store\PackageCategory.cs" />
    <Compile Include="Store\PackageCategoryService.cs" />
    <Compile Include="Store\PackageInstallStep.cs" />
    <Compile Include="Store\PackageService.cs" />
    <Compile Include="Store\PackageVersion.cs" />
    <Compile Include="Store\PackageVersionRating.cs" />
    <Compile Include="Store\PackageVersionRatingService.cs" />
    <Compile Include="Store\PackageVersionService.cs" />
    <Compile Include="Store\Promo.cs" />
    <Compile Include="Store\PromoService.cs" />
    <Compile Include="Store\PurchaseResponse.cs" />
    <Compile Include="Store\StoreImage.cs" />
    <Compile Include="Store\StoreModel.cs" />
    <Compile Include="Store\StoreService.cs" />
    <Compile Include="Store\StoreServiceBase.cs" />
    <Compile Include="SystemGuid\Attribute.cs" />
    <Compile Include="SystemGuid\BinaryFileType.cs" />
    <Compile Include="SystemGuid\BlockType.cs" />
    <Compile Include="SystemGuid\Category.cs" />
    <Compile Include="SystemGuid\ConnectionActivityType.cs" />
    <Compile Include="SystemGuid\DefinedType.cs" />
    <Compile Include="SystemGuid\DefinedValue.cs" />
    <Compile Include="SystemGuid\EntityType.cs" />
    <Compile Include="SystemGuid\FieldType.cs" />
    <Compile Include="SystemGuid\FinancialAccount.cs" />
    <Compile Include="SystemGuid\Group.cs" />
    <Compile Include="SystemGuid\GroupRole.cs" />
    <Compile Include="SystemGuid\GroupType.cs" />
    <Compile Include="SystemGuid\NoteType.cs" />
    <Compile Include="SystemGuid\Page.cs" />
    <Compile Include="SystemGuid\ServiceJob.cs" />
    <Compile Include="SystemGuid\Site.cs" />
    <Compile Include="SystemGuid\SystemEmail.cs" />
    <Compile Include="Transactions\AuditTransaction.cs" />
    <Compile Include="Transactions\ConnectionRequestActivityChangeTransaction.cs" />
    <Compile Include="Transactions\ConnectionRequestChangeTransaction.cs" />
    <Compile Include="Transactions\DeleteAttributeBinaryFile.cs" />
    <Compile Include="Transactions\GroupAttendedTransaction.cs" />
    <Compile Include="Transactions\GroupMemberChangeTransaction.cs" />
    <Compile Include="Transactions\GroupMemberPlacedElsewhereTransaction.cs" />
    <Compile Include="Transactions\ITransaction.cs" />
    <Compile Include="Transactions\LaunchWorkflowTransaction.cs" />
    <Compile Include="Transactions\PageViewTransaction.cs" />
    <Compile Include="Transactions\PersonViewTransaction.cs" />
    <Compile Include="Transactions\RockQueue.cs" />
    <Compile Include="Transactions\RunJobNowTransaction.cs" />
    <Compile Include="Transactions\SaveMetaphoneTransaction.cs" />
    <Compile Include="Transactions\SendCommunicationApprovalEmail.cs" />
    <Compile Include="Transactions\SendCommunicationTransaction.cs" />
    <Compile Include="Transactions\UpdateDigitalSignatureDocumentTransaction.cs" />
    <Compile Include="Transactions\SendDigitalSignatureRequestTransaction.cs" />
    <Compile Include="Transactions\SendRegistrationConfirmationTransaction.cs" />
    <Compile Include="Transactions\SendRegistrationNotificationTransaction.cs" />
    <Compile Include="Transactions\UpdateFacebookFriends.cs" />
    <Compile Include="Transactions\UpdatePaymentStatusTransaction.cs" />
    <Compile Include="Transactions\UserLastActivityTransaction.cs" />
    <Compile Include="Transactions\WorkflowTriggerTransaction.cs" />
    <Compile Include="Utility\AttributeCacheJsonConverter.cs" />
    <Compile Include="Utility\AttributeValueJsonConverter.cs" />
    <Compile Include="Utility\BlockStateContractResolver.cs" />
    <Compile Include="Utility\DateRange.cs" />
    <Compile Include="Utility\DoubleMetaphone.cs" />
    <Compile Include="Utility\EnumAsStringJsonConverter.cs" />
    <Compile Include="Utility\ExpressionHelper.cs" />
    <Compile Include="Utility\ExtensionMethods\AttributesExtensions.cs" />
    <Compile Include="Utility\ExtensionMethods\BooleanExtensions.cs" />
    <Compile Include="Utility\ExtensionMethods\ColorExtensions.cs" />
    <Compile Include="Utility\ExtensionMethods\ControlExtensions.cs" />
    <Compile Include="Utility\ExtensionMethods\CurrencyExtensions.cs" />
    <Compile Include="Utility\ExtensionMethods\DateTimeExtensions.cs" />
    <Compile Include="Utility\ExtensionMethods\DecimalExtensions.cs" />
    <Compile Include="Utility\ExtensionMethods\DefinedValueExtensions.cs" />
    <Compile Include="Utility\ExtensionMethods\EntityExtensions.cs" />
    <Compile Include="Utility\ExtensionMethods\EnumExtensions.cs" />
    <Compile Include="Utility\ExtensionMethods\ExceptionExtensions.cs" />
    <Compile Include="Utility\ExtensionMethods\GridExtensions.cs" />
    <Compile Include="Utility\ExtensionMethods\JsonExtensions.cs" />
    <Compile Include="Utility\ExtensionMethods\LavaExtensions.cs" />
    <Compile Include="Utility\ExtensionMethods\LinqExtensions.cs" />
    <Compile Include="Utility\ExtensionMethods\LocationExtensions.cs" />
    <Compile Include="Utility\ExtensionMethods\ObjectExtensions.cs" />
    <Compile Include="Utility\ExtensionMethods\PageRouteExtensions.cs" />
    <Compile Include="Utility\ExtensionMethods\ReportingExtensions.cs" />
    <Compile Include="Utility\ExtensionMethods\StringExtensions.cs" />
    <Compile Include="Utility\ExtensionMethods\StringHtmlExtensions.cs" />
    <Compile Include="Utility\ExtensionMethods\StringHumanizerExtensions.cs" />
    <Compile Include="Utility\ExtensionMethods\StringPluralizationExtensions.cs" />
    <Compile Include="Utility\IgnoreUrlEncodedKeyContractResolver.cs" />
    <Compile Include="Utility\IRockStartup.cs" />
    <Compile Include="Utility\NotNullJsonConverter.cs" />
    <Compile Include="Utility\Reflection.cs" />
    <Compile Include="Utility\RockDateTime.cs" />
    <Compile Include="Utility\RockJsonMediaTypeFormatter.cs" />
    <Compile Include="Utility\RockJsonTextReader.cs" />
    <Compile Include="Utility\RockJsonTextWriter.cs" />
    <Compile Include="Utility\RockSemanticVersion.cs" />
    <Compile Include="Utility\SettingsStringBase.cs" />
    <Compile Include="Utility\SimpleModeJsonConverter.cs" />
    <Compile Include="Utility\SparkLinkHelper.cs" />
    <Compile Include="Utility\StringAsLiteralJavascriptJsonConverter.cs" />
    <Compile Include="Web\DescriptionList.cs" />
    <Compile Include="Web\FileUploadException.cs" />
    <Compile Include="Web\Fingerprint.cs" />
    <Compile Include="Web\FingerprintExpressionBuilder.cs" />
    <Compile Include="Web\HttpModule.cs" />
    <Compile Include="Web\InternalContext.cs" />
    <Compile Include="Web\PageReference.cs" />
    <Compile Include="Web\RequestValidator.cs" />
    <Compile Include="Web\RockRouteHandler.cs" />
    <Compile Include="Web\SystemSettings.cs" />
    <Compile Include="Web\UI\Adapters\CheckBoxAdapter.cs" />
    <Compile Include="Web\UI\Adapters\DropDownListAdapter.cs" />
    <Compile Include="Web\UI\Adapters\RadioButtonAdapter.cs" />
    <Compile Include="Web\UI\Adapters\RadioButtonListAdapter.cs" />
    <Compile Include="Web\UI\BreadCrumb.cs" />
    <Compile Include="Web\UI\ContextAttribute.cs" />
    <Compile Include="Web\UI\Controls\AddressControl.cs" />
    <Compile Include="Web\UI\Controls\AttributeEditor.cs" />
    <Compile Include="Web\UI\Controls\Badge.cs" />
    <Compile Include="Web\UI\Controls\BootstrapButton.cs" />
    <Compile Include="Web\UI\Controls\ButtonDropDownList.cs" />
    <Compile Include="Web\UI\Controls\Chart\BarChart.cs" />
    <Compile Include="Web\UI\Controls\Chart\ChartClickArgs.cs" />
    <Compile Include="Web\UI\Controls\Chart\ChartOptions.cs" />
    <Compile Include="Web\UI\Controls\Chart\ChartStyle.cs" />
    <Compile Include="Web\UI\Controls\Chart\FlotChart.cs" />
    <Compile Include="Web\UI\Controls\Chart\LineChart.cs" />
    <Compile Include="Web\UI\Controls\Chart\PieChart.cs" />
    <Compile Include="Web\UI\Controls\Checkin Configuration Controls\CheckinArea.cs" />
    <Compile Include="Web\UI\Controls\Checkin Configuration Controls\CheckinAreaRow.cs" />
    <Compile Include="Web\UI\Controls\Checkin Configuration Controls\CheckinGroup.cs" />
    <Compile Include="Web\UI\Controls\Checkin Configuration Controls\CheckinGroupRow.cs" />
    <Compile Include="Web\UI\Controls\CodeEditor.cs" />
    <Compile Include="Web\UI\Controls\ColorPicker.cs" />
    <Compile Include="Web\UI\Controls\Communication\ChannelControl.cs" />
    <Compile Include="Web\UI\Controls\Communication\Email.cs" />
    <Compile Include="Web\UI\Controls\Communication\Sms.cs" />
    <Compile Include="Web\UI\Controls\ConfirmPageUnload.cs" />
    <Compile Include="Web\UI\Controls\CurrencyBox.cs" />
    <Compile Include="Web\UI\Controls\Data Fields\DataDropDownList.cs" />
    <Compile Include="Web\UI\Controls\Data Fields\DataTextBox.cs" />
    <Compile Include="Web\UI\Controls\Data Fields\FieldTypeList.cs" />
    <Compile Include="Web\UI\Controls\Data View Filters\FilterField.cs" />
    <Compile Include="Web\UI\Controls\Data View Filters\FilterGroup.cs" />
    <Compile Include="Web\UI\Controls\DynamicControlsHtmlGenericControl.cs" />
    <Compile Include="Web\UI\Controls\DynamicControlsPanel.cs" />
    <Compile Include="Web\UI\Controls\EmailBox.cs" />
    <Compile Include="Web\UI\Controls\Event\RegistrationInstanceEditor.cs" />
    <Compile Include="Web\UI\Controls\Event\RegistrationTemplateFormEditor.cs" />
    <Compile Include="Web\UI\Controls\FileUploader.cs" />
    <Compile Include="Web\UI\Controls\FollowingsHelper.cs" />
    <Compile Include="Web\UI\Controls\Grid\AttributeField.cs" />
    <Compile Include="Web\UI\Controls\Grid\BadgeField.cs" />
    <Compile Include="Web\UI\Controls\Grid\BoolField.cs" />
    <Compile Include="Web\UI\Controls\Grid\BoolFromArrayField.cs" />
    <Compile Include="Web\UI\Controls\Grid\CallbackField.cs" />
    <Compile Include="Web\UI\Controls\Grid\CampusField.cs" />
    <Compile Include="Web\UI\Controls\Grid\CheckBoxEditableField.cs" />
    <Compile Include="Web\UI\Controls\Grid\ColorField.cs" />
    <Compile Include="Web\UI\Controls\Grid\CurrencyField.cs" />
    <Compile Include="Web\UI\Controls\Grid\DateField.cs" />
    <Compile Include="Web\UI\Controls\Grid\DateTimeField.cs" />
    <Compile Include="Web\UI\Controls\Grid\DefinedValueField.cs" />
    <Compile Include="Web\UI\Controls\Grid\DeleteField.cs" />
    <Compile Include="Web\UI\Controls\Grid\EditField.cs" />
    <Compile Include="Web\UI\Controls\Grid\EnumField.cs" />
    <Compile Include="Web\UI\Controls\Grid\FieldTypeField.cs" />
    <Compile Include="Web\UI\Controls\Grid\Grid.cs" />
    <Compile Include="Web\UI\Controls\Grid\GridActions.cs" />
    <Compile Include="Web\UI\Controls\Grid\GridFilter.cs" />
    <Compile Include="Web\UI\Controls\Grid\GroupPickerField.cs" />
    <Compile Include="Web\UI\Controls\Grid\INotRowSelectedField.cs" />
    <Compile Include="Web\UI\Controls\Grid\IPriorityColumn.cs" />
    <Compile Include="Web\UI\Controls\Grid\IRockGridField.cs" />
    <Compile Include="Web\UI\Controls\Grid\LinkButtonField.cs" />
    <Compile Include="Web\UI\Controls\Grid\LiquidField.cs" />
    <Compile Include="Web\UI\Controls\Grid\ListDelimitedField.cs" />
    <Compile Include="Web\UI\Controls\Grid\PersonField.cs" />
    <Compile Include="Web\UI\Controls\Grid\PersonMergeField.cs" />
    <Compile Include="Web\UI\Controls\Grid\PhoneNumbersField.cs" />
    <Compile Include="Web\UI\Controls\Grid\ReorderField.cs" />
    <Compile Include="Web\UI\Controls\Grid\RockBoundField.cs" />
    <Compile Include="Web\UI\Controls\Grid\RockLiteralField.cs" />
    <Compile Include="Web\UI\Controls\Grid\RockTemplateField.cs" />
    <Compile Include="Web\UI\Controls\Grid\RockTemplateFieldUnselected.cs" />
    <Compile Include="Web\UI\Controls\Grid\RowEventArgs.cs" />
    <Compile Include="Web\UI\Controls\Grid\SecurityField.cs" />
    <Compile Include="Web\UI\Controls\Grid\SelectField.cs" />
    <Compile Include="Web\UI\Controls\Grid\TimeField.cs" />
    <Compile Include="Web\UI\Controls\Grid\ToggleField.cs" />
    <Compile Include="Web\UI\Controls\HelpBlock.cs" />
    <Compile Include="Web\UI\Controls\HiddenFieldValidator.cs" />
    <Compile Include="Web\UI\Controls\HiddenFieldWithClass.cs" />
    <Compile Include="Web\UI\Controls\HighlightLabel.cs" />
    <Compile Include="Web\UI\Controls\HtmlEditor.cs" />
    <Compile Include="Web\UI\Controls\HtmlGenericContainer.cs" />
    <Compile Include="Web\UI\Controls\IDisplayRequiredIndicator.cs" />
    <Compile Include="Web\UI\Controls\IHasValidationGroup.cs" />
    <Compile Include="Web\UI\Controls\ImageEditor.cs" />
    <Compile Include="Web\UI\Controls\ImageUploader.cs" />
    <Compile Include="Web\UI\Controls\IRockControl.cs" />
    <Compile Include="Web\UI\Controls\IRockControlAdditionalRendering.cs" />
    <Compile Include="Web\UI\Controls\KeyValueList.cs" />
    <Compile Include="Web\UI\Controls\MarkdownEditor.cs" />
    <Compile Include="Web\UI\Controls\ModalAlert.cs" />
    <Compile Include="Web\UI\Controls\ModalDialog.cs" />
    <Compile Include="Web\UI\Controls\ModalIFrameDialog.cs" />
    <Compile Include="Web\UI\Controls\NewFamily\Attributes.cs" />
    <Compile Include="Web\UI\Controls\NewFamily\AttributesRow.cs" />
    <Compile Include="Web\UI\Controls\NewFamily\ContactInfo.cs" />
    <Compile Include="Web\UI\Controls\NewFamily\ContactInfoRow.cs" />
    <Compile Include="Web\UI\Controls\NewFamily\Members.cs" />
    <Compile Include="Web\UI\Controls\NewFamily\MembersRow.cs" />
    <Compile Include="Web\UI\Controls\NoteContainer.cs" />
    <Compile Include="Web\UI\Controls\NoteControl.cs" />
    <Compile Include="Web\UI\Controls\NotificationBox.cs" />
    <Compile Include="Web\UI\Controls\NumberBox.cs" />
    <Compile Include="Web\UI\Controls\NumberRangeEditor.cs" />
    <Compile Include="Web\UI\Controls\NumberUpDown.cs" />
    <Compile Include="Web\UI\Controls\PageBreadCrumbs.cs" />
    <Compile Include="Web\UI\Controls\PageDescription.cs" />
    <Compile Include="Web\UI\Controls\PageIcon.cs" />
    <Compile Include="Web\UI\Controls\PageTitle.cs" />
    <Compile Include="Web\UI\Controls\PanelDrawer.cs" />
    <Compile Include="Web\UI\Controls\PanelWidget.cs" />
    <Compile Include="Web\UI\Controls\PersonLink.cs" />
    <Compile Include="Web\UI\Controls\PersonProfile\Badge.cs" />
    <Compile Include="Web\UI\Controls\PersonProfile\BadgeList.cs" />
    <Compile Include="Web\UI\Controls\PhoneNumberBox.cs" />
    <Compile Include="Web\UI\Controls\Pickers\AccountPicker.cs" />
    <Compile Include="Web\UI\Controls\Pickers\BinaryFilePicker.cs" />
    <Compile Include="Web\UI\Controls\Pickers\BinaryFileTypePicker.cs" />
    <Compile Include="Web\UI\Controls\Pickers\BirthdayPicker.cs" />
    <Compile Include="Web\UI\Controls\Pickers\CampusesPicker.cs" />
    <Compile Include="Web\UI\Controls\Pickers\CampusPicker.cs" />
    <Compile Include="Web\UI\Controls\Pickers\CategoryPicker.cs" />
    <Compile Include="Web\UI\Controls\Pickers\ComponentPicker.cs" />
    <Compile Include="Web\UI\Controls\Pickers\ComponentsPicker.cs" />
    <Compile Include="Web\UI\Controls\Pickers\DataViewPicker.cs" />
    <Compile Include="Web\UI\Controls\Pickers\DatePicker.cs" />
    <Compile Include="Web\UI\Controls\Pickers\DateRangePicker.cs" />
    <Compile Include="Web\UI\Controls\Pickers\DateTimePicker.cs" />
    <Compile Include="Web\UI\Controls\Pickers\DayOfWeekPicker.cs" />
    <Compile Include="Web\UI\Controls\Pickers\DaysOfWeekPicker.cs" />
    <Compile Include="Web\UI\Controls\Pickers\DefinedValuePicker.cs" />
    <Compile Include="Web\UI\Controls\Pickers\DefinedValuesPicker.cs" />
    <Compile Include="Web\UI\Controls\Pickers\EntityPicker.cs" />
    <Compile Include="Web\UI\Controls\Pickers\EntityTypePicker.cs" />
    <Compile Include="Web\UI\Controls\Pickers\EventCalendarPicker.cs" />
    <Compile Include="Web\UI\Controls\Pickers\EventItemPicker.cs" />
    <Compile Include="Web\UI\Controls\Pickers\FinancialGatewayPicker.cs" />
    <Compile Include="Web\UI\Controls\Pickers\GeoPicker.cs" />
    <Compile Include="Web\UI\Controls\Pickers\GradePicker.cs" />
    <Compile Include="Web\UI\Controls\Pickers\GroupAndRolePicker.cs" />
    <Compile Include="Web\UI\Controls\Pickers\GroupPicker.cs" />
    <Compile Include="Web\UI\Controls\Pickers\WorkflowPicker.cs" />
    <Compile Include="Web\UI\Controls\Pickers\GroupRolePicker.cs" />
    <Compile Include="Web\UI\Controls\Pickers\GroupTypeGroupPicker.cs" />
    <Compile Include="Web\UI\Controls\Pickers\GroupTypePicker.cs" />
    <Compile Include="Web\UI\Controls\Pickers\GroupTypesPicker.cs" />
    <Compile Include="Web\UI\Controls\Pickers\ItemPicker.cs" />
    <Compile Include="Web\UI\Controls\Pickers\LocationAddressPicker.cs" />
    <Compile Include="Web\UI\Controls\Pickers\LocationItemPicker.cs" />
    <Compile Include="Web\UI\Controls\Pickers\LocationPicker.cs" />
    <Compile Include="Web\UI\Controls\Pickers\MergeFieldPicker.cs" />
    <Compile Include="Web\UI\Controls\Pickers\MergeTemplatePicker.cs" />
    <Compile Include="Web\UI\Controls\Pickers\MetricCategoryPicker.cs" />
    <Compile Include="Web\UI\Controls\Pickers\MonthDayPicker.cs" />
    <Compile Include="Web\UI\Controls\Pickers\MonthYearPicker.cs" />
    <Compile Include="Web\UI\Controls\Pickers\PagePicker.cs" />
    <Compile Include="Web\UI\Controls\Pickers\PersonPicker.cs" />
    <Compile Include="Web\UI\Controls\Pickers\RemoteAuthsPicker.cs" />
    <Compile Include="Web\UI\Controls\Pickers\SchedulePicker.cs" />
    <Compile Include="Web\UI\Controls\Pickers\SlidingDateRangePicker.cs" />
    <Compile Include="Web\UI\Controls\Pickers\TimePicker.cs" />
    <Compile Include="Web\UI\Controls\Pickers\TreeViewItem.cs" />
    <Compile Include="Web\UI\Controls\Pickers\WorkflowTypePicker.cs" />
    <Compile Include="Web\UI\Controls\Pickers\YearPicker.cs" />
    <Compile Include="Web\UI\Controls\RockBulletedList.cs" />
    <Compile Include="Web\UI\Controls\RockCheckBox.cs" />
    <Compile Include="Web\UI\Controls\RockCheckBoxList.cs" />
    <Compile Include="Web\UI\Controls\RockControlHelper.cs" />
    <Compile Include="Web\UI\Controls\RockControlWrapper.cs" />
    <Compile Include="Web\UI\Controls\RockDropDownList.cs" />
    <Compile Include="Web\UI\Controls\RockLiteral.cs" />
    <Compile Include="Web\UI\Controls\RockRadioButton.cs" />
    <Compile Include="Web\UI\Controls\RockRadioButtonList.cs" />
    <Compile Include="Web\UI\Controls\RockRating.cs" />
    <Compile Include="Web\UI\Controls\RockTextBox.cs" />
    <Compile Include="Web\UI\Controls\RockTextOrDropDownList.cs" />
    <Compile Include="Web\UI\Controls\RockUpdatePanel.cs" />
    <Compile Include="Web\UI\Controls\ScheduleBuilder.cs" />
    <Compile Include="Web\UI\Controls\SearchField.cs" />
    <Compile Include="Web\UI\Controls\SecurityButton.cs" />
    <Compile Include="Web\UI\Controls\StateDropDownList.cs" />
    <Compile Include="Web\UI\Controls\TagList.cs" />
    <Compile Include="Web\UI\Controls\TermDescription.cs" />
    <Compile Include="Web\UI\Controls\Toggle.cs" />
    <Compile Include="Web\UI\Controls\UrlLinkBox.cs" />
    <Compile Include="Web\UI\Controls\ValueList.cs" />
    <Compile Include="Web\UI\Controls\Workflow Controls\WorkflowActionEditor.cs" />
    <Compile Include="Web\UI\Controls\Workflow Controls\WorkflowActionTypeEditor.cs" />
    <Compile Include="Web\UI\Controls\Workflow Controls\WorkflowActivityEditor.cs" />
    <Compile Include="Web\UI\Controls\Workflow Controls\WorkflowActivityTypeEditor.cs" />
    <Compile Include="Web\UI\Controls\Workflow Controls\WorkflowFormActionList.cs" />
    <Compile Include="Web\UI\Controls\Workflow Controls\WorkflowFormAttributeRow.cs" />
    <Compile Include="Web\UI\Controls\Workflow Controls\WorkflowFormEditor.cs" />
    <Compile Include="Web\UI\Controls\Zone.cs" />
    <Compile Include="Web\UI\DialogPage.cs">
      <SubType>ASPXCodeBehind</SubType>
    </Compile>
    <Compile Include="Web\UI\IDetailBlock.cs" />
    <Compile Include="Web\UI\ISecondaryBlock.cs" />
    <Compile Include="Web\UI\PersonBlock.cs">
      <SubType>ASPXCodeBehind</SubType>
    </Compile>
    <Compile Include="Web\UI\RockBlock.cs">
      <SubType>ASPXCodeBehind</SubType>
    </Compile>
    <Compile Include="Web\UI\RockBlockCustomSettings.cs">
      <SubType>ASPXCodeBehind</SubType>
    </Compile>
    <Compile Include="Web\UI\RockBlockWrapper.cs" />
    <Compile Include="Web\UI\RockMasterPage.cs">
      <SubType>ASPXCodeBehind</SubType>
    </Compile>
    <Compile Include="Web\UI\RockPage.cs">
      <SubType>ASPXCodeBehind</SubType>
    </Compile>
    <Compile Include="Web\UI\RouteUtils.cs" />
    <Compile Include="Web\UI\Validation\DataAnnotationValidator.cs" />
    <Compile Include="Web\Utilities\HtmlSanitizer.cs" />
    <Compile Include="Web\Utilities\RockUpdateHelper.cs" />
    <Compile Include="Web\Utilities\WebControlHelper.cs" />
    <Compile Include="Web\BrowserClient.cs" />
    <Compile Include="Workflow\ActionCategoryAttribute.cs" />
    <Compile Include="Workflow\ActionComponent.cs" />
    <Compile Include="Workflow\ActionContainer.cs" />
    <Compile Include="Workflow\Action\BackgroundCheck\BackgroundCheckRequest.cs" />
    <Compile Include="Workflow\Action\CheckIn\CalculateLastAttended.cs" />
    <Compile Include="Workflow\Action\CheckIn\CheckInActionComponent.cs" />
    <Compile Include="Workflow\Action\CheckIn\CreateCheckoutLabels.cs" />
    <Compile Include="Workflow\Action\CheckIn\CreateLabels.cs" />
    <Compile Include="Workflow\Action\CheckIn\FilterActiveLocations.cs" />
    <Compile Include="Workflow\Action\CheckIn\FilterByAge.cs" />
    <Compile Include="Workflow\Action\CheckIn\FilterByGrade.cs" />
    <Compile Include="Workflow\Action\CheckIn\FilterGroupsByAbilityLevel.cs" />
    <Compile Include="Workflow\Action\CheckIn\FilterGroupsByAge.cs" />
    <Compile Include="Workflow\Action\CheckIn\FilterGroupsByDataView.cs" />
    <Compile Include="Workflow\Action\CheckIn\FilterGroupsByGrade.cs" />
    <Compile Include="Workflow\Action\CheckIn\FilterGroupsByGradeAndAge.cs" />
    <Compile Include="Workflow\Action\CheckIn\FilterGroupsByGender.cs" />
    <Compile Include="Workflow\Action\CheckIn\FilterGroupsByLastName.cs" />
    <Compile Include="Workflow\Action\CheckIn\FilterGroupsBySpecialNeeds.cs" />
    <Compile Include="Workflow\Action\CheckIn\FilterLocationsBySchedule.cs" />
    <Compile Include="Workflow\Action\CheckIn\FilterByPreviousCheckin.cs" />
    <Compile Include="Workflow\Action\CheckIn\FilterLocationsByThreshold.cs" />
    <Compile Include="Workflow\Action\CheckIn\FindFamilies.cs" />
    <Compile Include="Workflow\Action\CheckIn\FindFamilyMembers.cs" />
    <Compile Include="Workflow\Action\CheckIn\FindRelationships.cs" />
    <Compile Include="Workflow\Action\CheckIn\LoadGroups.cs" />
    <Compile Include="Workflow\Action\CheckIn\LoadGroupTypes.cs" />
    <Compile Include="Workflow\Action\CheckIn\LoadLocations.cs" />
    <Compile Include="Workflow\Action\CheckIn\LoadSchedules.cs" />
    <Compile Include="Workflow\Action\CheckIn\ParseZebraLabel.cs" />
    <Compile Include="Workflow\Action\CheckIn\PreSelectRecentAttendance.cs" />
    <Compile Include="Workflow\Action\CheckIn\RemoveEmptyGroups.cs" />
    <Compile Include="Workflow\Action\CheckIn\RemoveEmptyGroupTypes.cs" />
    <Compile Include="Workflow\Action\CheckIn\RemoveEmptyLocations.cs" />
    <Compile Include="Workflow\Action\CheckIn\RemoveEmptyPeople.cs" />
    <Compile Include="Workflow\Action\CheckIn\SaveAttendance.cs" />
    <Compile Include="Workflow\Action\CheckIn\SetAvailableSchedules.cs" />
    <Compile Include="Workflow\Action\Cms\AddContentChannelItem.cs" />
    <Compile Include="Workflow\Action\Communications\SmsCommunicationProcessResponse.cs" />
    <Compile Include="Workflow\Action\Communications\SendEmail.cs" />
    <Compile Include="Workflow\Action\Communications\SendEmailWithEvents.cs" />
    <Compile Include="Workflow\Action\Communications\SendNotification.cs" />
    <Compile Include="Workflow\Action\Communications\SendSms.cs" />
    <Compile Include="Workflow\Action\Communications\SendSystemEmail.cs" />
    <Compile Include="Workflow\Action\Connections\AddConnectionRequestActivity.cs" />
    <Compile Include="Workflow\Action\Connections\CreateConnectionRequest.cs" />
    <Compile Include="Workflow\Action\Connections\SetConnectionRequestState.cs" />
    <Compile Include="Workflow\Action\Connections\SetConnectionRequestConnector.cs" />
    <Compile Include="Workflow\Action\Connections\SetConnectionRequestStatus.cs" />
    <Compile Include="Workflow\Action\Connections\TransferConnectionRequest.cs" />
    <Compile Include="Workflow\Action\Finance\BenevolenceRequestAdd.cs" />
    <Compile Include="Workflow\Action\Finance\BenevolenceRequestAddDocument.cs" />
    <Compile Include="Workflow\Action\Finance\BenevolenceRequestSetAttribute.cs" />
    <Compile Include="Workflow\Action\Finance\BenevolenceResultAdd.cs" />
    <Compile Include="Workflow\Action\Groups\AddNoteToGroupMember.cs" />
    <Compile Include="Workflow\Action\Groups\AddPersonToGroup.cs" />
    <Compile Include="Workflow\Action\Groups\AddPersonToGroupAttribute.cs" />
    <Compile Include="Workflow\Action\Groups\GroupGetChildGroupForCampus.cs" />
    <Compile Include="Workflow\Action\Groups\PostAttendanceToGroup.cs" />
    <Compile Include="Workflow\Action\Groups\RemovePersonFromGroup.cs" />
    <Compile Include="Workflow\Action\Groups\RemovePersonFromGroupAttribute.cs" />
    <Compile Include="Workflow\Action\Groups\SetAttributeToRandomGroupMember.cs" />
    <Compile Include="Workflow\Action\Groups\SetGroupAttribute.cs" />
    <Compile Include="Workflow\Action\Groups\SetGroupMemberAttribute.cs" />
    <Compile Include="Workflow\Action\Groups\SetGroupMemberNote.cs" />
    <Compile Include="Workflow\Action\Groups\UpdateGroupMemberStatus.cs" />
    <Compile Include="Workflow\Action\People\GetPersonFromFields.cs" />
    <Compile Include="Workflow\Action\People\PersonAddressUpdate.cs" />
    <Compile Include="Workflow\Action\People\PersonFollowAdd.cs" />
    <Compile Include="Workflow\Action\People\PersonGetHeadOfHousehold.cs" />
    <Compile Include="Workflow\Action\People\PersonGetSpouse.cs" />
    <Compile Include="Workflow\Action\People\PersonInDataView.cs" />
    <Compile Include="Workflow\Action\People\PersonNoteAdd.cs" />
    <Compile Include="Workflow\Action\People\PersonPhoneUpdate.cs" />
    <Compile Include="Workflow\Action\People\PersonPropertyUpdate.cs" />
    <Compile Include="Workflow\Action\People\PersonTagAdd.cs" />
    <Compile Include="Workflow\Action\People\PersonTagRemove.cs" />
    <Compile Include="Workflow\Action\People\SetPersonAttribute.cs" />
    <Compile Include="Workflow\Action\Registrations\GenerateDiscountCode.cs" />
    <Compile Include="Workflow\Action\Registrations\UpdateDiscountCode.cs" />
    <Compile Include="Workflow\Action\Utility\InteractionAdd.cs" />
    <Compile Include="Workflow\Action\Utility\CreateShortLink.cs" />
    <Compile Include="Workflow\Action\Utility\LavaRun.cs" />
    <Compile Include="Workflow\Action\Utility\SetEntityAttribute.cs" />
    <Compile Include="Workflow\Action\Utility\SetEntityProperty.cs" />
    <Compile Include="Workflow\Action\WorkflowAttributes\SetFileAttributeFromLava.cs" />
    <Compile Include="Workflow\Action\WorkflowControl\Redirect.cs" />
    <Compile Include="Workflow\Action\Utility\RunJob.cs" />
    <Compile Include="Workflow\Action\Utility\RunSQL.cs" />
    <Compile Include="Workflow\Action\WorkflowControl\ShowHtml.cs" />
    <Compile Include="Workflow\Action\WorkflowAttributes\SetAttributeFromEntity.cs" />
    <Compile Include="Workflow\Action\WorkflowAttributes\SetAttributeFromPerson.cs" />
    <Compile Include="Workflow\Action\WorkflowAttributes\SetAttributeToCurrentPerson.cs" />
    <Compile Include="Workflow\Action\WorkflowAttributes\SetAttributeToGroupLeader.cs" />
    <Compile Include="Workflow\Action\WorkflowAttributes\SetAttributeToInitiator.cs" />
    <Compile Include="Workflow\Action\WorkflowAttributes\SetAttributeValue.cs" />
    <Compile Include="Workflow\Action\WorkflowControl\SetStatusInOtherWorkflow.cs" />
    <Compile Include="Workflow\Action\WorkflowControl\ActivateActivityinOtherWorkflow.cs" />
    <Compile Include="Workflow\Action\WorkflowControl\ActivateActivityInOtherWorkflowOnMatch.cs" />
    <Compile Include="Workflow\Action\WorkflowControl\ActivateWorkflow.cs" />
    <Compile Include="Workflow\Action\WorkflowControl\ActivateActions.cs" />
    <Compile Include="Workflow\Action\WorkflowControl\ActivateActivity.cs" />
    <Compile Include="Workflow\Action\WorkflowControl\AddWorkflowNote.cs" />
    <Compile Include="Workflow\Action\WorkflowControl\AssignActivityFromAttributeValue.cs" />
    <Compile Include="Workflow\Action\WorkflowControl\AssignActivityToGroup.cs" />
    <Compile Include="Workflow\Action\WorkflowControl\AssignActivityToPerson.cs" />
    <Compile Include="Workflow\Action\WorkflowControl\AssignActivityToSecurityRole.cs" />
    <Compile Include="Workflow\Action\WorkflowControl\CompleteActivity.cs" />
    <Compile Include="Workflow\Action\WorkflowControl\CompleteWorkflow.cs" />
    <Compile Include="Workflow\Action\WorkflowControl\Delay.cs" />
    <Compile Include="Workflow\Action\WorkflowControl\DeleteWorkflow.cs" />
    <Compile Include="Workflow\Action\WorkflowControl\LogError.cs" />
    <Compile Include="Workflow\Action\WorkflowControl\PersistWorkflow.cs" />
    <Compile Include="Workflow\Action\WorkflowControl\SetInitiatorFromAttribute.cs" />
    <Compile Include="Workflow\Action\WorkflowControl\SetStatus.cs" />
    <Compile Include="Workflow\Action\WorkflowControl\SetWorkflowName.cs" />
    <Compile Include="Workflow\Action\WorkflowControl\UserForm.cs" />
    <Compile Include="Workflow\Action\Utility\WebRequest.cs" />
    <Compile Include="Workflow\Action\WorkflowControl\WriteToLog.cs" />
    <Compile Include="Workflow\TriggerCache.cs" />
  </ItemGroup>
  <ItemGroup>
    <Content Include="..\packages\Microsoft.SqlServer.Types.11.0.2\nativeBinaries\x64\msvcr100.dll">
      <Link>SqlServerTypes\x64\msvcr100.dll</Link>
      <CopyToOutputDirectory>PreserveNewest</CopyToOutputDirectory>
    </Content>
    <Content Include="..\packages\Microsoft.SqlServer.Types.11.0.2\nativeBinaries\x64\SqlServerSpatial110.dll">
      <Link>SqlServerTypes\x64\SqlServerSpatial110.dll</Link>
      <CopyToOutputDirectory>PreserveNewest</CopyToOutputDirectory>
    </Content>
    <Content Include="..\packages\Microsoft.SqlServer.Types.11.0.2\nativeBinaries\x86\msvcr100.dll">
      <Link>SqlServerTypes\x86\msvcr100.dll</Link>
      <CopyToOutputDirectory>PreserveNewest</CopyToOutputDirectory>
    </Content>
    <Content Include="..\packages\Microsoft.SqlServer.Types.11.0.2\nativeBinaries\x86\SqlServerSpatial110.dll">
      <Link>SqlServerTypes\x86\SqlServerSpatial110.dll</Link>
      <CopyToOutputDirectory>PreserveNewest</CopyToOutputDirectory>
    </Content>
    <Content Include="LICENSE.txt" />
    <Content Include="Plugin\HotFixes\039_MigrationRollupsForV7_2 - Copy_UpdateCheckInMergefieldDebugInfo.sql">
      <DependentUpon>040_BusinessTransactionDetailLinks.cs</DependentUpon>
    </Content>
    <Content Include="Plugin\HotFixes\039_MigrationRollupsForV7_2_UpdateCheckInMergefieldDebugInfo.sql">
      <DependentUpon>039_MigrationRollupsForV7_2.cs</DependentUpon>
    </Content>
    <Content Include="Plugin\HotFixes\041_MigrationRollupsForV7_3_UpdateWizardCommunicationDetailApprovers.sql">
      <DependentUpon>041_MigrationRollupsForV7_3.cs</DependentUpon>
    </Content>
    <Content Include="Plugin\HotFixes\043_MoreMigrationRollupsForV7_3_spCrm_PersonDuplicateFinder.sql">
      <DependentUpon>043_MoreMigrationRollupsForV7_3.cs</DependentUpon>
    </Content>
    <Content Include="Plugin\HotFixes\043_MoreMigrationRollupsForV7_3_ufnUtility_CsvToTable.sql">
      <DependentUpon>043_MoreMigrationRollupsForV7_3.cs</DependentUpon>
    </Content>
    <Content Include="Plugin\HotFixes\047_DataAutomation_FixBenevolenceCaseWorker.sql">
      <DependentUpon>047_DataAutomation.cs</DependentUpon>
    </Content>
    <Content Include="Plugin\HotFixes\047_DataAutomation_ShortLinkInteractionFix.sql">
      <DependentUpon>047_DataAutomation.cs</DependentUpon>
    </Content>
    <Content Include="Plugin\HotFixes\049_GivingAnalyticsAccounts_AccountTotals.sql">
      <DependentUpon>049_UpdateGivingAnalyticsAccounts.cs</DependentUpon>
    </Content>
    <Content Include="Plugin\HotFixes\049_GivingAnalyticsAccounts_PersonSummary.sql">
      <DependentUpon>049_UpdateGivingAnalyticsAccounts.cs</DependentUpon>
    </Content>
    <Content Include="Plugin\HotFixes\049_GivingAnalyticsAccounts_TransactionData.sql">
      <DependentUpon>049_UpdateGivingAnalyticsAccounts.cs</DependentUpon>
    </Content>
    <Content Include="Plugin\HotFixes\050_MigrationRollupsForV7_4_AddVimeoShortCode.sql">
      <DependentUpon>050_MigrationRollupsForV7_4.cs</DependentUpon>
    </Content>
    <Content Include="Plugin\HotFixes\050_MigrationRollupsForV7_4_FixAccordionShortCode.sql">
      <DependentUpon>050_MigrationRollupsForV7_4.cs</DependentUpon>
    </Content>
    <Content Include="Plugin\HotFixes\050_MigrationRollupsForV7_4_FixThankyouAndOngoingHyphenations.sql">
      <DependentUpon>050_MigrationRollupsForV7_4.cs</DependentUpon>
    </Content>
    <Content Include="Plugin\HotFixes\050_MigrationRollupsForV7_4_spAnalytics_ETL_Campus.sql">
      <DependentUpon>050_MigrationRollupsForV7_4.cs</DependentUpon>
    </Content>
    <Content Include="Plugin\HotFixes\050_MigrationRollupsForV7_4_spCrm_PersonDuplicateFinder.sql">
      <DependentUpon>050_MigrationRollupsForV7_4.cs</DependentUpon>
    </Content>
    <Content Include="Plugin\HotFixes\050_MigrationRollupsForV7_4_spCrm_PersonMerge.sql">
      <DependentUpon>050_MigrationRollupsForV7_4.cs</DependentUpon>
    </Content>
    <Content Include="Plugin\HotFixes\052_MigrationRollupsForV8_1_spCrm_FamilyAnalyticsGiving.sql">
      <DependentUpon>052_MigrationRollupsForV8_1.cs</DependentUpon>
    </Content>
    <Content Include="Plugin\HotFixes\052_MigrationRollupsForV8_1_ufnCrm_GetFamilyTitle.sql">
      <DependentUpon>052_MigrationRollupsForV8_1.cs</DependentUpon>
    </Content>
    <Content Include="Plugin\HotFixes\052_MigrationRollupsForV8_1_ufnCrm_GetFamilyTitleIncludeInactive.sql">
      <DependentUpon>052_MigrationRollupsForV8_1.cs</DependentUpon>
    </Content>
    <Content Include="Plugin\HotFixes\056_MigrationRollupsForV8_4_spCrm_FamilyAnalyticsEraDataset.sql">
      <DependentUpon>056_MigrationRollupsForV8_4.cs</DependentUpon>
    </Content>
    <Content Include="Plugin\HotFixes\057_MigrationRollupsForV8_5_AddCheck-inLabelToInstallIconFont.sql">
      <DependentUpon>057_MigrationRollupsForV8_5.cs</DependentUpon>
    </Content>
    <Content Include="Plugin\HotFixes\057_MigrationRollupsForV8_5_spCheckin_BadgeAttendance.sql">
      <DependentUpon>057_MigrationRollupsForV8_5.cs</DependentUpon>
    </Content>
    <Content Include="Plugin\HotFixes\057_MigrationRollupsForV8_5_spCrm_FamilyAnalyticsFirstVisitsAttributeUpdate.sql">
      <DependentUpon>057_MigrationRollupsForV8_5.cs</DependentUpon>
    </Content>
    <Content Include="Plugin\HotFixes\059_MigrationRollupsForV8_5_2_spCheckin_AttendanceAnalyticsQuery_NonAttendees.sql">
      <DependentUpon>059_MigrationRollupsForV8_5_2.cs</DependentUpon>
    </Content>
    <Content Include="Plugin\HotFixes\060_MigrationRollupsForV8_6_FixChartShortcode.sql">
      <DependentUpon>060_MigrationRollupsForV8_6.cs</DependentUpon>
    </Content>
    <Content Include="Plugin\HotFixes\060_MigrationRollupsForV8_6_spFinance_PledgeAnalyticsQuery_Down.sql">
      <DependentUpon>060_MigrationRollupsForV8_6.cs</DependentUpon>
    </Content>
    <Content Include="Plugin\HotFixes\060_MigrationRollupsForV8_6_spFinance_PledgeAnalyticsQuery_Up.sql">
      <DependentUpon>060_MigrationRollupsForV8_6.cs</DependentUpon>
    </Content>
    <Content Include="Scripts\jquery-1.12.4.intellisense.js" />
    <Content Include="Scripts\jquery-1.12.4.js" />
    <Content Include="Scripts\jquery-1.12.4.min.js" />
    <Content Include="Scripts\jquery.signalR-2.2.0.js" />
    <Content Include="Scripts\jquery.signalR-2.2.0.min.js" />
    <Content Include="Service References\MelissaData.AddressCheck\configuration.svcinfo" />
    <Content Include="Service References\MelissaData.AddressCheck\configuration91.svcinfo" />
    <Content Include="Service References\MelissaData.AddressCheck\Reference.svcmap">
      <LastGenOutput>Reference.cs</LastGenOutput>
    </Content>
    <Content Include="Service References\MelissaData.AddressCheck\Service.disco" />
    <Content Include="Service References\ServiceObjects.GeoCoder\configuration.svcinfo" />
    <Content Include="Service References\ServiceObjects.GeoCoder\configuration91.svcinfo" />
    <Content Include="Service References\ServiceObjects.GeoCoder\GeoCoder.disco" />
    <Content Include="Service References\ServiceObjects.GeoCoder\Reference.svcmap">
      <LastGenOutput>Reference.cs</LastGenOutput>
    </Content>
    <Content Include="SqlServerTypes\readme.htm" />
  </ItemGroup>
  <ItemGroup>
    <None Include="App.config" />
    <Compile Include="Model\RegistrationTemplateFeeService.Partial.cs" />
    <None Include="CheckIn\_DiagramCheckInClasses.cd" />
    <None Include="packages.config">
      <SubType>Designer</SubType>
    </None>
    <None Include="Scripts\jquery-1.12.4.min.map" />
    <None Include="Service References\MelissaData.AddressCheck\Rock.MelissaData.AddressCheck.ResponseArray.datasource" />
    <None Include="Service References\MelissaData.AddressCheck\Service.wsdl" />
    <None Include="Service References\MelissaData.AddressCheck\Service.xsd">
      <SubType>Designer</SubType>
    </None>
    <None Include="Service References\MelissaData.AddressCheck\Service1.xsd">
      <SubType>Designer</SubType>
    </None>
    <None Include="Service References\ServiceObjects.GeoCoder\GeoCoder.wsdl" />
    <None Include="Service References\ServiceObjects.GeoCoder\Rock.ServiceObjects.GeoCoder.DistanceBetweenInfo.datasource" />
    <None Include="Service References\ServiceObjects.GeoCoder\Rock.ServiceObjects.GeoCoder.DistanceToWaterInfo.datasource" />
    <None Include="Service References\ServiceObjects.GeoCoder\Rock.ServiceObjects.GeoCoder.GeocodeCityWorldwideInfo.datasource" />
    <None Include="Service References\ServiceObjects.GeoCoder\Rock.ServiceObjects.GeoCoder.Location.datasource" />
    <None Include="Service References\ServiceObjects.GeoCoder\Rock.ServiceObjects.GeoCoder.Location_V3.datasource" />
    <None Include="Service References\ServiceObjects.GeoCoder\Rock.ServiceObjects.GeoCoder.ReverseAddress.datasource" />
    <None Include="Service References\ServiceObjects.GeoCoder\Rock.ServiceObjects.GeoCoder.ZipCodeInfo.datasource" />
  </ItemGroup>
  <ItemGroup>
    <Folder Include="Auth\" />
    <Folder Include="Pbx\Provider\" />
  </ItemGroup>
  <ItemGroup>
    <ProjectReference Include="..\DotLiquid\DotLiquid.csproj">
      <Project>{00edcb8d-ef33-459c-ad62-02876bd24dff}</Project>
      <Name>DotLiquid</Name>
    </ProjectReference>
    <ProjectReference Include="..\Rock.Version\Rock.Version.csproj">
      <Project>{6fe0930c-6832-4c2f-8a76-d4e4a2d80ddf}</Project>
      <Name>Rock.Version</Name>
    </ProjectReference>
  </ItemGroup>
  <ItemGroup>
    <WCFMetadata Include="Service References\" />
  </ItemGroup>
  <ItemGroup>
    <EmbeddedResource Include="Plugin\HotFixes\HotFixMigrationResource.resx">
      <Generator>PublicResXFileCodeGenerator</Generator>
      <SubType>Designer</SubType>
      <LastGenOutput>HotFixMigrationResource.Designer.cs</LastGenOutput>
    </EmbeddedResource>
  </ItemGroup>
  <ItemGroup>
    <Analyzer Include="..\packages\AWSSDK.S3.3.3.21.1\analyzers\dotnet\cs\AWSSDK.S3.CodeAnalysis.dll" />
  </ItemGroup>
  <Import Project="$(MSBuildToolsPath)\Microsoft.CSharp.targets" />
  <PropertyGroup>
    <PreBuildEvent>REM delete build artifacts from stuff that is no longer part of Rock (InteractivePreGeneratedViews and React)
if Exist "$(SolutionDir)\RockWeb\Bin\ru-ru\JavaScriptEngineSwitcher.Core.resources.dll" del "$(SolutionDir)\RockWeb\Bin\ru-ru\JavaScriptEngineSwitcher.Core.resources.dll"
if Exist "$(SolutionDir)\RockWeb\Bin\ru-ru\JavaScriptEngineSwitcher.V8.resources.dll" del "$(SolutionDir)\RockWeb\Bin\ru-ru\JavaScriptEngineSwitcher.V8.resources.dll"
if Exist "$(SolutionDir)\RockWeb\Bin\ru-ru\MsieJavaScriptEngine.resources.dll" del "$(SolutionDir)\RockWeb\Bin\ru-ru\MsieJavaScriptEngine.resources.dll"
if Exist "$(SolutionDir)\RockWeb\Bin\InteractivePreGeneratedViews.dll" del "$(SolutionDir)\RockWeb\Bin\InteractivePreGeneratedViews.dll"
if Exist "$(SolutionDir)\RockWeb\Bin\JavaScriptEngineSwitcher.Core.dll" del "$(SolutionDir)\RockWeb\Bin\JavaScriptEngineSwitcher.Core.dll"
if Exist "$(SolutionDir)\RockWeb\Bin\JavaScriptEngineSwitcher.Msie.dll" del "$(SolutionDir)\RockWeb\Bin\JavaScriptEngineSwitcher.Msie.dll"
if Exist "$(SolutionDir)\RockWeb\Bin\JavaScriptEngineSwitcher.V8.dll" del "$(SolutionDir)\RockWeb\Bin\JavaScriptEngineSwitcher.V8.dll"
if Exist "$(SolutionDir)\RockWeb\Bin\JSPool.dll" del "$(SolutionDir)\RockWeb\Bin\JSPool.dll"
if Exist "$(SolutionDir)\RockWeb\Bin\MsieJavaScriptEngine.dll" del "$(SolutionDir)\RockWeb\Bin\MsieJavaScriptEngine.dll"
if Exist "$(SolutionDir)\RockWeb\Bin\React.Core.dll" del "$(SolutionDir)\RockWeb\Bin\React.Core.dll"
if Exist "$(SolutionDir)\RockWeb\Bin\React.Web.dll" del "$(SolutionDir)\RockWeb\Bin\React.Web.dll"
if Exist "$(SolutionDir)\RockWeb\Bin\React.Web.Mvc4.dll" del "$(SolutionDir)\RockWeb\Bin\React.Web.Mvc4.dll"
if Exist "$(SolutionDir)\RockWeb\Bin\System.Web.Helpers.dll" del "$(SolutionDir)\RockWeb\Bin\System.Web.Helpers.dll"
if Exist "$(SolutionDir)\RockWeb\Bin\System.Web.Mvc.dll" del "$(SolutionDir)\RockWeb\Bin\System.Web.Mvc.dll"
if Exist "$(SolutionDir)\RockWeb\Bin\System.Web.Razor.dll" del "$(SolutionDir)\RockWeb\Bin\System.Web.Razor.dll"
if Exist "$(SolutionDir)\RockWeb\Bin\System.Web.WebPages.Deployment.dll" del "$(SolutionDir)\RockWeb\Bin\System.Web.WebPages.Deployment.dll"
if Exist "$(SolutionDir)\RockWeb\Bin\System.Web.WebPages.dll" del "$(SolutionDir)\RockWeb\Bin\System.Web.WebPages.dll"
if Exist "$(SolutionDir)\RockWeb\Bin\System.Web.WebPages.Razor.dll" del "$(SolutionDir)\RockWeb\Bin\System.Web.WebPages.Razor.dll"
if Exist "$(SolutionDir)\RockWeb\Bin\VroomJs.dll" del "$(SolutionDir)\RockWeb\Bin\VroomJs.dll"
if Exist "$(SolutionDir)\RockWeb\Bin\WebActivatorEx.dll" del "$(SolutionDir)\RockWeb\Bin\WebActivatorEx.dll"



</PreBuildEvent>
  </PropertyGroup>
  <!-- To modify your build process, add your task inside one of the targets below and uncomment it. 
       Other similar extension points exist, see Microsoft.Common.targets.
  <Target Name="BeforeBuild">
  </Target>
  <Target Name="AfterBuild">
  </Target>
  -->
</Project><|MERGE_RESOLUTION|>--- conflicted
+++ resolved
@@ -394,7 +394,6 @@
     <Compile Include="Model\NoteAttachment.cs" />
     <Compile Include="Model\RegistrationTemplateFeeItem.cs" />
     <Compile Include="Model\SpiritualGiftsService.cs" />
-    <Compile Include="Plugin\HotFixes\051_SparkData.cs" />
     <Compile Include="CheckIn\CheckInEditFamilyBlock.cs">
       <SubType>ASPXCodeBehind</SubType>
     </Compile>
@@ -409,6 +408,7 @@
     <Compile Include="Jobs\PostV84DataMigrations.cs" />
     <Compile Include="Lava\Shortcodes\Scripturize.cs" />
     <Compile Include="Lava\Shortcodes\LavaShortcodeMetaDataAttribute.cs" />
+    <Compile Include="Plugin\HotFixes\051_SparkData.cs" />
     <Compile Include="Plugin\HotFixes\052_MigrationRollupsForV8_1.cs" />
     <Compile Include="Plugin\HotFixes\060_MigrationRollupsForV8_6.cs" />
     <Compile Include="Plugin\HotFixes\059_MigrationRollupsForV8_5_2.cs" />
@@ -423,13 +423,9 @@
       <DesignTime>True</DesignTime>
       <DependentUpon>HotFixMigrationResource.resx</DependentUpon>
     </Compile>
-<<<<<<< HEAD
     <Compile Include="Reporting\DataFilter\BenevolenceRequest\BenevolenceResultDataViewFilter.cs" />
     <Compile Include="Reporting\DataFilter\BenevolenceResult\BenevolenceRequestDataViewFilter.cs" />
-=======
-    <Compile Include="Plugin\HotFixes\051_SparkData.cs" />
     <Compile Include="Reporting\DataFilter\Person\AttendanceDataViewFilter.cs" />
->>>>>>> ade09a09
     <Compile Include="Reporting\DataFilter\Person\HasDuplicateEmailFilter.cs" />
     <Compile Include="Reporting\DataFilter\Person\HasDuplicatePhoneFilter.cs" />
     <Compile Include="Reporting\DataFilter\Person\InteractionDataViewFilter.cs" />
