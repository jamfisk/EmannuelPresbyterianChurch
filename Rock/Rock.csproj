--- conflicted
+++ resolved
@@ -1686,13 +1686,10 @@
     <Compile Include="Web\UI\Controls\Grid\EncryptedField.cs" />
     <Compile Include="Web\UI\Controls\Grid\HtmlField.cs" />
     <Compile Include="Web\UI\Controls\Grid\LavaField.cs" />
-<<<<<<< HEAD
     <Compile Include="Web\UI\Controls\NoteEditor.cs" />
     <Compile Include="Web\UI\Controls\NoteOptions.cs" />
-=======
     <Compile Include="Web\UI\Controls\ControlMirror.cs" />
     <Compile Include="Web\UI\Controls\Lava.cs" />
->>>>>>> 1237bfe2
     <Compile Include="Web\UI\Controls\ListItems.cs" />
     <Compile Include="Web\UI\Controls\NumberBoxBase.cs" />
     <Compile Include="Web\UI\Controls\NumberUpDownGroup.cs" />
