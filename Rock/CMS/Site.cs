--- conflicted
+++ resolved
@@ -20,7 +20,6 @@
     [Table( "cmsSite" )]
     public partial class Site : Model<Site>
     {
-<<<<<<< HEAD
 		/// <summary>
 		/// Gets or sets the System.
 		/// </summary>
@@ -145,168 +144,6 @@
         /// </summary>
 		[NotMapped]
 		public override string EntityTypeName { get { return "Cms.Site"; } }
-=======
-        /// <summary>
-        /// Gets or sets the System.
-        /// </summary>
-        /// <value>
-        /// System.
-        /// </value>
-        [Required]
-        [DataMember]
-        public bool IsSystem { get; set; }
-        
-        /// <summary>
-        /// Gets or sets the Name.
-        /// </summary>
-        /// <value>
-        /// Name.
-        /// </value>
-        [Required]
-        [MaxLength( 100 )]
-        [DataMember]
-        public string Name { get; set; }
-        
-        /// <summary>
-        /// Gets or sets the Description.
-        /// </summary>
-        /// <value>
-        /// Description.
-        /// </value>
-        [DataMember]
-        public string Description { get; set; }
-        
-        /// <summary>
-        /// Gets or sets the Theme.
-        /// </summary>
-        /// <value>
-        /// Theme.
-        /// </value>
-        [MaxLength( 100 )]
-        [DataMember]
-        public string Theme { get; set; }
-        
-        /// <summary>
-        /// Gets or sets the Default Page Id.
-        /// </summary>
-        /// <value>
-        /// Default Page Id.
-        /// </value>
-        [DataMember]
-        public int? DefaultPageId { get; set; }
-        
-        /// <summary>
-        /// Gets or sets the Favicon Url.
-        /// </summary>
-        /// <value>
-        /// Favicon Url.
-        /// </value>
-        [MaxLength( 150 )]
-        [DataMember]
-        public string FaviconUrl { get; set; }
-        
-        /// <summary>
-        /// Gets or sets the Apple Touch Icon Url.
-        /// </summary>
-        /// <value>
-        /// Apple Touch Icon Url.
-        /// </value>
-        [MaxLength( 150 )]
-        [DataMember]
-        public string AppleTouchIconUrl { get; set; }
-        
-        /// <summary>
-        /// Gets or sets the Facebook App Id.
-        /// </summary>
-        /// <value>
-        /// Facebook App Id.
-        /// </value>
-        [MaxLength( 25 )]
-        [DataMember]
-        public string FacebookAppId { get; set; }
-        
-        /// <summary>
-        /// Gets or sets the Facebook App Secret.
-        /// </summary>
-        /// <value>
-        /// Facebook App Secret.
-        /// </value>
-        [MaxLength( 50 )]
-        [DataMember]
-        public string FacebookAppSecret { get; set; }
-        
-        /// <summary>
-        /// Gets or sets the Login Page Reference.
-        /// </summary>
-        /// <value>
-        /// Login Page Reference.
-        /// </value>
-        [MaxLength( 10 )]
-        [DataMember]
-        public string LoginPageReference { get; set; }
-        
-        /// <summary>
-        /// Gets or sets the Registration Page Reference.
-        /// </summary>
-        /// <value>
-        /// Registration Page Reference.
-        /// </value>
-        [MaxLength( 10 )]
-        [DataMember]
-        public string RegistrationPageReference { get; set; }
-        
-        /// <summary>
-        /// Gets or sets the Error Page.
-        /// </summary>
-        /// <value>
-        /// Path to the error page for this site..
-        /// </value>
-        [MaxLength( 200 )]
-        [DataMember]
-        public string ErrorPage { get; set; }
-        
-        /// <summary>
-        /// Gets or sets the Created Date Time.
-        /// </summary>
-        /// <value>
-        /// Created Date Time.
-        /// </value>
-        [DataMember]
-        public DateTime? CreatedDateTime { get; set; }
-        
-        /// <summary>
-        /// Gets or sets the Modified Date Time.
-        /// </summary>
-        /// <value>
-        /// Modified Date Time.
-        /// </value>
-        [DataMember]
-        public DateTime? ModifiedDateTime { get; set; }
-        
-        /// <summary>
-        /// Gets or sets the Created By Person Id.
-        /// </summary>
-        /// <value>
-        /// Created By Person Id.
-        /// </value>
-        [DataMember]
-        public int? CreatedByPersonId { get; set; }
-        
-        /// <summary>
-        /// Gets or sets the Modified By Person Id.
-        /// </summary>
-        /// <value>
-        /// Modified By Person Id.
-        /// </value>
-        [DataMember]
-        public int? ModifiedByPersonId { get; set; }
-        
-        /// <summary>
-        /// Gets the auth entity.
-        /// </summary>
-        [NotMapped]
-        public override string AuthEntity { get { return "Cms.Site"; } }
->>>>>>> 32540396
         
         /// <summary>
         /// Gets or sets the Pages.
