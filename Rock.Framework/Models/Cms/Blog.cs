--- conflicted
+++ resolved
@@ -44,7 +44,6 @@
 		public bool ModerateComments { get; set; }
 		
 		[MaxLength( 250 )]
-<<<<<<< HEAD
 		public string PublicPublishingPoint { get; set; }
 		
 		[MaxLength( 250 )]
@@ -53,20 +52,6 @@
 		[MaxLength( 250 )]
 		public string CopyrightStatement { get; set; }
 		
-=======
-		[DataMember]
-		public string PublicPublishingPoint { get; set; }
-		
-		[MaxLength( 250 )]
-		[DataMember]
-		public string PublicFeedAddress { get; set; }
-		
-		[MaxLength( 250 )]
-		[DataMember]
-		public string CopyrightStatement { get; set; }
-		
-		[DataMember]
->>>>>>> 2d318211
 		public bool? AllowComments { get; set; }
 		
 		[DataMember]
